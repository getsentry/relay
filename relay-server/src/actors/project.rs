use std::sync::Arc;
use std::time::Duration;

use chrono::{DateTime, Utc};
use relay_base_schema::project::{ProjectId, ProjectKey};
use relay_config::Config;
use relay_dynamic_config::{ErrorBoundary, Feature, LimitedProjectConfig, ProjectConfig};
use relay_filter::matches_any_origin;
use relay_metrics::aggregator::AggregatorConfig;
use relay_metrics::{
    aggregator, Aggregator, Bucket, MergeBuckets, MetaAggregator, MetricMeta, MetricNamespace,
    MetricResourceIdentifier,
};
use relay_quotas::{Quota, RateLimits, Scoping};
use relay_sampling::evaluation::ReservoirCounters;
use relay_statsd::metric;
use relay_system::{Addr, BroadcastChannel};
use serde::{Deserialize, Serialize};
use smallvec::SmallVec;
use tokio::time::Instant;
use url::Url;

use crate::actors::outcome::{DiscardReason, Outcome, TrackOutcome};
#[cfg(feature = "processing")]
use crate::actors::processor::RateLimitBuckets;
use crate::actors::processor::{EncodeMetricMeta, EnvelopeProcessor};
use crate::actors::project_cache::{CheckedEnvelope, ProjectCache, RequestUpdate};

use crate::extractors::RequestMeta;
use crate::statsd::RelayCounters;
use crate::utils::{
    EnvelopeLimiter, ExtractionMode, ManagedEnvelope, MetricsLimiter, RetryBackoff,
};

use super::processor::EncodeMetrics;

/// The expiry status of a project state. Return value of [`ProjectState::check_expiry`].
#[derive(Clone, Copy, Debug, Eq, PartialEq, Hash)]
enum Expiry {
    /// The project state is perfectly up to date.
    Updated,
    /// The project state is outdated but events depending on this project state can still be
    /// processed. The state should be refreshed in the background though.
    Stale,
    /// The project state is completely outdated and events need to be buffered up until the new
    /// state has been fetched.
    Expired,
}

/// The expiry status of a project state, together with the state itself if it has not expired.
/// Return value of [`Project::expiry_state`].
pub enum ExpiryState {
    /// An up-to-date project state. See [`Expiry::Updated`].
    Updated(Arc<ProjectState>),
    /// A stale project state that can still be used. See [`Expiry::Stale`].
    Stale(Arc<ProjectState>),
    /// An expired project state that should not be used. See [`Expiry::Expired`].
    Expired,
}

/// Sender type for messages that respond with project states.
pub type ProjectSender = relay_system::BroadcastSender<Arc<ProjectState>>;

/// The project state is a cached server state of a project.
#[derive(Debug, Clone, Serialize, Deserialize)]
#[serde(rename_all = "camelCase")]
pub struct ProjectState {
    /// Unique identifier of this project.
    pub project_id: Option<ProjectId>,
    /// The timestamp of when the state was last changed.
    ///
    /// This might be `None` in some rare cases like where states
    /// are faked locally.
    #[serde(default)]
    pub last_change: Option<DateTime<Utc>>,
    /// Indicates that the project is disabled.
    #[serde(default)]
    pub disabled: bool,
    /// A container of known public keys in the project.
    ///
    /// Since version 2, each project state corresponds to a single public key. For this reason,
    /// only a single key can occur in this list.
    #[serde(default)]
    pub public_keys: SmallVec<[PublicKeyConfig; 1]>,
    /// The project's slug if available.
    #[serde(default)]
    pub slug: Option<String>,
    /// The project's current config.
    #[serde(default)]
    pub config: ProjectConfig,
    /// The organization id.
    #[serde(default)]
    pub organization_id: Option<u64>,

    /// The time at which this project state was last updated.
    #[serde(skip, default = "Instant::now")]
    pub last_fetch: Instant,

    /// True if this project state failed fetching or was incompatible with this Relay.
    #[serde(skip, default)]
    pub invalid: bool,
}

/// Controls how we serialize a ProjectState for an external Relay
#[derive(Debug, Serialize)]
#[serde(rename_all = "camelCase", remote = "ProjectState")]
pub struct LimitedProjectState {
    pub project_id: Option<ProjectId>,
    pub last_change: Option<DateTime<Utc>>,
    pub disabled: bool,
    pub public_keys: SmallVec<[PublicKeyConfig; 1]>,
    pub slug: Option<String>,
    #[serde(with = "LimitedProjectConfig")]
    pub config: ProjectConfig,
    pub organization_id: Option<u64>,
}

impl ProjectState {
    /// Project state for a missing project.
    pub fn missing() -> Self {
        ProjectState {
            project_id: None,
            last_change: None,
            disabled: true,
            public_keys: SmallVec::new(),
            slug: None,
            config: ProjectConfig::default(),
            organization_id: None,
            last_fetch: Instant::now(),
            invalid: false,
        }
    }

    /// Project state for an unknown but allowed project.
    ///
    /// This state is used for forwarding in Proxy mode.
    pub fn allowed() -> Self {
        let mut state = ProjectState::missing();
        state.disabled = false;
        state
    }

    /// Project state for a deserialization error.
    pub fn err() -> Self {
        let mut state = ProjectState::missing();
        state.invalid = true;
        state
    }

    /// Returns configuration options for the public key.
    pub fn get_public_key_config(&self) -> Option<&PublicKeyConfig> {
        self.public_keys.first()
    }

    /// Returns `true` if the entire project should be considered
    /// disabled (blackholed, deleted etc.).
    pub fn disabled(&self) -> bool {
        self.disabled
    }

    /// Returns `true` if the project state obtained from upstream could not be parsed.
    ///
    /// This results in events being dropped similar to disabled states, but can provide separate
    /// metrics.
    pub fn invalid(&self) -> bool {
        self.invalid
    }

    /// Returns whether this state is outdated and needs to be refetched.
    fn check_expiry(&self, config: &Config) -> Expiry {
        let expiry = match self.project_id {
            None => config.cache_miss_expiry(),
            Some(_) => config.project_cache_expiry(),
        };

        let elapsed = self.last_fetch.elapsed();
        if elapsed >= expiry + config.project_grace_period() {
            Expiry::Expired
        } else if elapsed >= expiry {
            Expiry::Stale
        } else {
            Expiry::Updated
        }
    }

    /// Returns the project config.
    pub fn config(&self) -> &ProjectConfig {
        &self.config
    }

    /// Returns `true` if the given project ID matches this project.
    ///
    /// If the project state has not been loaded, this check is skipped because the project
    /// identifier is not yet known. Likewise, this check is skipped for the legacy store endpoint
    /// which comes without a project ID. The id is later overwritten in `check_envelope`.
    pub fn is_valid_project_id(&self, stated_id: Option<ProjectId>, config: &Config) -> bool {
        match (self.project_id, stated_id, config.override_project_ids()) {
            (Some(actual_id), Some(stated_id), false) => actual_id == stated_id,
            _ => true,
        }
    }

    /// Checks if this origin is allowed for this project.
    fn is_valid_origin(&self, origin: Option<&Url>) -> bool {
        // Generally accept any event without an origin.
        let origin = match origin {
            Some(origin) => origin,
            None => return true,
        };

        // Match against list of allowed origins. If the list is empty we always reject.
        let allowed = &self.config().allowed_domains;
        if allowed.is_empty() {
            return false;
        }

        let allowed: Vec<_> = allowed
            .iter()
            .map(|origin| origin.as_str().into())
            .collect();

        matches_any_origin(Some(origin.as_str()), &allowed)
    }

    /// Returns `true` if the given public key matches this state.
    ///
    /// This is a sanity check since project states are keyed by the DSN public key. Unless the
    /// state is invalid or unloaded, it must always match the public key.
    pub fn is_matching_key(&self, project_key: ProjectKey) -> bool {
        if let Some(key_config) = self.get_public_key_config() {
            // Always validate if we have a key config.
            key_config.public_key == project_key
        } else {
            // Loaded states must have a key config, but ignore missing and invalid states.
            self.project_id.is_none()
        }
    }

    /// Amends request `Scoping` with information from this project state.
    ///
    /// This scoping amends `RequestMeta::get_partial_scoping` by adding organization and key info.
    /// The processor must fetch the full scoping before attempting to rate limit with partial
    /// scoping.
    ///
    /// To get the own scoping of this ProjectKey without amending request information, use
    /// [`Project::scoping`] instead.
    pub fn scope_request(&self, meta: &RequestMeta) -> Scoping {
        let mut scoping = meta.get_partial_scoping();

        // The key configuration may be missing if the event has been queued for extended times and
        // project was refetched in between. In such a case, access to key quotas is not availabe,
        // but we can gracefully execute all other rate limiting.
        scoping.key_id = self
            .get_public_key_config()
            .and_then(|config| config.numeric_id);

        // The original project identifier is part of the DSN. If the DSN was moved to another
        // project, the actual project identifier is different and can be obtained from project
        // states. This is only possible when the project state has been loaded.
        if let Some(project_id) = self.project_id {
            scoping.project_id = project_id;
        }

        // This is a hack covering three cases:
        //  1. Relay has not fetched the project state. In this case we have no way of knowing
        //     which organization this project belongs to and we need to ignore any
        //     organization-wide rate limits stored globally. This project state cannot hold
        //     organization rate limits yet.
        //  2. The state has been loaded, but the organization_id is not available. This is only
        //     the case for legacy Sentry servers that do not reply with organization rate
        //     limits. Thus, the organization_id doesn't matter.
        //  3. An organization id is available and can be matched against rate limits. In this
        //     project, all organizations will match automatically, unless the organization id
        //     has changed since the last fetch.
        scoping.organization_id = self.organization_id.unwrap_or(0);

        scoping
    }

    /// Returns quotas declared in this project state.
    pub fn get_quotas(&self) -> &[Quota] {
        self.config.quotas.as_slice()
    }

    /// Returns `Err` if the project is known to be invalid or disabled.
    ///
    /// If this project state is hard outdated, this returns `Ok(())`, instead, to avoid prematurely
    /// dropping data.
    pub fn check_disabled(&self, config: &Config) -> Result<(), DiscardReason> {
        // if the state is out of date, we proceed as if it was still up to date. The
        // upstream relay (or sentry) will still filter events.
        if self.check_expiry(config) == Expiry::Expired {
            return Ok(());
        }

        // if we recorded an invalid project state response from the upstream (i.e. parsing
        // failed), discard the event with a state reason.
        if self.invalid() {
            return Err(DiscardReason::ProjectState);
        }

        // only drop events if we know for sure the project or key are disabled.
        if self.disabled() {
            return Err(DiscardReason::ProjectId);
        }

        Ok(())
    }

    /// Determines whether the given request should be accepted or discarded.
    ///
    /// Returns `Ok(())` if the request should be accepted. Returns `Err(DiscardReason)` if the
    /// request should be discarded, by indicating the reason. The checks preformed for this are:
    ///
    ///  - Allowed origin headers
    ///  - Disabled or unknown projects
    ///  - Disabled project keys (DSN)
    pub fn check_request(&self, meta: &RequestMeta, config: &Config) -> Result<(), DiscardReason> {
        // Verify that the stated project id in the DSN matches the public key used to retrieve this
        // project state.
        if !self.is_valid_project_id(meta.project_id(), config) {
            return Err(DiscardReason::ProjectId);
        }

        // Try to verify the request origin with the project config.
        if !self.is_valid_origin(meta.origin()) {
            return Err(DiscardReason::Cors);
        }

        // sanity-check that the state has a matching public key loaded.
        if !self.is_matching_key(meta.public_key()) {
            relay_log::error!("public key mismatch on state {}", meta.public_key());
            return Err(DiscardReason::ProjectId);
        }

        // Check for invalid or disabled projects.
        self.check_disabled(config)?;

        Ok(())
    }

    /// Validates data in this project state and removes values that are partially invalid.
    pub fn sanitize(mut self) -> Self {
        self.config.sanitize();
        self
    }

    /// Returns `true` if the given feature is enabled for this project.
    pub fn has_feature(&self, feature: Feature) -> bool {
        self.config.features.has(feature)
    }
}

/// Represents a public key received from the projectconfig endpoint.
#[derive(Debug, Clone, Serialize, Deserialize)]
#[serde(rename_all = "camelCase")]
pub struct PublicKeyConfig {
    /// Public part of key (random hash).
    pub public_key: ProjectKey,

    /// The primary key of the DSN in Sentry's main database.
    #[serde(default, skip_serializing_if = "Option::is_none")]
    pub numeric_id: Option<u64>,
}

#[derive(Debug)]
struct StateChannel {
    inner: BroadcastChannel<Arc<ProjectState>>,
    no_cache: bool,
}

impl StateChannel {
    pub fn new() -> Self {
        Self {
            inner: BroadcastChannel::new(),
            no_cache: false,
        }
    }

    pub fn no_cache(&mut self, no_cache: bool) -> &mut Self {
        self.no_cache = no_cache;
        self
    }
}

enum GetOrFetch<'a> {
    Cached(Arc<ProjectState>),
    Scheduled(&'a mut StateChannel),
}

/// Represents either the project state or an aggregation of metrics.
///
/// We have to delay rate limiting on metrics until we have a valid project state,
/// So when we don't have one yet, we hold them in this aggregator until the project state arrives.
///
/// TODO: spool queued metrics to disk when the in-memory aggregator becomes too full.
#[derive(Debug)]
enum State {
    Cached(Arc<ProjectState>),
    Pending(Box<aggregator::Aggregator>),
}

impl State {
    fn state_value(&self) -> Option<Arc<ProjectState>> {
        match self {
            State::Cached(state) => Some(Arc::clone(state)),
            State::Pending(_) => None,
        }
    }

    /// Sets the cached state using provided `ProjectState`.
    /// If the variant was pending, the buckets will be returned.
    fn set_state(&mut self, state: Arc<ProjectState>) -> Option<Vec<Bucket>> {
        match std::mem::replace(self, Self::Cached(state)) {
            State::Pending(agg) => Some(agg.into_buckets()),
            State::Cached(_) => None,
        }
    }

    fn new(config: AggregatorConfig) -> Self {
        Self::Pending(Box::new(aggregator::Aggregator::named(
            "metrics-buffer".to_string(),
            config,
        )))
    }
}

/// Structure representing organization and project configuration for a project key.
///
/// This structure no longer uniquely identifies a project. Instead, it identifies a project key.
/// Projects can define multiple keys, in which case this structure is duplicated for each instance.
#[derive(Debug)]
pub struct Project {
    backoff: RetryBackoff,
    next_fetch_attempt: Option<Instant>,
    last_updated_at: Instant,
    project_key: ProjectKey,
    config: Arc<Config>,
    state: State,
    state_channel: Option<StateChannel>,
    rate_limits: RateLimits,
    last_no_cache: Instant,
    reservoir_counters: ReservoirCounters,
    metric_meta_aggregator: MetaAggregator,
    has_pending_metric_meta: bool,
}

impl Project {
    /// Creates a new `Project`.
    pub fn new(key: ProjectKey, config: Arc<Config>) -> Self {
        Project {
            backoff: RetryBackoff::new(config.http_max_retry_interval()),
            next_fetch_attempt: None,
            last_updated_at: Instant::now(),
            project_key: key,
            state: State::new(config.permissive_aggregator_config()),
            state_channel: None,
            rate_limits: RateLimits::new(),
            last_no_cache: Instant::now(),
            reservoir_counters: Arc::default(),
            metric_meta_aggregator: MetaAggregator::new(config.metrics_meta_locations_max()),
            has_pending_metric_meta: false,
            config,
        }
    }

    /// If we know that a project is disabled, disallow metrics, too.
    fn metrics_allowed(&self) -> bool {
        if let Some(state) = self.valid_state() {
            state.check_disabled(&self.config).is_ok()
        } else {
            // Projects without state go back to the original state of allowing metrics.
            true
        }
    }

    /// Returns the [`ReservoirCounters`] for the project.
    pub fn reservoir_counters(&self) -> ReservoirCounters {
        self.reservoir_counters.clone()
    }

    fn state_value(&self) -> Option<Arc<ProjectState>> {
        self.state.state_value()
    }

    /// If a reservoir rule is no longer in the sampling config, we will remove those counters.
    fn remove_expired_reservoir_rules(&self) {
        let Some(state) = self.state_value() else {
            return;
        };

        let Some(ErrorBoundary::Ok(config)) = state.config.sampling.as_ref() else {
            return;
        };

        // Using try_lock to not slow down the project cache service.
        if let Ok(mut guard) = self.reservoir_counters.try_lock() {
            guard.retain(|key, _| config.rules.iter().any(|rule| rule.id == *key));
        }
    }

    pub fn merge_rate_limits(&mut self, rate_limits: RateLimits) {
        self.rate_limits.merge(rate_limits);
    }

    /// Returns the current [`ExpiryState`] for this project.
    /// If the project state's [`Expiry`] is `Expired`, do not return it.
    pub fn expiry_state(&self) -> ExpiryState {
        match self.state_value() {
            Some(ref state) => match state.check_expiry(self.config.as_ref()) {
                Expiry::Updated => ExpiryState::Updated(state.clone()),
                Expiry::Stale => ExpiryState::Stale(state.clone()),
                Expiry::Expired => ExpiryState::Expired,
            },
            None => ExpiryState::Expired,
        }
    }

    /// Returns the project state if it is not expired.
    ///
    /// Convenience wrapper around [`expiry_state`](Self::expiry_state).
    pub fn valid_state(&self) -> Option<Arc<ProjectState>> {
        match self.expiry_state() {
            ExpiryState::Updated(state) => Some(state),
            ExpiryState::Stale(state) => Some(state),
            ExpiryState::Expired => None,
        }
    }

    /// Returns the next attempt `Instant` if backoff is initiated, or None otherwise.
    pub fn next_fetch_attempt(&self) -> Option<Instant> {
        self.next_fetch_attempt
    }

    /// The rate limits that are active for this project.
    pub fn rate_limits(&self) -> &RateLimits {
        &self.rate_limits
    }

    /// The last time the project state was updated
    pub fn last_updated_at(&self) -> Instant {
        self.last_updated_at
    }

    /// Refresh the update time of the project in order to delay eviction.
    ///
    /// Called by the project cache when the project state is refreshed.
    pub fn refresh_updated_timestamp(&mut self) {
        self.last_updated_at = Instant::now();
    }

    /// Removes metrics that should not be ingested.
    ///
    ///  - Removes metrics from unsupported or disabled use cases.
    ///  - Applies **cached** rate limits to the given metrics or metrics buckets.
    fn rate_limit_metrics(
        &self,
        mut metrics: Vec<Bucket>,
        outcome_aggregator: Addr<TrackOutcome>,
    ) -> Vec<Bucket> {
        self.filter_metrics(&mut metrics);
        if metrics.is_empty() {
            return metrics;
        }

        let (Some(state), Some(scoping)) = (&self.state_value(), self.scoping()) else {
            return metrics;
        };

        let usage = match state.config.transaction_metrics {
            Some(ErrorBoundary::Ok(ref c)) => c.usage_metric(),
            _ => false,
        };

        let mode = ExtractionMode::from_usage(usage);
        match MetricsLimiter::create(metrics, &state.config.quotas, scoping, mode) {
            Ok(mut limiter) => {
                limiter.enforce_limits(Ok(&self.rate_limits), outcome_aggregator);
                limiter.into_metrics()
            }
            Err(metrics) => metrics,
        }
    }

    /// Remove metric buckets that are not allowed to be ingested.
    fn filter_metrics(&self, metrics: &mut Vec<Bucket>) {
        let Some(state) = &self.state_value() else {
            return;
        };

        metrics.retain(|metric| {
            let Ok(mri) = MetricResourceIdentifier::parse(&metric.name) else {
                relay_log::trace!(mri = metric.name, "dropping metrics with invalid MRI");
                return false;
            };

            let verdict = match mri.namespace {
                MetricNamespace::Sessions => true,
                MetricNamespace::Transactions => true,
                MetricNamespace::Spans => state.has_feature(Feature::SpanMetricsExtraction),
                MetricNamespace::Custom => state.has_feature(Feature::CustomMetrics),
                MetricNamespace::Unsupported => false,
            };

            if !verdict {
                relay_log::trace!(mri = metric.name, "dropping metric in disabled namespace");
            }

            verdict
        });
    }

    fn rate_limit_and_merge_buckets(
        &self,
        project_state: Arc<ProjectState>,
        mut buckets: Vec<Bucket>,
        aggregator: Addr<Aggregator>,
        #[allow(unused_variables)] envelope_processor: Addr<EnvelopeProcessor>,
        outcome_aggregator: Addr<TrackOutcome>,
    ) {
        let Some(scoping) = self.scoping() else {
            relay_log::error!(
                "there is no scoping due to missing project id: dropping {} buckets",
                buckets.len()
            );
            return;
        };

        // Only send if the project state is valid, otherwise drop the buckets.
        if project_state.check_disabled(self.config.as_ref()).is_err() {
            relay_log::trace!("project state invalid: dropping {} buckets", buckets.len());
            return;
        }

        // Re-run feature flag checks since the project might not have been loaded when the buckets
        // were initially ingested, or feature flags have changed in the meanwhile.
        self.filter_metrics(&mut buckets);
        if buckets.is_empty() {
            return;
        }

        // Check rate limits if necessary:
        let quotas = project_state.config.quotas.clone();

        let usage = match project_state.config.transaction_metrics {
            Some(ErrorBoundary::Ok(ref c)) => c.usage_metric(),
            _ => false,
        };
        let extraction_mode = ExtractionMode::from_usage(usage);

        let buckets = match MetricsLimiter::create(buckets, quotas, scoping, extraction_mode) {
            Ok(mut bucket_limiter) => {
                let cached_rate_limits = self.rate_limits().clone();
                #[allow(unused_variables)]
                let was_rate_limited =
                    bucket_limiter.enforce_limits(Ok(&cached_rate_limits), outcome_aggregator);

                #[cfg(feature = "processing")]
                if !was_rate_limited && self.config.processing_enabled() {
                    // If there were no cached rate limits active, let the processor check redis:
                    envelope_processor.send(RateLimitBuckets { bucket_limiter });

                    return;
                }

                bucket_limiter.into_metrics()
            }
            Err(buckets) => buckets,
        };

        if buckets.is_empty() {
            return;
        };

        aggregator.send(MergeBuckets::new(self.project_key, buckets));
    }

    /// Inserts given [buckets](Bucket) into the metrics aggregator.
    ///
    /// The buckets will be keyed underneath this project key.
    pub fn merge_buckets(
        &mut self,
        aggregator: Addr<Aggregator>,
        outcome_aggregator: Addr<TrackOutcome>,
        envelope_processor: Addr<EnvelopeProcessor>,
        buckets: Vec<Bucket>,
    ) {
        if self.metrics_allowed() {
            let buckets = self.rate_limit_metrics(buckets, outcome_aggregator.clone());

            if !buckets.is_empty() {
                match &mut self.state {
                    State::Cached(state) => {
                        // We can send metrics straight to the aggregator.
                        relay_log::debug!("sending metrics straight to aggregator");
                        let state = state.clone();

                        self.rate_limit_and_merge_buckets(
                            state,
                            buckets,
                            aggregator,
                            envelope_processor,
                            outcome_aggregator,
                        );
                    }
                    State::Pending(inner_agg) => {
                        // We need to queue the metrics in a temporary aggregator until the project state becomes available.
                        relay_log::debug!("sending metrics to metrics-buffer");
                        inner_agg.merge_all(self.project_key, buckets, None);
                    }
                }
            }
        } else {
            relay_log::debug!("dropping metric buckets, project disabled");
        }
    }

    pub fn add_metric_meta(
        &mut self,
        meta: MetricMeta,
        envelope_processor: Addr<EnvelopeProcessor>,
    ) {
        let state = self.state_value();

        // Only track metadata if the feature is enabled or we don't know yet whether it is enabled.
        if !state.map_or(true, |state| state.has_feature(Feature::MetricMeta)) {
            relay_log::trace!(
                "metric meta feature flag not enabled for project {}",
                self.project_key
            );
            return;
        }

        let Some(meta) = self.metric_meta_aggregator.add(self.project_key, meta) else {
            // Nothing to do. Which means there is also no pending data.
            relay_log::trace!("metric meta aggregator already has data, nothing to send upstream");
            return;
        };

        let scoping = self.scoping();
        match scoping {
            Some(scoping) => {
                // We can only have a scoping if we also have a state, which means at this point feature
                // flags are already checked.
                envelope_processor.send(EncodeMetricMeta { scoping, meta })
            }
            None => self.has_pending_metric_meta = true,
        }
    }

    fn flush_metric_meta(&mut self, envelope_processor: &Addr<EnvelopeProcessor>) {
        if !self.has_pending_metric_meta {
            return;
        }
        let Some(state) = self.state_value() else {
            return;
        };
        let Some(scoping) = self.scoping() else {
            return;
        };

        // All relevant info has been gathered, consider us flushed.
        self.has_pending_metric_meta = false;

        if !state.has_feature(Feature::MetricMeta) {
            relay_log::debug!(
                "clearing metric meta aggregator, because project {} does not have feature flag enabled",
                self.project_key,
            );
            // Project/Org does not have the feature, forget everything.
            self.metric_meta_aggregator.clear(self.project_key);
            return;
        }

        // Flush the entire aggregator containing all code locations for the project.
        //
        // There is the rare case when this flushes items which have already been flushed before.
        // This happens only if we temporarily lose a previously valid and loaded project state
        // and then reveive an update for the project state.
        // While this is a possible occurence the effect should be relatively limited,
        // especially since the final store does de-deuplication.
        for meta in self
            .metric_meta_aggregator
            .get_all_relevant(self.project_key)
        {
            relay_log::debug!(
                "flushing aggregated metric meta for project {}",
                self.project_key
            );
            metric!(counter(RelayCounters::ProjectStateFlushAllMetricMeta) += 1);
            envelope_processor.send(EncodeMetricMeta { scoping, meta });
        }
    }

    /// Returns `true` if backoff expired and new attempt can be triggered.
    fn can_fetch(&self) -> bool {
        self.next_fetch_attempt
            .map(|next_attempt_at| next_attempt_at <= Instant::now())
            .unwrap_or(true)
    }

    /// Triggers a debounced refresh of the project state.
    ///
    /// If the state is already being updated in the background, this method checks if the request
    /// needs to be upgraded with the `no_cache` flag to ensure a more recent update.
    fn fetch_state(
        &mut self,
        project_cache: Addr<ProjectCache>,
        no_cache: bool,
    ) -> &mut StateChannel {
        // If there is a running request and we do not need to upgrade it to no_cache, or if the
        // backoff is started and the new attempt is still somewhere in the future, skip
        // scheduling a new fetch.
        let should_fetch = !matches!(self.state_channel, Some(ref channel) if channel.no_cache || !no_cache)
            && self.can_fetch();

        let channel = self.state_channel.get_or_insert_with(StateChannel::new);

        if should_fetch {
            channel.no_cache(no_cache);
            let attempts = self.backoff.attempt() + 1;
            relay_log::debug!(
                "project {} state requested {attempts} times",
                self.project_key
            );
            project_cache.send(RequestUpdate::new(self.project_key, no_cache));
        }

        channel
    }

    fn get_or_fetch_state(
        &mut self,
        project_cache: Addr<ProjectCache>,
        mut no_cache: bool,
    ) -> GetOrFetch<'_> {
        // count number of times we are looking for the project state
        metric!(counter(RelayCounters::ProjectStateGet) += 1);

        // Allow at most 1 no_cache request per second. Gracefully degrade to cached requests.
        if no_cache {
            if self.last_no_cache.elapsed() < Duration::from_secs(1) {
                no_cache = false;
            } else {
                metric!(counter(RelayCounters::ProjectStateNoCache) += 1);
                self.last_no_cache = Instant::now();
            }
        }

        let cached_state = match self.expiry_state() {
            // Never use the cached state if `no_cache` is set.
            _ if no_cache => None,
            // There is no project state that can be used, fetch a state and return it.
            ExpiryState::Expired => None,
            // The project is semi-outdated, fetch new state but return old one.
            ExpiryState::Stale(state) => Some(state),
            // The project is not outdated, return early here to jump over fetching logic below.
            ExpiryState::Updated(state) => return GetOrFetch::Cached(state),
        };

        let channel = self.fetch_state(project_cache, no_cache);

        match cached_state {
            Some(state) => GetOrFetch::Cached(state),
            None => GetOrFetch::Scheduled(channel),
        }
    }

    /// Returns the cached project state if it is valid.
    ///
    /// Depending on the state of the cache, this method takes different action:
    ///
    ///  - If the cached state is up-to-date, this method simply returns `Some`.
    ///  - If the cached state is stale, this method triggers a refresh in the background and
    ///    returns `Some`. The stale period can be configured through
    ///    [`Config::project_grace_period`].
    ///  - If there is no cached state or the cached state is fully outdated, this method triggers a
    ///    refresh in the background and returns `None`.
    ///
    /// If `no_cache` is set to true, this method always returns `None` and always triggers a
    /// background refresh.
    ///
    /// To wait for a valid state instead, use [`get_state`](Self::get_state).
    pub fn get_cached_state(
        &mut self,
        project_cache: Addr<ProjectCache>,
        no_cache: bool,
    ) -> Option<Arc<ProjectState>> {
        match self.get_or_fetch_state(project_cache, no_cache) {
            GetOrFetch::Cached(state) => Some(state),
            GetOrFetch::Scheduled(_) => None,
        }
    }

    /// Obtains a valid project state and passes it to the sender once ready.
    ///
    /// This first checks if the state needs to be updated. This is the case if the project state
    /// has passed its cache timeout. The `no_cache` flag forces an update. This does nothing if an
    /// update is already running in the background.
    ///
    /// Independent of updating, _stale_ states are passed to the sender immediately as long as they
    /// are in the [grace period](Config::project_grace_period).
    pub fn get_state(
        &mut self,
        project_cache: Addr<ProjectCache>,
        sender: ProjectSender,
        no_cache: bool,
    ) {
        match self.get_or_fetch_state(project_cache, no_cache) {
            GetOrFetch::Cached(state) => {
                sender.send(state);
            }

            GetOrFetch::Scheduled(channel) => {
                channel.inner.attach(sender);
            }
        }
    }

    fn set_state(
        &mut self,
        state: Arc<ProjectState>,
        aggregator: Addr<Aggregator>,
        envelope_processor: Addr<EnvelopeProcessor>,
        outcome_aggregator: Addr<TrackOutcome>,
    ) {
        let project_enabled = state.check_disabled(self.config.as_ref()).is_ok();
        let buckets = self.state.set_state(state.clone());

        if let Some(buckets) = buckets {
            if project_enabled && !buckets.is_empty() {
                relay_log::debug!("sending metrics from metricsbuffer to aggregator");
                self.rate_limit_and_merge_buckets(
                    state,
                    buckets,
                    aggregator,
                    envelope_processor,
                    outcome_aggregator,
                );
            }
        }
    }

    /// Ensures the project state gets updated.
    ///
    /// This first checks if the state needs to be updated. This is the case if the project state
    /// has passed its cache timeout. The `no_cache` flag forces another update unless one is
    /// already running in the background.
    ///
    /// If an update is required, the update will start in the background and complete at a later
    /// point. Therefore, this method is useful to trigger an update early if it is already clear
    /// that the project state will be needed soon. To retrieve an updated state, use
    /// [`Project::get_state`] instead.
    pub fn prefetch(&mut self, project_cache: Addr<ProjectCache>, no_cache: bool) {
        self.get_cached_state(project_cache, no_cache);
    }

    /// Replaces the internal project state with a new one and triggers pending actions.
    ///
    /// This flushes pending envelopes from [`ValidateEnvelope`] and
    /// notifies all pending receivers from [`get_state`](Self::get_state).
    ///
    /// `no_cache` should be passed from the requesting call. Updates with `no_cache` will always
    /// take precedence.
    ///
    /// [`ValidateEnvelope`]: crate::actors::project_cache::ValidateEnvelope
    pub fn update_state(
        &mut self,
        project_cache: Addr<ProjectCache>,
        aggregator: Addr<Aggregator>,
        mut state: Arc<ProjectState>,
        envelope_processor: Addr<EnvelopeProcessor>,
        outcome_aggregator: Addr<TrackOutcome>,
        no_cache: bool,
    ) {
        // Initiate the backoff if the incoming state is invalid. Reset it otherwise.
        if state.invalid() {
            self.next_fetch_attempt = Instant::now().checked_add(self.backoff.next_backoff());
        } else {
            self.next_fetch_attempt = None;
            self.backoff.reset();
        }

        let Some(channel) = self.state_channel.take() else {
            relay_log::error!(tags.project_key = %self.project_key, "channel is missing for the state update");
            return;
        };

        // If the channel has `no_cache` set but we are not a `no_cache` request, we have
        // been superseeded. Put it back and let the other request take precedence.
        if channel.no_cache && !no_cache {
            self.state_channel = Some(channel);
            return;
        }

        match self.expiry_state() {
            // If the new state is invalid but the old one still usable, keep the old one.
            ExpiryState::Updated(old) | ExpiryState::Stale(old) if state.invalid() => state = old,
            // If the new state is valid or the old one is expired, always use the new one.
            _ => self.set_state(
                state.clone(),
                aggregator,
                envelope_processor.clone(),
                outcome_aggregator,
            ),
        }

        // If the state is still invalid, return back the taken channel and schedule state update.
        if state.invalid() {
            self.state_channel = Some(channel);
            let attempts = self.backoff.attempt() + 1;
            relay_log::debug!(
                "project {} state requested {attempts} times",
                self.project_key
            );

            project_cache.send(RequestUpdate::new(self.project_key, no_cache));
            return;
        }

        // Flush all waiting recipients.
        relay_log::debug!("project state {} updated", self.project_key);
        channel.inner.send(state);

        self.after_state_updated(&envelope_processor);
    }

    /// Called after all state validations and after the project state is updated.
    ///
    /// See also: [`Self::update_state`].
    fn after_state_updated(&mut self, envelope_processor: &Addr<EnvelopeProcessor>) {
        self.flush_metric_meta(envelope_processor);
        // Check if the new sampling config got rid of any reservoir rules we have counters for.
        self.remove_expired_reservoir_rules();
    }

    /// Creates `Scoping` for this project if the state is loaded.
    ///
    /// Returns `Some` if the project state has been fetched and contains a project identifier,
    /// otherwise `None`.
    ///
    /// NOTE: This function does not check the expiry of the project state.
    pub fn scoping(&self) -> Option<Scoping> {
        let state = self.state_value()?;
        Some(Scoping {
            organization_id: state.organization_id.unwrap_or(0),
            project_id: state.project_id?,
            project_key: self.project_key,
            key_id: state
                .get_public_key_config()
                .and_then(|config| config.numeric_id),
        })
    }

    /// Runs the checks on incoming envelopes.
    ///
    /// See, [`crate::actors::project_cache::CheckEnvelope`] for more information
    ///
    /// * checks the rate limits
    /// * validates the envelope meta in `check_request` - determines whether the given request
    ///   should be accepted or discarded
    ///
    /// IMPORTANT: If the [`ProjectState`] is invalid, the `check_request` will be skipped and only
    /// rate limites will be validated. This function **must not** be called in the main processing
    /// pipeline.
    pub fn check_envelope(
        &mut self,
        mut envelope: ManagedEnvelope,
        outcome_aggregator: Addr<TrackOutcome>,
    ) -> Result<CheckedEnvelope, DiscardReason> {
        let state = self.valid_state().filter(|state| !state.invalid());
        let mut scoping = envelope.scoping();

        if let Some(ref state) = state {
            scoping = state.scope_request(envelope.envelope().meta());
            envelope.scope(scoping);

            if let Err(reason) = state.check_request(envelope.envelope().meta(), &self.config) {
                envelope.reject(Outcome::Invalid(reason));
                return Err(reason);
            }
        }

        self.rate_limits.clean_expired();

        let config = state.as_deref().map(|s| &s.config);
        let quotas = state.as_deref().map(|s| s.get_quotas()).unwrap_or(&[]);
        let envelope_limiter = EnvelopeLimiter::new(config, |item_scoping, _| {
            Ok(self.rate_limits.check_with_quotas(quotas, item_scoping))
        });

        let (enforcement, rate_limits) =
            envelope_limiter.enforce(envelope.envelope_mut(), &scoping)?;
        enforcement.track_outcomes(envelope.envelope(), &scoping, outcome_aggregator);
        envelope.update();

        let envelope = if envelope.envelope().is_empty() {
            // Individual rate limits have already been issued above
            envelope.reject(Outcome::RateLimited(None));
            None
        } else {
            Some(envelope)
        };

        Ok(CheckedEnvelope {
            envelope,
            rate_limits,
        })
    }

    pub fn flush_buckets(
        &mut self,
        project_cache: Addr<ProjectCache>,
        envelope_processor: Addr<EnvelopeProcessor>,
        buckets: Vec<Bucket>,
    ) {
        let Some(project_state) = self.get_cached_state(project_cache, false) else {
            relay_log::trace!(
                "there is no project state: dropping {} buckets",
                buckets.len()
            );
            return;
        };

        let Some(scoping) = self.scoping() else {
            relay_log::trace!("there is no scoping: dropping {} buckets", buckets.len());
            return;
        };

        let usage = match project_state.config.transaction_metrics {
            Some(ErrorBoundary::Ok(ref c)) => c.usage_metric(),
            _ => false,
        };
        let extraction_mode = ExtractionMode::from_usage(usage);

        let enable_cardinality_limiter = project_state.has_feature(Feature::CardinalityLimiter);

        if !buckets.is_empty() {
            envelope_processor.send(EncodeMetrics {
                buckets,
                scoping,
                extraction_mode,
<<<<<<< HEAD
                project_state,
                rate_limits: self.rate_limits.clone(),
=======
                enable_cardinality_limiter,
>>>>>>> c3d5eada
            });
        }
    }
}

#[cfg(test)]
mod tests {
    use std::sync::{Arc, Mutex};

    use relay_common::time::UnixTimestamp;
    use relay_metrics::BucketValue;
    use relay_test::mock_service;
    use serde_json::json;

    use super::*;

    #[test]
    fn get_state_expired() {
        for expiry in [9999, 0] {
            let config = Arc::new(
                Config::from_json_value(json!(
                    {
                        "cache": {
                            "project_expiry": expiry,
                            "project_grace_period": 0,
                            "eviction_interval": 9999 // do not evict
                        }
                    }
                ))
                .unwrap(),
            );

            // Initialize project with a state
            let project_key = ProjectKey::parse("a94ae32be2584e0bbd7a4cbb95971fee").unwrap();
            let mut project_state = ProjectState::allowed();
            project_state.project_id = Some(ProjectId::new(123));
            let mut project = Project::new(project_key, config.clone());
            project.state = State::Cached(Arc::new(project_state));

            // Direct access should always yield a state:
            assert!(project.state_value().is_some());

            if expiry > 0 {
                // With long expiry, should get a state
                assert!(project.valid_state().is_some());
            } else {
                // With 0 expiry, project should expire immediately. No state can be set.
                assert!(project.valid_state().is_none());
            }
        }
    }

    #[tokio::test]
    async fn test_stale_cache() {
        let (addr, _) = mock_service("project_cache", (), |&mut (), _| {});
        let (aggregator, _) = mock_service("aggregator", (), |&mut (), _| {});
        let (outcome_aggregator, _) = mock_service("outcome_aggreggator", (), |&mut (), _| {});
        let (envelope_processor, _) = mock_service("envelope_processor", (), |&mut (), _| {});
        let config = Arc::new(
            Config::from_json_value(json!(
                {
                    "cache": {
                        "project_expiry": 100,
                        "project_grace_period": 0,
                        "eviction_interval": 9999 // do not evict
                    }
                }
            ))
            .unwrap(),
        );

        let channel = StateChannel::new();

        // Initialize project with a state.
        let project_key = ProjectKey::parse("a94ae32be2584e0bbd7a4cbb95971fee").unwrap();
        let mut project_state = ProjectState::allowed();
        project_state.project_id = Some(ProjectId::new(123));
        let mut project = Project::new(project_key, config);
        project.state_channel = Some(channel);
        project.state = State::Cached(Arc::new(project_state));

        // The project ID must be set.
        assert!(!project.state_value().unwrap().invalid());
        assert!(project.next_fetch_attempt.is_none());
        // Try to update project with errored project state.
        project.update_state(
            addr.clone(),
            aggregator.clone(),
            Arc::new(ProjectState::err()),
            envelope_processor.clone(),
            outcome_aggregator.clone(),
            false,
        );
        // Since we got invalid project state we still keep the old one meaning there
        // still must be the project id set.
        assert!(!project.state_value().unwrap().invalid());
        assert!(project.next_fetch_attempt.is_some());

        // This tests that we actually initiate the backoff and the backoff mechanism works:
        // * first call to `update_state` with invalid ProjectState starts the backoff, but since
        //   it's the first attemt, we get Duration of 0.
        // * second call to `update_state` here will bumpt the `next_backoff` Duration to somehing
        //   like ~ 1s
        // * and now, by calling `fetch_state` we test that it's a noop, since if backoff is active
        //   we should never fetch
        // * without backoff it would just panic, not able to call the ProjectCache service
        let channel = StateChannel::new();
        project.state_channel = Some(channel);
        project.update_state(
            addr.clone(),
            aggregator.clone(),
            Arc::new(ProjectState::err()),
            envelope_processor,
            outcome_aggregator,
            false,
        );
        project.fetch_state(addr, false);
    }

    fn create_project(config: Option<serde_json::Value>) -> Project {
        let project_key = ProjectKey::parse("a94ae32be2584e0bbd7a4cbb95971fee").unwrap();
        let mut project = Project::new(project_key, Arc::new(Config::default()));
        let mut project_state = ProjectState::allowed();
        project_state.project_id = Some(ProjectId::new(42));
        if let Some(config) = config {
            project_state.config = serde_json::from_value(config).unwrap();
        }
        project.state = State::Cached(Arc::new(project_state));
        project
    }

    fn create_transaction_metric() -> Bucket {
        Bucket {
            name: "d:transactions/foo".to_string(),
            width: 0,
            value: BucketValue::counter(1.0),
            timestamp: UnixTimestamp::now(),
            tags: Default::default(),
        }
    }

    #[tokio::test]
    async fn test_rate_limit_incoming_metrics() {
        let (addr, _) = mock_service("track-outcome", (), |&mut (), _| {});
        let project = create_project(None);
        let metrics = project.rate_limit_metrics(vec![create_transaction_metric()], addr);

        assert!(metrics.len() == 1);
    }

    /// Checks that the project doesn't send buckets to the aggregator from its metricsbuffer
    /// if it haven't received a project state.
    #[tokio::test]
    async fn test_metrics_buffer_no_flush_without_state() {
        // Project without project state.
        let mut project = Project {
            state: State::new(Config::default().permissive_aggregator_config()),
            ..create_project(None)
        };

        let bucket_state = Arc::new(Mutex::new(false));
        let (aggregator, handle) = mock_service("aggregator", bucket_state.clone(), |state, _| {
            *state.lock().unwrap() = true;
        });

        let buckets = vec![create_transaction_bucket()];
        let (outcome_aggregator, _) = mock_service("outcome_aggreggator", (), |&mut (), _| {});
        let (envelope_processor, _) = mock_service("envelope_processor", (), |&mut (), _| {});
        project.merge_buckets(aggregator, outcome_aggregator, envelope_processor, buckets);
        handle.await.unwrap();

        let buckets_received = *bucket_state.lock().unwrap();
        assert!(!buckets_received);
    }

    /// Checks that the metrics-buffer flushes buckets to the aggregator when the project
    /// receives a project state.
    #[tokio::test]
    async fn test_metrics_buffer_flush_with_state() {
        // Project without project state.
        let mut project = Project {
            state: State::new(Config::default().permissive_aggregator_config()),
            ..create_project(None)
        };

        let bucket_state = Arc::new(Mutex::new(false));
        let (aggregator, handle) = mock_service("aggregator", bucket_state.clone(), |state, _| {
            *state.lock().unwrap() = true;
        });

        let buckets = vec![create_transaction_bucket()];
        let (outcome_aggregator, _) = mock_service("outcome_aggreggator", (), |&mut (), _| {});
        let (envelope_processor, _) = mock_service("envelope_processor", (), |&mut (), _| {});
        project.merge_buckets(
            aggregator.clone(),
            outcome_aggregator.clone(),
            envelope_processor.clone(),
            buckets.clone(),
        );
        let mut project_state = ProjectState::allowed();
        project_state.project_id = Some(ProjectId::new(1));
        // set_state should trigger flushing from the metricsbuffer to aggregator.
        project.set_state(
            Arc::new(project_state),
            aggregator,
            envelope_processor,
            outcome_aggregator,
        );
        handle.await.unwrap(); // state isnt updated until we await.

        let buckets_received = *bucket_state.lock().unwrap();
        assert!(buckets_received);
    }

    #[tokio::test]
    async fn test_rate_limit_incoming_metrics_no_quota() {
        let (addr, _) = mock_service("track-outcome", (), |&mut (), _| {});
        let project = create_project(Some(json!({
            "quotas": [{
               "id": "foo",
               "categories": ["transaction"],
               "window": 3600,
               "limit": 0,
               "reasonCode": "foo",
           }]
        })));

        let metrics = project.rate_limit_metrics(vec![create_transaction_metric()], addr);

        assert!(metrics.is_empty());
    }

    fn create_transaction_bucket() -> Bucket {
        Bucket {
            name: "d:transactions/foo".to_string(),
            value: BucketValue::Counter(1.0),
            timestamp: UnixTimestamp::now(),
            tags: Default::default(),
            width: 10,
        }
    }

    #[tokio::test]
    async fn test_rate_limit_incoming_buckets() {
        let (addr, _) = mock_service("track-outcome", (), |&mut (), _| {});
        let project = create_project(None);
        let metrics = project.rate_limit_metrics(vec![create_transaction_bucket()], addr);

        assert!(metrics.len() == 1);
    }

    #[tokio::test]
    async fn test_rate_limit_incoming_buckets_no_quota() {
        let (addr, _) = mock_service("track-outcome", (), |&mut (), _| {});
        let project = create_project(Some(json!({
            "quotas": [{
               "id": "foo",
               "categories": ["transaction"],
               "window": 3600,
               "limit": 0,
               "reasonCode": "foo",
           }]
        })));

        let metrics = project.rate_limit_metrics(vec![create_transaction_bucket()], addr);

        assert!(metrics.is_empty());
    }
}<|MERGE_RESOLUTION|>--- conflicted
+++ resolved
@@ -1140,12 +1140,9 @@
                 buckets,
                 scoping,
                 extraction_mode,
-<<<<<<< HEAD
                 project_state,
                 rate_limits: self.rate_limits.clone(),
-=======
                 enable_cardinality_limiter,
->>>>>>> c3d5eada
             });
         }
     }
