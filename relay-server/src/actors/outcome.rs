//! This module contains the actor that tracks event outcomes.
//!
//! Outcomes describe the final "fate" of an event. As such, for every event exactly one outcome
//! must be emitted in the entire ingestion pipeline. Since Relay is only one part in this pipeline,
//! outcomes may not be emitted if the event is accepted.

use std::borrow::Cow;
use std::mem;
use std::net::IpAddr;
use std::sync::Arc;
use std::time::Instant;

use actix::prelude::*;
use actix_web::http::Method;
use chrono::SecondsFormat;
use futures::future::Future;
use serde::{Deserialize, Serialize};

use relay_common::{LogError, ProjectId};
use relay_config::Config;
use relay_filter::FilterStatKey;
use relay_general::protocol::EventId;
use relay_quotas::{ReasonCode, Scoping};

use crate::actors::upstream::SendQuery;
use crate::actors::upstream::{UpstreamQuery, UpstreamRelay};
use crate::ServerError;

// Choose the outcome module implementation (either processing or non-processing).
// Processing outcome implementation
#[cfg(feature = "processing")]
pub use self::processing::*;
<<<<<<< HEAD
// non-processing outcome implementation
#[cfg(not(feature = "processing"))]
pub use self::non_processing::*;
use std::borrow::Cow;

/// Defines the structure of the HTTP outcomes requests
#[derive(Deserialize, Serialize, Debug, Default)]
#[serde(default)]
pub struct SendOutcomes {
=======

#[cfg(feature = "processing")]
pub type OutcomeProducer = processing::ProcessingOutcomeProducer;
#[cfg(not(feature = "processing"))]
pub type OutcomeProducer = HttpOutcomeProducer;

/// Defines the structure of the HTTP outcomes requests
#[derive(Deserialize, Serialize, Debug, Default)]
pub struct SendOutcomes {
    #[serde(default)]
>>>>>>> 475e6232
    pub outcomes: Vec<TrackRawOutcome>,
}

impl UpstreamQuery for SendOutcomes {
    type Response = SendOutcomes;

    fn method(&self) -> Method {
        Method::POST
    }

    fn path(&self) -> Cow<'static, str> {
        Cow::Borrowed("/api/0/relays/outcomes/")
    }
}

/// Defines the structure of the HTTP outcomes responses for successful requests
#[derive(Serialize, Debug)]
pub struct SendOutcomesResponse {
    // nothing yet, future features will go here
}

/// Tracks an outcome of an event.
///
/// See the module level documentation for more information.
#[derive(Clone, Debug)]
pub struct TrackOutcome {
    /// The timespan of the event outcome.
    pub timestamp: Instant,
    /// Scoping of the request.
    pub scoping: Scoping,
    /// The outcome.
    pub outcome: Outcome,
    /// The event id.
    pub event_id: Option<EventId>,
    /// The client ip address.
    pub remote_addr: Option<IpAddr>,
}

impl Message for TrackOutcome {
    type Result = Result<(), OutcomeError>;
}

/// Defines the possible outcomes from processing an event.
#[derive(Clone, Debug)]
pub enum Outcome {
    /// The event has been accepted.
    ///
    /// This is never emitted by Relay as the event may be discarded by the processing pipeline
    /// after Relay. Only the `save_event` task in Sentry finally accepts an event.
    #[allow(dead_code)]
    Accepted,

    /// The event has been filtered due to a configured filter.
    #[cfg_attr(not(feature = "processing"), allow(dead_code))]
    Filtered(FilterStatKey),

    /// The event has been rate limited.
    RateLimited(Option<ReasonCode>),

    /// The event has been discarded because of invalid data.
    Invalid(DiscardReason),

    /// Reserved but unused in Sentry.
    #[allow(dead_code)]
    Abuse,
}

impl Outcome {
    fn to_outcome_id(&self) -> u8 {
        match self {
            Outcome::Accepted => 0,
            Outcome::Filtered(_) => 1,
            Outcome::RateLimited(_) => 2,
            Outcome::Invalid(_) => 3,
            Outcome::Abuse => 4,
        }
    }

    fn to_reason(&self) -> Option<&str> {
        match self {
            Outcome::Accepted => None,
            Outcome::Invalid(discard_reason) => Some(discard_reason.name()),
            Outcome::Filtered(filter_key) => Some(filter_key.name()),
            Outcome::RateLimited(code_opt) => code_opt.as_ref().map(|code| code.as_str()),
            Outcome::Abuse => None,
        }
    }
}

/// Reason for a discarded invalid event.
///
/// Used in `Outcome::Invalid`. Synchronize overlap with Sentry.
#[derive(Debug, Copy, Clone, Eq, PartialEq, Hash)]
#[allow(dead_code)]
pub enum DiscardReason {
    /// [Post Processing] An event with the same id has already been processed for this project.
    /// Sentry does not allow duplicate events and only stores the first one.
    Duplicate,

    /// [Relay] There was no valid project id in the request or the required project does not exist.
    ProjectId,

    /// [Relay] The protocol version sent by the SDK is not supported and parts of the payload may
    /// be invalid.
    AuthVersion,

    /// [Legacy] The SDK did not send a client identifier.
    ///
    /// In Relay, this is no longer required.
    AuthClient,

    /// [Relay] The store request was missing an event payload.
    NoData,

    /// [Relay] The event payload exceeds the maximum size limit for the respective endpoint.
    TooLarge,

    /// [Legacy] A store request was received with an invalid method.
    ///
    /// This outcome is no longer emitted by Relay, as HTTP method validation occurs before an event
    /// id or project id are extracted for a request.
    DisallowedMethod,

    /// [Relay] The content type for a specific endpoint did not match the whitelist.
    ///
    /// While the standard store endpoint allows all content types, other endpoints may have
    /// stricter requirements.
    ContentType,

    /// [Legacy] The project id in the URL does not match the one specified for the public key.
    ///
    /// This outcome is no longer emitted by Relay. Instead, Relay will emit a standard `ProjectId`
    /// since it resolves the project first, and then checks for the valid project key.
    MultiProjectId,

    /// [Relay] A minidump file was missing for the minidump endpoint.
    MissingMinidumpUpload,

    /// [Relay] The file submitted as minidump is not a valid minidump file.
    InvalidMinidump,

    /// [Relay] The security report was not recognized due to missing data.
    SecurityReportType,

    /// [Relay] The security report did not pass schema validation.
    SecurityReport,

    /// [Relay] The request origin is not allowed for the project.
    Cors,

    /// [Relay] Reading or decoding the payload from the socket failed for any reason.
    Payload,

    /// [Relay] Parsing the event JSON payload failed due to a syntax error.
    InvalidJson,

    /// [Relay] Parsing the event msgpack payload failed due to a syntax error.
    InvalidMsgpack,

    /// [Relay] Parsing a multipart form-data request failed.
    InvalidMultipart,

    /// [Relay] The event is parseable but semantically invalid. This should only happen with
    /// transaction events.
    InvalidTransaction,

    /// [Relay] Parsing an event envelope failed (likely missing a required header).
    InvalidEnvelope,

    /// [Relay] A project state returned by the upstream could not be parsed.
    ProjectState,

    /// [Relay] An envelope was submitted with two items that need to be unique.
    DuplicateItem,

    /// [All] An error in Relay caused event ingestion to fail. This is the catch-all and usually
    /// indicates bugs in Relay, rather than an expected failure.
    Internal,

    /// [Relay] Symbolic failed to extract an Unreal Crash report from a request sent to the
    /// Unreal endpoint
    ProcessUnreal,
}

impl DiscardReason {
    pub fn name(self) -> &'static str {
        match self {
            DiscardReason::Duplicate => "duplicate",
            DiscardReason::ProjectId => "project_id",
            DiscardReason::AuthVersion => "auth_version",
            DiscardReason::AuthClient => "auth_client",
            DiscardReason::NoData => "no_data",
            DiscardReason::TooLarge => "too_large",
            DiscardReason::DisallowedMethod => "disallowed_method",
            DiscardReason::ContentType => "content_type",
            DiscardReason::MultiProjectId => "multi_project_id",
            DiscardReason::MissingMinidumpUpload => "missing_minidump_upload",
            DiscardReason::InvalidMinidump => "invalid_minidump",
            DiscardReason::SecurityReportType => "security_report_type",
            DiscardReason::SecurityReport => "security_report",
            DiscardReason::Cors => "cors",
            DiscardReason::ProcessUnreal => "process_unreal",

            // Relay specific reasons (not present in Sentry)
            DiscardReason::Payload => "payload",
            DiscardReason::InvalidJson => "invalid_json",
            DiscardReason::InvalidMultipart => "invalid_multipart",
            DiscardReason::InvalidMsgpack => "invalid_msgpack",
            DiscardReason::InvalidTransaction => "invalid_transaction",
            DiscardReason::InvalidEnvelope => "invalid_envelope",
            DiscardReason::ProjectState => "project_state",
            DiscardReason::DuplicateItem => "duplicate_item",
            DiscardReason::Internal => "internal",
        }
    }
}

/// The outcome message is serialized as json and placed on the Kafka topic or in
/// the http using TrackRawOutcome
#[derive(Debug, Serialize, Deserialize, Clone)]
pub struct TrackRawOutcome {
    /// The timespan of the event outcome.
    timestamp: String,
    /// Organization id.
    #[serde(default, skip_serializing_if = "Option::is_none")]
    org_id: Option<u64>,
    /// Project id.
    project_id: ProjectId,
    /// The DSN project key id.
    #[serde(default, skip_serializing_if = "Option::is_none")]
    key_id: Option<u64>,
    /// The outcome.
    outcome: u8,
    /// Reason for the outcome.
    #[serde(default, skip_serializing_if = "Option::is_none")]
    reason: Option<String>,
    /// The event id.
    #[serde(default, skip_serializing_if = "Option::is_none")]
    event_id: Option<EventId>,
    /// The client ip address.
    #[serde(default, skip_serializing_if = "Option::is_none")]
    remote_addr: Option<String>,
    /// The source of the outcome (which Relay sent it)
    #[serde(default, skip_serializing_if = "Option::is_none")]
    source: Option<String>,
}
impl TrackRawOutcome {
    fn from_outcome(msg: &TrackOutcome, config: &Config) -> Self {
        let reason = match msg.outcome.to_reason() {
            None => None,
            Some(reason) => Some(reason.to_string()),
        };

        let date_time = relay_common::instant_to_date_time(msg.timestamp);

        // convert to a RFC 3339 formatted date with the shape YYYY-MM-DDTHH:MM:SS.mmmmmmZ
        // e.g. something like: "2019-09-29T09:46:40.123456Z"
        let timestamp = date_time.to_rfc3339_opts(SecondsFormat::Micros, true);

        let org_id = match msg.scoping.organization_id {
            0 => None,
            id => Some(id),
        };

        // since TrackOutcome objects come only from this Relay (and not any downstream
        // Relays), set the source to whatever our current outcome source is.
        let source = config.outcome_source().map(str::to_owned);

        TrackRawOutcome {
            timestamp,
            org_id,
            project_id: msg.scoping.project_id,
            key_id: msg.scoping.key_id,
            outcome: msg.outcome.to_outcome_id(),
            reason,
            event_id: msg.event_id,
            remote_addr: msg.remote_addr.map(|addr| addr.to_string()),
            source,
        }
    }
}

impl Message for TrackRawOutcome {
    type Result = Result<(), OutcomeError>;
}

/// Common implementation for both processing and non-processing
impl OutcomeProducer {
    fn send_batch(&mut self, context: &mut Context<Self>) {
        log::trace!("sending outcome batch");

        //the future should be either canceled (if we are called with a full batch)
        // or already called (if we are called by a timeout)
        self.send_outcomes_future = None;

        if self.unsent_outcomes.is_empty() {
            log::warn!("unexpected send_batch scheduled with no outcomes to send.");
            return;
        }

        let request = SendOutcomes {
            outcomes: self.unsent_outcomes.drain(..).collect(),
        };

        self.upstream
            .send(SendQuery(request))
            .map(|_| {
                log::trace!("outcome batch sent.");
            })
            .map_err(|error| {
                log::error!("outcome batch sending failed with: {}", LogError(&error));
            })
            .into_actor(self)
            .spawn(context);
    }

    fn send_http_message(
        &mut self,
        message: TrackRawOutcome,
        context: &mut Context<Self>,
    ) -> Result<(), OutcomeError> {
        log::trace!("Batching outcome");
        self.unsent_outcomes.push(message);
        if self.unsent_outcomes.len() >= self.config.max_outcome_batch_size() {
            if let Some(send_outcomes_future) = self.send_outcomes_future {
                context.cancel_future(send_outcomes_future);
            }
            self.send_batch(context)
        } else if self.send_outcomes_future.is_none() {
            self.send_outcomes_future =
                Some(context.run_later(self.config.max_outcome_interval(), Self::send_batch));
        }

        Ok(())
    }
}

/// This is the implementation that uses kafka queues and does stuff
#[cfg(feature = "processing")]
mod processing {
    use super::*;

    use failure::{Fail, ResultExt};
    use rdkafka::error::KafkaError;
    use rdkafka::producer::{BaseRecord, DefaultProducerContext};
    use rdkafka::ClientConfig;
    use serde_json::Error as SerdeSerializationError;

    use relay_common::metric;
    use relay_config::KafkaTopic;

    use crate::metrics::RelayCounters;
    use crate::service::ServerErrorKind;

    type ThreadedProducer = rdkafka::producer::ThreadedProducer<DefaultProducerContext>;

    #[derive(Fail, Debug)]
    pub enum OutcomeError {
        #[fail(display = "failed to send kafka message")]
        SendFailed(KafkaError),
        #[fail(display = "json serialization error")]
        SerializationError(SerdeSerializationError),
    }

    impl TrackRawOutcome {
<<<<<<< HEAD
        fn name(&self) -> &'static str {
=======
        fn tag_name(&self) -> &'static str {
>>>>>>> 475e6232
            match self.outcome {
                0 => "accepted",
                1 => "filtered",
                2 => "rate_limited",
                3 => "invalid",
                4 => "abuse",
<<<<<<< HEAD
                _ => "", // TODO should we return a result ?
            }
        }
    }

    pub struct OutcomeProducer {
        pub(super) config: Arc<Config>,
        producer: Option<ThreadedProducer>,
        pub(super) upstream: Addr<UpstreamRelay>,
        pub(super) unsent_outcomes: Vec<TrackRawOutcome>,
        pub(super) send_outcomes_future: Option<SpawnHandle>,
    }

    impl OutcomeProducer {
=======
                _ => "<unknown>",
            }
        }
    }

    pub struct ProcessingOutcomeProducer {
        config: Arc<Config>,
        producer: Option<ThreadedProducer>,
        http_producer: Option<Addr<HttpOutcomeProducer>>,
    }

    impl ProcessingOutcomeProducer {
>>>>>>> 475e6232
        pub fn create(
            config: Arc<Config>,
            upstream: Addr<UpstreamRelay>,
        ) -> Result<Self, ServerError> {
<<<<<<< HEAD
            let future_producer = if config.processing_enabled() {
=======
            let (future_producer, http_producer) = if config.processing_enabled() {
>>>>>>> 475e6232
                let mut client_config = ClientConfig::new();
                for config_p in config.kafka_config() {
                    client_config.set(config_p.name.as_str(), config_p.value.as_str());
                }
                let future_producer = client_config
                    .create()
                    .context(ServerErrorKind::KafkaError)?;
                (Some(future_producer), None)
            } else {
                let http_producer = HttpOutcomeProducer::create(config.clone(), upstream)
                    .map(|producer| producer.start())
                    .map_err(|error| {
                        log::error!("Failed to start http producer: {}", LogError(&error));
                        error
                    })
                    .ok();
                (None, http_producer)
            };

            Ok(Self {
                config,
                producer: future_producer,
<<<<<<< HEAD
                upstream,
                unsent_outcomes: Vec::new(),
                send_outcomes_future: None,
=======
                http_producer,
>>>>>>> 475e6232
            })
        }

        fn send_kafka_message(&self, message: TrackRawOutcome) -> Result<(), OutcomeError> {
<<<<<<< HEAD
            log::trace!("Tracking outcome: {:?}", message);
=======
            log::trace!("Tracking kafka outcome: {:?}", message);
>>>>>>> 475e6232

            let producer = match self.producer {
                Some(ref producer) => producer,
                None => return Ok(()),
            };

            let payload =
                serde_json::to_string(&message).map_err(OutcomeError::SerializationError)?;

            metric!(
<<<<<<< HEAD
                counter(RelayCounters::EventOutcomes) += 1,
                reason = message.reason.as_deref().unwrap_or(""),
                outcome = message.name()
=======
                counter(RelayCounters::Outcomes) += 1,
                reason = message.reason.as_deref().unwrap_or(""),
                outcome = message.tag_name(),
>>>>>>> 475e6232
            );

            // At the moment, we support outcomes with optional EventId.
            // Here we create a fake EventId, when we don't have the real one, so that we can
            // create a kafka message key that spreads the events nicely over all the
            // kafka consumer groups.
            let key = message.event_id.unwrap_or_else(EventId::new).0;

            let record = BaseRecord::to(self.config.kafka_topic_name(KafkaTopic::Outcomes))
                .payload(&payload)
                .key(key.as_bytes().as_ref());

            match producer.send(record) {
                Ok(_) => Ok(()),
                Err((kafka_error, _message)) => Err(OutcomeError::SendFailed(kafka_error)),
            }
        }
<<<<<<< HEAD
    }

    impl Actor for OutcomeProducer {
        type Context = Context<Self>;

        fn started(&mut self, context: &mut Self::Context) {
            // Set the mailbox size to the size of the event buffer. This is a rough estimate but
            // should ensure that we're not dropping outcomes unintentionally.
            let mailbox_size = self.config.event_buffer_size() as usize;
            context.set_mailbox_capacity(mailbox_size);

            log::info!("OutcomeProducer started.");
        }

        fn stopped(&mut self, _ctx: &mut Self::Context) {
            log::info!("OutcomeProducer stopped.");
        }
    }

    impl Handler<TrackOutcome> for OutcomeProducer {
        type Result = Result<(), OutcomeError>;

        fn handle(&mut self, message: TrackOutcome, _ctx: &mut Self::Context) -> Self::Result {
            self.handle(TrackRawOutcome::from_outcome(&message, &self.config), _ctx)
        }
    }

    impl Handler<TrackRawOutcome> for OutcomeProducer {
        type Result = Result<(), OutcomeError>;
        fn handle(&mut self, message: TrackRawOutcome, ctx: &mut Self::Context) -> Self::Result {
            log::trace!("handling outcome");
            if self.config.processing_enabled() {
                self.send_kafka_message(message)
            } else if self.config.emit_outcomes() {
                self.send_http_message(message, ctx)
            } else {
                Ok(()) // processing not enabled and emit_outcomes disabled
            }
        }
    }
}

/// This is the Outcome processing implementation for Relays that are compiled without processing
/// There is no access to kafka, we can only send outcomes to the upstream Relay
#[cfg(not(feature = "processing"))]
mod non_processing {
    use super::*;
=======

        fn send_http_message(&self, message: TrackRawOutcome) -> Result<(), OutcomeError> {
            log::trace!("Tracking http outcome: {:?}", message);
>>>>>>> 475e6232

            let producer = match self.http_producer {
                Some(ref producer) => producer,
                None => {
                    log::error!("send_http_message called with invalid http_producer");
                    return Ok(());
                }
            };

<<<<<<< HEAD
    pub struct OutcomeProducer {
        pub(super) config: Arc<Config>,
        pub(super) upstream: Addr<UpstreamRelay>,
        pub(super) unsent_outcomes: Vec<TrackRawOutcome>,
        pub(super) send_outcomes_future: Option<SpawnHandle>,
    }

    impl OutcomeProducer {
        pub fn create(
            config: Arc<Config>,
            upstream: Addr<UpstreamRelay>,
        ) -> Result<Self, ServerError> {
            Ok(Self {
                config,
                upstream,
                unsent_outcomes: Vec::new(),
                send_outcomes_future: None,
            })
=======
            producer.do_send(message);

            Ok(())
>>>>>>> 475e6232
        }
    }

    impl Actor for ProcessingOutcomeProducer {
        type Context = Context<Self>;

        fn started(&mut self, context: &mut Self::Context) {
            // Set the mailbox size to the size of the event buffer. This is a rough estimate but
            // should ensure that we're not dropping outcomes unintentionally.
            let mailbox_size = self.config.event_buffer_size() as usize;
            context.set_mailbox_capacity(mailbox_size);

            log::info!("OutcomeProducer started.");
        }

        fn stopped(&mut self, _ctx: &mut Self::Context) {
            log::info!("OutcomeProducer stopped.");
        }
    }

    impl Handler<TrackOutcome> for ProcessingOutcomeProducer {
        type Result = Result<(), OutcomeError>;
<<<<<<< HEAD
        fn handle(&mut self, message: TrackRawOutcome, ctx: &mut Self::Context) -> Self::Result {
            if self.config.emit_outcomes() {
                self.send_http_message(message, ctx)
            } else {
                Ok(()) // processing not enabled and emit_outcomes disabled
            }
=======

        fn handle(&mut self, message: TrackOutcome, _ctx: &mut Self::Context) -> Self::Result {
            self.handle(TrackRawOutcome::from(&message), _ctx)
>>>>>>> 475e6232
        }
    }

    impl Handler<TrackRawOutcome> for ProcessingOutcomeProducer {
        type Result = Result<(), OutcomeError>;
        fn handle(&mut self, message: TrackRawOutcome, _ctx: &mut Self::Context) -> Self::Result {
            log::trace!("handling outcome");
            if self.config.processing_enabled() {
                self.send_kafka_message(message)
            } else if self.config.emit_outcomes() {
                self.send_http_message(message)
            } else {
                Ok(()) // processing not enabled and emit_outcomes disabled
            }
        }
    }
}

<<<<<<< HEAD
        fn handle(&mut self, message: TrackOutcome, _ctx: &mut Self::Context) -> Self::Result {
            self.handle(TrackRawOutcome::from_outcome(&message, &self.config), _ctx)
=======
/// This is the Outcome processing implementation for Relays that are compiled without processing
/// There is no access to kafka, we can only send outcomes to the upstream Relay
#[cfg(not(feature = "processing"))]
#[derive(Debug)]
pub enum OutcomeError {}

pub struct HttpOutcomeProducer {
    pub(super) config: Arc<Config>,
    pub(super) upstream: Addr<UpstreamRelay>,
    pub(super) unsent_outcomes: Vec<TrackRawOutcome>,
    pub(super) pending_flush_handle: Option<SpawnHandle>,
}

impl HttpOutcomeProducer {
    pub fn create(config: Arc<Config>, upstream: Addr<UpstreamRelay>) -> Result<Self, ServerError> {
        Ok(Self {
            config,
            upstream,
            unsent_outcomes: Vec::new(),
            pending_flush_handle: None,
        })
    }
}

impl HttpOutcomeProducer {
    fn send_batch(&mut self, context: &mut Context<Self>) {
        //the future should be either canceled (if we are called with a full batch)
        // or already called (if we are called by a timeout)
        self.pending_flush_handle = None;

        if self.unsent_outcomes.is_empty() {
            log::warn!("unexpected send_batch scheduled with no outcomes to send.");
            return;
        } else {
            log::trace!(
                "sending outcome batch of size:{}",
                self.unsent_outcomes.len()
            );
        }

        let request = SendOutcomes {
            outcomes: mem::take(&mut self.unsent_outcomes),
        };

        self.upstream
            .send(SendQuery(request))
            .map(|_| log::trace!("outcome batch sent."))
            .map_err(|error| log::error!("outcome batch sending failed with: {}", LogError(&error)))
            .into_actor(self)
            .spawn(context);
    }

    fn send_http_message(
        &mut self,
        message: TrackRawOutcome,
        context: &mut Context<Self>,
    ) -> Result<(), OutcomeError> {
        log::trace!("Batching outcome");
        self.unsent_outcomes.push(message);
        if self.unsent_outcomes.len() >= self.config.outcome_batch_size() {
            if let Some(pending_flush_handle) = self.pending_flush_handle {
                context.cancel_future(pending_flush_handle);
            }
            self.send_batch(context)
        } else if self.pending_flush_handle.is_none() {
            self.pending_flush_handle =
                Some(context.run_later(self.config.outcome_batch_interval(), Self::send_batch));
>>>>>>> 475e6232
        }

        Ok(())
    }
}

impl Actor for HttpOutcomeProducer {
    type Context = Context<Self>;
}

impl Handler<TrackRawOutcome> for HttpOutcomeProducer {
    type Result = Result<(), OutcomeError>;
    fn handle(&mut self, message: TrackRawOutcome, ctx: &mut Self::Context) -> Self::Result {
        if self.config.emit_outcomes() {
            self.send_http_message(message, ctx)
        } else {
            Ok(()) // processing not enabled and emit_outcomes disabled
        }
    }
}

impl Handler<TrackOutcome> for HttpOutcomeProducer {
    type Result = Result<(), OutcomeError>;

    fn handle(&mut self, message: TrackOutcome, _ctx: &mut Self::Context) -> Self::Result {
        self.handle(TrackRawOutcome::from(&message), _ctx)
    }
}<|MERGE_RESOLUTION|>--- conflicted
+++ resolved
@@ -30,17 +30,6 @@
 // Processing outcome implementation
 #[cfg(feature = "processing")]
 pub use self::processing::*;
-<<<<<<< HEAD
-// non-processing outcome implementation
-#[cfg(not(feature = "processing"))]
-pub use self::non_processing::*;
-use std::borrow::Cow;
-
-/// Defines the structure of the HTTP outcomes requests
-#[derive(Deserialize, Serialize, Debug, Default)]
-#[serde(default)]
-pub struct SendOutcomes {
-=======
 
 #[cfg(feature = "processing")]
 pub type OutcomeProducer = processing::ProcessingOutcomeProducer;
@@ -51,7 +40,6 @@
 #[derive(Deserialize, Serialize, Debug, Default)]
 pub struct SendOutcomes {
     #[serde(default)]
->>>>>>> 475e6232
     pub outcomes: Vec<TrackRawOutcome>,
 }
 
@@ -298,6 +286,7 @@
     #[serde(default, skip_serializing_if = "Option::is_none")]
     source: Option<String>,
 }
+
 impl TrackRawOutcome {
     fn from_outcome(msg: &TrackOutcome, config: &Config) -> Self {
         let reason = match msg.outcome.to_reason() {
@@ -338,57 +327,6 @@
     type Result = Result<(), OutcomeError>;
 }
 
-/// Common implementation for both processing and non-processing
-impl OutcomeProducer {
-    fn send_batch(&mut self, context: &mut Context<Self>) {
-        log::trace!("sending outcome batch");
-
-        //the future should be either canceled (if we are called with a full batch)
-        // or already called (if we are called by a timeout)
-        self.send_outcomes_future = None;
-
-        if self.unsent_outcomes.is_empty() {
-            log::warn!("unexpected send_batch scheduled with no outcomes to send.");
-            return;
-        }
-
-        let request = SendOutcomes {
-            outcomes: self.unsent_outcomes.drain(..).collect(),
-        };
-
-        self.upstream
-            .send(SendQuery(request))
-            .map(|_| {
-                log::trace!("outcome batch sent.");
-            })
-            .map_err(|error| {
-                log::error!("outcome batch sending failed with: {}", LogError(&error));
-            })
-            .into_actor(self)
-            .spawn(context);
-    }
-
-    fn send_http_message(
-        &mut self,
-        message: TrackRawOutcome,
-        context: &mut Context<Self>,
-    ) -> Result<(), OutcomeError> {
-        log::trace!("Batching outcome");
-        self.unsent_outcomes.push(message);
-        if self.unsent_outcomes.len() >= self.config.max_outcome_batch_size() {
-            if let Some(send_outcomes_future) = self.send_outcomes_future {
-                context.cancel_future(send_outcomes_future);
-            }
-            self.send_batch(context)
-        } else if self.send_outcomes_future.is_none() {
-            self.send_outcomes_future =
-                Some(context.run_later(self.config.max_outcome_interval(), Self::send_batch));
-        }
-
-        Ok(())
-    }
-}
-
 /// This is the implementation that uses kafka queues and does stuff
 #[cfg(feature = "processing")]
 mod processing {
@@ -417,33 +355,13 @@
     }
 
     impl TrackRawOutcome {
-<<<<<<< HEAD
-        fn name(&self) -> &'static str {
-=======
         fn tag_name(&self) -> &'static str {
->>>>>>> 475e6232
             match self.outcome {
                 0 => "accepted",
                 1 => "filtered",
                 2 => "rate_limited",
                 3 => "invalid",
                 4 => "abuse",
-<<<<<<< HEAD
-                _ => "", // TODO should we return a result ?
-            }
-        }
-    }
-
-    pub struct OutcomeProducer {
-        pub(super) config: Arc<Config>,
-        producer: Option<ThreadedProducer>,
-        pub(super) upstream: Addr<UpstreamRelay>,
-        pub(super) unsent_outcomes: Vec<TrackRawOutcome>,
-        pub(super) send_outcomes_future: Option<SpawnHandle>,
-    }
-
-    impl OutcomeProducer {
-=======
                 _ => "<unknown>",
             }
         }
@@ -456,16 +374,11 @@
     }
 
     impl ProcessingOutcomeProducer {
->>>>>>> 475e6232
         pub fn create(
             config: Arc<Config>,
             upstream: Addr<UpstreamRelay>,
         ) -> Result<Self, ServerError> {
-<<<<<<< HEAD
-            let future_producer = if config.processing_enabled() {
-=======
             let (future_producer, http_producer) = if config.processing_enabled() {
->>>>>>> 475e6232
                 let mut client_config = ClientConfig::new();
                 for config_p in config.kafka_config() {
                     client_config.set(config_p.name.as_str(), config_p.value.as_str());
@@ -488,22 +401,12 @@
             Ok(Self {
                 config,
                 producer: future_producer,
-<<<<<<< HEAD
-                upstream,
-                unsent_outcomes: Vec::new(),
-                send_outcomes_future: None,
-=======
                 http_producer,
->>>>>>> 475e6232
             })
         }
 
         fn send_kafka_message(&self, message: TrackRawOutcome) -> Result<(), OutcomeError> {
-<<<<<<< HEAD
-            log::trace!("Tracking outcome: {:?}", message);
-=======
             log::trace!("Tracking kafka outcome: {:?}", message);
->>>>>>> 475e6232
 
             let producer = match self.producer {
                 Some(ref producer) => producer,
@@ -514,15 +417,9 @@
                 serde_json::to_string(&message).map_err(OutcomeError::SerializationError)?;
 
             metric!(
-<<<<<<< HEAD
-                counter(RelayCounters::EventOutcomes) += 1,
-                reason = message.reason.as_deref().unwrap_or(""),
-                outcome = message.name()
-=======
                 counter(RelayCounters::Outcomes) += 1,
                 reason = message.reason.as_deref().unwrap_or(""),
                 outcome = message.tag_name(),
->>>>>>> 475e6232
             );
 
             // At the moment, we support outcomes with optional EventId.
@@ -540,59 +437,9 @@
                 Err((kafka_error, _message)) => Err(OutcomeError::SendFailed(kafka_error)),
             }
         }
-<<<<<<< HEAD
-    }
-
-    impl Actor for OutcomeProducer {
-        type Context = Context<Self>;
-
-        fn started(&mut self, context: &mut Self::Context) {
-            // Set the mailbox size to the size of the event buffer. This is a rough estimate but
-            // should ensure that we're not dropping outcomes unintentionally.
-            let mailbox_size = self.config.event_buffer_size() as usize;
-            context.set_mailbox_capacity(mailbox_size);
-
-            log::info!("OutcomeProducer started.");
-        }
-
-        fn stopped(&mut self, _ctx: &mut Self::Context) {
-            log::info!("OutcomeProducer stopped.");
-        }
-    }
-
-    impl Handler<TrackOutcome> for OutcomeProducer {
-        type Result = Result<(), OutcomeError>;
-
-        fn handle(&mut self, message: TrackOutcome, _ctx: &mut Self::Context) -> Self::Result {
-            self.handle(TrackRawOutcome::from_outcome(&message, &self.config), _ctx)
-        }
-    }
-
-    impl Handler<TrackRawOutcome> for OutcomeProducer {
-        type Result = Result<(), OutcomeError>;
-        fn handle(&mut self, message: TrackRawOutcome, ctx: &mut Self::Context) -> Self::Result {
-            log::trace!("handling outcome");
-            if self.config.processing_enabled() {
-                self.send_kafka_message(message)
-            } else if self.config.emit_outcomes() {
-                self.send_http_message(message, ctx)
-            } else {
-                Ok(()) // processing not enabled and emit_outcomes disabled
-            }
-        }
-    }
-}
-
-/// This is the Outcome processing implementation for Relays that are compiled without processing
-/// There is no access to kafka, we can only send outcomes to the upstream Relay
-#[cfg(not(feature = "processing"))]
-mod non_processing {
-    use super::*;
-=======
 
         fn send_http_message(&self, message: TrackRawOutcome) -> Result<(), OutcomeError> {
             log::trace!("Tracking http outcome: {:?}", message);
->>>>>>> 475e6232
 
             let producer = match self.http_producer {
                 Some(ref producer) => producer,
@@ -602,30 +449,9 @@
                 }
             };
 
-<<<<<<< HEAD
-    pub struct OutcomeProducer {
-        pub(super) config: Arc<Config>,
-        pub(super) upstream: Addr<UpstreamRelay>,
-        pub(super) unsent_outcomes: Vec<TrackRawOutcome>,
-        pub(super) send_outcomes_future: Option<SpawnHandle>,
-    }
-
-    impl OutcomeProducer {
-        pub fn create(
-            config: Arc<Config>,
-            upstream: Addr<UpstreamRelay>,
-        ) -> Result<Self, ServerError> {
-            Ok(Self {
-                config,
-                upstream,
-                unsent_outcomes: Vec::new(),
-                send_outcomes_future: None,
-            })
-=======
             producer.do_send(message);
 
             Ok(())
->>>>>>> 475e6232
         }
     }
 
@@ -648,18 +474,9 @@
 
     impl Handler<TrackOutcome> for ProcessingOutcomeProducer {
         type Result = Result<(), OutcomeError>;
-<<<<<<< HEAD
-        fn handle(&mut self, message: TrackRawOutcome, ctx: &mut Self::Context) -> Self::Result {
-            if self.config.emit_outcomes() {
-                self.send_http_message(message, ctx)
-            } else {
-                Ok(()) // processing not enabled and emit_outcomes disabled
-            }
-=======
 
         fn handle(&mut self, message: TrackOutcome, _ctx: &mut Self::Context) -> Self::Result {
-            self.handle(TrackRawOutcome::from(&message), _ctx)
->>>>>>> 475e6232
+            self.handle(TrackRawOutcome::from_outcome(&message, &self.config), _ctx)
         }
     }
 
@@ -678,10 +495,6 @@
     }
 }
 
-<<<<<<< HEAD
-        fn handle(&mut self, message: TrackOutcome, _ctx: &mut Self::Context) -> Self::Result {
-            self.handle(TrackRawOutcome::from_outcome(&message, &self.config), _ctx)
-=======
 /// This is the Outcome processing implementation for Relays that are compiled without processing
 /// There is no access to kafka, we can only send outcomes to the upstream Relay
 #[cfg(not(feature = "processing"))]
@@ -749,7 +562,6 @@
         } else if self.pending_flush_handle.is_none() {
             self.pending_flush_handle =
                 Some(context.run_later(self.config.outcome_batch_interval(), Self::send_batch));
->>>>>>> 475e6232
         }
 
         Ok(())
@@ -775,6 +587,6 @@
     type Result = Result<(), OutcomeError>;
 
     fn handle(&mut self, message: TrackOutcome, _ctx: &mut Self::Context) -> Self::Result {
-        self.handle(TrackRawOutcome::from(&message), _ctx)
+        self.handle(TrackRawOutcome::from_outcome(&message, &self.config), _ctx)
     }
 }