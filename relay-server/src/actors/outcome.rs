//! This module contains the actor that tracks outcomes.
//!
//! Outcomes describe the final "fate" of an envelope item. As such, for every item exactly one
//! outcome must be emitted in the entire ingestion pipeline. Since Relay is only one part in this
//! pipeline, outcomes may not be emitted if the item is accepted.

use std::borrow::Cow;
use std::collections::BTreeMap;
use std::convert::TryInto;
use std::fmt;
use std::mem;
use std::net::IpAddr;
use std::sync::Arc;
use std::time::Duration;

use actix::prelude::SystemService;
use actix_web::http::Method;
#[cfg(feature = "processing")]
use anyhow::Context;
use chrono::{DateTime, SecondsFormat, Utc};
use relay_system::{Interface, NoResponse};
use serde::{Deserialize, Serialize};

use relay_common::{DataCategory, ProjectId, UnixTimestamp};
use relay_config::{Config, EmitOutcomes};
use relay_filter::FilterStatKey;
use relay_general::protocol::{ClientReport, DiscardedEvent, EventId};
#[cfg(feature = "processing")]
use relay_kafka::{ClientError, KafkaClient, KafkaTopic};
#[cfg(feature = "processing")]
use relay_log::LogError;
use relay_quotas::{ReasonCode, Scoping};
use relay_sampling::RuleId;
use relay_statsd::metric;
use relay_system::{compat, Addr, FromMessage, Service};

use crate::actors::envelopes::{EnvelopeManager, SendClientReports};
use crate::actors::upstream::{SendQuery, UpstreamQuery, UpstreamRelay};
#[cfg(feature = "processing")]
use crate::service::ServerError;
use crate::service::REGISTRY;
use crate::statsd::RelayCounters;
use crate::utils::SleepHandle;

/// Defines the structure of the HTTP outcomes requests
#[derive(Debug, Default, Deserialize, Serialize)]
pub struct SendOutcomes {
    #[serde(default)]
    pub outcomes: Vec<TrackRawOutcome>,
}

impl UpstreamQuery for SendOutcomes {
    type Response = SendOutcomesResponse;

    fn method(&self) -> Method {
        Method::POST
    }

    fn path(&self) -> Cow<'static, str> {
        Cow::Borrowed("/api/0/relays/outcomes/")
    }

    fn retry() -> bool {
        true
    }
}

/// Defines the structure of the HTTP outcomes responses for successful requests
#[derive(Debug, Deserialize, Serialize)]
pub struct SendOutcomesResponse {
    // nothing yet, future features will go here
}

/// The numerical identifier of the outcome category (Accepted, Filtered, ...)
#[derive(Debug, Serialize, Deserialize, Clone, Copy, Eq, PartialEq)]
pub struct OutcomeId(u8);

impl OutcomeId {
    // This is not an enum because we still want to forward unknown outcome IDs transparently
    const ACCEPTED: OutcomeId = OutcomeId(0);
    const FILTERED: OutcomeId = OutcomeId(1);
    const RATE_LIMITED: OutcomeId = OutcomeId(2);
    const INVALID: OutcomeId = OutcomeId(3);
    const ABUSE: OutcomeId = OutcomeId(4);
    const CLIENT_DISCARD: OutcomeId = OutcomeId(5);
}

trait TrackOutcomeLike {
    /// TODO: Doc
    fn reason(&self) -> Option<Cow<str>>;

    /// TODO: Doc
    fn outcome_id(&self) -> OutcomeId;

    /// TODO: Doc
    fn tag_name(&self) -> &'static str {
        match self.outcome_id() {
            OutcomeId::ACCEPTED => "accepted",
            OutcomeId::FILTERED => "filtered",
            OutcomeId::RATE_LIMITED => "rate_limited",
            OutcomeId::INVALID => "invalid",
            OutcomeId::ABUSE => "abuse",
            OutcomeId::CLIENT_DISCARD => "client_discard",
            _ => "<unknown>",
        }
    }
}

/// Tracks an [`Outcome`] of an Envelope item.
///
/// See the module level documentation for more information.
#[derive(Clone, Debug, Hash)]
pub struct TrackOutcome {
    /// The timespan of the event outcome.
    pub timestamp: DateTime<Utc>,
    /// Scoping of the request.
    pub scoping: Scoping,
    /// The outcome.
    pub outcome: Outcome,
    /// The event id.
    pub event_id: Option<EventId>,
    /// The client ip address.
    pub remote_addr: Option<IpAddr>,
    /// The event's data category.
    pub category: DataCategory,
    /// The number of events or total attachment size in bytes.
    pub quantity: u32,
}

impl TrackOutcome {
    pub fn from_registry() -> Addr<Self> {
        REGISTRY.get().unwrap().outcome_aggregator.clone()
    }
}

impl TrackOutcomeLike for TrackOutcome {
    fn reason(&self) -> Option<Cow<str>> {
        self.outcome.to_reason()
    }

    fn outcome_id(&self) -> OutcomeId {
        self.outcome.to_outcome_id()
    }
}

impl Interface for TrackOutcome {}

impl FromMessage<Self> for TrackOutcome {
    type Response = NoResponse;

    fn from_message(message: Self, _: ()) -> Self {
        message
    }
}

/// Defines the possible outcomes from processing an event.
#[derive(Clone, Debug, PartialEq, Eq, Hash)]
pub enum Outcome {
    // /// The event has been accepted and handled completely.
    // ///
    // /// This is never emitted by Relay as the event may be discarded by the processing pipeline
    // /// after Relay. Only the `save_event` task in Sentry finally accepts an event.
    // #[allow(dead_code)]
    // Accepted,
    /// The event has been filtered due to a configured filter.
    Filtered(FilterStatKey),

    /// The event has been filtered by a Sampling Rule
    FilteredSampling(RuleId),

    /// The event has been rate limited.
    RateLimited(Option<ReasonCode>),

    /// The event has been discarded because of invalid data.
    Invalid(DiscardReason),

    /// Reserved but unused in Relay.
    #[allow(dead_code)]
    Abuse,

    /// The event has already been discarded on the client side.
    ClientDiscard(String),
}

impl Outcome {
    /// Returns the raw numeric value of this outcome for the JSON and Kafka schema.
    fn to_outcome_id(&self) -> OutcomeId {
        match self {
            Outcome::Filtered(_) | Outcome::FilteredSampling(_) => OutcomeId::FILTERED,
            Outcome::RateLimited(_) => OutcomeId::RATE_LIMITED,
            Outcome::Invalid(_) => OutcomeId::INVALID,
            Outcome::Abuse => OutcomeId::ABUSE,
            Outcome::ClientDiscard(_) => OutcomeId::CLIENT_DISCARD,
        }
    }

    /// Returns the `reason` code field of this outcome.
    fn to_reason(&self) -> Option<Cow<str>> {
        match self {
            Outcome::Invalid(discard_reason) => Some(Cow::Borrowed(discard_reason.name())),
            Outcome::Filtered(filter_key) => Some(Cow::Borrowed(filter_key.name())),
            Outcome::FilteredSampling(rule_id) => Some(Cow::Owned(format!("Sampled:{}", rule_id))),
            //TODO can we do better ? (not re copying the string )
            Outcome::RateLimited(code_opt) => code_opt
                .as_ref()
                .map(|code| Cow::Owned(code.as_str().into())),
            Outcome::ClientDiscard(ref discard_reason) => Some(Cow::Borrowed(discard_reason)),
            Outcome::Abuse => None,
        }
    }

    /// Returns true if there is a bug or an infrastructure problem causing event loss.
    ///
    /// This can happen when we introduce bugs or during incidents.
    ///
    /// During healthy operation, this should always return false.
    pub fn is_unexpected(&self) -> bool {
        matches!(
            self,
            Outcome::Invalid(
                DiscardReason::Internal
                    | DiscardReason::ProjectState
                    | DiscardReason::ProjectStatePii,
            )
        )
    }
}

impl fmt::Display for Outcome {
    fn fmt(&self, f: &mut fmt::Formatter<'_>) -> fmt::Result {
        match self {
            Outcome::Filtered(key) => write!(f, "filtered by {}", key),
            Outcome::FilteredSampling(rule) => write!(f, "sampling rule {}", rule),
            Outcome::RateLimited(None) => write!(f, "rate limited"),
            Outcome::RateLimited(Some(reason)) => write!(f, "rate limited with reason {}", reason),
            Outcome::Invalid(DiscardReason::Internal) => write!(f, "internal error"),
            Outcome::Invalid(reason) => write!(f, "invalid data ({})", reason),
            Outcome::Abuse => write!(f, "abuse limit reached"),
            Outcome::ClientDiscard(reason) => write!(f, "discarded by client ({})", reason),
        }
    }
}

/// Reason for a discarded invalid event.
///
/// Used in `Outcome::Invalid`. Synchronize overlap with Sentry.
#[derive(Debug, Copy, Clone, Eq, PartialEq, Hash)]
#[allow(dead_code)]
pub enum DiscardReason {
    /// (Post Processing) An event with the same id has already been processed for this project.
    /// Sentry does not allow duplicate events and only stores the first one.
    Duplicate,

    /// (Relay) There was no valid project id in the request or the required project does not exist.
    ProjectId,

    /// (Relay) The protocol version sent by the SDK is not supported and parts of the payload may
    /// be invalid.
    AuthVersion,

    /// (Legacy) The SDK did not send a client identifier.
    ///
    /// In Relay, this is no longer required.
    AuthClient,

    /// (Relay) The store request was missing an event payload.
    NoData,

    /// (Relay) The envelope contains no items.
    EmptyEnvelope,

    /// (Relay) The event payload exceeds the maximum size limit for the respective endpoint.
    TooLarge,

    /// (Legacy) A store request was received with an invalid method.
    ///
    /// This outcome is no longer emitted by Relay, as HTTP method validation occurs before an event
    /// id or project id are extracted for a request.
    DisallowedMethod,

    /// (Relay) The content type for a specific endpoint was not allowed.
    ///
    /// While the standard store endpoint allows all content types, other endpoints may have
    /// stricter requirements.
    ContentType,

    /// (Legacy) The project id in the URL does not match the one specified for the public key.
    ///
    /// This outcome is no longer emitted by Relay. Instead, Relay will emit a standard `ProjectId`
    /// since it resolves the project first, and then checks for the valid project key.
    MultiProjectId,

    /// (Relay) A minidump file was missing for the minidump endpoint.
    MissingMinidumpUpload,

    /// (Relay) The file submitted as minidump is not a valid minidump file.
    InvalidMinidump,

    /// (Relay) The security report was not recognized due to missing data.
    SecurityReportType,

    /// (Relay) The security report did not pass schema validation.
    SecurityReport,

    /// (Relay) The request origin is not allowed for the project.
    Cors,

    /// (Relay) Reading or decoding the payload from the socket failed for any reason.
    Payload,

    /// (Relay) Parsing the event JSON payload failed due to a syntax error.
    InvalidJson,

    /// (Relay) Parsing the event msgpack payload failed due to a syntax error.
    InvalidMsgpack,

    /// (Relay) Parsing a multipart form-data request failed.
    InvalidMultipart,

    /// (Relay) The event is parseable but semantically invalid. This should only happen with
    /// transaction events.
    InvalidTransaction,

    /// (Relay) Parsing an event envelope failed (likely missing a required header).
    InvalidEnvelope,

    /// (Relay) The payload had an invalid compression stream.
    InvalidCompression,

    /// (Relay) A project state returned by the upstream could not be parsed.
    ProjectState,

    /// (Relay) A project state returned by the upstream contained datascrubbing settings
    /// that could not be converted to PII config.
    ProjectStatePii,

    /// (Relay) An envelope was submitted with two items that need to be unique.
    DuplicateItem,

    /// (Relay) An event envelope was submitted but no payload could be extracted.
    NoEventPayload,

    /// (Relay) The timestamp of an event was required for processing and either missing out of the
    /// supported time range for ingestion.
    Timestamp,

    /// (All) An error in Relay caused event ingestion to fail. This is the catch-all and usually
    /// indicates bugs in Relay, rather than an expected failure.
    Internal,

    /// (Relay) Symbolic failed to extract an Unreal Crash report from a request sent to the
    /// Unreal endpoint
    ProcessUnreal,

    /// (Relay) The envelope, which contained only a transaction, was discarded by the
    /// dynamic sampling rules.
    TransactionSampled,

    /// (Relay) We failed to parse the replay so we discard it.
    InvalidReplayEvent,
<<<<<<< HEAD
    InvalidReplayRecordingEvent,
=======

    /// (Relay) Profiling related discard reasons
    Profiling(&'static str),
>>>>>>> e99e4df7
}

impl DiscardReason {
    pub fn name(self) -> &'static str {
        match self {
            DiscardReason::Duplicate => "duplicate",
            DiscardReason::ProjectId => "project_id",
            DiscardReason::AuthVersion => "auth_version",
            DiscardReason::AuthClient => "auth_client",
            DiscardReason::NoData => "no_data",
            DiscardReason::TooLarge => "too_large",
            DiscardReason::DisallowedMethod => "disallowed_method",
            DiscardReason::ContentType => "content_type",
            DiscardReason::MultiProjectId => "multi_project_id",
            DiscardReason::MissingMinidumpUpload => "missing_minidump_upload",
            DiscardReason::InvalidMinidump => "invalid_minidump",
            DiscardReason::SecurityReportType => "security_report_type",
            DiscardReason::SecurityReport => "security_report",
            DiscardReason::Cors => "cors",
            DiscardReason::ProcessUnreal => "process_unreal",

            // Relay specific reasons (not present in Sentry)
            DiscardReason::Payload => "payload",
            DiscardReason::InvalidJson => "invalid_json",
            DiscardReason::InvalidMultipart => "invalid_multipart",
            DiscardReason::InvalidMsgpack => "invalid_msgpack",
            DiscardReason::InvalidTransaction => "invalid_transaction",
            DiscardReason::InvalidEnvelope => "invalid_envelope",
            DiscardReason::InvalidCompression => "invalid_compression",
            DiscardReason::Timestamp => "timestamp",
            DiscardReason::ProjectState => "project_state",
            DiscardReason::ProjectStatePii => "project_state_pii",
            DiscardReason::DuplicateItem => "duplicate_item",
            DiscardReason::NoEventPayload => "no_event_payload",
            DiscardReason::Internal => "internal",
            DiscardReason::TransactionSampled => "transaction_sampled",
            DiscardReason::EmptyEnvelope => "empty_envelope",
            DiscardReason::InvalidReplayEvent => "invalid_replay",
<<<<<<< HEAD
            DiscardReason::InvalidReplayRecordingEvent => "invalid_replay_recording",
=======
            DiscardReason::Profiling(reason) => reason,
>>>>>>> e99e4df7
        }
    }
}

impl fmt::Display for DiscardReason {
    fn fmt(&self, f: &mut fmt::Formatter<'_>) -> fmt::Result {
        write!(f, "{}", self.name())
    }
}

/// Raw representation of an outcome for serialization.
///
/// The JSON serialization of this structure is placed on the Kafka topic and used in the HTTP
/// endpoints. To create a new outcome, use [`TrackOutcome`], instead.
#[derive(Debug, Serialize, Deserialize, Clone)]
pub struct TrackRawOutcome {
    /// The timespan of the event outcome.
    timestamp: String,
    /// Organization id.
    #[serde(default, skip_serializing_if = "Option::is_none")]
    org_id: Option<u64>,
    /// Project id.
    project_id: ProjectId,
    /// The DSN project key id.
    #[serde(default, skip_serializing_if = "Option::is_none")]
    key_id: Option<u64>,
    /// The outcome.
    outcome: OutcomeId,
    /// Reason for the outcome.
    #[serde(default, skip_serializing_if = "Option::is_none")]
    reason: Option<String>,
    /// The event id.
    #[serde(default, skip_serializing_if = "Option::is_none")]
    event_id: Option<EventId>,
    /// The client ip address.
    #[serde(default, skip_serializing_if = "Option::is_none")]
    remote_addr: Option<String>,
    /// The source of the outcome (which Relay sent it)
    #[serde(default, skip_serializing_if = "Option::is_none")]
    source: Option<String>,
    /// The event's data category.
    #[serde(default, skip_serializing_if = "Option::is_none")]
    pub category: Option<u8>,
    /// The number of events or total attachment size in bytes.
    #[serde(default, skip_serializing_if = "Option::is_none")]
    pub quantity: Option<u32>,
}

impl TrackRawOutcome {
    fn from_outcome(msg: TrackOutcome, config: &Config) -> Self {
        let reason = msg.outcome.to_reason().map(|reason| reason.to_string());

        // convert to a RFC 3339 formatted date with the shape YYYY-MM-DDTHH:MM:SS.mmmmmmZ
        // e.g. something like: "2019-09-29T09:46:40.123456Z"
        let timestamp = msg.timestamp.to_rfc3339_opts(SecondsFormat::Micros, true);

        let org_id = match msg.scoping.organization_id {
            0 => None,
            id => Some(id),
        };

        // since TrackOutcome objects come only from this Relay (and not any downstream
        // Relays), set the source to whatever our current outcome source is.
        let source = config.outcome_source().map(str::to_owned);

        TrackRawOutcome {
            timestamp,
            org_id,
            project_id: msg.scoping.project_id,
            key_id: msg.scoping.key_id,
            outcome: msg.outcome.to_outcome_id(),
            reason,
            event_id: msg.event_id,
            remote_addr: msg.remote_addr.map(|addr| addr.to_string()),
            source,
            category: msg.category.value(),
            quantity: Some(msg.quantity),
        }
    }

    #[cfg(feature = "processing")]
    fn is_billing(&self) -> bool {
        matches!(self.outcome, OutcomeId::ACCEPTED | OutcomeId::RATE_LIMITED)
    }
}

impl TrackOutcomeLike for TrackRawOutcome {
    fn reason(&self) -> Option<Cow<str>> {
        self.reason.as_ref().map(|s| s.into())
    }

    fn outcome_id(&self) -> OutcomeId {
        self.outcome
    }
}

impl Interface for TrackRawOutcome {}

impl FromMessage<Self> for TrackRawOutcome {
    type Response = NoResponse;

    fn from_message(message: Self, _: ()) -> Self {
        message
    }
}

#[derive(Debug)]
#[cfg_attr(feature = "processing", derive(thiserror::Error))]
pub enum OutcomeError {
    #[error("failed to send kafka message")]
    #[cfg(feature = "processing")]
    SendFailed(ClientError),
    #[error("json serialization error")]
    #[cfg(feature = "processing")]
    SerializationError(serde_json::Error),
}

/// Outcome producer backend via HTTP as [`TrackRawOutcome`].
struct HttpOutcomeProducer {
    config: Arc<Config>,
    unsent_outcomes: Vec<TrackRawOutcome>,
    flush_handle: SleepHandle,
}

impl HttpOutcomeProducer {
    pub fn create(config: Arc<Config>) -> anyhow::Result<Self> {
        Ok(Self {
            config,
            unsent_outcomes: Vec::new(),
            flush_handle: SleepHandle::idle(),
        })
    }

    fn send_batch(&mut self) {
        self.flush_handle.reset();

        if self.unsent_outcomes.is_empty() {
            relay_log::warn!("unexpected send_batch scheduled with no outcomes to send.");
            return;
        } else {
            relay_log::trace!(
                "sending outcome batch of size:{}",
                self.unsent_outcomes.len()
            );
        }

        let request = SendOutcomes {
            outcomes: mem::take(&mut self.unsent_outcomes),
        };

        tokio::spawn(async move {
            match compat::send(UpstreamRelay::from_registry(), SendQuery(request)).await {
                Ok(_) => relay_log::trace!("outcome batch sent."),
                Err(error) => {
                    relay_log::error!("outcome batch sending failed with: {}", error)
                }
            }
        });
    }

    fn handle_message(&mut self, message: TrackRawOutcome) {
        relay_log::trace!("Batching outcome");
        self.unsent_outcomes.push(message);

        if self.unsent_outcomes.len() >= self.config.outcome_batch_size() {
            self.send_batch();
        } else if self.flush_handle.is_idle() {
            self.flush_handle.set(self.config.outcome_batch_interval());
        }
    }
}

impl Service for HttpOutcomeProducer {
    type Interface = TrackRawOutcome;

    fn spawn_handler(mut self, mut rx: relay_system::Receiver<Self::Interface>) {
        tokio::spawn(async move {
            loop {
                tokio::select! {
                    // Prioritize flush over receiving messages to prevent starving.
                    biased;

                    () = &mut self.flush_handle => self.send_batch(),
                    Some(message) = rx.recv() => self.handle_message(message),
                    else => break,
                }
            }
        });
    }
}

/// Outcome producer backend via HTTP as [`ClientReport`].
struct ClientReportOutcomeProducer {
    flush_interval: Duration,
    unsent_reports: BTreeMap<Scoping, Vec<ClientReport>>,
    flush_handle: SleepHandle,
}

impl ClientReportOutcomeProducer {
    fn create(config: &Config) -> Self {
        Self {
            // Use same batch interval as outcome aggregator
            flush_interval: Duration::from_secs(config.outcome_aggregator().flush_interval),
            unsent_reports: BTreeMap::new(),
            flush_handle: SleepHandle::idle(),
        }
    }

    fn flush(&mut self) {
        relay_log::trace!("Flushing client reports");
        self.flush_handle.reset();

        let unsent_reports = mem::take(&mut self.unsent_reports);
        let envelope_manager = EnvelopeManager::from_registry();
        for (scoping, client_reports) in unsent_reports.into_iter() {
            envelope_manager.send(SendClientReports {
                client_reports,
                scoping,
            });
        }
    }

    fn handle_message(&mut self, msg: TrackOutcome) {
        let mut client_report = ClientReport {
            timestamp: Some(UnixTimestamp::from_secs(
                msg.timestamp.timestamp().try_into().unwrap_or(0),
            )),
            ..Default::default()
        };

        // The outcome type determines what field to place the outcome in:
        let discarded_events = match msg.outcome {
            Outcome::Filtered(_) => &mut client_report.filtered_events,
            Outcome::FilteredSampling(_) => &mut client_report.filtered_sampling_events,
            Outcome::RateLimited(_) => &mut client_report.rate_limited_events,
            _ => {
                // Cannot convert this outcome to a client report.
                return;
            }
        };

        // Now that we know where to put it, let's create a DiscardedEvent
        let discarded_event = DiscardedEvent {
            reason: msg.outcome.to_reason().unwrap_or_default().to_string(),
            category: msg.category,
            quantity: msg.quantity,
        };
        discarded_events.push(discarded_event);

        self.unsent_reports
            .entry(msg.scoping)
            .or_default()
            .push(client_report);

        if self.flush_interval == Duration::ZERO {
            // Flush immediately. Useful for integration tests.
            self.flush();
        } else if self.flush_handle.is_idle() {
            self.flush_handle.set(self.flush_interval);
        }
    }
}

impl Service for ClientReportOutcomeProducer {
    type Interface = TrackOutcome;

    fn spawn_handler(mut self, mut rx: relay_system::Receiver<Self::Interface>) {
        tokio::spawn(async move {
            loop {
                tokio::select! {
                    // Prioritize flush over receiving messages to prevent starving.
                    biased;

                    () = &mut self.flush_handle => self.flush(),
                    Some(message) = rx.recv() => self.handle_message(message),
                    else => break,
                }
            }
        });
    }
}

/// Outcomes producer backend for Kafka.
///
/// Internally, this type creates at least one Kafka producer for the cluster of the `outcomes`
/// topic assignment. If the `outcomes-billing` topic specifies a different cluster, it creates a
/// second producer.
///
/// Use `KafkaOutcomesProducer::billing` for outcomes that are critical to billing (see
/// `is_billing`), otherwise use `KafkaOutcomesProducer::default`. This will return the correct
/// producer instance internally.
#[cfg(feature = "processing")]
struct KafkaOutcomesProducer {
    client: KafkaClient,
}

#[cfg(feature = "processing")]
impl KafkaOutcomesProducer {
    /// Creates and connects the Kafka producers.
    ///
    /// If the given Kafka configuration parameters are invalid, or an error happens during
    /// connecting during the broker, an error is returned.
    pub fn create(config: &Config) -> anyhow::Result<Self> {
        let mut client_builder = KafkaClient::builder();

        for topic in &[KafkaTopic::Outcomes, KafkaTopic::OutcomesBilling] {
            let kafka_config = &config
                .kafka_config(*topic)
                .context(ServerError::KafkaError)?;
            client_builder = client_builder
                .add_kafka_topic_config(*topic, kafka_config)
                .context(ServerError::KafkaError)?;
        }

        Ok(Self {
            client: client_builder.build(),
        })
    }
}

enum ProducerInner {
    AsClientReports(Addr<TrackOutcome>),
    AsHttpOutcomes(Addr<TrackRawOutcome>),
    #[cfg(feature = "processing")]
    AsKafkaOutcomes(KafkaOutcomesProducer),
    Disabled,
}

/// Produces [`Outcome`]s to a configurable backend.
///
/// There are two variants based on the source of outcomes. When logging outcomes, [`TrackOutcome`]
/// should be heavily preferred. When processing outcomes from endpoints, [`TrackRawOutcome`] can be
/// used instead.
///
/// The backend is configured through the `outcomes` configuration object and can be:
///
///  1. Kafka in processing mode
///  2. Upstream Relay via batch HTTP request in point-of-presence configuration
///  3. Upstream Relay via client reports in external configuration
///  4. (default) Disabled
#[derive(Debug)]
pub enum OutcomeProducer {
    TrackOutcome(TrackOutcome),
    TrackRawOutcome(TrackRawOutcome),
}

impl OutcomeProducer {
    pub fn from_registry() -> Addr<Self> {
        REGISTRY.get().unwrap().outcome_producer.clone()
    }
}

impl Interface for OutcomeProducer {}

impl FromMessage<TrackOutcome> for OutcomeProducer {
    type Response = NoResponse;

    fn from_message(message: TrackOutcome, _: ()) -> Self {
        Self::TrackOutcome(message)
    }
}

impl FromMessage<TrackRawOutcome> for OutcomeProducer {
    type Response = NoResponse;

    fn from_message(message: TrackRawOutcome, _: ()) -> Self {
        Self::TrackRawOutcome(message)
    }
}

/// Service implementing the [`OutcomeProducer`] interface.
pub struct OutcomeProducerService {
    config: Arc<Config>,
    producer: ProducerInner,
}

impl OutcomeProducerService {
    pub fn create(config: Arc<Config>) -> anyhow::Result<Self> {
        let producer = match config.emit_outcomes() {
            EmitOutcomes::AsOutcomes => {
                // We emit outcomes as raw outcomes, and accept raw outcomes emitted by downstream
                // relays.
                if config.processing_enabled() {
                    #[cfg(feature = "processing")]
                    {
                        ProducerInner::AsKafkaOutcomes(KafkaOutcomesProducer::create(&config)?)
                    }

                    #[cfg(not(feature = "processing"))]
                    unreachable!("config parsing should have failed")
                } else {
                    relay_log::info!("Configured to emit outcomes via http");
                    ProducerInner::AsHttpOutcomes(
                        HttpOutcomeProducer::create(Arc::clone(&config))?.start(),
                    )
                }
            }
            EmitOutcomes::AsClientReports => {
                // We emit outcomes as client reports, and we do not
                // accept any raw outcomes
                relay_log::info!("Configured to emit outcomes as client reports");
                ProducerInner::AsClientReports(ClientReportOutcomeProducer::create(&config).start())
            }
            EmitOutcomes::None => {
                relay_log::info!("Configured to drop all outcomes");
                ProducerInner::Disabled
            }
        };

        Ok(Self { config, producer })
    }

    fn handle_message(&mut self, message: OutcomeProducer) {
        match message {
            OutcomeProducer::TrackOutcome(msg) => self.handle_track_outcome(msg),
            OutcomeProducer::TrackRawOutcome(msg) => self.handle_track_raw_outcome(msg),
        }
    }

    #[cfg(feature = "processing")]
    fn send_kafka_message(
        &self,
        producer: &KafkaOutcomesProducer,
        organization_id: u64,
        message: TrackRawOutcome,
    ) -> Result<(), OutcomeError> {
        relay_log::trace!("Tracking kafka outcome: {:?}", message);

        let payload = serde_json::to_string(&message).map_err(OutcomeError::SerializationError)?;

        // At the moment, we support outcomes with optional EventId.
        // Here we create a fake EventId, when we don't have the real one, so that we can
        // create a kafka message key that spreads the events nicely over all the
        // kafka consumer groups.
        let key = message.event_id.unwrap_or_else(EventId::new).0;

        // Dispatch to the correct topic and cluster based on the kind of outcome.
        let topic = if message.is_billing() {
            KafkaTopic::OutcomesBilling
        } else {
            KafkaTopic::Outcomes
        };

        let result = producer.client.send(
            topic,
            organization_id,
            key.as_bytes(),
            "outcome",
            payload.as_bytes(),
        );

        match result {
            Ok(_) => Ok(()),
            Err(kafka_error) => Err(OutcomeError::SendFailed(kafka_error)),
        }
    }

    fn send_outcome_metric(message: &impl TrackOutcomeLike, to: &'static str) {
        metric!(
            counter(RelayCounters::Outcomes) += 1,
            reason = message.reason().as_deref().unwrap_or(""),
            outcome = message.tag_name(),
            to = to,
        );
    }

    fn handle_track_outcome(&mut self, message: TrackOutcome) {
        match &self.producer {
            #[cfg(feature = "processing")]
            ProducerInner::AsKafkaOutcomes(ref kafka_producer) => {
                Self::send_outcome_metric(&message, "kafka");
                let organization_id = message.scoping.organization_id;
                let raw_message = TrackRawOutcome::from_outcome(message, &self.config);
                if let Err(error) =
                    self.send_kafka_message(kafka_producer, organization_id, raw_message)
                {
                    relay_log::error!("failed to produce outcome: {}", LogError(&error));
                }
            }
            ProducerInner::AsClientReports(ref producer) => {
                Self::send_outcome_metric(&message, "client_report");
                producer.send(message);
            }
            ProducerInner::AsHttpOutcomes(ref producer) => {
                Self::send_outcome_metric(&message, "http");
                producer.send(TrackRawOutcome::from_outcome(message, &self.config));
            }
            ProducerInner::Disabled => (),
        }
    }

    fn handle_track_raw_outcome(&mut self, message: TrackRawOutcome) {
        match &self.producer {
            #[cfg(feature = "processing")]
            ProducerInner::AsKafkaOutcomes(ref kafka_producer) => {
                Self::send_outcome_metric(&message, "kafka");
                let sharding_id = message.org_id.unwrap_or_else(|| message.project_id.value());
                if let Err(error) = self.send_kafka_message(kafka_producer, sharding_id, message) {
                    relay_log::error!("failed to produce outcome: {}", LogError(&error));
                }
            }
            ProducerInner::AsHttpOutcomes(ref producer) => {
                Self::send_outcome_metric(&message, "http");
                producer.send(message);
            }
            ProducerInner::AsClientReports(_) => (),
            ProducerInner::Disabled => (),
        }
    }
}

impl Service for OutcomeProducerService {
    type Interface = OutcomeProducer;

    fn spawn_handler(mut self, mut rx: relay_system::Receiver<Self::Interface>) {
        tokio::spawn(async move {
            relay_log::info!("OutcomeProducer started.");
            while let Some(message) = rx.recv().await {
                self.handle_message(message);
            }
            relay_log::info!("OutcomeProducer stopped.");
        });
    }
}<|MERGE_RESOLUTION|>--- conflicted
+++ resolved
@@ -358,13 +358,10 @@
 
     /// (Relay) We failed to parse the replay so we discard it.
     InvalidReplayEvent,
-<<<<<<< HEAD
     InvalidReplayRecordingEvent,
-=======
 
     /// (Relay) Profiling related discard reasons
     Profiling(&'static str),
->>>>>>> e99e4df7
 }
 
 impl DiscardReason {
@@ -403,11 +400,8 @@
             DiscardReason::TransactionSampled => "transaction_sampled",
             DiscardReason::EmptyEnvelope => "empty_envelope",
             DiscardReason::InvalidReplayEvent => "invalid_replay",
-<<<<<<< HEAD
             DiscardReason::InvalidReplayRecordingEvent => "invalid_replay_recording",
-=======
             DiscardReason::Profiling(reason) => reason,
->>>>>>> e99e4df7
         }
     }
 }
