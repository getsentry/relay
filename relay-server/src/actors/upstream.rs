--- conflicted
+++ resolved
@@ -43,11 +43,7 @@
     DataCategories, QuotaScope, RateLimit, RateLimitScope, RateLimits, RetryAfter, Scoping,
 };
 
-<<<<<<< HEAD
 use crate::metrics::{RelayCounters, RelayHistograms};
-=======
-use crate::metrics::RelayHistograms;
->>>>>>> cd7cb074
 use crate::utils::{self, ApiErrorResponse, IntoTracked, RelayErrorAction, TrackedFutureFinished};
 
 #[derive(Fail, Debug)]
@@ -88,16 +84,8 @@
 
     fn is_permanent_rejection(&self) -> bool {
         if let Self::ResponseError(status_code, response) = self {
-<<<<<<< HEAD
-            if *status_code == StatusCode::FORBIDDEN
-                && response.relay_action() == RelayErrorAction::Stop
-            {
-                return true;
-            }
-=======
             return *status_code == StatusCode::FORBIDDEN
                 && response.relay_action() == RelayErrorAction::Stop;
->>>>>>> cd7cb074
         }
         false
     }
@@ -108,20 +96,12 @@
 enum AuthState {
     /// Relay is not authenticated and authentication has not started.
     Unknown,
-<<<<<<< HEAD
-    Registering,
-    Registered,
-    ReRegistering,
-    Denied,
-}
-=======
 
     /// Relay is not authenticated and authentication is in progress.
     Registering,
 
     /// The connection is healthy and authenticated in managed mode.
     Registered,
->>>>>>> cd7cb074
 
     /// Relay is authenticated and renewing the registration lease. During this process, Relay
     /// remains authenticated, unless an error occurs.
@@ -134,14 +114,7 @@
 impl AuthState {
     /// Returns true if the state is considered authenticated.
     pub fn is_authenticated(self) -> bool {
-<<<<<<< HEAD
-        // XXX: the goal of auth state is that it also tracks auth
-        // failures from queries.  Later we will need to
-        // extend the states here for it.
-        self == AuthState::Registered || self == AuthState::ReRegistering
-=======
         matches!(self, AuthState::Registered | AuthState::Renewing)
->>>>>>> cd7cb074
     }
 }
 
@@ -292,17 +265,7 @@
 
 pub struct UpstreamRelay {
     /// backoff policy for the registration messages
-<<<<<<< HEAD
-    backoff: RetryBackoff,
-    /// backoff policy for the network outage message
-    network_status_backoff: RetryBackoff,
-    /// from this instant forward we only got network errors on all our http requests
-    /// (any request that is sent without causing a network error resets this back to None)
-    first_error: Option<Instant>,
-    config: Arc<Config>,
-=======
     auth_backoff: RetryBackoff,
->>>>>>> cd7cb074
     auth_state: AuthState,
     /// backoff policy for the network outage message
     outage_backoff: RetryBackoff,
@@ -367,15 +330,10 @@
     /// Creates a new `UpstreamRelay` instance.
     pub fn new(config: Arc<Config>) -> Self {
         UpstreamRelay {
-<<<<<<< HEAD
-            backoff: RetryBackoff::new(config.http_max_retry_interval()),
-            network_status_backoff: RetryBackoff::new(config.http_max_retry_interval()),
-            max_inflight_requests: config.max_concurrent_requests(),
-=======
             auth_backoff: RetryBackoff::new(config.http_max_retry_interval()),
->>>>>>> cd7cb074
             auth_state: AuthState::Unknown,
             outage_backoff: RetryBackoff::new(config.http_max_retry_interval()),
+            network_status_backoff: RetryBackoff::new(config.http_max_retry_interval()),
             max_inflight_requests: config.max_concurrent_requests(),
             num_inflight_requests: 0,
             high_prio_requests: VecDeque::new(),
@@ -385,33 +343,12 @@
         }
     }
 
-<<<<<<< HEAD
-    /// Predicate, checks if a Relay performs authentication
-=======
     /// Predicate, checks if a Relay performs authentication.
->>>>>>> cd7cb074
     fn should_authenticate(&self) -> bool {
         // only managed mode relays perform authentication
         self.config.relay_mode() == RelayMode::Managed
     }
 
-<<<<<<< HEAD
-    /// Predicate, checks if a Relay does re-authentication
-    fn should_reauthenticate(&self) -> bool {
-        // only relays that authenticate also re-authenticate
-        self.should_authenticate()
-            // only relays the have a configured auth-interval reauthenticate
-            && self.config.http_auth_interval().is_some()
-            // processing relays do NOT re-authenticate
-            && !self.config.processing_enabled()
-            // the upstream did not ban us explicitly from trying to re-authenticate
-            && self.auth_state != AuthState::Denied
-    }
-
-    /// Predicate, checks if we are in an network outage situation
-    fn is_network_outage(&self) -> bool {
-        self.network_status_backoff.started()
-=======
     /// Predicate, checks if a Relay does re-authentication.
     fn should_renew_auth(&self) -> bool {
         self.renew_auth_interval().is_some()
@@ -437,7 +374,6 @@
     /// Predicate, checks if we are in an network outage situation.
     fn is_network_outage(&self) -> bool {
         self.outage_backoff.started()
->>>>>>> cd7cb074
     }
 
     /// Returns an error message if an authentication is prohibited in this state and
@@ -445,11 +381,7 @@
     fn get_auth_state_error(&self) -> Option<&'static str> {
         if !self.should_authenticate() {
             Some("Upstream actor trying to authenticate although it is not supposed to.")
-<<<<<<< HEAD
-        } else if self.auth_state == AuthState::Registered && !self.should_reauthenticate() {
-=======
         } else if self.auth_state == AuthState::Registered && !self.should_renew_auth() {
->>>>>>> cd7cb074
             Some("Upstream actor trying to re-authenticate although it is not supposed to.")
         } else if self.auth_state == AuthState::Denied {
             Some("Upstream actor trying to authenticate after authentication was denied.")
@@ -459,26 +391,6 @@
         }
     }
 
-<<<<<<< HEAD
-    /// called when a message to the upstream goes through without a network error
-    fn reset_network_error(&mut self) {
-        self.first_error = None;
-        self.network_status_backoff.reset();
-    }
-
-    /// initiates a network status check if one is not already in progress or scheduled
-    /// if a network check is already scheduled or in progress it does nothing.
-    fn trigger_reconnect(&mut self, ctx: &mut Context<Self>) {
-        if !self.network_status_backoff.started() {
-            ctx.notify_later(
-                CheckUpstreamConnection,
-                self.network_status_backoff.next_backoff(),
-            );
-        }
-    }
-
-=======
->>>>>>> cd7cb074
     /// Returns `true` if the connection is ready to send requests to the upstream.
     fn is_ready(&self) -> bool {
         if self.is_network_outage() {
@@ -491,11 +403,7 @@
             // Non-managed mode Relays do not authenticate and are ready immediately
             AuthState::Unknown => !self.should_authenticate(),
             // All good in managed mode
-<<<<<<< HEAD
-            AuthState::Registered | AuthState::ReRegistering => true,
-=======
             AuthState::Registered | AuthState::Renewing => true,
->>>>>>> cd7cb074
         }
     }
 
@@ -514,17 +422,12 @@
         let first_error = *self.first_error.get_or_insert(now);
 
         // Only take action if we exceeded the grace period.
-<<<<<<< HEAD
-        if first_error + self.config.outage_grace_period() <= now {
-            self.trigger_reconnect(ctx);
-=======
         if first_error + self.config.http_outage_grace_period() > now {
             return;
         }
 
         if !self.outage_backoff.started() {
             ctx.notify_later(CheckUpstreamConnection, self.outage_backoff.next_backoff());
->>>>>>> cd7cb074
         }
     }
 
@@ -649,12 +552,8 @@
                 return self.enqueue(request, ctx, EnqueuePosition::Back);
             }
         } else {
-<<<<<<< HEAD
-            // we managed a request without a network error, reset the first time we got a network error
-=======
             // we managed a request without a network error, reset the first time we got a network
             // error and resume sending events.
->>>>>>> cd7cb074
             self.reset_network_error();
         }
 
@@ -808,15 +707,6 @@
     type Result = ResponseActFuture<Self, (), ()>;
 
     fn handle(&mut self, _msg: Authenticate, ctx: &mut Self::Context) -> Self::Result {
-<<<<<<< HEAD
-        if self.auth_state == AuthState::Registered || self.auth_state == AuthState::ReRegistering {
-            self.auth_state = AuthState::ReRegistering;
-        } else {
-            self.auth_state = AuthState::Registering;
-        }
-
-=======
->>>>>>> cd7cb074
         // detect incorrect authentication requests, if we detect them we have a programming error
         if let Some(auth_state_error) = self.get_auth_state_error() {
             log::error!("{}", auth_state_error);
@@ -857,15 +747,8 @@
                 slf.auth_state = AuthState::Registered;
                 slf.auth_backoff.reset();
 
-<<<<<<< HEAD
-                if slf.should_reauthenticate() {
-                    if let Some(reauth_interval) = slf.config.http_auth_interval() {
-                        ctx.notify_later(Authenticate, reauth_interval);
-                    }
-=======
                 if let Some(renew_interval) = slf.renew_auth_interval() {
                     ctx.notify_later(Authenticate, renew_interval);
->>>>>>> cd7cb074
                 }
 
                 // Resume sending queued requests if we suspended due to dropped authentication
@@ -874,17 +757,6 @@
             .map_err(move |err, slf, ctx| {
                 log::error!("authentication encountered error: {}", LogError(&err));
 
-<<<<<<< HEAD
-                // Network errors are handled separately by the generic response handler.
-                if err.is_permanent_rejection() {
-                    slf.auth_state = AuthState::Denied;
-                    return;
-                } else if !err.is_network_error() {
-                    // the server denied authentication go back to Registering
-                    slf.auth_state = AuthState::Registering;
-                }
-
-=======
                 if err.is_permanent_rejection() {
                     slf.auth_state = AuthState::Denied;
                     return;
@@ -898,7 +770,6 @@
                 }
 
                 // Even on network errors, retry authentication independently.
->>>>>>> cd7cb074
                 log::debug!(
                     "scheduling authentication retry in {} seconds",
                     interval.as_secs()
@@ -986,27 +857,6 @@
             ClientRequestBuilder::finish,
             ctx,
         )
-<<<<<<< HEAD
-        .into_actor(self)
-        .then(|result, slf, ctx| {
-            match result {
-                Err(ref err) if err.is_network_error() => {
-                    // still network error schedule another attempt
-                    ctx.notify_later(
-                        CheckUpstreamConnection,
-                        slf.network_status_backoff.next_backoff(),
-                    );
-                }
-                _ => {
-                    // network error cleared
-                    slf.reset_network_error();
-
-                    // resume normal messages
-                    ctx.notify(PumpHttpMessageQueue);
-                }
-            }
-            actix::fut::ok(())
-=======
         .and_then(|client_response| {
             // consume response bodies to ensure the connection remains usable.
             client_response
@@ -1024,7 +874,6 @@
                 ctx.notify(PumpHttpMessageQueue);
             }
             fut::ok(())
->>>>>>> cd7cb074
         })
         .spawn(ctx);
     }
