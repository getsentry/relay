--- conflicted
+++ resolved
@@ -59,10 +59,7 @@
     sessions: Producer,
     metrics: Producer,
     profiles: Producer,
-<<<<<<< HEAD
     replay_events: Producer,
-=======
->>>>>>> 3c49bca5
     replay_recordings: Producer,
 }
 
@@ -81,10 +78,7 @@
             KafkaTopic::Sessions => Some(&self.sessions),
             KafkaTopic::Metrics => Some(&self.metrics),
             KafkaTopic::Profiles => Some(&self.profiles),
-<<<<<<< HEAD
             KafkaTopic::ReplayEvents => Some(&self.replay_events),
-=======
->>>>>>> 3c49bca5
             KafkaTopic::ReplayRecordings => Some(&self.replay_recordings),
         }
     }
@@ -148,14 +142,11 @@
                 &mut reused_producers,
                 KafkaTopic::ReplayRecordings,
             )?,
-<<<<<<< HEAD
             replay_events: make_producer(
                 &*config,
                 &mut reused_producers,
                 KafkaTopic::ReplayEvents,
             )?,
-=======
->>>>>>> 3c49bca5
         };
 
         Ok(Self { config, producers })
@@ -461,7 +452,6 @@
         Ok(())
     }
 
-<<<<<<< HEAD
     fn produce_replay_event(
         &self,
         replay_id: EventId,
@@ -484,8 +474,6 @@
         Ok(())
     }
 
-=======
->>>>>>> 3c49bca5
     fn produce_replay_recording_chunks(
         &self,
         replay_id: EventId,
@@ -765,10 +753,7 @@
     Session(SessionKafkaMessage),
     Metric(MetricKafkaMessage),
     Profile(ProfileKafkaMessage),
-<<<<<<< HEAD
     ReplayEvent(ReplayEventKafkaMessage),
-=======
->>>>>>> 3c49bca5
     ReplayRecording(ReplayRecordingKafkaMessage),
     ReplayRecordingChunk(ReplayRecordingChunkKafkaMessage),
 }
@@ -783,10 +768,7 @@
             KafkaMessage::Session(_) => "session",
             KafkaMessage::Metric(_) => "metric",
             KafkaMessage::Profile(_) => "profile",
-<<<<<<< HEAD
             KafkaMessage::ReplayEvent(_) => "replay_event",
-=======
->>>>>>> 3c49bca5
             KafkaMessage::ReplayRecording(_) => "replay_recording",
             KafkaMessage::ReplayRecordingChunk(_) => "replay_recording_chunk",
         }
@@ -802,10 +784,7 @@
             Self::Session(_message) => Uuid::nil(), // Explicit random partitioning for sessions
             Self::Metric(_message) => Uuid::nil(),  // TODO(ja): Determine a partitioning key
             Self::Profile(_message) => Uuid::nil(),
-<<<<<<< HEAD
             Self::ReplayEvent(message) => message.replay_id.0,
-=======
->>>>>>> 3c49bca5
             Self::ReplayRecording(message) => message.replay_id.0,
             Self::ReplayRecordingChunk(message) => message.replay_id.0,
         };
@@ -943,16 +922,12 @@
                         event_type = "replay_recording"
                     );
                 }
-<<<<<<< HEAD
                 ItemType::ReplayEvent => self.produce_replay_event(
                     event_id.ok_or(StoreError::NoEventId)?,
                     scoping.project_id,
                     start_time,
                     item,
                 )?,
-=======
-
->>>>>>> 3c49bca5
                 _ => {}
             }
         }
