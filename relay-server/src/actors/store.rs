--- conflicted
+++ resolved
@@ -479,19 +479,11 @@
                 started: protocol::datetime_to_timestamp(session.started),
                 duration: session.duration,
                 status: session.status,
-<<<<<<< HEAD
                 abnormal_mechanism: session.abnormal_mechanism,
-                errors: session
-                    .errors
-                    .min(u16::max_value().into())
-                    .max((session.status == SessionStatus::Crashed) as _)
-                    as _,
-=======
                 errors: session.errors.clamp(
                     (session.status == SessionStatus::Crashed) as _,
                     u16::MAX.into(),
                 ) as _,
->>>>>>> 8aada2c1
                 release: session.attributes.release,
                 environment: session.attributes.environment,
                 sdk: client.map(str::to_owned),
