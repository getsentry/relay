use std::collections::BTreeMap;
use std::convert::TryFrom;
use std::io::Write;
use std::net;
use std::net::IpAddr as NetIPAddr;
use std::sync::Arc;
use std::time::{Duration, Instant};

use brotli::CompressorWriter as BrotliEncoder;
use bytes::Bytes;
use chrono::{DateTime, Duration as SignedDuration, Utc};
use flate2::write::{GzEncoder, ZlibEncoder};
use flate2::Compression;
use once_cell::sync::OnceCell;
use serde_json::Value as SerdeValue;
use tokio::sync::Semaphore;

use relay_auth::RelayVersion;
use relay_common::{ProjectId, ProjectKey, UnixTimestamp};
use relay_config::{Config, HttpEncoding};
use relay_dynamic_config::{ErrorBoundary, Feature, ProjectConfig, SessionMetricsConfig};
use relay_filter::FilterStatKey;
use relay_general::pii::{PiiAttachmentsProcessor, PiiConfigError, PiiProcessor};
use relay_general::processor::{process_value, ProcessingState};
use relay_general::protocol::Context::Trace;
use relay_general::protocol::Contexts;
use relay_general::protocol::{
    self, Breadcrumb, ClientReport, Csp, Event, EventType, ExpectCt, ExpectStaple, Hpkp, IpAddr,
    LenientString, Metrics, RelayInfo, Replay, ReplayError, SecurityReportType, SessionAggregates,
    SessionAttributes, SessionStatus, SessionUpdate, Timestamp, TraceContext, UserReport, Values,
};
<<<<<<< HEAD
use relay_general::store::{ClockDriftProcessor, LightNormalizationConfig, TransactionNameConfig};
use relay_general::types::{Annotated, Array, Empty, FromValue, Object, ProcessingAction, Value};
=======
use relay_general::store::{
    ClockDriftProcessor, LightNormalizationConfig, MeasurementsConfig, TransactionNameConfig,
};
use relay_general::types::{Annotated, Array, FromValue, Object, ProcessingAction, Value};
>>>>>>> 6f2946c4
use relay_general::user_agent::RawUserAgentInfo;
use relay_log::LogError;
use relay_metrics::{Bucket, InsertMetrics, MergeBuckets, Metric};
use relay_quotas::{DataCategory, ReasonCode};
use relay_redis::RedisPool;
use relay_replays::recording::RecordingScrubber;
use relay_sampling::{DynamicSamplingContext, MatchedRuleIds};
use relay_statsd::metric;
use relay_system::{Addr, FromMessage, NoResponse, Service};
#[cfg(feature = "processing")]
use {
    crate::actors::envelopes::SendMetrics,
    crate::actors::project_cache::UpdateRateLimits,
    crate::service::ServiceError,
    crate::utils::{EnvelopeLimiter, MetricsLimiter},
    anyhow::Context,
    relay_general::protocol::{Context as SentryContext, ProfileContext},
    relay_general::store::{GeoIpLookup, StoreConfig, StoreProcessor},
    relay_quotas::{RateLimitingError, RedisRateLimiter},
    symbolic_unreal::{Unreal4Error, Unreal4ErrorKind},
};

use crate::actors::envelopes::{EnvelopeManager, SendEnvelope, SendEnvelopeError, SubmitEnvelope};
use crate::actors::outcome::{DiscardReason, Outcome, TrackOutcome};
use crate::actors::project::ProjectState;
use crate::actors::project_cache::ProjectCache;
use crate::actors::upstream::{SendRequest, UpstreamRelay};
use crate::envelope::{AttachmentType, ContentType, Envelope, Item, ItemType};
use crate::extractors::RequestMeta;
use crate::metrics_extraction::sessions::extract_session_metrics;
use crate::metrics_extraction::transactions::extract_transaction_metrics;
use crate::metrics_extraction::transactions::types::ExtractMetricsError;
use crate::statsd::{RelayCounters, RelayHistograms, RelayTimers};
use crate::utils::{
    self, get_sampling_key, log_transaction_name_metrics, ChunkedFormDataAggregator, FormDataIter,
    ItemAction, ManagedEnvelope, SamplingResult,
};

/// The minimum clock drift for correction to apply.
const MINIMUM_CLOCK_DRIFT: Duration = Duration::from_secs(55 * 60);

/// An error returned when handling [`ProcessEnvelope`].
#[derive(Debug, thiserror::Error)]
pub enum ProcessingError {
    #[error("invalid json in event")]
    InvalidJson(#[source] serde_json::Error),

    #[error("invalid message pack event payload")]
    InvalidMsgpack(#[from] rmp_serde::decode::Error),

    #[cfg(feature = "processing")]
    #[error("invalid unreal crash report")]
    InvalidUnrealReport(#[source] Unreal4Error),

    #[error("event payload too large")]
    PayloadTooLarge,

    #[error("invalid transaction event")]
    InvalidTransaction,

    #[error("envelope processor failed")]
    ProcessingFailed(#[from] ProcessingAction),

    #[error("duplicate {0} in event")]
    DuplicateItem(ItemType),

    #[error("failed to extract event payload")]
    NoEventPayload,

    #[error("missing project id in DSN")]
    MissingProjectId,

    #[error("invalid security report type")]
    InvalidSecurityType,

    #[error("invalid security report")]
    InvalidSecurityReport(#[source] serde_json::Error),

    #[error("event filtered with reason: {0:?}")]
    EventFiltered(FilterStatKey),

    #[error("missing or invalid required event timestamp")]
    InvalidTimestamp,

    #[error("could not serialize event payload")]
    SerializeFailed(#[source] serde_json::Error),

    #[cfg(feature = "processing")]
    #[error("failed to apply quotas")]
    QuotasFailed(#[from] RateLimitingError),

    #[error("event dropped by sampling rule {0}")]
    Sampled(MatchedRuleIds),

    #[error("invalid pii config")]
    PiiConfigError(PiiConfigError),
}

impl ProcessingError {
    fn to_outcome(&self) -> Option<Outcome> {
        match *self {
            // General outcomes for invalid events
            Self::PayloadTooLarge => Some(Outcome::Invalid(DiscardReason::TooLarge)),
            Self::InvalidJson(_) => Some(Outcome::Invalid(DiscardReason::InvalidJson)),
            Self::InvalidMsgpack(_) => Some(Outcome::Invalid(DiscardReason::InvalidMsgpack)),
            Self::InvalidSecurityType => Some(Outcome::Invalid(DiscardReason::SecurityReportType)),
            Self::InvalidSecurityReport(_) => Some(Outcome::Invalid(DiscardReason::SecurityReport)),
            Self::InvalidTransaction => Some(Outcome::Invalid(DiscardReason::InvalidTransaction)),
            Self::InvalidTimestamp => Some(Outcome::Invalid(DiscardReason::Timestamp)),
            Self::DuplicateItem(_) => Some(Outcome::Invalid(DiscardReason::DuplicateItem)),
            Self::NoEventPayload => Some(Outcome::Invalid(DiscardReason::NoEventPayload)),

            // Processing-only outcomes (Sentry-internal Relays)
            #[cfg(feature = "processing")]
            Self::InvalidUnrealReport(ref err)
                if err.kind() == Unreal4ErrorKind::BadCompression =>
            {
                Some(Outcome::Invalid(DiscardReason::InvalidCompression))
            }
            #[cfg(feature = "processing")]
            Self::InvalidUnrealReport(_) => Some(Outcome::Invalid(DiscardReason::ProcessUnreal)),

            // Internal errors
            Self::SerializeFailed(_) | Self::ProcessingFailed(_) => {
                Some(Outcome::Invalid(DiscardReason::Internal))
            }
            #[cfg(feature = "processing")]
            Self::QuotasFailed(_) => Some(Outcome::Invalid(DiscardReason::Internal)),
            Self::PiiConfigError(_) => Some(Outcome::Invalid(DiscardReason::ProjectStatePii)),

            // These outcomes are emitted at the source.
            Self::MissingProjectId => None,
            Self::EventFiltered(_) => None,
            Self::Sampled(_) => None,
        }
    }

    fn is_unexpected(&self) -> bool {
        self.to_outcome()
            .map_or(false, |outcome| outcome.is_unexpected())
    }

    fn should_keep_metrics(&self) -> bool {
        matches!(self, Self::Sampled(_))
    }
}

#[cfg(feature = "processing")]
impl From<Unreal4Error> for ProcessingError {
    fn from(err: Unreal4Error) -> Self {
        match err.kind() {
            Unreal4ErrorKind::TooLarge => Self::PayloadTooLarge,
            _ => ProcessingError::InvalidUnrealReport(err),
        }
    }
}

impl From<ExtractMetricsError> for ProcessingError {
    fn from(error: ExtractMetricsError) -> Self {
        match error {
            ExtractMetricsError::MissingTimestamp | ExtractMetricsError::InvalidTimestamp => {
                Self::InvalidTimestamp
            }
        }
    }
}

type ExtractedEvent = (Annotated<Event>, usize);

/// Checks if the Event includes unprintable fields.
#[cfg(feature = "processing")]
fn has_unprintable_fields(event: &Annotated<Event>) -> bool {
    fn is_unprintable(value: &&str) -> bool {
        value.chars().any(|c| {
            c == '\u{fffd}' // unicode replacement character
                || (c.is_control() && !c.is_whitespace()) // non-whitespace control characters
        })
    }
    if let Some(event) = event.value() {
        let env = event.environment.as_str().filter(is_unprintable);
        let release = event.release.as_str().filter(is_unprintable);
        env.is_some() || release.is_some()
    } else {
        false
    }
}

#[derive(Debug, Default)]
struct ExtractedMetrics {
    /// Metrics associated with the project that the transaction belongs to.
    project_metrics: Vec<Metric>,
    /// Metrics associated with the sampling project (a.k.a. root or head project)
    /// which started the trace. See [`ProcessEnvelopeState::sampling_project_state`].
    sampling_metrics: Vec<Metric>,
}

impl ExtractedMetrics {
    fn send_metrics(self, envelope: &Envelope, project_cache: Addr<ProjectCache>) {
        let project_key = envelope.meta().public_key();

        if !self.project_metrics.is_empty() {
            project_cache.send(InsertMetrics::new(project_key, self.project_metrics));
        }

        if !self.sampling_metrics.is_empty() {
            // If no sampling project state is available, we associate the sampling
            // metrics with the current project.
            //
            // project_without_tracing         -> metrics goes to self
            // dependent_project_with_tracing  -> metrics goes to root
            // root_project_with_tracing       -> metrics goes to root == self
            let sampling_project_key = get_sampling_key(envelope).unwrap_or(project_key);
            project_cache.send(InsertMetrics::new(
                sampling_project_key,
                self.sampling_metrics,
            ));
        }
    }
}

/// A state container for envelope processing.
#[derive(Debug)]
struct ProcessEnvelopeState {
    /// The extracted event payload.
    ///
    /// For Envelopes without event payloads, this contains `Annotated::empty`. If a single item has
    /// `creates_event`, the event is required and the pipeline errors if no payload can be
    /// extracted.
    event: Annotated<Event>,

    /// Track whether transaction metrics were already extracted.
    transaction_metrics_extracted: bool,

    /// Partial metrics of the Event during construction.
    ///
    /// The pipeline stages can add to this metrics objects. In `finalize_event`, the metrics are
    /// persisted into the Event. All modifications afterwards will have no effect.
    metrics: Metrics,

    /// A list of cumulative sample rates applied to this event.
    ///
    /// This element is obtained from the event or transaction item and re-serialized into the
    /// resulting item.
    sample_rates: Option<Value>,

    /// The result of a dynamic sampling operation on this envelope.
    ///
    /// This defaults to [`SamplingResult::Keep`] and is determined based on dynamic sampling rules
    /// in the project configuration. In the drop case, this contains a list of rules that applied
    /// on the envelope.
    sampling_result: SamplingResult,

    /// Metrics extracted from items in the envelope.
    ///
    /// Relay can extract metrics for sessions and transactions, which is controlled by
    /// configuration objects in the project config.
    extracted_metrics: ExtractedMetrics,

    /// The state of the project that this envelope belongs to.
    project_state: Arc<ProjectState>,

    /// The state of the project that initiated the current trace.
    /// This is the config used for trace-based dynamic sampling.
    sampling_project_state: Option<Arc<ProjectState>>,

    /// The id of the project that this envelope is ingested into.
    ///
    /// This identifier can differ from the one stated in the Envelope's DSN if the key was moved to
    /// a new project or on the legacy endpoint. In that case, normalization will update the project
    /// ID.
    project_id: ProjectId,

    /// The managed envelope before processing.
    managed_envelope: ManagedEnvelope,
}

impl ProcessEnvelopeState {
    /// Returns a reference to the contained [`Envelope`].
    fn envelope(&self) -> &Envelope {
        self.managed_envelope.envelope()
    }

    /// Returns a mutable reference to the contained [`Envelope`].
    fn envelope_mut(&mut self) -> &mut Envelope {
        self.managed_envelope.envelope_mut()
    }

    /// Returns whether any item in the envelope creates an event in any relay.
    ///
    /// This is used to branch into the processing pipeline. If this function returns false, only
    /// rate limits are executed. If this function returns true, an event is created either in the
    /// current relay or in an upstream processing relay.
    fn creates_event(&self) -> bool {
        self.envelope().items().any(Item::creates_event)
    }

    /// Returns true if there is an event in the processing state.
    ///
    /// The event was previously removed from the Envelope. This returns false if there was an
    /// invalid event item.
    fn has_event(&self) -> bool {
        self.event.value().is_some()
    }

    /// Returns the event type if there is an event.
    ///
    /// If the event does not have a type, `Some(EventType::Default)` is assumed. If, in contrast, there
    /// is no event, `None` is returned.
    fn event_type(&self) -> Option<EventType> {
        self.event
            .value()
            .map(|event| event.ty.value().copied().unwrap_or_default())
    }

    /// Returns the data category if there is an event.
    ///
    /// The data category is computed from the event type. Both `Default` and `Error` events map to
    /// the `Error` data category. If there is no Event, `None` is returned.
    fn event_category(&self) -> Option<DataCategory> {
        self.event_type().map(DataCategory::from)
    }

    /// Removes the event payload from this processing state.
    #[cfg(feature = "processing")]
    fn remove_event(&mut self) {
        self.event = Annotated::empty();
    }
}

/// Fields of client reports that map to specific [`Outcome`]s without content.
#[derive(Clone, Copy, Debug, PartialEq, Eq, PartialOrd, Ord)]
enum ClientReportField {
    /// The event has been filtered by an inbound data filter.
    Filtered,

    /// The event has been filtered by a sampling rule.
    FilteredSampling,

    /// The event has been rate limited.
    RateLimited,

    /// The event has already been discarded on the client side.
    ClientDiscard,
}

/// Parse an outcome from an outcome ID and a reason string.
///
/// Currently only used to reconstruct outcomes encoded in client reports.
fn outcome_from_parts(field: ClientReportField, reason: &str) -> Result<Outcome, ()> {
    match field {
        ClientReportField::FilteredSampling => match reason.strip_prefix("Sampled:") {
            Some(rule_ids) => MatchedRuleIds::from_string(rule_ids)
                .map(Outcome::FilteredSampling)
                .map_err(|_| ()),
            None => Err(()),
        },
        ClientReportField::ClientDiscard => Ok(Outcome::ClientDiscard(reason.into())),
        ClientReportField::Filtered => Ok(Outcome::Filtered(
            FilterStatKey::try_from(reason).map_err(|_| ())?,
        )),
        ClientReportField::RateLimited => Ok(Outcome::RateLimited(match reason {
            "" => None,
            other => Some(ReasonCode::new(other)),
        })),
    }
}

/// Response of the [`ProcessEnvelope`] message.
#[cfg_attr(not(feature = "processing"), allow(dead_code))]
pub struct ProcessEnvelopeResponse {
    /// The processed envelope.
    ///
    /// This is `Some` if the envelope passed inbound filtering and rate limiting. Invalid items are
    /// removed from the envelope. Otherwise, if the envelope is empty or the entire envelope needs
    /// to be dropped, this is `None`.
    pub envelope: Option<ManagedEnvelope>,
}

/// Applies processing to all contents of the given envelope.
///
/// Depending on the contents of the envelope and Relay's mode, this includes:
///
///  - Basic normalization and validation for all item types.
///  - Clock drift correction if the required `sent_at` header is present.
///  - Expansion of certain item types (e.g. unreal).
///  - Store normalization for event payloads in processing mode.
///  - Rate limiters and inbound filters on events in processing mode.
#[derive(Debug)]
pub struct ProcessEnvelope {
    pub envelope: ManagedEnvelope,
    pub project_state: Arc<ProjectState>,
    pub sampling_project_state: Option<Arc<ProjectState>>,
}

/// Parses a list of metrics or metric buckets and pushes them to the project's aggregator.
///
/// This parses and validates the metrics:
///  - For [`Metrics`](ItemType::Metrics), each metric is parsed separately, and invalid metrics are
///    ignored independently.
///  - For [`MetricBuckets`](ItemType::MetricBuckets), the entire list of buckets is parsed and
///    dropped together on parsing failure.
///  - Other items will be ignored with an error message.
///
/// Additionally, processing applies clock drift correction using the system clock of this Relay, if
/// the Envelope specifies the [`sent_at`](Envelope::sent_at) header.
#[derive(Debug)]
pub struct ProcessMetrics {
    /// A list of metric items.
    pub items: Vec<Item>,

    /// The target project.
    pub project_key: ProjectKey,

    /// The instant at which the request was received.
    pub start_time: Instant,

    /// The value of the Envelope's [`sent_at`](Envelope::sent_at) header for clock drift
    /// correction.
    pub sent_at: Option<DateTime<Utc>>,
}

/// Applies HTTP content encoding to an envelope's payload.
///
/// This message is a workaround for a single-threaded upstream service.
#[derive(Debug)]
pub struct EncodeEnvelope {
    request: SendEnvelope,
}

impl EncodeEnvelope {
    /// Creates a new `EncodeEnvelope` message from `SendEnvelope` request.
    pub fn new(request: SendEnvelope) -> Self {
        Self { request }
    }
}

/// Applies rate limits to metrics buckets and forwards them to the envelope manager.
#[cfg(feature = "processing")]
#[derive(Debug)]
pub struct RateLimitFlushBuckets {
    pub bucket_limiter: MetricsLimiter<Bucket>,
    pub partition_key: Option<u64>,
}

/// CPU-intensive processing tasks for envelopes.
#[derive(Debug)]
pub enum EnvelopeProcessor {
    ProcessEnvelope(Box<ProcessEnvelope>),
    ProcessMetrics(Box<ProcessMetrics>),
    EncodeEnvelope(Box<EncodeEnvelope>),
    #[cfg(feature = "processing")]
    RateLimitFlushBuckets(RateLimitFlushBuckets),
}

impl relay_system::Interface for EnvelopeProcessor {}

impl FromMessage<ProcessEnvelope> for EnvelopeProcessor {
    type Response = relay_system::NoResponse;

    fn from_message(message: ProcessEnvelope, _sender: ()) -> Self {
        Self::ProcessEnvelope(Box::new(message))
    }
}

impl FromMessage<ProcessMetrics> for EnvelopeProcessor {
    type Response = NoResponse;

    fn from_message(message: ProcessMetrics, _: ()) -> Self {
        Self::ProcessMetrics(Box::new(message))
    }
}

impl FromMessage<EncodeEnvelope> for EnvelopeProcessor {
    type Response = NoResponse;

    fn from_message(message: EncodeEnvelope, _: ()) -> Self {
        Self::EncodeEnvelope(Box::new(message))
    }
}

#[cfg(feature = "processing")]
impl FromMessage<RateLimitFlushBuckets> for EnvelopeProcessor {
    type Response = NoResponse;

    fn from_message(message: RateLimitFlushBuckets, _: ()) -> Self {
        Self::RateLimitFlushBuckets(message)
    }
}

/// Service implementing the [`EnvelopeProcessor`] interface.
///
/// This service handles messages in a worker pool with configurable concurrency.
pub struct EnvelopeProcessorService {
    config: Arc<Config>,
    envelope_manager: Addr<EnvelopeManager>,
    project_cache: Addr<ProjectCache>,
    outcome_aggregator: Addr<TrackOutcome>,
    upstream_relay: Addr<UpstreamRelay>,
    #[cfg(feature = "processing")]
    rate_limiter: Option<RedisRateLimiter>,
    #[cfg(feature = "processing")]
    geoip_lookup: Option<GeoIpLookup>,
}

impl EnvelopeProcessorService {
    /// Creates a multi-threaded envelope processor.
    pub fn new(
        config: Arc<Config>,
        _redis: Option<RedisPool>,
        envelope_manager: Addr<EnvelopeManager>,
        outcome_aggregator: Addr<TrackOutcome>,
        project_cache: Addr<ProjectCache>,
        upstream_relay: Addr<UpstreamRelay>,
    ) -> anyhow::Result<Self> {
        #[cfg(feature = "processing")]
        {
            let geoip_lookup = match config.geoip_path() {
                Some(p) => Some(GeoIpLookup::open(p).context(ServiceError::GeoIp)?),
                None => None,
            };

            let rate_limiter =
                _redis.map(|pool| RedisRateLimiter::new(pool).max_limit(config.max_rate_limit()));

            Ok(Self {
                config,
                rate_limiter,
                geoip_lookup,
                envelope_manager,
                outcome_aggregator,
                project_cache,
                upstream_relay,
            })
        }

        #[cfg(not(feature = "processing"))]
        Ok(Self {
            config,
            envelope_manager,
            outcome_aggregator,
            project_cache,
            upstream_relay,
        })
    }

    /// Returns Ok(true) if attributes were modified.
    /// Returns Err if the session should be dropped.
    fn validate_attributes(
        &self,
        client_addr: &Option<net::IpAddr>,
        attributes: &mut SessionAttributes,
    ) -> Result<bool, ()> {
        let mut changed = false;

        let release = &attributes.release;
        if let Err(e) = protocol::validate_release(release) {
            relay_log::trace!("skipping session with invalid release '{}': {}", release, e);
            return Err(());
        }

        if let Some(ref env) = attributes.environment {
            if let Err(e) = protocol::validate_environment(env) {
                relay_log::trace!("removing invalid environment '{}': {}", env, e);
                attributes.environment = None;
                changed = true;
            }
        }

        if let Some(ref ip_address) = attributes.ip_address {
            if ip_address.is_auto() {
                attributes.ip_address = client_addr.map(IpAddr::from);
                changed = true;
            }
        }

        Ok(changed)
    }

    fn is_valid_session_timestamp(
        &self,
        received: DateTime<Utc>,
        timestamp: DateTime<Utc>,
    ) -> bool {
        let max_age = SignedDuration::seconds(self.config.max_session_secs_in_past());
        if (received - timestamp) > max_age {
            relay_log::trace!("skipping session older than {} days", max_age.num_days());
            return false;
        }

        let max_future = SignedDuration::seconds(self.config.max_secs_in_future());
        if (timestamp - received) > max_future {
            relay_log::trace!(
                "skipping session more than {}s in the future",
                max_future.num_seconds()
            );
            return false;
        }

        true
    }

    /// Returns true if the item should be kept.
    #[allow(clippy::too_many_arguments)]
    fn process_session(
        &self,
        item: &mut Item,
        received: DateTime<Utc>,
        client: Option<&str>,
        client_addr: Option<net::IpAddr>,
        metrics_config: SessionMetricsConfig,
        clock_drift_processor: &ClockDriftProcessor,
        extracted_metrics: &mut Vec<Metric>,
    ) -> bool {
        let mut changed = false;
        let payload = item.payload();

        // sessionupdate::parse is already tested
        let mut session = match SessionUpdate::parse(&payload) {
            Ok(session) => session,
            Err(error) => {
                relay_log::trace!("skipping invalid session payload: {}", LogError(&error));
                return false;
            }
        };

        if session.sequence == u64::MAX {
            relay_log::trace!("skipping session due to sequence overflow");
            return false;
        };

        if clock_drift_processor.is_drifted() {
            relay_log::trace!("applying clock drift correction to session");
            clock_drift_processor.process_datetime(&mut session.started);
            clock_drift_processor.process_datetime(&mut session.timestamp);
            changed = true;
        }

        if session.timestamp < session.started {
            relay_log::trace!("fixing session timestamp to {}", session.timestamp);
            session.timestamp = session.started;
            changed = true;
        }

        // Log the timestamp delay for all sessions after clock drift correction.
        let session_delay = received - session.timestamp;
        if session_delay > SignedDuration::minutes(1) {
            metric!(
                timer(RelayTimers::TimestampDelay) = session_delay.to_std().unwrap(),
                category = "session",
            );
        }

        // Validate timestamps
        for t in [session.timestamp, session.started] {
            if !self.is_valid_session_timestamp(received, t) {
                return false;
            }
        }

        // Validate attributes
        match self.validate_attributes(&client_addr, &mut session.attributes) {
            Err(_) => return false,
            Ok(changed_attributes) => {
                changed |= changed_attributes;
            }
        }

        if self.config.processing_enabled() && matches!(session.status, SessionStatus::Unknown(_)) {
            return false;
        }

        // Extract metrics if they haven't been extracted by a prior Relay
        if metrics_config.is_enabled()
            && !item.metrics_extracted()
            && !matches!(session.status, SessionStatus::Unknown(_))
        {
            extract_session_metrics(
                &session.attributes,
                &session,
                client,
                extracted_metrics,
                metrics_config.should_extract_abnormal_mechanism(),
            );
            item.set_metrics_extracted(true);
        }

        // Drop the session if metrics have been extracted in this or a prior Relay
        if metrics_config.should_drop() && item.metrics_extracted() {
            return false;
        }

        if changed {
            let json_string = match serde_json::to_string(&session) {
                Ok(json) => json,
                Err(err) => {
                    relay_log::error!("failed to serialize session: {}", LogError(&err));
                    return false;
                }
            };

            item.set_payload(ContentType::Json, json_string);
        }

        true
    }

    #[allow(clippy::too_many_arguments)]
    fn process_session_aggregates(
        &self,
        item: &mut Item,
        received: DateTime<Utc>,
        client: Option<&str>,
        client_addr: Option<net::IpAddr>,
        metrics_config: SessionMetricsConfig,
        clock_drift_processor: &ClockDriftProcessor,
        extracted_metrics: &mut Vec<Metric>,
    ) -> bool {
        let mut changed = false;
        let payload = item.payload();

        let mut session = match SessionAggregates::parse(&payload) {
            Ok(session) => session,
            Err(error) => {
                relay_log::trace!("skipping invalid sessions payload: {}", LogError(&error));
                return false;
            }
        };

        if clock_drift_processor.is_drifted() {
            relay_log::trace!("applying clock drift correction to session");
            for aggregate in &mut session.aggregates {
                clock_drift_processor.process_datetime(&mut aggregate.started);
            }
            changed = true;
        }

        // Validate timestamps
        session
            .aggregates
            .retain(|aggregate| self.is_valid_session_timestamp(received, aggregate.started));

        // Aftter timestamp validation, aggregates could now be empty
        if session.aggregates.is_empty() {
            return false;
        }

        // Validate attributes
        match self.validate_attributes(&client_addr, &mut session.attributes) {
            Err(_) => return false,
            Ok(changed_attributes) => {
                changed |= changed_attributes;
            }
        }

        // Extract metrics if they haven't been extracted by a prior Relay
        if metrics_config.is_enabled() && !item.metrics_extracted() {
            for aggregate in &session.aggregates {
                extract_session_metrics(
                    &session.attributes,
                    aggregate,
                    client,
                    extracted_metrics,
                    metrics_config.should_extract_abnormal_mechanism(),
                );
                item.set_metrics_extracted(true);
            }
        }

        // Drop the aggregate if metrics have been extracted in this or a prior Relay
        if metrics_config.should_drop() && item.metrics_extracted() {
            return false;
        }

        if changed {
            let json_string = match serde_json::to_string(&session) {
                Ok(json) => json,
                Err(err) => {
                    relay_log::error!("failed to serialize session: {}", LogError(&err));
                    return false;
                }
            };

            item.set_payload(ContentType::Json, json_string);
        }

        true
    }

    /// Validates all sessions and session aggregates in the envelope, if any.
    ///
    /// Both are removed from the envelope if they contain invalid JSON or if their timestamps
    /// are out of range after clock drift correction.
    fn process_sessions(&self, state: &mut ProcessEnvelopeState) {
        let received = state.managed_envelope.received_at();
        let extracted_metrics = &mut state.extracted_metrics.project_metrics;
        let metrics_config = state.project_state.config().session_metrics;
        let envelope = state.managed_envelope.envelope_mut();
        let client = envelope.meta().client().map(|x| x.to_owned());
        let client_addr = envelope.meta().client_addr();

        let clock_drift_processor =
            ClockDriftProcessor::new(envelope.sent_at(), received).at_least(MINIMUM_CLOCK_DRIFT);

        state.managed_envelope.retain_items(|item| {
            let should_keep = match item.ty() {
                ItemType::Session => self.process_session(
                    item,
                    received,
                    client.as_deref(),
                    client_addr,
                    metrics_config,
                    &clock_drift_processor,
                    extracted_metrics,
                ),
                ItemType::Sessions => self.process_session_aggregates(
                    item,
                    received,
                    client.as_deref(),
                    client_addr,
                    metrics_config,
                    &clock_drift_processor,
                    extracted_metrics,
                ),
                _ => true, // Keep all other item types
            };
            if should_keep {
                ItemAction::Keep
            } else {
                ItemAction::DropSilently // sessions never log outcomes.
            }
        });
    }

    /// Validates and normalizes all user report items in the envelope.
    ///
    /// User feedback items are removed from the envelope if they contain invalid JSON or if the
    /// JSON violates the schema (basic type validation). Otherwise, their normalized representation
    /// is written back into the item.
    fn process_user_reports(&self, state: &mut ProcessEnvelopeState) {
        state.managed_envelope.retain_items(|item| {
            if item.ty() != &ItemType::UserReport {
                return ItemAction::Keep;
            };

            let report = match serde_json::from_slice::<UserReport>(&item.payload()) {
                Ok(session) => session,
                Err(error) => {
                    relay_log::error!("failed to store user report: {}", LogError(&error));
                    return ItemAction::DropSilently;
                }
            };

            let json_string = match serde_json::to_string(&report) {
                Ok(json) => json,
                Err(err) => {
                    relay_log::error!("failed to serialize user report: {}", LogError(&err));
                    return ItemAction::DropSilently;
                }
            };

            item.set_payload(ContentType::Json, json_string);
            ItemAction::Keep
        });
    }

    /// Validates and extracts client reports.
    ///
    /// At the moment client reports are primarily used to transfer outcomes from
    /// client SDKs.  The outcomes are removed here and sent directly to the outcomes
    /// system.
    fn process_client_reports(&self, state: &mut ProcessEnvelopeState) {
        // if client outcomes are disabled we leave the the client reports unprocessed
        // and pass them on.
        if !self.config.emit_outcomes().any() || !self.config.emit_client_outcomes() {
            // if a processing relay has client outcomes disabled we drop them.
            if self.config.processing_enabled() {
                state.managed_envelope.retain_items(|item| match item.ty() {
                    ItemType::ClientReport => ItemAction::DropSilently,
                    _ => ItemAction::Keep,
                });
            }
            return;
        }

        let mut timestamp = None;
        let mut output_events = BTreeMap::new();
        let received = state.managed_envelope.received_at();

        let clock_drift_processor = ClockDriftProcessor::new(state.envelope().sent_at(), received)
            .at_least(MINIMUM_CLOCK_DRIFT);

        // we're going through all client reports but we're effectively just merging
        // them into the first one.
        state.managed_envelope.retain_items(|item| {
            if item.ty() != &ItemType::ClientReport {
                return ItemAction::Keep;
            };
            match ClientReport::parse(&item.payload()) {
                Ok(ClientReport {
                    timestamp: report_timestamp,
                    discarded_events,
                    rate_limited_events,
                    filtered_events,
                    filtered_sampling_events,
                }) => {
                    // Glue all discarded events together and give them the appropriate outcome type
                    let input_events = discarded_events
                        .into_iter()
                        .map(|discarded_event| (ClientReportField::ClientDiscard, discarded_event))
                        .chain(
                            filtered_events.into_iter().map(|discarded_event| {
                                (ClientReportField::Filtered, discarded_event)
                            }),
                        )
                        .chain(filtered_sampling_events.into_iter().map(|discarded_event| {
                            (ClientReportField::FilteredSampling, discarded_event)
                        }))
                        .chain(rate_limited_events.into_iter().map(|discarded_event| {
                            (ClientReportField::RateLimited, discarded_event)
                        }));

                    for (outcome_type, discarded_event) in input_events {
                        if discarded_event.reason.len() > 200 {
                            relay_log::trace!("ignored client outcome with an overlong reason");
                            continue;
                        }
                        *output_events
                            .entry((
                                outcome_type,
                                discarded_event.reason,
                                discarded_event.category,
                            ))
                            .or_insert(0) += discarded_event.quantity;
                    }
                    if let Some(ts) = report_timestamp {
                        timestamp.get_or_insert(ts);
                    }
                }
                Err(err) => relay_log::trace!("invalid client report received: {}", LogError(&err)),
            }
            ItemAction::DropSilently
        });

        if output_events.is_empty() {
            return;
        }

        let timestamp =
            timestamp.get_or_insert_with(|| UnixTimestamp::from_secs(received.timestamp() as u64));

        if clock_drift_processor.is_drifted() {
            relay_log::trace!("applying clock drift correction to client report");
            clock_drift_processor.process_timestamp(timestamp);
        }

        let max_age = SignedDuration::seconds(self.config.max_secs_in_past());
        // also if we unable to parse the timestamp, we assume it's way too old here.
        let in_past = timestamp
            .as_datetime()
            .map(|ts| (received - ts) > max_age)
            .unwrap_or(true);
        if in_past {
            relay_log::trace!(
                "skipping client outcomes older than {} days",
                max_age.num_days()
            );
            return;
        }

        let max_future = SignedDuration::seconds(self.config.max_secs_in_future());
        // also if we unable to parse the timestamp, we assume it's way far in the future here.
        let in_future = timestamp
            .as_datetime()
            .map(|ts| (ts - received) > max_future)
            .unwrap_or(true);
        if in_future {
            relay_log::trace!(
                "skipping client outcomes more than {}s in the future",
                max_future.num_seconds()
            );
            return;
        }

        for ((outcome_type, reason, category), quantity) in output_events.into_iter() {
            let outcome = match outcome_from_parts(outcome_type, &reason) {
                Ok(outcome) => outcome,
                Err(_) => {
                    relay_log::trace!(
                        "Invalid outcome_type / reason: ({:?}, {})",
                        outcome_type,
                        reason
                    );
                    continue;
                }
            };

            self.outcome_aggregator.send(TrackOutcome {
                // If we get to this point, the unwrap should not be used anymore, since we know by
                // now that the timestamp can be parsed, but just incase we fallback to UTC current
                // `DateTime`.
                timestamp: timestamp.as_datetime().unwrap_or_else(Utc::now),
                scoping: state.managed_envelope.scoping(),
                outcome,
                event_id: None,
                remote_addr: None, // omitting the client address allows for better aggregation
                category,
                quantity,
            });
        }
    }

    /// Remove profiles from the envelope if the feature flag is not enabled.
    fn filter_profiles(&self, state: &mut ProcessEnvelopeState) {
        let profiling_enabled = state.project_state.has_feature(Feature::Profiling);
        state.managed_envelope.retain_items(|item| match item.ty() {
            ItemType::Profile if !profiling_enabled => ItemAction::DropSilently,
            ItemType::Profile if profiling_enabled => {
                match relay_profiling::parse_metadata(&item.payload()) {
                    Ok(_) => ItemAction::Keep,
                    Err(err) => ItemAction::Drop(Outcome::Invalid(DiscardReason::Profiling(
                        relay_profiling::discard_reason(err),
                    ))),
                }
            }
            _ => ItemAction::Keep,
        });
    }

    /// Normalize monitor check-ins and remove invalid ones.
    #[cfg(feature = "processing")]
    fn process_check_ins(&self, state: &mut ProcessEnvelopeState) {
        state.managed_envelope.retain_items(|item| {
            if item.ty() != &ItemType::CheckIn {
                return ItemAction::Keep;
            }

            match relay_monitors::process_check_in(&item.payload()) {
                Ok(processed) => {
                    item.set_payload(ContentType::Json, processed);
                    ItemAction::Keep
                }
                Err(error) => {
                    // TODO: Track an outcome.
                    relay_log::debug!("dropped invalid monitor check-in: {}", LogError(&error));
                    ItemAction::DropSilently
                }
            }
        })
    }

    /// Count the number of profiles that are in the envelope and emit accepted outcome.
    ///
    /// "processed" profiles are an abstract data category that does not represent actual data
    /// going through our pipeline. Instead, the number of accepted "processed" profiles is counted as
    ///
    /// ```text
    /// processed_profiles = indexed_profiles + sampled_profiles
    /// ```
    ///
    /// The "processed" outcome for sampled profiles is generated by the Kafka producer
    /// (see `transform_outcome` in [`crate::actors::store`]), but for "indexed" profiles, we count
    /// the corresponding number of processed profiles here.
    ///
    /// NOTE: Instead of emitting a [processed](`DataCategory::Profile`) outcome here,
    /// we could also do it in sentry, in the same place where the [indexed](`DataCategory::ProfileIndexed`)
    /// outcome is logged. We do it here to be consistent with profiles that are dropped by dynamic sampling,
    /// which also count as "processed" even though they did not pass through the `process_profiles` step yet.
    ///
    ///
    /// In the future, we might actually extract metrics from profiles before dynamic sampling,
    /// like we do for transactions. At that point, this code should be removed, and we should
    /// enforce rate limits and emit outcomes based on the collect profile metric, as we do for
    /// transactions.
    #[cfg(feature = "processing")]
    fn count_processed_profiles(&self, state: &mut ProcessEnvelopeState) {
        let profile_count: usize = state
            .managed_envelope
            .envelope_mut()
            .items_mut()
            .filter(|item| item.ty() == &ItemType::Profile)
            .map(|item| {
                item.set_profile_counted_as_processed();
                item.quantity()
            })
            .sum();

        if profile_count == 0 {
            return;
        }

        self.outcome_aggregator.send(TrackOutcome {
            timestamp: state.managed_envelope.received_at(),
            scoping: state.managed_envelope.scoping(),
            outcome: Outcome::Accepted,
            event_id: None,
            remote_addr: None,
            category: DataCategory::Profile,
            quantity: profile_count as u32, // truncates to `u32::MAX`
        });

        // TODO: At this point, we should also ensure that the envelope summary gets recomputed.
        // But recomputing the summary after extracting the event is currently problematic, because it
        // sets the envelope type to `None`. This needs to be solved in a follow-up.
    }

    /// Process profiles and set the profile ID in the profile context on the transaction if successful
    #[cfg(feature = "processing")]
    fn process_profiles(&self, state: &mut ProcessEnvelopeState) {
        state.managed_envelope.retain_items(|item| match item.ty() {
            ItemType::Profile => {
                match relay_profiling::expand_profile(&item.payload(), state.event.value()) {
                    Ok((profile_id, payload)) => {
                        if payload.len() <= self.config.max_profile_size() {
                            if let Some(event) = state.event.value_mut() {
                                if event.ty.value() == Some(&EventType::Transaction) {
                                    let contexts = event.contexts.get_or_insert_with(Contexts::new);
                                    contexts.add(SentryContext::Profile(Box::new(
                                        ProfileContext {
                                            profile_id: Annotated::new(profile_id),
                                        },
                                    )));
                                }
                            }
                            item.set_payload(ContentType::Json, payload);
                            ItemAction::Keep
                        } else {
                            if let Some(event) = state.event.value_mut() {
                                if event.ty.value() == Some(&EventType::Transaction) {
                                    let contexts = event.contexts.get_or_insert_with(Contexts::new);
                                    contexts.remove(ProfileContext::default_key());
                                }
                            }
                            ItemAction::Drop(Outcome::Invalid(DiscardReason::Profiling(
                                relay_profiling::discard_reason(
                                    relay_profiling::ProfileError::ExceedSizeLimit,
                                ),
                            )))
                        }
                    }
                    Err(err) => {
                        if let Some(event) = state.event.value_mut() {
                            if event.ty.value() == Some(&EventType::Transaction) {
                                let contexts = event.contexts.get_or_insert_with(Contexts::new);
                                contexts.remove(ProfileContext::default_key());
                            }
                        }

                        match err {
                            relay_profiling::ProfileError::InvalidJson(_) => {
                                relay_log::warn!("invalid profile: {}", LogError(&err));
                            }
                            _ => relay_log::debug!("invalid profile: {}", err),
                        };
                        ItemAction::Drop(Outcome::Invalid(DiscardReason::Profiling(
                            relay_profiling::discard_reason(err),
                        )))
                    }
                }
            }
            _ => ItemAction::Keep,
        });
    }

    /// Remove replays if the feature flag is not enabled.
    fn process_replays(&self, state: &mut ProcessEnvelopeState) -> Result<(), ProcessingError> {
        let project_state = &state.project_state;
        let replays_enabled = project_state.has_feature(Feature::SessionReplay);
        let scrubbing_enabled = project_state.has_feature(Feature::SessionReplayRecordingScrubbing);

        let meta = state.envelope().meta().clone();
        let client_addr = meta.client_addr();
        let event_id = state.envelope().event_id();

        let limit = self.config.max_replay_uncompressed_size();
        let config = project_state.config();
        let datascrubbing_config = config
            .datascrubbing_settings
            .pii_config()
            .map_err(|e| ProcessingError::PiiConfigError(e.clone()))?
            .as_ref();
        let mut scrubber =
            RecordingScrubber::new(limit, config.pii_config.as_ref(), datascrubbing_config);

        let user_agent = &RawUserAgentInfo {
            user_agent: meta.user_agent(),
            client_hints: meta.client_hints().as_deref(),
        };

        state.managed_envelope.retain_items(|item| match item.ty() {
            ItemType::ReplayEvent => {
                if !replays_enabled {
                    return ItemAction::DropSilently;
                }

                match self.process_replay_event(&item.payload(), config, client_addr, user_agent) {
                    Ok(replay) => match replay.to_json() {
                        Ok(json) => {
                            item.set_payload(ContentType::Json, json);
                            ItemAction::Keep
                        }
                        Err(e) => {
                            relay_log::error!(
                                "replay-event: failed to serialize replay with message {}",
                                LogError(&e)
                            );
                            ItemAction::Keep
                        }
                    },
                    Err(e) => {
                        let discard_reason = match e {
                            ReplayError::NoContent => {
                                relay_log::warn!("replay-event: no data found");
                                DiscardReason::InvalidReplayEventNoPayload
                            }
                            ReplayError::CouldNotScrub(e) => {
                                relay_log::warn!("replay-event: PII scrub failure {}", e);
                                DiscardReason::InvalidReplayEventPii
                            }
                            ReplayError::CouldNotParse(e) => {
                                relay_log::warn!("replay-event: {}", e.to_string());
                                DiscardReason::InvalidReplayEvent
                            }
                            ReplayError::InvalidPayload(e) => {
                                relay_log::warn!("replay-event: {}", e);
                                DiscardReason::InvalidReplayEvent
                            }
                        };
                        ItemAction::Drop(Outcome::Invalid(discard_reason))
                    }
                }
            }
            ItemType::ReplayRecording => {
                if !replays_enabled {
                    return ItemAction::DropSilently;
                }

                // XXX: Processing is there just for data scrubbing. Skip the entire expensive
                // processing step if we do not need to scrub.
                if !scrubbing_enabled || scrubber.is_empty() {
                    return ItemAction::Keep;
                }

                // Limit expansion of recordings to the max replay size. The payload is
                // decompressed temporarily and then immediately re-compressed. However, to
                // limit memory pressure, we use the replay limit as a good overall limit for
                // allocations.
                let parsed_recording = metric!(timer(RelayTimers::ReplayRecordingProcessing), {
                    scrubber.process_recording(&item.payload())
                });

                match parsed_recording {
                    Ok(recording) => {
                        item.set_payload(ContentType::OctetStream, recording);
                        ItemAction::Keep
                    }
                    Err(e) => {
                        relay_log::warn!("replay-recording-event: {e} {event_id:?}");
                        ItemAction::Drop(Outcome::Invalid(
                            DiscardReason::InvalidReplayRecordingEvent,
                        ))
                    }
                }
            }
            _ => ItemAction::Keep,
        });

        Ok(())
    }

    /// Validates, normalizes, and scrubs PII from a replay event.
    fn process_replay_event(
        &self,
        payload: &Bytes,
        config: &ProjectConfig,
        client_ip: Option<NetIPAddr>,
        user_agent: &RawUserAgentInfo<&str>,
    ) -> Result<Annotated<Replay>, ReplayError> {
        let mut replay =
            Annotated::<Replay>::from_json_bytes(payload).map_err(ReplayError::CouldNotParse)?;

        if let Some(replay_value) = replay.value_mut() {
            replay_value.validate()?;
            replay_value.normalize(client_ip, user_agent);
        } else {
            return Err(ReplayError::NoContent);
        }

        if let Some(ref config) = config.pii_config {
            let mut processor = PiiProcessor::new(config.compiled());
            process_value(&mut replay, &mut processor, ProcessingState::root())
                .map_err(|e| ReplayError::CouldNotScrub(e.to_string()))?;
        }

        let pii_config = config
            .datascrubbing_settings
            .pii_config()
            .map_err(|e| ReplayError::CouldNotScrub(e.to_string()))?;
        if let Some(config) = pii_config {
            let mut processor = PiiProcessor::new(config.compiled());
            process_value(&mut replay, &mut processor, ProcessingState::root())
                .map_err(|e| ReplayError::CouldNotScrub(e.to_string()))?;
        }

        Ok(replay)
    }

    /// Creates and initializes the processing state.
    ///
    /// This applies defaults to the envelope and initializes empty rate limits.
    fn prepare_state(
        &self,
        message: ProcessEnvelope,
    ) -> Result<ProcessEnvelopeState, ProcessingError> {
        let ProcessEnvelope {
            envelope: mut managed_envelope,
            project_state,
            sampling_project_state,
        } = message;

        let envelope = managed_envelope.envelope_mut();

        // Set the event retention. Effectively, this value will only be available in processing
        // mode when the full project config is queried from the upstream.
        if let Some(retention) = project_state.config.event_retention {
            envelope.set_retention(retention);
        }

        // Prefer the project's project ID, and fall back to the stated project id from the
        // envelope. The project ID is available in all modes, other than in proxy mode, where
        // envelopes for unknown projects are forwarded blindly.
        //
        // Neither ID can be available in proxy mode on the /store/ endpoint. This is not supported,
        // since we cannot process an envelope without project ID, so drop it.
        let project_id = match project_state
            .project_id
            .or_else(|| envelope.meta().project_id())
        {
            Some(project_id) => project_id,
            None => {
                managed_envelope.reject(Outcome::Invalid(DiscardReason::Internal));
                return Err(ProcessingError::MissingProjectId);
            }
        };

        // Ensure the project ID is updated to the stored instance for this project cache. This can
        // differ in two cases:
        //  1. The envelope was sent to the legacy `/store/` endpoint without a project ID.
        //  2. The DSN was moved and the envelope sent to the old project ID.
        envelope.meta_mut().set_project_id(project_id);

        Ok(ProcessEnvelopeState {
            event: Annotated::empty(),
            transaction_metrics_extracted: false,
            metrics: Metrics::default(),
            sample_rates: None,
            sampling_result: SamplingResult::Keep,
            extracted_metrics: Default::default(),
            project_state,
            sampling_project_state,
            project_id,
            managed_envelope,
        })
    }

    /// Expands Unreal 4 items inside an envelope.
    ///
    /// If the envelope does NOT contain an `UnrealReport` item, it doesn't do anything. If the
    /// envelope contains an `UnrealReport` item, it removes it from the envelope and inserts new
    /// items for each of its contents.
    ///
    /// The envelope may be dropped if it exceeds size limits after decompression. Particularly,
    /// this includes cases where a single attachment file exceeds the maximum file size. This is in
    /// line with the behavior of the envelope endpoint.
    ///
    /// After this, [`EnvelopeProcessorService`] should be able to process the envelope the same
    /// way it processes any other envelopes.
    #[cfg(feature = "processing")]
    fn expand_unreal(&self, state: &mut ProcessEnvelopeState) -> Result<(), ProcessingError> {
        let envelope = &mut state.envelope_mut();

        if let Some(item) = envelope.take_item_by(|item| item.ty() == &ItemType::UnrealReport) {
            utils::expand_unreal_envelope(item, envelope, &self.config)?;
        }

        Ok(())
    }

    fn event_from_json_payload(
        &self,
        item: Item,
        event_type: Option<EventType>,
    ) -> Result<ExtractedEvent, ProcessingError> {
        let mut event = Annotated::<Event>::from_json_bytes(&item.payload())
            .map_err(ProcessingError::InvalidJson)?;

        if let Some(event_value) = event.value_mut() {
            event_value.ty.set_value(event_type);
        }

        Ok((event, item.len()))
    }

    fn event_from_security_report(
        &self,
        item: Item,
        meta: &RequestMeta,
    ) -> Result<ExtractedEvent, ProcessingError> {
        let len = item.len();
        let mut event = Event::default();

        let data = &item.payload();
        let report_type = SecurityReportType::from_json(data)
            .map_err(ProcessingError::InvalidJson)?
            .ok_or(ProcessingError::InvalidSecurityType)?;

        let apply_result = match report_type {
            SecurityReportType::Csp => Csp::apply_to_event(data, &mut event),
            SecurityReportType::ExpectCt => ExpectCt::apply_to_event(data, &mut event),
            SecurityReportType::ExpectStaple => ExpectStaple::apply_to_event(data, &mut event),
            SecurityReportType::Hpkp => Hpkp::apply_to_event(data, &mut event),
        };

        if let Err(json_error) = apply_result {
            // logged in extract_event
            relay_log::configure_scope(|scope| {
                scope.set_extra("payload", String::from_utf8_lossy(data).into());
            });

            return Err(ProcessingError::InvalidSecurityReport(json_error));
        }

        if let Some(release) = item.get_header("sentry_release").and_then(Value::as_str) {
            event.release = Annotated::from(LenientString(release.to_owned()));
        }

        if let Some(env) = item
            .get_header("sentry_environment")
            .and_then(Value::as_str)
        {
            event.environment = Annotated::from(env.to_owned());
        }

        if let Some(origin) = meta.origin() {
            event
                .request
                .get_or_insert_with(Default::default)
                .headers
                .get_or_insert_with(Default::default)
                .insert("Origin".into(), Annotated::new(origin.to_string().into()));
        }

        // Explicitly set the event type. This is required so that a `Security` item can be created
        // instead of a regular `Event` item.
        event.ty = Annotated::new(match report_type {
            SecurityReportType::Csp => EventType::Csp,
            SecurityReportType::ExpectCt => EventType::ExpectCt,
            SecurityReportType::ExpectStaple => EventType::ExpectStaple,
            SecurityReportType::Hpkp => EventType::Hpkp,
        });

        Ok((Annotated::new(event), len))
    }

    fn merge_formdata(&self, target: &mut SerdeValue, item: Item) {
        let payload = item.payload();
        let mut aggregator = ChunkedFormDataAggregator::new();

        for entry in FormDataIter::new(&payload) {
            if entry.key() == "sentry" || entry.key().starts_with("sentry___") {
                // Custom clients can submit longer payloads and should JSON encode event data into
                // the optional `sentry` field or a `sentry___<namespace>` field.
                match serde_json::from_str(entry.value()) {
                    Ok(event) => utils::merge_values(target, event),
                    Err(_) => relay_log::debug!("invalid json event payload in sentry form field"),
                }
            } else if let Some(index) = utils::get_sentry_chunk_index(entry.key(), "sentry__") {
                // Electron SDK splits up long payloads into chunks starting at sentry__1 with an
                // incrementing counter. Assemble these chunks here and then decode them below.
                aggregator.insert(index, entry.value());
            } else if let Some(keys) = utils::get_sentry_entry_indexes(entry.key()) {
                // Try to parse the nested form syntax `sentry[key][key]` This is required for the
                // Breakpad client library, which only supports string values of up to 64
                // characters.
                utils::update_nested_value(target, &keys, entry.value());
            } else {
                // Merge additional form fields from the request with `extra` data from the event
                // payload and set defaults for processing. This is sent by clients like Breakpad or
                // Crashpad.
                utils::update_nested_value(target, &["extra", entry.key()], entry.value());
            }
        }

        if !aggregator.is_empty() {
            match serde_json::from_str(&aggregator.join()) {
                Ok(event) => utils::merge_values(target, event),
                Err(_) => relay_log::debug!("invalid json event payload in sentry__* form fields"),
            }
        }
    }

    fn extract_attached_event(
        config: &Config,
        item: Option<Item>,
    ) -> Result<Annotated<Event>, ProcessingError> {
        let item = match item {
            Some(item) if !item.is_empty() => item,
            _ => return Ok(Annotated::new(Event::default())),
        };

        // Protect against blowing up during deserialization. Attachments can have a significantly
        // larger size than regular events and may cause significant processing delays.
        if item.len() > config.max_event_size() {
            return Err(ProcessingError::PayloadTooLarge);
        }

        let payload = item.payload();
        let deserializer = &mut rmp_serde::Deserializer::from_read_ref(payload.as_ref());
        Annotated::deserialize_with_meta(deserializer).map_err(ProcessingError::InvalidMsgpack)
    }

    fn parse_msgpack_breadcrumbs(
        config: &Config,
        item: Option<Item>,
    ) -> Result<Array<Breadcrumb>, ProcessingError> {
        let mut breadcrumbs = Array::new();
        let item = match item {
            Some(item) if !item.is_empty() => item,
            _ => return Ok(breadcrumbs),
        };

        // Validate that we do not exceed the maximum breadcrumb payload length. Breadcrumbs are
        // truncated to a maximum of 100 in event normalization, but this is to protect us from
        // blowing up during deserialization. As approximation, we use the maximum event payload
        // size as bound, which is roughly in the right ballpark.
        if item.len() > config.max_event_size() {
            return Err(ProcessingError::PayloadTooLarge);
        }

        let payload = item.payload();
        let mut deserializer = rmp_serde::Deserializer::new(payload.as_ref());

        while !deserializer.get_ref().is_empty() {
            let breadcrumb = Annotated::deserialize_with_meta(&mut deserializer)?;
            breadcrumbs.push(breadcrumb);
        }

        Ok(breadcrumbs)
    }

    fn event_from_attachments(
        config: &Config,
        event_item: Option<Item>,
        breadcrumbs_item1: Option<Item>,
        breadcrumbs_item2: Option<Item>,
    ) -> Result<ExtractedEvent, ProcessingError> {
        let len = event_item.as_ref().map_or(0, |item| item.len())
            + breadcrumbs_item1.as_ref().map_or(0, |item| item.len())
            + breadcrumbs_item2.as_ref().map_or(0, |item| item.len());

        let mut event = Self::extract_attached_event(config, event_item)?;
        let mut breadcrumbs1 = Self::parse_msgpack_breadcrumbs(config, breadcrumbs_item1)?;
        let mut breadcrumbs2 = Self::parse_msgpack_breadcrumbs(config, breadcrumbs_item2)?;

        let timestamp1 = breadcrumbs1
            .iter()
            .rev()
            .find_map(|breadcrumb| breadcrumb.value().and_then(|b| b.timestamp.value()));

        let timestamp2 = breadcrumbs2
            .iter()
            .rev()
            .find_map(|breadcrumb| breadcrumb.value().and_then(|b| b.timestamp.value()));

        // Sort breadcrumbs by date. We presume that last timestamp from each row gives the
        // relative sequence of the whole sequence, i.e., we don't need to splice the sequences
        // to get the breadrumbs sorted.
        if timestamp1 > timestamp2 {
            std::mem::swap(&mut breadcrumbs1, &mut breadcrumbs2);
        }

        // Limit the total length of the breadcrumbs. We presume that if we have both
        // breadcrumbs with items one contains the maximum number of breadcrumbs allowed.
        let max_length = std::cmp::max(breadcrumbs1.len(), breadcrumbs2.len());

        breadcrumbs1.extend(breadcrumbs2);

        if breadcrumbs1.len() > max_length {
            // Keep only the last max_length elements from the vectors
            breadcrumbs1.drain(0..(breadcrumbs1.len() - max_length));
        }

        if !breadcrumbs1.is_empty() {
            event.get_or_insert_with(Event::default).breadcrumbs = Annotated::new(Values {
                values: Annotated::new(breadcrumbs1),
                other: Object::default(),
            });
        }

        Ok((event, len))
    }

    /// Checks for duplicate items in an envelope.
    ///
    /// An item is considered duplicate if it was not removed by sanitation in `process_event` and
    /// `extract_event`. This partially depends on the `processing_enabled` flag.
    fn is_duplicate(&self, item: &Item) -> bool {
        match item.ty() {
            // These should always be removed by `extract_event`:
            ItemType::Event => true,
            ItemType::Transaction => true,
            ItemType::Security => true,
            ItemType::FormData => true,
            ItemType::RawSecurity => true,

            // These should be removed conditionally:
            ItemType::UnrealReport => self.config.processing_enabled(),

            // These may be forwarded to upstream / store:
            ItemType::Attachment => false,
            ItemType::UserReport => false,

            // Aggregate data is never considered as part of deduplication
            ItemType::Session => false,
            ItemType::Sessions => false,
            ItemType::Metrics => false,
            ItemType::MetricBuckets => false,
            ItemType::ClientReport => false,
            ItemType::Profile => false,
            ItemType::ReplayEvent => false,
            ItemType::ReplayRecording => false,
            ItemType::CheckIn => false,

            // Without knowing more, `Unknown` items are allowed to be repeated
            ItemType::Unknown(_) => false,
        }
    }

    /// Extracts the primary event payload from an envelope.
    ///
    /// The event is obtained from only one source in the following precedence:
    ///  1. An explicit event item. This is also the case for JSON uploads.
    ///  2. A security report item.
    ///  3. Attachments `__sentry-event` and `__sentry-breadcrumb1/2`.
    ///  4. A multipart form data body.
    ///  5. If none match, `Annotated::empty()`.
    fn extract_event(&self, state: &mut ProcessEnvelopeState) -> Result<(), ProcessingError> {
        let envelope = &mut state.envelope_mut();

        // Remove all items first, and then process them. After this function returns, only
        // attachments can remain in the envelope. The event will be added again at the end of
        // `process_event`.
        let event_item = envelope.take_item_by(|item| item.ty() == &ItemType::Event);
        let transaction_item = envelope.take_item_by(|item| item.ty() == &ItemType::Transaction);
        let security_item = envelope.take_item_by(|item| item.ty() == &ItemType::Security);
        let raw_security_item = envelope.take_item_by(|item| item.ty() == &ItemType::RawSecurity);
        let form_item = envelope.take_item_by(|item| item.ty() == &ItemType::FormData);
        let attachment_item = envelope
            .take_item_by(|item| item.attachment_type() == Some(&AttachmentType::EventPayload));
        let breadcrumbs1 = envelope
            .take_item_by(|item| item.attachment_type() == Some(&AttachmentType::Breadcrumbs));
        let breadcrumbs2 = envelope
            .take_item_by(|item| item.attachment_type() == Some(&AttachmentType::Breadcrumbs));

        // Event items can never occur twice in an envelope.
        if let Some(duplicate) = envelope.get_item_by(|item| self.is_duplicate(item)) {
            return Err(ProcessingError::DuplicateItem(duplicate.ty().clone()));
        }

        let mut sample_rates = None;
        let (event, event_len) = if let Some(mut item) = event_item.or(security_item) {
            relay_log::trace!("processing json event");
            sample_rates = item.take_sample_rates();
            metric!(timer(RelayTimers::EventProcessingDeserialize), {
                // Event items can never include transactions, so retain the event type and let
                // inference deal with this during store normalization.
                self.event_from_json_payload(item, None)?
            })
        } else if let Some(mut item) = transaction_item {
            relay_log::trace!("processing json transaction");
            sample_rates = item.take_sample_rates();
            state.transaction_metrics_extracted = item.metrics_extracted();
            metric!(timer(RelayTimers::EventProcessingDeserialize), {
                // Transaction items can only contain transaction events. Force the event type to
                // hint to normalization that we're dealing with a transaction now.
                self.event_from_json_payload(item, Some(EventType::Transaction))?
            })
        } else if let Some(mut item) = raw_security_item {
            relay_log::trace!("processing security report");
            sample_rates = item.take_sample_rates();
            self.event_from_security_report(item, envelope.meta())
                .map_err(|error| {
                    relay_log::error!("failed to extract security report: {}", LogError(&error));
                    error
                })?
        } else if attachment_item.is_some() || breadcrumbs1.is_some() || breadcrumbs2.is_some() {
            relay_log::trace!("extracting attached event data");
            Self::event_from_attachments(&self.config, attachment_item, breadcrumbs1, breadcrumbs2)?
        } else if let Some(item) = form_item {
            relay_log::trace!("extracting form data");
            let len = item.len();

            let mut value = SerdeValue::Object(Default::default());
            self.merge_formdata(&mut value, item);
            let event = Annotated::deserialize_with_meta(value).unwrap_or_default();

            (event, len)
        } else {
            relay_log::trace!("no event in envelope");
            (Annotated::empty(), 0)
        };

        state.event = event;
        state.sample_rates = sample_rates;
        state.metrics.bytes_ingested_event = Annotated::new(event_len as u64);

        Ok(())
    }

    /// Extracts event information from an unreal context.
    ///
    /// If the event does not contain an unreal context, this function does not perform any action.
    /// If there was no event payload prior to this function, it is created.
    #[cfg(feature = "processing")]
    fn process_unreal(&self, state: &mut ProcessEnvelopeState) -> Result<(), ProcessingError> {
        utils::process_unreal_envelope(&mut state.event, state.managed_envelope.envelope_mut())
            .map_err(ProcessingError::InvalidUnrealReport)
    }

    /// Adds processing placeholders for special attachments.
    ///
    /// If special attachments are present in the envelope, this adds placeholder payloads to the
    /// event. This indicates to the pipeline that the event needs special processing.
    ///
    /// If the event payload was empty before, it is created.
    #[cfg(feature = "processing")]
    fn create_placeholders(&self, state: &mut ProcessEnvelopeState) {
        let envelope = state.managed_envelope.envelope();
        let minidump_attachment =
            envelope.get_item_by(|item| item.attachment_type() == Some(&AttachmentType::Minidump));
        let apple_crash_report_attachment = envelope
            .get_item_by(|item| item.attachment_type() == Some(&AttachmentType::AppleCrashReport));

        if let Some(item) = minidump_attachment {
            let event = state.event.get_or_insert_with(Event::default);
            state.metrics.bytes_ingested_event_minidump = Annotated::new(item.len() as u64);
            utils::process_minidump(event, &item.payload());
        } else if let Some(item) = apple_crash_report_attachment {
            let event = state.event.get_or_insert_with(Event::default);
            state.metrics.bytes_ingested_event_applecrashreport = Annotated::new(item.len() as u64);
            utils::process_apple_crash_report(event, &item.payload());
        }
    }

    fn finalize_event(&self, state: &mut ProcessEnvelopeState) -> Result<(), ProcessingError> {
        let is_transaction = state.event_type() == Some(EventType::Transaction);
        let envelope = state.managed_envelope.envelope_mut();

        let event = match state.event.value_mut() {
            Some(event) => event,
            None if !self.config.processing_enabled() => return Ok(()),
            None => return Err(ProcessingError::NoEventPayload),
        };

        if !self.config.processing_enabled() {
            static MY_VERSION_STRING: OnceCell<String> = OnceCell::new();
            let my_version = MY_VERSION_STRING.get_or_init(|| RelayVersion::current().to_string());

            event
                .ingest_path
                .get_or_insert_with(Default::default)
                .push(Annotated::new(RelayInfo {
                    version: Annotated::new(my_version.clone()),
                    public_key: self
                        .config
                        .public_key()
                        .map_or(Annotated::empty(), |pk| Annotated::new(pk.to_string())),
                    other: Default::default(),
                }));
        }

        // Event id is set statically in the ingest path.
        let event_id = envelope.event_id().unwrap_or_default();
        debug_assert!(!event_id.is_nil());

        // Ensure that the event id in the payload is consistent with the envelope. If an event
        // id was ingested, this will already be the case. Otherwise, this will insert a new
        // event id. To be defensive, we always overwrite to ensure consistency.
        event.id = Annotated::new(event_id);

        // In processing mode, also write metrics into the event. Most metrics have already been
        // collected at this state, except for the combined size of all attachments.
        if self.config.processing_enabled() {
            let mut metrics = std::mem::take(&mut state.metrics);

            let attachment_size = envelope
                .items()
                .filter(|item| item.attachment_type() == Some(&AttachmentType::Attachment))
                .map(|item| item.len() as u64)
                .sum::<u64>();

            if attachment_size > 0 {
                metrics.bytes_ingested_event_attachment = Annotated::new(attachment_size);
            }

            let sample_rates = state
                .sample_rates
                .take()
                .and_then(|value| Array::from_value(Annotated::new(value)).into_value());

            if let Some(rates) = sample_rates {
                metrics
                    .sample_rates
                    .get_or_insert_with(Array::new)
                    .extend(rates)
            }

            event._metrics = Annotated::new(metrics);

            if event.ty.value() == Some(&EventType::Transaction) {
                let source = event.get_transaction_source();

                metric!(
                    counter(RelayCounters::EventTransactionSource) += 1,
                    source = &source.to_string(),
                    sdk = envelope.meta().client_name().unwrap_or("proprietary"),
                    platform = event.platform.as_str().unwrap_or("other"),
                );

                let span_count = event.spans.value().map(Vec::len).unwrap_or(0) as u64;
                metric!(
                    histogram(RelayHistograms::EventSpans) = span_count,
                    sdk = envelope.meta().client_name().unwrap_or("proprietary"),
                    platform = event.platform.as_str().unwrap_or("other"),
                );

                let otel_context = event
                    .contexts
                    .value()
                    .and_then(|contexts| contexts.get("otel"))
                    .and_then(Annotated::value);

                if otel_context.is_some() {
                    metric!(
                        counter(RelayCounters::OpenTelemetryEvent) += 1,
                        sdk = envelope.meta().client_name().unwrap_or("proprietary"),
                        platform = event.platform.as_str().unwrap_or("other"),
                    );
                }
            }
        }

        // TODO: Temporary workaround before processing. Experimental SDKs relied on a buggy
        // clock drift correction that assumes the event timestamp is the sent_at time. This
        // should be removed as soon as legacy ingestion has been removed.
        let sent_at = match envelope.sent_at() {
            Some(sent_at) => Some(sent_at),
            None if is_transaction => event.timestamp.value().copied().map(Timestamp::into_inner),
            None => None,
        };

        let mut processor = ClockDriftProcessor::new(sent_at, state.managed_envelope.received_at())
            .at_least(MINIMUM_CLOCK_DRIFT);
        process_value(&mut state.event, &mut processor, ProcessingState::root())
            .map_err(|_| ProcessingError::InvalidTransaction)?;

        // Log timestamp delays for all events after clock drift correction. This happens before
        // store processing, which could modify the timestamp if it exceeds a threshold. We are
        // interested in the actual delay before this correction.
        if let Some(timestamp) = state.event.value().and_then(|e| e.timestamp.value()) {
            let event_delay = state.managed_envelope.received_at() - timestamp.into_inner();
            if event_delay > SignedDuration::minutes(1) {
                let category = state.event_category().unwrap_or(DataCategory::Unknown);
                metric!(
                    timer(RelayTimers::TimestampDelay) = event_delay.to_std().unwrap(),
                    category = category.name(),
                );
            }
        }

        Ok(())
    }

    #[cfg(feature = "processing")]
    fn store_process_event(&self, state: &mut ProcessEnvelopeState) -> Result<(), ProcessingError> {
        let ProcessEnvelopeState {
            ref mut event,
            ref project_state,
            ref managed_envelope,
            ..
        } = *state;

        let key_id = project_state
            .get_public_key_config()
            .and_then(|k| Some(k.numeric_id?.to_string()));

        let envelope = state.managed_envelope.envelope();

        if key_id.is_none() {
            relay_log::error!(
                "project state for key {} is missing key id",
                envelope.meta().public_key()
            );
        }

        let store_config = StoreConfig {
            project_id: Some(state.project_id.value()),
            client_ip: envelope.meta().client_addr().map(IpAddr::from),
            client: envelope.meta().client().map(str::to_owned),
            key_id,
            protocol_version: Some(envelope.meta().version().to_string()),
            grouping_config: project_state.config.grouping_config.clone(),
            user_agent: envelope.meta().user_agent().map(str::to_owned),
            max_secs_in_future: Some(self.config.max_secs_in_future()),
            max_secs_in_past: Some(self.config.max_secs_in_past()),
            enable_trimming: Some(true),
            is_renormalize: Some(false),
            remove_other: Some(true),
            normalize_user_agent: Some(true),
            sent_at: envelope.sent_at(),
            received_at: Some(managed_envelope.received_at()),
            breakdowns: project_state.config.breakdowns_v2.clone(),
            span_attributes: project_state.config.span_attributes.clone(),
            client_sample_rate: envelope.dsc().and_then(|ctx| ctx.sample_rate),
            replay_id: envelope.dsc().and_then(|ctx| ctx.replay_id),
            client_hints: envelope.meta().client_hints().to_owned(),
        };

        let mut store_processor = StoreProcessor::new(store_config, self.geoip_lookup.as_ref());
        metric!(timer(RelayTimers::EventProcessingProcess), {
            process_value(event, &mut store_processor, ProcessingState::root())
                .map_err(|_| ProcessingError::InvalidTransaction)?;
            if has_unprintable_fields(event) {
                metric!(counter(RelayCounters::EventCorrupted) += 1);
            }
        });

        Ok(())
    }

    /// Ensures there is a valid dynamic sampling context and corresponding project state.
    ///
    /// The dynamic sampling context (DSC) specifies the project_key of the project that initiated
    /// the trace. That project state should have been loaded previously by the project cache and is
    /// available on the `ProcessEnvelopeState`. Under these conditions, this cannot happen:
    ///
    ///  - There is no DSC in the envelope headers. This occurs with older or third-party SDKs.
    ///  - The project key does not exist. This can happen if the project key was disabled, the
    ///    project removed, or in rare cases when a project from another Sentry instance is referred
    ///    to.
    ///  - The project key refers to a project from another organization. In this case the project
    ///    cache does not resolve the state and instead leaves it blank.
    ///  - The project state could not be fetched. This is a runtime error, but in this case Relay
    ///    should fall back to the next-best sampling rule set.
    ///
    /// In all of the above cases, this function will compute a new DSC using information from the
    /// event payload, similar to how SDKs do this. The `sampling_project_state` is also switched to
    /// the main project state.
    ///
    /// If there is no transaction event in the envelope, this function will do nothing.
    fn normalize_dsc(&self, state: &mut ProcessEnvelopeState) {
        if state.envelope().dsc().is_some() && state.sampling_project_state.is_some() {
            return;
        }

        // The DSC can only be computed if there's a transaction event. Note that `from_transaction`
        // below already checks for the event type.
        let Some(event) = state.event.value() else { return };
        let Some(key_config) = state.project_state.get_public_key_config() else { return };

        if let Some(dsc) = DynamicSamplingContext::from_transaction(key_config.public_key, event) {
            state.envelope_mut().set_dsc(dsc);
            state.sampling_project_state = Some(state.project_state.clone());
        }
    }

    fn filter_event(&self, state: &mut ProcessEnvelopeState) -> Result<(), ProcessingError> {
        let event = match state.event.value_mut() {
            Some(event) => event,
            // Some events are created by processing relays (e.g. unreal), so they do not yet
            // exist at this point in non-processing relays.
            None => return Ok(()),
        };

        let client_ip = state.managed_envelope.envelope().meta().client_addr();
        let filter_settings = &state.project_state.config.filter_settings;

        metric!(timer(RelayTimers::EventProcessingFiltering), {
            relay_filter::should_filter(event, client_ip, filter_settings).map_err(|err| {
                state.managed_envelope.reject(Outcome::Filtered(err));
                ProcessingError::EventFiltered(err)
            })
        })
    }

    #[cfg(feature = "processing")]
    fn enforce_quotas(&self, state: &mut ProcessEnvelopeState) -> Result<(), ProcessingError> {
        let rate_limiter = match self.rate_limiter.as_ref() {
            Some(rate_limiter) => rate_limiter,
            None => return Ok(()),
        };

        let project_state = &state.project_state;
        let quotas = project_state.config.quotas.as_slice();
        if quotas.is_empty() {
            return Ok(());
        }

        let event_category = state.event_category();

        // When invoking the rate limiter, capture if the event item has been rate limited to also
        // remove it from the processing state eventually.
        let mut envelope_limiter =
            EnvelopeLimiter::new(Some(&project_state.config), |item_scope, quantity| {
                rate_limiter.is_rate_limited(quotas, item_scope, quantity, false)
            });

        // Tell the envelope limiter about the event, since it has been removed from the Envelope at
        // this stage in processing.
        if let Some(category) = event_category {
            envelope_limiter.assume_event(category, state.transaction_metrics_extracted);
        }

        let scoping = state.managed_envelope.scoping();
        let (enforcement, limits) = metric!(timer(RelayTimers::EventProcessingRateLimiting), {
            envelope_limiter.enforce(state.managed_envelope.envelope_mut(), &scoping)?
        });

        if limits.is_limited() {
            self.project_cache
                .send(UpdateRateLimits::new(scoping.project_key, limits));
        }

        if enforcement.event_active() {
            state.remove_event();
            debug_assert!(state.envelope().is_empty());
        }

        enforcement.track_outcomes(
            state.envelope(),
            &state.managed_envelope.scoping(),
            self.outcome_aggregator.clone(),
        );

        Ok(())
    }

    /// Extract metrics for transaction events with breakdowns and measurements.
    fn extract_transaction_metrics(
        &self,
        state: &mut ProcessEnvelopeState,
    ) -> Result<(), ProcessingError> {
        if state.transaction_metrics_extracted {
            // Nothing to do here.
            return Ok(());
        }

        let project_config = state.project_state.config();
        let extraction_config = match project_config.transaction_metrics {
            Some(ErrorBoundary::Ok(ref config)) => config,
            _ => return Ok(()),
        };

        if !extraction_config.is_enabled() {
            return Ok(());
        }

        let extract_spans_metrics = project_config
            .features
            .contains(&Feature::SpanMetricsExtraction);

        let transaction_from_dsc = state
            .managed_envelope
            .envelope()
            .dsc()
            .and_then(|dsc| dsc.transaction.as_deref());

        if let Some(event) = state.event.value_mut() {
            let result;
            metric!(
                timer(RelayTimers::TransactionMetricsExtraction),
                extracted_anything = &result.unwrap_or(false).to_string(),
                {
                    // Actual logic outsourced for unit tests
                    result = extract_transaction_metrics(
                        self.config.aggregator_config(),
                        extraction_config,
                        &project_config.metric_conditional_tagging,
                        extract_spans_metrics,
                        event,
                        transaction_from_dsc,
                        &state.sampling_result,
                        &mut state.extracted_metrics.project_metrics,
                        &mut state.extracted_metrics.sampling_metrics,
                    );
                }
            );

            result?;

            state.transaction_metrics_extracted = true;
            state.managed_envelope.set_event_metrics_extracted();
        }

        Ok(())
    }

    /// Apply data privacy rules to the event payload.
    ///
    /// This uses both the general `datascrubbing_settings`, as well as the the PII rules.
    fn scrub_event(&self, state: &mut ProcessEnvelopeState) -> Result<(), ProcessingError> {
        let event = &mut state.event;
        let config = &state.project_state.config;

        metric!(timer(RelayTimers::EventProcessingPii), {
            if let Some(ref config) = config.pii_config {
                let mut processor = PiiProcessor::new(config.compiled());
                process_value(event, &mut processor, ProcessingState::root())?;
            }
            let pii_config = config
                .datascrubbing_settings
                .pii_config()
                .map_err(|e| ProcessingError::PiiConfigError(e.clone()))?;
            if let Some(config) = pii_config {
                let mut processor = PiiProcessor::new(config.compiled());
                process_value(event, &mut processor, ProcessingState::root())?;
            }
        });

        Ok(())
    }

    /// Apply data privacy rules to attachments in the envelope.
    ///
    /// This only applies the new PII rules that explicitly select `ValueType::Binary` or one of the
    /// attachment types. When special attachments are detected, these are scrubbed with custom
    /// logic; otherwise the entire attachment is treated as a single binary blob.
    fn scrub_attachments(&self, state: &mut ProcessEnvelopeState) {
        let envelope = state.managed_envelope.envelope_mut();
        if let Some(ref config) = state.project_state.config.pii_config {
            let minidump = envelope
                .get_item_by_mut(|item| item.attachment_type() == Some(&AttachmentType::Minidump));

            if let Some(item) = minidump {
                let filename = item.filename().unwrap_or_default();
                let mut payload = item.payload().to_vec();

                let processor = PiiAttachmentsProcessor::new(config.compiled());

                // Minidump scrubbing can fail if the minidump cannot be parsed. In this case, we
                // must be conservative and treat it as a plain attachment. Under extreme
                // conditions, this could destroy stack memory.
                let start = Instant::now();
                match processor.scrub_minidump(filename, &mut payload) {
                    Ok(modified) => {
                        metric!(
                            timer(RelayTimers::MinidumpScrubbing) = start.elapsed(),
                            status = if modified { "ok" } else { "n/a" },
                        );
                    }
                    Err(scrub_error) => {
                        metric!(
                            timer(RelayTimers::MinidumpScrubbing) = start.elapsed(),
                            status = "error"
                        );
                        relay_log::warn!("failed to scrub minidump: {}", LogError(&scrub_error));
                        metric!(timer(RelayTimers::AttachmentScrubbing), {
                            processor.scrub_attachment(filename, &mut payload);
                        })
                    }
                }

                let content_type = item
                    .content_type()
                    .unwrap_or(&ContentType::Minidump)
                    .clone();

                item.set_payload(content_type, payload);
            }
        }
    }

    fn serialize_event(&self, state: &mut ProcessEnvelopeState) -> Result<(), ProcessingError> {
        let data = metric!(timer(RelayTimers::EventProcessingSerialization), {
            state
                .event
                .to_json()
                .map_err(ProcessingError::SerializeFailed)?
        });

        let event_type = state.event_type().unwrap_or_default();
        let mut event_item = Item::new(ItemType::from_event_type(event_type));
        event_item.set_payload(ContentType::Json, data);

        // If transaction metrics were extracted, set the corresponding item header
        event_item.set_metrics_extracted(state.transaction_metrics_extracted);

        // If there are sample rates, write them back to the envelope. In processing mode, sample
        // rates have been removed from the state and burnt into the event via `finalize_event`.
        if let Some(sample_rates) = state.sample_rates.take() {
            event_item.set_sample_rates(sample_rates);
        }

        state.envelope_mut().add_item(event_item);

        Ok(())
    }

    /// Computes the sampling decision on the incoming event
    fn run_dynamic_sampling(&self, state: &mut ProcessEnvelopeState) {
        // Running dynamic sampling involves either:
        // - Tagging whether an incoming error has a sampled trace connected to it.
        // - Computing the actual sampling decision on an incoming transaction.
        match state.event_type().unwrap_or_default() {
            EventType::Default | EventType::Error => {
                self.tag_error_with_sampling_decision(state);
            }
            EventType::Transaction => {
                self.compute_sampling_decision(state);
            }
            _ => {}
        }
    }

    /// Computes the sampling decision on the incoming transaction.
    fn compute_sampling_decision(&self, state: &mut ProcessEnvelopeState) {
        state.sampling_result = utils::get_sampling_result(
            self.config.processing_enabled(),
            Some(&state.project_state),
            state.sampling_project_state.as_deref(),
            state.envelope().dsc(),
            state.event.value(),
            state.envelope().meta().client_addr(),
        );
    }

    /// Runs dynamic sampling on an incoming error and tags it in case of successful sampling
    /// decision.
    ///
    /// This execution of dynamic sampling is technically a "simulation" since we will use the result
    /// only for tagging errors and not for actually sampling incoming events.
    fn tag_error_with_sampling_decision(&self, state: &mut ProcessEnvelopeState) {
        // We run a variant of dynamic sampling that doesn't need an event, thus it will result in
        // us matching only trace rules.
        let sampling_result = utils::get_sampling_result(
            self.config.processing_enabled(),
            None,
            state.sampling_project_state.as_deref(),
            state.envelope().dsc(),
            None,
            state.envelope().meta().client_addr(),
        );

        // In case the sampling result is positive, we assume that all the transactions
        // that have this DSC will be sampled and thus we mark the error as "having
        // a full trace".
        match state.event.value_mut() {
            Some(event) => {
                // In case we have no contexts object, we have to create it.
                if event.contexts.value().is_empty() {
                    event.contexts = Annotated::new(Contexts::new());
                }

                // We want to get the specific trace context, or we want to create it in case
                // it is not there.
                let context = event.contexts.value_mut().as_mut().map(|context| {
                    context
                        .get_or_insert_with(TraceContext::default_key(), || Trace(Box::default()))
                });

                // We want to mutate the sampled after the "fake" sampling has been performed.
                if let Some(Trace(boxed_context)) = context {
                    boxed_context.sampled = Annotated::new(match sampling_result {
                        SamplingResult::Keep => true,
                        SamplingResult::Drop(_) => false,
                    });
                }
            }
            None => {}
        }
    }

    /// Apply the dynamic sampling decision from `compute_sampling_decision`.
    fn sample_envelope(&self, state: &mut ProcessEnvelopeState) -> Result<(), ProcessingError> {
        match std::mem::take(&mut state.sampling_result) {
            // We assume that sampling is only supposed to work on transactions.
            SamplingResult::Drop(rule_ids)
                if state.event_type() == Some(EventType::Transaction) =>
            {
                state
                    .managed_envelope
                    .reject(Outcome::FilteredSampling(rule_ids.clone()));

                Err(ProcessingError::Sampled(rule_ids))
            }
            _ => Ok(()),
        }
    }

    fn light_normalize_event(
        &self,
        state: &mut ProcessEnvelopeState,
    ) -> Result<(), ProcessingError> {
        let request_meta = state.managed_envelope.envelope().meta();
        let client_ipaddr = request_meta.client_addr().map(IpAddr::from);

        log_transaction_name_metrics(&mut state.event, |event| {
            let config = LightNormalizationConfig {
                client_ip: client_ipaddr.as_ref(),
                user_agent: RawUserAgentInfo {
                    user_agent: request_meta.user_agent(),
                    client_hints: request_meta.client_hints().as_deref(),
                },
                received_at: Some(state.managed_envelope.received_at()),
                max_secs_in_past: Some(self.config.max_secs_in_past()),
                max_secs_in_future: Some(self.config.max_secs_in_future()),
                max_name_and_unit_len: Some(
                    self.config
                        .aggregator_config()
                        .max_name_length
                        .saturating_sub(MeasurementsConfig::MEASUREMENT_MRI_OVERHEAD),
                ),
                measurements_config: state.project_state.config.measurements.as_ref(),
                breakdowns_config: state.project_state.config.breakdowns_v2.as_ref(),
                normalize_user_agent: Some(true),
                transaction_name_config: TransactionNameConfig {
                    rules: &state.project_state.config.tx_name_rules,
                },
                device_class_synthesis_config: state
                    .project_state
                    .has_feature(Feature::DeviceClassSynthesis),
                scrub_span_descriptions: state
                    .project_state
                    .has_feature(Feature::SpanMetricsExtraction),
                is_renormalize: false,
            };

            metric!(timer(RelayTimers::EventProcessingLightNormalization), {
                relay_general::store::light_normalize_event(event, config)
                    .map_err(|_| ProcessingError::InvalidTransaction)
            })
        })?;

        Ok(())
    }

    fn process_state(&self, state: &mut ProcessEnvelopeState) -> Result<(), ProcessingError> {
        macro_rules! if_processing {
            ($if_true:block) => {
                #[cfg(feature = "processing")] {
                    if self.config.processing_enabled() $if_true
                }
            };
        }

        self.process_sessions(state);
        self.process_client_reports(state);
        self.process_user_reports(state);
        self.process_replays(state)?;
        self.filter_profiles(state);

        // After filtering, we need to update the envelope summary:
        state.managed_envelope.update();

        if state.creates_event() {
            // Some envelopes only create events in processing relays; for example, unreal events.
            // This makes it possible to get in this code block while not really having an event in
            // the envelope.

            if_processing!({
                self.expand_unreal(state)?;
            });

            self.extract_event(state)?;

            if_processing!({
                self.process_unreal(state)?;
                self.create_placeholders(state);
            });

            self.finalize_event(state)?;
            self.light_normalize_event(state)?;
            self.normalize_dsc(state);
            self.filter_event(state)?;
            self.run_dynamic_sampling(state);
            self.extract_transaction_metrics(state)?;
            self.sample_envelope(state)?;

            if_processing!({
                self.store_process_event(state)?;
            });
        }

        if_processing!({
            self.enforce_quotas(state)?;
            // Any profile that reaches this point counts as "processed", regardless of whether
            // they survive the actual `process_profiles` step. This is to be consistent with
            // profiles that are dropped by dynamic sampling, which also count as "processed"
            // even though they did not pass through the `process_profiles` step yet.
            self.count_processed_profiles(state);
            // We need the event parsed in order to set the profile context on it
            self.process_profiles(state);
            self.process_check_ins(state);
        });

        if state.has_event() {
            self.scrub_event(state)?;
            self.serialize_event(state)?;
        }

        self.scrub_attachments(state);

        Ok(())
    }

    fn process(
        &self,
        message: ProcessEnvelope,
    ) -> Result<ProcessEnvelopeResponse, ProcessingError> {
        let mut state = self.prepare_state(message)?;
        let project_id = state.project_id;
        let client = state.envelope().meta().client().map(str::to_owned);
        let user_agent = state.envelope().meta().user_agent().map(str::to_owned);

        relay_log::with_scope(
            |scope| {
                scope.set_tag("project", project_id);
                if let Some(client) = client {
                    scope.set_tag("sdk", client);
                }
                if let Some(user_agent) = user_agent {
                    scope.set_extra("user_agent", user_agent.into());
                }
            },
            || {
                match self.process_state(&mut state) {
                    Ok(()) => {
                        // The envelope could be modified or even emptied during processing, which
                        // requires recomputation of the context.
                        state.managed_envelope.update();

                        let has_metrics = !state.extracted_metrics.project_metrics.is_empty();

                        state.extracted_metrics.send_metrics(
                            state.managed_envelope.envelope(),
                            self.project_cache.clone(),
                        );

                        let envelope_response = if state.managed_envelope.envelope().is_empty() {
                            if !has_metrics {
                                // Individual rate limits have already been issued
                                state.managed_envelope.reject(Outcome::RateLimited(None));
                            } else {
                                state.managed_envelope.accept();
                            }
                            None
                        } else {
                            Some(state.managed_envelope)
                        };

                        Ok(ProcessEnvelopeResponse {
                            envelope: envelope_response,
                        })
                    }
                    Err(err) => {
                        if let Some(outcome) = err.to_outcome() {
                            state.managed_envelope.reject(outcome);
                        }

                        if err.should_keep_metrics() {
                            state.extracted_metrics.send_metrics(
                                state.managed_envelope.envelope(),
                                self.project_cache.clone(),
                            );
                        }

                        Err(err)
                    }
                }
            },
        )
    }

    fn handle_process_envelope(&self, message: ProcessEnvelope) {
        let project_key = message.envelope.envelope().meta().public_key();
        let wait_time = message.envelope.start_time().elapsed();
        metric!(timer(RelayTimers::EnvelopeWaitTime) = wait_time);

        let result = metric!(timer(RelayTimers::EnvelopeProcessingTime), {
            self.process(message)
        });

        match result {
            Ok(response) => {
                if let Some(managed_envelope) = response.envelope {
                    self.envelope_manager.send(SubmitEnvelope {
                        envelope: managed_envelope,
                    })
                };
            }
            Err(error) => {
                // Errors are only logged for what we consider infrastructure or implementation
                // bugs. In other cases, we "expect" errors and log them as debug level.
                if error.is_unexpected() {
                    relay_log::with_scope(
                        |scope| scope.set_tag("project_key", project_key),
                        || relay_log::error!("error processing envelope: {}", LogError(&error)),
                    );
                }
            }
        }
    }

    fn handle_process_metrics(&self, message: ProcessMetrics) {
        let ProcessMetrics {
            items,
            project_key: public_key,
            start_time,
            sent_at,
        } = message;

        let received = relay_common::instant_to_date_time(start_time);
        let received_timestamp = UnixTimestamp::from_secs(received.timestamp() as u64);

        let clock_drift_processor =
            ClockDriftProcessor::new(sent_at, received).at_least(MINIMUM_CLOCK_DRIFT);

        for item in items {
            let payload = item.payload();
            if item.ty() == &ItemType::Metrics {
                let mut timestamp = item.timestamp().unwrap_or(received_timestamp);
                clock_drift_processor.process_timestamp(&mut timestamp);

                let metrics =
                    Metric::parse_all(&payload, timestamp).filter_map(|result| result.ok());

                relay_log::trace!("inserting metrics into project cache");
                self.project_cache
                    .send(InsertMetrics::new(public_key, metrics));
            } else if item.ty() == &ItemType::MetricBuckets {
                match Bucket::parse_all(&payload) {
                    Ok(mut buckets) => {
                        for bucket in &mut buckets {
                            clock_drift_processor.process_timestamp(&mut bucket.timestamp);
                        }

                        relay_log::trace!("merging metric buckets into project cache");
                        self.project_cache
                            .send(MergeBuckets::new(public_key, buckets));
                    }
                    Err(error) => {
                        relay_log::debug!("failed to parse metric bucket: {}", LogError(&error));
                        metric!(counter(RelayCounters::MetricBucketsParsingFailed) += 1);
                    }
                }
            } else {
                relay_log::error!(
                    "invalid item of type {} passed to ProcessMetrics",
                    item.ty()
                );
            }
        }
    }

    /// Check and apply rate limits to metrics buckets.
    #[cfg(feature = "processing")]
    fn handle_rate_limit_flush_buckets(&self, message: RateLimitFlushBuckets) {
        use relay_quotas::ItemScoping;

        let RateLimitFlushBuckets {
            mut bucket_limiter,
            partition_key,
        } = message;

        let scoping = *bucket_limiter.scoping();

        if let Some(rate_limiter) = self.rate_limiter.as_ref() {
            let item_scoping = ItemScoping {
                category: DataCategory::Transaction,
                scoping: &scoping,
            };

            // We set over_accept_once such that the limit is actually reached, which allows subsequent
            // calls with quantity=0 to be rate limited.
            let over_accept_once = true;
            let rate_limits = rate_limiter.is_rate_limited(
                bucket_limiter.quotas(),
                item_scoping,
                bucket_limiter.transaction_count(),
                over_accept_once,
            );

            let was_enforced = bucket_limiter.enforce_limits(
                rate_limits.as_ref().map_err(|_| ()),
                self.outcome_aggregator.clone(),
            );

            if was_enforced {
                if let Ok(limits) = rate_limits {
                    // Update the rate limits in the project cache.
                    self.project_cache
                        .send(UpdateRateLimits::new(scoping.project_key, limits));
                }
            }
        }

        let buckets = bucket_limiter.into_metrics();
        if !buckets.is_empty() {
            // Forward buckets to envelope manager to send them to upstream or kafka:
            self.envelope_manager.send(SendMetrics {
                buckets,
                scoping,
                partition_key,
            });
        }
    }

    fn encode_envelope_body(
        body: Vec<u8>,
        http_encoding: HttpEncoding,
    ) -> Result<Vec<u8>, std::io::Error> {
        let envelope_body = match http_encoding {
            HttpEncoding::Identity => body,
            HttpEncoding::Deflate => {
                let mut encoder = ZlibEncoder::new(Vec::new(), Compression::default());
                encoder.write_all(body.as_ref())?;
                encoder.finish()?
            }
            HttpEncoding::Gzip => {
                let mut encoder = GzEncoder::new(Vec::new(), Compression::default());
                encoder.write_all(body.as_ref())?;
                encoder.finish()?
            }
            HttpEncoding::Br => {
                // Use default buffer size (via 0), medium quality (5), and the default lgwin (22).
                let mut encoder = BrotliEncoder::new(Vec::new(), 0, 5, 22);
                encoder.write_all(body.as_ref())?;
                encoder.into_inner()
            }
        };
        Ok(envelope_body)
    }

    fn handle_encode_envelope(&self, message: EncodeEnvelope) {
        let mut request = message.request;
        match Self::encode_envelope_body(request.envelope_body, request.http_encoding) {
            Err(e) => {
                request
                    .response_sender
                    .send(Err(SendEnvelopeError::BodyEncodingFailed(e)))
                    .ok();
            }
            Ok(envelope_body) => {
                request.envelope_body = envelope_body;
                self.upstream_relay.send(SendRequest(request));
            }
        }
    }

    fn handle_message(&self, message: EnvelopeProcessor) {
        match message {
            EnvelopeProcessor::ProcessEnvelope(message) => self.handle_process_envelope(*message),
            EnvelopeProcessor::ProcessMetrics(message) => self.handle_process_metrics(*message),
            EnvelopeProcessor::EncodeEnvelope(message) => self.handle_encode_envelope(*message),
            #[cfg(feature = "processing")]
            EnvelopeProcessor::RateLimitFlushBuckets(message) => {
                self.handle_rate_limit_flush_buckets(message);
            }
        }
    }
}

impl Service for EnvelopeProcessorService {
    type Interface = EnvelopeProcessor;

    fn spawn_handler(self, mut rx: relay_system::Receiver<Self::Interface>) {
        let thread_count = self.config.cpu_concurrency();
        relay_log::info!("starting {} envelope processing workers", thread_count);

        tokio::spawn(async move {
            let service = Arc::new(self);
            let semaphore = Arc::new(Semaphore::new(thread_count));

            while let (Some(message), Ok(permit)) =
                tokio::join!(rx.recv(), semaphore.clone().acquire_owned())
            {
                let service = service.clone();
                tokio::task::spawn_blocking(move || {
                    service.handle_message(message);
                    drop(permit);
                });
            }
        });
    }
}

#[cfg(test)]
mod tests {
    use std::str::FromStr;

    use chrono::{DateTime, TimeZone, Utc};
    use similar_asserts::assert_eq;

<<<<<<< HEAD
    use relay_common::Uuid;
    use relay_general::pii::{DataScrubbingConfig, PiiConfig};
    use relay_general::protocol::{EventId, TransactionSource};
    use relay_general::store::{LazyGlob, RedactionRule, RuleScope, TransactionNameRule};
    use relay_sampling::{
        RuleCondition, RuleId, RuleType, SamplingConfig, SamplingMode, SamplingRule, SamplingValue,
    };
=======
    use relay_common::{DurationUnit, MetricUnit};
    use relay_general::pii::{DataScrubbingConfig, PiiConfig};
    use relay_general::protocol::{EventId, TransactionSource};
    use relay_general::store::{
        LazyGlob, MeasurementsConfig, RedactionRule, RuleScope, TransactionNameRule,
    };
    use relay_sampling::{RuleCondition, RuleId, RuleType, SamplingMode};
>>>>>>> 6f2946c4
    use relay_test::mock_service;

    use crate::actors::test_store::TestStore;
    use crate::extractors::RequestMeta;
    use crate::metrics_extraction::transactions::types::{
        CommonTags, TransactionMeasurementTags, TransactionMetric,
    };
    use crate::metrics_extraction::IntoMetric;
    use crate::testutils::{new_envelope, state_with_rule_and_condition};
    use crate::utils::Semaphore as TestSemaphore;

    use super::*;

    struct TestProcessSessionArguments<'a> {
        item: Item,
        received: DateTime<Utc>,
        client: Option<&'a str>,
        client_addr: Option<net::IpAddr>,
        metrics_config: SessionMetricsConfig,
        clock_drift_processor: ClockDriftProcessor,
        extracted_metrics: Vec<Metric>,
    }

    impl<'a> TestProcessSessionArguments<'a> {
        fn run_session_producer(&mut self) -> bool {
            let proc = create_test_processor(Default::default());
            proc.process_session(
                &mut self.item,
                self.received,
                self.client,
                self.client_addr,
                self.metrics_config,
                &self.clock_drift_processor,
                &mut self.extracted_metrics,
            )
        }

        fn default() -> Self {
            let mut item = Item::new(ItemType::Event);

            let session = r#"{
            "init": false,
            "started": "2021-04-26T08:00:00+0100",
            "timestamp": "2021-04-26T08:00:00+0100",
            "attrs": {
                "release": "1.0.0"
            },
            "did": "user123",
            "status": "this is not a valid status!",
            "duration": 123.4
        }"#;

            item.set_payload(ContentType::Json, session);
            let received = DateTime::from_str("2021-04-26T08:00:00+0100").unwrap();

            Self {
                item,
                received,
                client: None,
                client_addr: None,
                metrics_config: serde_json::from_str(
                    "
        {
            \"version\": 0,
            \"drop\": true
        }",
                )
                .unwrap(),
                clock_drift_processor: ClockDriftProcessor::new(None, received),
                extracted_metrics: vec![],
            }
        }
    }

    /// Checks that the default test-arguments leads to the item being kept, which helps ensure the
    /// other tests are valid.
    #[tokio::test]
    async fn test_process_session_keep_item() {
        let mut args = TestProcessSessionArguments::default();
        assert!(args.run_session_producer());
    }

    #[tokio::test]
    async fn test_process_session_invalid_json() {
        let mut args = TestProcessSessionArguments::default();
        args.item
            .set_payload(ContentType::Json, "this isnt valid json");
        assert!(!args.run_session_producer());
    }

    #[tokio::test]
    async fn test_process_session_sequence_overflow() {
        let mut args = TestProcessSessionArguments::default();
        args.item.set_payload(
            ContentType::Json,
            r#"{
            "init": false,
            "started": "2021-04-26T08:00:00+0100",
            "timestamp": "2021-04-26T08:00:00+0100",
            "seq": 18446744073709551615,
            "attrs": {
                "release": "1.0.0"
            },
            "did": "user123",
            "status": "this is not a valid status!",
            "duration": 123.4
        }"#,
        );
        assert!(!args.run_session_producer());
    }

    #[tokio::test]
    async fn test_process_session_invalid_timestamp() {
        let mut args = TestProcessSessionArguments::default();
        args.received = DateTime::from_str("2021-05-26T08:00:00+0100").unwrap();
        assert!(!args.run_session_producer());
    }

    #[tokio::test]
    async fn test_process_session_metrics_extracted() {
        let mut args = TestProcessSessionArguments::default();
        args.item.set_metrics_extracted(true);
        assert!(!args.run_session_producer());
    }

    fn create_breadcrumbs_item(breadcrumbs: &[(Option<DateTime<Utc>>, &str)]) -> Item {
        let mut data = Vec::new();

        for (date, message) in breadcrumbs {
            let mut breadcrumb = BTreeMap::new();
            breadcrumb.insert("message", (*message).to_string());
            if let Some(date) = date {
                breadcrumb.insert("timestamp", date.to_rfc3339());
            }

            rmp_serde::encode::write(&mut data, &breadcrumb).expect("write msgpack");
        }

        let mut item = Item::new(ItemType::Attachment);
        item.set_payload(ContentType::MsgPack, data);
        item
    }

    fn breadcrumbs_from_event(event: &Annotated<Event>) -> &Vec<Annotated<Breadcrumb>> {
        event
            .value()
            .unwrap()
            .breadcrumbs
            .value()
            .unwrap()
            .values
            .value()
            .unwrap()
    }

    fn services() -> (Addr<TrackOutcome>, Addr<TestStore>) {
        let (outcome_aggregator, _) = mock_service("outcome_aggregator", (), |&mut (), _| {});
        let (test_store, _) = mock_service("test_store", (), |&mut (), _| {});
        (outcome_aggregator, test_store)
    }

    #[tokio::test]
    async fn test_it_keeps_or_drops_transactions() {
        relay_test::setup();

        let (outcome_aggregator, test_store) = services();

        // an empty json still produces a valid config
        let json_config = serde_json::json!({});

        let config = Config::from_json_value(json_config).unwrap();

        let service = create_test_processor(config);

        let event = Event {
            id: Annotated::new(EventId::new()),
            ty: Annotated::new(EventType::Transaction),
            transaction: Annotated::new("testing".to_owned()),
            ..Event::default()
        };

        for (sample_rate, expected_result) in [
            (0.0, SamplingResult::Drop(MatchedRuleIds(vec![RuleId(1)]))),
            (1.0, SamplingResult::Keep),
        ] {
            let project_state = state_with_rule_and_condition(
                Some(sample_rate),
                RuleType::Transaction,
                SamplingMode::Received,
                RuleCondition::all(),
            );

            let mut state = ProcessEnvelopeState {
                event: Annotated::from(event.clone()),
                transaction_metrics_extracted: false,
                metrics: Default::default(),
                sample_rates: None,
                sampling_result: SamplingResult::Keep,
                extracted_metrics: Default::default(),
                project_state: Arc::new(project_state),
                sampling_project_state: None,
                project_id: ProjectId::new(42),
                managed_envelope: ManagedEnvelope::new(
                    new_envelope(false, "foo"),
                    TestSemaphore::new(42).try_acquire().unwrap(),
                    outcome_aggregator.clone(),
                    test_store.clone(),
                ),
            };

            // TODO: This does not test if the sampling decision is actually applied. This should be
            // refactored to send a proper Envelope in and call process_state to cover the full
            // pipeline.
            service.compute_sampling_decision(&mut state);
            assert_eq!(state.sampling_result, expected_result);
        }
    }

    #[test]
    fn test_breadcrumbs_file1() {
        let item = create_breadcrumbs_item(&[(None, "item1")]);

        // NOTE: using (Some, None) here:
        let result = EnvelopeProcessorService::event_from_attachments(
            &Config::default(),
            None,
            Some(item),
            None,
        );

        let event = result.unwrap().0;
        let breadcrumbs = breadcrumbs_from_event(&event);

        assert_eq!(breadcrumbs.len(), 1);
        let first_breadcrumb_message = breadcrumbs[0].value().unwrap().message.value().unwrap();
        assert_eq!("item1", first_breadcrumb_message);
    }

    #[test]
    fn test_breadcrumbs_file2() {
        let item = create_breadcrumbs_item(&[(None, "item2")]);

        // NOTE: using (None, Some) here:
        let result = EnvelopeProcessorService::event_from_attachments(
            &Config::default(),
            None,
            None,
            Some(item),
        );

        let event = result.unwrap().0;
        let breadcrumbs = breadcrumbs_from_event(&event);
        assert_eq!(breadcrumbs.len(), 1);

        let first_breadcrumb_message = breadcrumbs[0].value().unwrap().message.value().unwrap();
        assert_eq!("item2", first_breadcrumb_message);
    }

    #[test]
    fn test_breadcrumbs_truncation() {
        let item1 = create_breadcrumbs_item(&[(None, "crumb1")]);
        let item2 = create_breadcrumbs_item(&[(None, "crumb2"), (None, "crumb3")]);

        let result = EnvelopeProcessorService::event_from_attachments(
            &Config::default(),
            None,
            Some(item1),
            Some(item2),
        );

        let event = result.unwrap().0;
        let breadcrumbs = breadcrumbs_from_event(&event);
        assert_eq!(breadcrumbs.len(), 2);
    }

    #[test]
    fn test_breadcrumbs_order_with_none() {
        let d1 = Utc.with_ymd_and_hms(2019, 10, 10, 12, 10, 10).unwrap();
        let d2 = Utc.with_ymd_and_hms(2019, 10, 11, 12, 10, 10).unwrap();

        let item1 = create_breadcrumbs_item(&[(None, "none"), (Some(d1), "d1")]);
        let item2 = create_breadcrumbs_item(&[(Some(d2), "d2")]);

        let result = EnvelopeProcessorService::event_from_attachments(
            &Config::default(),
            None,
            Some(item1),
            Some(item2),
        );

        let event = result.unwrap().0;
        let breadcrumbs = breadcrumbs_from_event(&event);
        assert_eq!(breadcrumbs.len(), 2);

        assert_eq!(Some("d1"), breadcrumbs[0].value().unwrap().message.as_str());
        assert_eq!(Some("d2"), breadcrumbs[1].value().unwrap().message.as_str());
    }

    #[test]
    fn test_breadcrumbs_reversed_with_none() {
        let d1 = Utc.with_ymd_and_hms(2019, 10, 10, 12, 10, 10).unwrap();
        let d2 = Utc.with_ymd_and_hms(2019, 10, 11, 12, 10, 10).unwrap();

        let item1 = create_breadcrumbs_item(&[(Some(d2), "d2")]);
        let item2 = create_breadcrumbs_item(&[(None, "none"), (Some(d1), "d1")]);

        let result = EnvelopeProcessorService::event_from_attachments(
            &Config::default(),
            None,
            Some(item1),
            Some(item2),
        );

        let event = result.unwrap().0;
        let breadcrumbs = breadcrumbs_from_event(&event);
        assert_eq!(breadcrumbs.len(), 2);

        assert_eq!(Some("d1"), breadcrumbs[0].value().unwrap().message.as_str());
        assert_eq!(Some("d2"), breadcrumbs[1].value().unwrap().message.as_str());
    }

    #[test]
    fn test_empty_breadcrumbs_item() {
        let item1 = create_breadcrumbs_item(&[]);
        let item2 = create_breadcrumbs_item(&[]);
        let item3 = create_breadcrumbs_item(&[]);

        let result = EnvelopeProcessorService::event_from_attachments(
            &Config::default(),
            Some(item1),
            Some(item2),
            Some(item3),
        );

        // regression test to ensure we don't fail parsing an empty file
        result.expect("event_from_attachments");
    }

    fn create_test_processor(config: Config) -> EnvelopeProcessorService {
        let (envelope_manager, _) = mock_service("envelope_manager", (), |&mut (), _| {});
        let (outcome_aggregator, _) = mock_service("outcome_aggregator", (), |&mut (), _| {});
        let (project_cache, _) = mock_service("project_cache", (), |&mut (), _| {});
        let (upstream_relay, _) = mock_service("upstream_relay", (), |&mut (), _| {});
        EnvelopeProcessorService {
            config: Arc::new(config),
            envelope_manager,
            outcome_aggregator,
            project_cache,
            upstream_relay,
            #[cfg(feature = "processing")]
            rate_limiter: None,
            #[cfg(feature = "processing")]
            geoip_lookup: None,
        }
    }

    #[tokio::test]
    async fn test_user_report_invalid() {
        let processor = create_test_processor(Default::default());
        let (outcome_aggregator, test_store) = services();
        let event_id = protocol::EventId::new();

        let dsn = "https://e12d836b15bb49d7bbf99e64295d995b:@sentry.io/42"
            .parse()
            .unwrap();

        let request_meta = RequestMeta::new(dsn);
        let mut envelope = Envelope::from_request(Some(event_id), request_meta);

        envelope.add_item({
            let mut item = Item::new(ItemType::UserReport);
            item.set_payload(ContentType::Json, r###"{"foo": "bar"}"###);
            item
        });

        envelope.add_item({
            let mut item = Item::new(ItemType::Event);
            item.set_payload(ContentType::Json, "{}");
            item
        });

        let message = ProcessEnvelope {
            envelope: ManagedEnvelope::standalone(envelope, outcome_aggregator, test_store),
            project_state: Arc::new(ProjectState::allowed()),
            sampling_project_state: None,
        };

        let envelope_response = processor.process(message).unwrap();
        let ctx = envelope_response.envelope.unwrap();
        let new_envelope = ctx.envelope();

        assert_eq!(new_envelope.len(), 1);
        assert_eq!(new_envelope.items().next().unwrap().ty(), &ItemType::Event);
    }

    #[tokio::test]
    async fn test_error_is_tagged_correctly() {
        let processor = create_test_processor(Default::default());
        let (outcome_aggregator, test_store) = services();
        let event_id = protocol::EventId::new();

        let dsn = "https://e12d836b15bb49d7bbf99e64295d995b:@sentry.io/42"
            .parse()
            .unwrap();
        let request_meta = RequestMeta::new(dsn);

        let mut envelope = Envelope::from_request(Some(event_id), request_meta);
        let dsc = DynamicSamplingContext {
            trace_id: Uuid::new_v4(),
            public_key: ProjectKey::parse("abd0f232775f45feab79864e580d160b").unwrap(),
            release: Some("1.1.1".to_string()),
            user: Default::default(),
            replay_id: None,
            environment: None,
            transaction: Some("transaction1".into()),
            sample_rate: None,
            other: BTreeMap::new(),
        };
        envelope.set_dsc(dsc);
        envelope.add_item({
            let mut item = Item::new(ItemType::Event);
            item.set_payload(
                ContentType::Json,
                r#"{
                  "event_id": "52df9022835246eeb317dbd739ccd059",
                  "exception": {
                    "values": [
                        {
                          "type": "mytype",
                          "value": "myvalue",
                          "module": "mymodule",
                          "thread_id": 42,
                          "other": "value"
                        }
                    ]
                  }
                }"#,
            );
            item
        });

        // We test the tagging when the incoming dsc matches a 100% rule.
        let sampling_config = SamplingConfig {
            rules: vec![],
            rules_v2: vec![SamplingRule {
                condition: RuleCondition::all(),
                sampling_value: SamplingValue::SampleRate { value: 1.0 },
                ty: RuleType::Trace,
                id: RuleId(1),
                time_range: Default::default(),
                decaying_fn: Default::default(),
            }],
            mode: SamplingMode::Received,
        };
        let mut sampling_project_state = ProjectState::allowed();
        sampling_project_state.config.dynamic_sampling = Some(sampling_config);
        let message = ProcessEnvelope {
            envelope: ManagedEnvelope::standalone(
                envelope.clone(),
                outcome_aggregator.clone(),
                test_store.clone(),
            ),
            project_state: Arc::new(ProjectState::allowed()),
            sampling_project_state: Some(Arc::new(sampling_project_state)),
        };

        let envelope_response = processor.process(message).unwrap();
        let ctx = envelope_response.envelope.unwrap();
        let new_envelope = ctx.envelope();

        assert_eq!(new_envelope.len(), 1);
        let item = new_envelope.items().next().unwrap();
        let annotated_event: Annotated<Event> =
            Annotated::from_json_bytes(&item.payload()).unwrap();
        let event = annotated_event.into_value().unwrap();
        let trace_context = event
            .contexts
            .value()
            .unwrap()
            .get_context(TraceContext::default_key())
            .unwrap();
        assert!(matches!(trace_context, Trace(..)));
        if let Trace(context) = trace_context {
            assert!(context.sampled.value().unwrap())
        }

        // We test the tagging when the incoming dsc matches a 0% rule.
        let sampling_config = SamplingConfig {
            rules: vec![],
            rules_v2: vec![SamplingRule {
                condition: RuleCondition::all(),
                sampling_value: SamplingValue::SampleRate { value: 0.0 },
                ty: RuleType::Trace,
                id: RuleId(1),
                time_range: Default::default(),
                decaying_fn: Default::default(),
            }],
            mode: SamplingMode::Received,
        };
        let mut sampling_project_state = ProjectState::allowed();
        sampling_project_state.config.dynamic_sampling = Some(sampling_config);
        let message = ProcessEnvelope {
            envelope: ManagedEnvelope::standalone(envelope, outcome_aggregator, test_store),
            project_state: Arc::new(ProjectState::allowed()),
            sampling_project_state: Some(Arc::new(sampling_project_state)),
        };

        let envelope_response = processor.process(message).unwrap();
        let ctx = envelope_response.envelope.unwrap();
        let new_envelope = ctx.envelope();

        assert_eq!(new_envelope.len(), 1);
        let item = new_envelope.items().next().unwrap();
        let annotated_event: Annotated<Event> =
            Annotated::from_json_bytes(&item.payload()).unwrap();
        let event = annotated_event.into_value().unwrap();
        let trace_context = event
            .contexts
            .value()
            .unwrap()
            .get_context(TraceContext::default_key())
            .unwrap();
        assert!(matches!(trace_context, Trace(..)));
        if let Trace(context) = trace_context {
            assert!(!context.sampled.value().unwrap())
        }
    }

    #[tokio::test]
    async fn test_browser_version_extraction_with_pii_like_data() {
        let processor = create_test_processor(Default::default());
        let (outcome_aggregator, test_store) = services();
        let event_id = protocol::EventId::new();

        let dsn = "https://e12d836b15bb49d7bbf99e64295d995b:@sentry.io/42"
            .parse()
            .unwrap();

        let request_meta = RequestMeta::new(dsn);
        let mut envelope = Envelope::from_request(Some(event_id), request_meta);

        envelope.add_item({
            let mut item = Item::new(ItemType::Event);
            item.set_payload(
                ContentType::Json,
                r###"
                    {
                        "request": {
                            "headers": [
                                ["User-Agent", "Mozilla/5.0 (Macintosh; Intel Mac OS X 10_15_7) AppleWebKit/537.36 (KHTML, like Gecko) Chrome/103.0.0.0 Safari/537.36"]
                            ]
                        }
                    }
                "###,
            );
            item
        });

        let mut datascrubbing_settings = DataScrubbingConfig::default();
        // enable all the default scrubbing
        datascrubbing_settings.scrub_data = true;
        datascrubbing_settings.scrub_defaults = true;
        datascrubbing_settings.scrub_ip_addresses = true;

        // Make sure to mask any IP-like looking data
        let pii_config = PiiConfig::from_json(
            r##"
                {
                    "applications": {
                        "**": ["@ip:mask"]
                    }
                }
                "##,
        )
        .unwrap();

        let config = ProjectConfig {
            datascrubbing_settings,
            pii_config: Some(pii_config),
            ..Default::default()
        };

        let mut project_state = ProjectState::allowed();
        project_state.config = config;
        let message = ProcessEnvelope {
            envelope: ManagedEnvelope::standalone(envelope, outcome_aggregator, test_store),
            project_state: Arc::new(project_state),
            sampling_project_state: None,
        };

        let envelope_response = processor.process(message).unwrap();
        let new_envelope = envelope_response.envelope.unwrap();
        let new_envelope = new_envelope.envelope();

        let event_item = new_envelope.items().last().unwrap();
        let annotated_event: Annotated<Event> =
            Annotated::from_json_bytes(&event_item.payload()).unwrap();
        let event = annotated_event.into_value().unwrap();
        let headers = event
            .request
            .into_value()
            .unwrap()
            .headers
            .into_value()
            .unwrap();

        // IP-like data must be masked
        assert_eq!(Some("Mozilla/5.0 (Macintosh; Intel Mac OS X 10_15_7) AppleWebKit/537.36 (KHTML, like Gecko) Chrome/********* Safari/537.36"), headers.get_header("User-Agent"));
        // But we still get correct browser and version number
        let contexts = event.contexts.into_value().unwrap();
        let browser = contexts.get("browser").unwrap();
        assert_eq!(
            r#"{"name":"Chrome","version":"103.0.0","type":"browser"}"#,
            browser.to_json().unwrap()
        );
    }

    #[tokio::test]
    async fn test_client_report_removal() {
        relay_test::setup();
        let (outcome_aggregator, test_store) = services();

        let config = Config::from_json_value(serde_json::json!({
            "outcomes": {
                "emit_outcomes": true,
                "emit_client_outcomes": true
            }
        }))
        .unwrap();

        let processor = create_test_processor(config);

        let dsn = "https://e12d836b15bb49d7bbf99e64295d995b:@sentry.io/42"
            .parse()
            .unwrap();

        let request_meta = RequestMeta::new(dsn);
        let mut envelope = Envelope::from_request(None, request_meta);

        envelope.add_item({
            let mut item = Item::new(ItemType::ClientReport);
            item.set_payload(
                ContentType::Json,
                r###"
                    {
                        "discarded_events": [
                            ["queue_full", "error", 42]
                        ]
                    }
                "###,
            );
            item
        });

        let message = ProcessEnvelope {
            envelope: ManagedEnvelope::standalone(envelope, outcome_aggregator, test_store),
            project_state: Arc::new(ProjectState::allowed()),
            sampling_project_state: None,
        };

        let envelope_response = processor.process(message).unwrap();
        assert!(envelope_response.envelope.is_none());
    }

    #[tokio::test]
    async fn test_client_report_forwarding() {
        relay_test::setup();
        let (outcome_aggregator, test_store) = services();

        let config = Config::from_json_value(serde_json::json!({
            "outcomes": {
                "emit_outcomes": false,
                // a relay need to emit outcomes at all to not process.
                "emit_client_outcomes": true
            }
        }))
        .unwrap();

        let processor = create_test_processor(config);

        let dsn = "https://e12d836b15bb49d7bbf99e64295d995b:@sentry.io/42"
            .parse()
            .unwrap();

        let request_meta = RequestMeta::new(dsn);
        let mut envelope = Envelope::from_request(None, request_meta);

        envelope.add_item({
            let mut item = Item::new(ItemType::ClientReport);
            item.set_payload(
                ContentType::Json,
                r###"
                    {
                        "discarded_events": [
                            ["queue_full", "error", 42]
                        ]
                    }
                "###,
            );
            item
        });

        let message = ProcessEnvelope {
            envelope: ManagedEnvelope::standalone(envelope, outcome_aggregator, test_store),
            project_state: Arc::new(ProjectState::allowed()),
            sampling_project_state: None,
        };

        let envelope_response = processor.process(message).unwrap();
        let ctx = envelope_response.envelope.unwrap();
        let item = ctx.envelope().items().next().unwrap();
        assert_eq!(item.ty(), &ItemType::ClientReport);

        ctx.accept(); // do not try to capture or emit outcomes
    }

    #[tokio::test]
    #[cfg(feature = "processing")]
    async fn test_client_report_removal_in_processing() {
        relay_test::setup();
        let (outcome_aggregator, test_store) = services();

        let config = Config::from_json_value(serde_json::json!({
            "outcomes": {
                "emit_outcomes": true,
                "emit_client_outcomes": false,
            },
            "processing": {
                "enabled": true,
                "kafka_config": [],
            }
        }))
        .unwrap();

        let processor = create_test_processor(config);

        let dsn = "https://e12d836b15bb49d7bbf99e64295d995b:@sentry.io/42"
            .parse()
            .unwrap();

        let request_meta = RequestMeta::new(dsn);
        let mut envelope = Envelope::from_request(None, request_meta);

        envelope.add_item({
            let mut item = Item::new(ItemType::ClientReport);
            item.set_payload(
                ContentType::Json,
                r###"
                    {
                        "discarded_events": [
                            ["queue_full", "error", 42]
                        ]
                    }
                "###,
            );
            item
        });

        let message = ProcessEnvelope {
            envelope: ManagedEnvelope::standalone(envelope, outcome_aggregator, test_store),
            project_state: Arc::new(ProjectState::allowed()),
            sampling_project_state: None,
        };

        let envelope_response = processor.process(message).unwrap();
        assert!(envelope_response.envelope.is_none());
    }

    #[test]
    #[cfg(feature = "processing")]
    fn test_unprintable_fields() {
        let event = Annotated::new(Event {
            environment: Annotated::new(String::from(
                "�9�~YY���)�����9�~YY���)�����9�~YY���)�����9�~YY���)�����",
            )),
            ..Default::default()
        });
        assert!(has_unprintable_fields(&event));

        let event = Annotated::new(Event {
            release: Annotated::new(
                String::from("���7��#1G����7��#1G����7��#1G����7��#1G����7��#").into(),
            ),
            ..Default::default()
        });
        assert!(has_unprintable_fields(&event));

        let event = Annotated::new(Event {
            environment: Annotated::new(String::from("production")),
            ..Default::default()
        });
        assert!(!has_unprintable_fields(&event));

        let event = Annotated::new(Event {
            release: Annotated::new(
                String::from("release with\t some\n normal\r\nwhitespace").into(),
            ),
            ..Default::default()
        });
        assert!(!has_unprintable_fields(&event));
    }

    #[test]
    fn test_from_outcome_type_sampled() {
        assert!(matches!(
            outcome_from_parts(ClientReportField::FilteredSampling, "adsf"),
            Err(_)
        ));

        assert!(matches!(
            outcome_from_parts(ClientReportField::FilteredSampling, "Sampled:"),
            Err(_)
        ));

        assert!(matches!(
            outcome_from_parts(ClientReportField::FilteredSampling, "Sampled:foo"),
            Err(_)
        ));

        assert!(matches!(
            outcome_from_parts(ClientReportField::FilteredSampling, "Sampled:"),
            Err(())
        ));

        assert!(matches!(
            outcome_from_parts(ClientReportField::FilteredSampling, "Sampled:;"),
            Err(())
        ));

        assert!(matches!(
            outcome_from_parts(ClientReportField::FilteredSampling, "Sampled:ab;12"),
            Err(())
        ));

        assert_eq!(
            outcome_from_parts(ClientReportField::FilteredSampling, "Sampled:123,456"),
            Ok(Outcome::FilteredSampling(MatchedRuleIds(vec![
                RuleId(123),
                RuleId(456),
            ])))
        );

        assert_eq!(
            outcome_from_parts(ClientReportField::FilteredSampling, "Sampled:123"),
            Ok(Outcome::FilteredSampling(MatchedRuleIds(vec![RuleId(123)])))
        );
    }

    #[test]
    fn test_from_outcome_type_filtered() {
        assert!(matches!(
            outcome_from_parts(ClientReportField::Filtered, "error-message"),
            Ok(Outcome::Filtered(FilterStatKey::ErrorMessage))
        ));
        assert!(matches!(
            outcome_from_parts(ClientReportField::Filtered, "adsf"),
            Err(_)
        ));
    }

    #[test]
    fn test_from_outcome_type_client_discard() {
        assert_eq!(
            outcome_from_parts(ClientReportField::ClientDiscard, "foo_reason").unwrap(),
            Outcome::ClientDiscard("foo_reason".into())
        );
    }

    #[test]
    fn test_from_outcome_type_rate_limited() {
        assert!(matches!(
            outcome_from_parts(ClientReportField::RateLimited, ""),
            Ok(Outcome::RateLimited(None))
        ));
        assert_eq!(
            outcome_from_parts(ClientReportField::RateLimited, "foo_reason").unwrap(),
            Outcome::RateLimited(Some(ReasonCode::new("foo_reason")))
        );
    }

    fn capture_test_event(transaction_name: &str, source: TransactionSource) -> Vec<String> {
        let mut event = Annotated::<Event>::from_json(
            r###"
            {
                "type": "transaction",
                "transaction": "/foo/",
                "timestamp": 946684810.0,
                "start_timestamp": 946684800.0,
                "contexts": {
                    "trace": {
                    "trace_id": "4c79f60c11214eb38604f4ae0781bfb2",
                    "span_id": "fa90fdead5f74053",
                    "op": "http.server",
                    "type": "trace"
                    }
                },
                "transaction_info": {
                    "source": "url"
                }
            }
            "###,
        )
        .unwrap();
        let e = event.value_mut().as_mut().unwrap();
        e.transaction.set_value(Some(transaction_name.into()));

        e.transaction_info
            .value_mut()
            .as_mut()
            .unwrap()
            .source
            .set_value(Some(source));

        relay_statsd::with_capturing_test_client(|| {
            log_transaction_name_metrics(&mut event, |event| {
                let config = LightNormalizationConfig {
                    transaction_name_config: TransactionNameConfig {
                        rules: &[TransactionNameRule {
                            pattern: LazyGlob::new("/foo/*/**".to_owned()),
                            expiry: DateTime::<Utc>::MAX_UTC,
                            scope: RuleScope::default(),
                            redaction: RedactionRule::Replace {
                                substitution: "*".to_owned(),
                            },
                        }],
                    },
                    ..Default::default()
                };
                relay_general::store::light_normalize_event(event, config)
            })
            .unwrap();
        })
    }

    #[test]
    fn test_log_transaction_metrics_none() {
        let captures = capture_test_event("/nothing", TransactionSource::Url);
        insta::assert_debug_snapshot!(captures, @r###"
        [
            "event.transaction_name_changes:1|c|#source_in:url,changes:none,source_out:sanitized",
        ]
        "###);
    }

    #[test]
    fn test_log_transaction_metrics_rule() {
        let captures = capture_test_event("/foo/john/denver", TransactionSource::Url);
        insta::assert_debug_snapshot!(captures, @r###"
        [
            "event.transaction_name_changes:1|c|#source_in:url,changes:rule,source_out:sanitized",
        ]
        "###);
    }

    #[test]
    fn test_log_transaction_metrics_pattern() {
        let captures = capture_test_event("/something/12345", TransactionSource::Url);
        insta::assert_debug_snapshot!(captures, @r###"
        [
            "event.transaction_name_changes:1|c|#source_in:url,changes:pattern,source_out:sanitized",
        ]
        "###);
    }

    #[test]
    fn test_log_transaction_metrics_both() {
        let captures = capture_test_event("/foo/john/12345", TransactionSource::Url);
        insta::assert_debug_snapshot!(captures, @r###"
        [
            "event.transaction_name_changes:1|c|#source_in:url,changes:both,source_out:sanitized",
        ]
        "###);
    }

    #[test]
    fn test_log_transaction_metrics_no_match() {
        let captures = capture_test_event("/foo/john/12345", TransactionSource::Route);
        insta::assert_debug_snapshot!(captures, @r###"
        [
            "event.transaction_name_changes:1|c|#source_in:route,changes:none,source_out:route",
        ]
        "###);
    }

    /// This is a stand-in test to assert panicking behavior for spawn_blocking.
    ///
    /// [`EnvelopeProcessorService`] relies on tokio to restart the worker threads for blocking
    /// tasks if there is a panic during processing. Tokio does not explicitly mention this behavior
    /// in documentation, though the `spawn_blocking` contract suggests that this is intentional.
    ///
    /// This test should be moved if the worker pool is extracted into a utility.
    #[test]
    fn test_processor_panics() {
        let future = async {
            let semaphore = Arc::new(Semaphore::new(1));

            // loop multiple times to prove that the runtime creates new threads
            for _ in 0..3 {
                // the previous permit should have been released during panic unwind
                let permit = semaphore.clone().acquire_owned().await.unwrap();

                let handle = tokio::task::spawn_blocking(move || {
                    let _permit = permit; // drop(permit) after panic!() would warn as "unreachable"
                    panic!("ignored");
                });

                assert!(handle.await.is_err());
            }
        };

        tokio::runtime::Builder::new_current_thread()
            .max_blocking_threads(1)
            .build()
            .unwrap()
            .block_on(future);
    }

    /// Confirms that the hardcoded value we use for the fixed length of the measurement MRI is
    /// correct. Unit test is placed here because it has dependencies to relay-server and therefore
    /// cannot be called from relay-general.
    #[test]
    fn test_mri_overhead_constant() {
        let hardcoded_value = MeasurementsConfig::MEASUREMENT_MRI_OVERHEAD;

        let derived_value = {
            let name = "foobar".to_string();
            let value = 5.0; // Arbitrary value.
            let unit = MetricUnit::Duration(DurationUnit::default());
            let tags = TransactionMeasurementTags {
                measurement_rating: None,
                universal_tags: CommonTags(BTreeMap::new()),
            };

            let measurement = TransactionMetric::Measurement {
                name: name.clone(),
                value,
                unit,
                tags,
            };

            let metric: Metric = measurement.into_metric(UnixTimestamp::now());

            metric.name.len() - unit.to_string().len() - name.len()
        };
        assert_eq!(
            hardcoded_value, derived_value,
            "Update `MEASUREMENT_MRI_OVERHEAD` if the naming scheme changed."
        );
    }
}<|MERGE_RESOLUTION|>--- conflicted
+++ resolved
@@ -29,15 +29,10 @@
     LenientString, Metrics, RelayInfo, Replay, ReplayError, SecurityReportType, SessionAggregates,
     SessionAttributes, SessionStatus, SessionUpdate, Timestamp, TraceContext, UserReport, Values,
 };
-<<<<<<< HEAD
-use relay_general::store::{ClockDriftProcessor, LightNormalizationConfig, TransactionNameConfig};
-use relay_general::types::{Annotated, Array, Empty, FromValue, Object, ProcessingAction, Value};
-=======
 use relay_general::store::{
     ClockDriftProcessor, LightNormalizationConfig, MeasurementsConfig, TransactionNameConfig,
 };
-use relay_general::types::{Annotated, Array, FromValue, Object, ProcessingAction, Value};
->>>>>>> 6f2946c4
+use relay_general::types::{Annotated, Array, Empty, FromValue, Object, ProcessingAction, Value};
 use relay_general::user_agent::RawUserAgentInfo;
 use relay_log::LogError;
 use relay_metrics::{Bucket, InsertMetrics, MergeBuckets, Metric};
@@ -2740,23 +2735,13 @@
     use chrono::{DateTime, TimeZone, Utc};
     use similar_asserts::assert_eq;
 
-<<<<<<< HEAD
-    use relay_common::Uuid;
-    use relay_general::pii::{DataScrubbingConfig, PiiConfig};
-    use relay_general::protocol::{EventId, TransactionSource};
-    use relay_general::store::{LazyGlob, RedactionRule, RuleScope, TransactionNameRule};
-    use relay_sampling::{
-        RuleCondition, RuleId, RuleType, SamplingConfig, SamplingMode, SamplingRule, SamplingValue,
-    };
-=======
-    use relay_common::{DurationUnit, MetricUnit};
+    use relay_common::{DurationUnit, MetricUnit, Uuid};
     use relay_general::pii::{DataScrubbingConfig, PiiConfig};
     use relay_general::protocol::{EventId, TransactionSource};
     use relay_general::store::{
         LazyGlob, MeasurementsConfig, RedactionRule, RuleScope, TransactionNameRule,
     };
-    use relay_sampling::{RuleCondition, RuleId, RuleType, SamplingMode};
->>>>>>> 6f2946c4
+    use relay_sampling::{RuleCondition, RuleId, RuleType, SamplingConfig, SamplingMode, SamplingRule, SamplingValue};
     use relay_test::mock_service;
 
     use crate::actors::test_store::TestStore;
