use bytes::Bytes;
use std::collections::BTreeMap;
use std::convert::TryFrom;
use std::io::Write;
use std::net;
use std::net::IpAddr as NetIPAddr;
use std::sync::Arc;
use std::time::{Duration, Instant};

use actix::SystemService;
use brotli2::write::BrotliEncoder;
use chrono::{DateTime, Duration as SignedDuration, Utc};
use flate2::write::{GzEncoder, ZlibEncoder};
use flate2::Compression;
use once_cell::sync::OnceCell;
use serde_json::Value as SerdeValue;
use tokio::sync::Semaphore;

use relay_auth::RelayVersion;
use relay_common::{ProjectId, ProjectKey, UnixTimestamp};
use relay_config::{Config, HttpEncoding};
use relay_filter::FilterStatKey;
use relay_general::pii::PiiConfigError;
use relay_general::pii::{PiiAttachmentsProcessor, PiiProcessor};
use relay_general::processor::{process_value, ProcessingState};
use relay_general::protocol::{
    self, Breadcrumb, ClientReport, Csp, Event, EventType, ExpectCt, ExpectStaple, Hpkp, IpAddr,
<<<<<<< HEAD
    LenientString, Metrics, RelayInfo, SecurityReportType, SessionAggregates, SessionAttributes,
    SessionStatus, SessionUpdate, Timestamp, UserReport, Values,
=======
    LenientString, Metrics, RelayInfo, Replay, ReplayError, SecurityReportType, SessionAggregates,
    SessionAttributes, SessionUpdate, Timestamp, UserReport, Values,
>>>>>>> 5ccec484
};
use relay_general::store::{ClockDriftProcessor, LightNormalizationConfig};
use relay_general::types::{Annotated, Array, FromValue, Object, ProcessingAction, Value};
use relay_log::LogError;
use relay_metrics::{Bucket, InsertMetrics, MergeBuckets, Metric};
use relay_quotas::{DataCategory, ReasonCode};
use relay_redis::RedisPool;
use relay_sampling::{DynamicSamplingContext, RuleId};
use relay_statsd::metric;
use relay_system::{Addr, FromMessage, NoResponse, Service};

use crate::actors::envelopes::{EnvelopeManager, SendEnvelope, SendEnvelopeError, SubmitEnvelope};
use crate::actors::outcome::{DiscardReason, Outcome, TrackOutcome};
use crate::actors::project::{Feature, ProjectConfig, ProjectState};
use crate::actors::project_cache::ProjectCache;
use crate::actors::upstream::{SendRequest, UpstreamRelay};
use crate::envelope::{AttachmentType, ContentType, Envelope, Item, ItemType};
use crate::metrics_extraction::sessions::{extract_session_metrics, SessionMetricsConfig};
use crate::metrics_extraction::transactions::{extract_transaction_metrics, ExtractMetricsError};
use crate::service::REGISTRY;
use crate::statsd::{RelayCounters, RelayTimers};
use crate::utils::{
    self, ChunkedFormDataAggregator, EnvelopeContext, ErrorBoundary, FormDataIter, SamplingResult,
};

#[cfg(feature = "processing")]
use {
    crate::actors::envelopes::SendMetrics,
    crate::actors::project_cache::UpdateRateLimits,
    crate::service::ServerError,
    crate::utils::{EnvelopeLimiter, MetricsLimiter},
    anyhow::Context,
    relay_general::store::{GeoIpLookup, StoreConfig, StoreProcessor},
    relay_quotas::ItemScoping,
    relay_quotas::{RateLimitingError, RedisRateLimiter},
    symbolic_unreal::{Unreal4Error, Unreal4ErrorKind},
};

/// The minimum clock drift for correction to apply.
const MINIMUM_CLOCK_DRIFT: Duration = Duration::from_secs(55 * 60);

/// An error returned when handling [`ProcessEnvelope`].
#[derive(Debug, thiserror::Error)]
pub enum ProcessingError {
    #[error("invalid json in event")]
    InvalidJson(#[source] serde_json::Error),

    #[error("invalid message pack event payload")]
    InvalidMsgpack(#[from] rmp_serde::decode::Error),

    #[cfg(feature = "processing")]
    #[error("invalid unreal crash report")]
    InvalidUnrealReport(#[source] Unreal4Error),

    #[error("event payload too large")]
    PayloadTooLarge,

    #[error("invalid transaction event")]
    InvalidTransaction,

    #[error("envelope processor failed")]
    ProcessingFailed(#[from] ProcessingAction),

    #[error("duplicate {0} in event")]
    DuplicateItem(ItemType),

    #[error("failed to extract event payload")]
    NoEventPayload,

    #[error("missing project id in DSN")]
    MissingProjectId,

    #[error("invalid security report type")]
    InvalidSecurityType,

    #[error("invalid security report")]
    InvalidSecurityReport(#[source] serde_json::Error),

    #[error("event filtered with reason: {0:?}")]
    EventFiltered(FilterStatKey),

    #[error("missing or invalid required event timestamp")]
    InvalidTimestamp,

    #[error("could not serialize event payload")]
    SerializeFailed(#[source] serde_json::Error),

    #[cfg(feature = "processing")]
    #[error("failed to apply quotas")]
    QuotasFailed(#[from] RateLimitingError),

    #[error("event dropped by sampling rule {0}")]
    Sampled(RuleId),

    #[error("invalid pii config")]
    PiiConfigError(PiiConfigError),
}

impl ProcessingError {
    fn to_outcome(&self) -> Option<Outcome> {
        match *self {
            // General outcomes for invalid events
            Self::PayloadTooLarge => Some(Outcome::Invalid(DiscardReason::TooLarge)),
            Self::InvalidJson(_) => Some(Outcome::Invalid(DiscardReason::InvalidJson)),
            Self::InvalidMsgpack(_) => Some(Outcome::Invalid(DiscardReason::InvalidMsgpack)),
            Self::InvalidSecurityType => Some(Outcome::Invalid(DiscardReason::SecurityReportType)),
            Self::InvalidSecurityReport(_) => Some(Outcome::Invalid(DiscardReason::SecurityReport)),
            Self::InvalidTransaction => Some(Outcome::Invalid(DiscardReason::InvalidTransaction)),
            Self::InvalidTimestamp => Some(Outcome::Invalid(DiscardReason::Timestamp)),
            Self::DuplicateItem(_) => Some(Outcome::Invalid(DiscardReason::DuplicateItem)),
            Self::NoEventPayload => Some(Outcome::Invalid(DiscardReason::NoEventPayload)),

            // Processing-only outcomes (Sentry-internal Relays)
            #[cfg(feature = "processing")]
            Self::InvalidUnrealReport(ref err)
                if err.kind() == Unreal4ErrorKind::BadCompression =>
            {
                Some(Outcome::Invalid(DiscardReason::InvalidCompression))
            }
            #[cfg(feature = "processing")]
            Self::InvalidUnrealReport(_) => Some(Outcome::Invalid(DiscardReason::ProcessUnreal)),

            // Internal errors
            Self::SerializeFailed(_) | Self::ProcessingFailed(_) => {
                Some(Outcome::Invalid(DiscardReason::Internal))
            }
            #[cfg(feature = "processing")]
            Self::QuotasFailed(_) => Some(Outcome::Invalid(DiscardReason::Internal)),
            Self::PiiConfigError(_) => Some(Outcome::Invalid(DiscardReason::ProjectStatePii)),

            // These outcomes are emitted at the source.
            Self::MissingProjectId => None,
            Self::EventFiltered(_) => None,
            Self::Sampled(_) => None,
        }
    }

    fn is_unexpected(&self) -> bool {
        self.to_outcome()
            .map_or(false, |outcome| outcome.is_unexpected())
    }

    fn should_keep_metrics(&self) -> bool {
        matches!(self, Self::Sampled(_))
    }
}

#[cfg(feature = "processing")]
impl From<Unreal4Error> for ProcessingError {
    fn from(err: Unreal4Error) -> Self {
        match err.kind() {
            Unreal4ErrorKind::TooLarge => Self::PayloadTooLarge,
            _ => ProcessingError::InvalidUnrealReport(err),
        }
    }
}

impl From<ExtractMetricsError> for ProcessingError {
    fn from(error: ExtractMetricsError) -> Self {
        match error {
            ExtractMetricsError::MissingTimestamp | ExtractMetricsError::InvalidTimestamp => {
                Self::InvalidTimestamp
            }
        }
    }
}

type ExtractedEvent = (Annotated<Event>, usize);

/// Checks if the Event includes unprintable fields.
#[cfg(feature = "processing")]
fn has_unprintable_fields(event: &Annotated<Event>) -> bool {
    fn is_unprintable(value: &&str) -> bool {
        value.chars().any(|c| {
            c == '\u{fffd}' // unicode replacement character
                || (c.is_control() && !c.is_whitespace()) // non-whitespace control characters
        })
    }
    if let Some(event) = event.value() {
        let env = event.environment.as_str().filter(is_unprintable);
        let release = event.release.as_str().filter(is_unprintable);
        env.is_some() || release.is_some()
    } else {
        false
    }
}

/// A state container for envelope processing.
#[derive(Debug)]
struct ProcessEnvelopeState {
    /// The envelope.
    ///
    /// The pipeline can mutate the envelope and remove or add items. In particular, event items are
    /// removed at the beginning of processing and re-added in the end.
    envelope: Box<Envelope>,

    /// The extracted event payload.
    ///
    /// For Envelopes without event payloads, this contains `Annotated::empty`. If a single item has
    /// `creates_event`, the event is required and the pipeline errors if no payload can be
    /// extracted.
    event: Annotated<Event>,

    /// Track whether transaction metrics were already extracted.
    transaction_metrics_extracted: bool,

    /// Partial metrics of the Event during construction.
    ///
    /// The pipeline stages can add to this metrics objects. In `finalize_event`, the metrics are
    /// persisted into the Event. All modifications afterwards will have no effect.
    metrics: Metrics,

    /// A list of cumulative sample rates applied to this event.
    ///
    /// This element is obtained from the event or transaction item and re-serialized into the
    /// resulting item.
    sample_rates: Option<Value>,

    /// Metrics extracted from items in the envelope.
    ///
    /// Relay can extract metrics for sessions and transactions, which is controlled by
    /// configuration objects in the project config.
    extracted_metrics: Vec<Metric>,

    /// The state of the project that this envelope belongs to.
    project_state: Arc<ProjectState>,

    /// The state of the project that initiated the current trace.
    /// This is the config used for trace-based dynamic sampling.
    sampling_project_state: Option<Arc<ProjectState>>,

    /// The id of the project that this envelope is ingested into.
    ///
    /// This identifier can differ from the one stated in the Envelope's DSN if the key was moved to
    /// a new project or on the legacy endpoint. In that case, normalization will update the project
    /// ID.
    project_id: ProjectId,

    /// The envelope context before processing.
    envelope_context: EnvelopeContext,
}

impl ProcessEnvelopeState {
    /// Returns whether any item in the envelope creates an event in any relay.
    ///
    /// This is used to branch into the processing pipeline. If this function returns false, only
    /// rate limits are executed. If this function returns true, an event is created either in the
    /// current relay or in an upstream processing relay.
    fn creates_event(&self) -> bool {
        self.envelope.items().any(Item::creates_event)
    }

    /// Returns true if there is an event in the processing state.
    ///
    /// The event was previously removed from the Envelope. This returns false if there was an
    /// invalid event item.
    fn has_event(&self) -> bool {
        self.event.value().is_some()
    }

    /// Returns the event type if there is an event.
    ///
    /// If the event does not have a type, `Some(EventType::Default)` is assumed. If, in contrast, there
    /// is no event, `None` is returned.
    fn event_type(&self) -> Option<EventType> {
        self.event
            .value()
            .map(|event| event.ty.value().copied().unwrap_or_default())
    }

    /// Returns the data category if there is an event.
    ///
    /// The data category is computed from the event type. Both `Default` and `Error` events map to
    /// the `Error` data category. If there is no Event, `None` is returned.
    fn event_category(&self) -> Option<DataCategory> {
        self.event_type().map(DataCategory::from)
    }

    /// Removes the event payload from this processing state.
    #[cfg(feature = "processing")]
    fn remove_event(&mut self) {
        self.event = Annotated::empty();
    }
}

/// Fields of client reports that map to specific [`Outcome`]s without content.
#[derive(Clone, Copy, Debug, PartialEq, Eq, PartialOrd, Ord)]
enum ClientReportField {
    /// The event has been filtered by an inbound data filter.
    Filtered,

    /// The event has been filtered by a sampling rule.
    FilteredSampling,

    /// The event has been rate limited.
    RateLimited,

    /// The event has already been discarded on the client side.
    ClientDiscard,
}

/// Parse an outcome from an outcome ID and a reason string.
///
/// Currently only used to reconstruct outcomes encoded in client reports.
fn outcome_from_parts(field: ClientReportField, reason: &str) -> Result<Outcome, ()> {
    match field {
        ClientReportField::FilteredSampling => match reason.strip_prefix("Sampled:") {
            Some(rule_id) => rule_id
                .parse()
                .map(|id| Outcome::FilteredSampling(RuleId(id)))
                .map_err(|_| ()),
            None => Err(()),
        },
        ClientReportField::ClientDiscard => Ok(Outcome::ClientDiscard(reason.into())),
        ClientReportField::Filtered => Ok(Outcome::Filtered(
            FilterStatKey::try_from(reason).map_err(|_| ())?,
        )),
        ClientReportField::RateLimited => Ok(Outcome::RateLimited(match reason {
            "" => None,
            other => Some(ReasonCode::new(other)),
        })),
    }
}

/// Response of the [`ProcessEnvelope`] message.
#[cfg_attr(not(feature = "processing"), allow(dead_code))]
pub struct ProcessEnvelopeResponse {
    /// The processed envelope.
    ///
    /// This is `Some` if the envelope passed inbound filtering and rate limiting. Invalid items are
    /// removed from the envelope. Otherwise, if the envelope is empty or the entire envelope needs
    /// to be dropped, this is `None`.
    pub envelope: Option<(Box<Envelope>, EnvelopeContext)>,
}

/// Applies processing to all contents of the given envelope.
///
/// Depending on the contents of the envelope and Relay's mode, this includes:
///
///  - Basic normalization and validation for all item types.
///  - Clock drift correction if the required `sent_at` header is present.
///  - Expansion of certain item types (e.g. unreal).
///  - Store normalization for event payloads in processing mode.
///  - Rate limiters and inbound filters on events in processing mode.
#[derive(Debug)]
pub struct ProcessEnvelope {
    pub envelope: Box<Envelope>,
    pub envelope_context: EnvelopeContext,
    pub project_state: Arc<ProjectState>,
    pub sampling_project_state: Option<Arc<ProjectState>>,
}

/// Parses a list of metrics or metric buckets and pushes them to the project's aggregator.
///
/// This parses and validates the metrics:
///  - For [`Metrics`](ItemType::Metrics), each metric is parsed separately, and invalid metrics are
///    ignored independently.
///  - For [`MetricBuckets`](ItemType::MetricBuckets), the entire list of buckets is parsed and
///    dropped together on parsing failure.
///  - Other items will be ignored with an error message.
///
/// Additionally, processing applies clock drift correction using the system clock of this Relay, if
/// the Envelope specifies the [`sent_at`](Envelope::sent_at) header.
#[derive(Debug)]
pub struct ProcessMetrics {
    /// A list of metric items.
    pub items: Vec<Item>,

    /// The target project.
    pub project_key: ProjectKey,

    /// The instant at which the request was received.
    pub start_time: Instant,

    /// The value of the Envelope's [`sent_at`](Envelope::sent_at) header for clock drift
    /// correction.
    pub sent_at: Option<DateTime<Utc>>,
}

/// Applies HTTP content encoding to an envelope's payload.
///
/// This message is a workaround for a single-threaded upstream actor.
#[derive(Debug)]
pub struct EncodeEnvelope {
    request: SendEnvelope,
}

impl EncodeEnvelope {
    /// Creates a new `EncodeEnvelope` message from `SendEnvelope` request.
    pub fn new(request: SendEnvelope) -> Self {
        Self { request }
    }
}

/// Applies rate limits to metrics buckets and forwards them to the envelope manager.
#[cfg(feature = "processing")]
#[derive(Debug)]
pub struct RateLimitFlushBuckets {
    pub bucket_limiter: MetricsLimiter<Bucket>,
    pub partition_key: Option<u64>,
}

/// CPU-intensive processing tasks for envelopes.
#[derive(Debug)]
pub enum EnvelopeProcessor {
    ProcessEnvelope(Box<ProcessEnvelope>),
    ProcessMetrics(Box<ProcessMetrics>),
    EncodeEnvelope(Box<EncodeEnvelope>),
    #[cfg(feature = "processing")]
    RateLimitFlushBuckets(RateLimitFlushBuckets),
}

impl EnvelopeProcessor {
    pub fn from_registry() -> Addr<Self> {
        REGISTRY.get().unwrap().processor.clone()
    }
}

impl relay_system::Interface for EnvelopeProcessor {}

impl FromMessage<ProcessEnvelope> for EnvelopeProcessor {
    type Response = relay_system::NoResponse;

    fn from_message(message: ProcessEnvelope, _sender: ()) -> Self {
        Self::ProcessEnvelope(Box::new(message))
    }
}

impl FromMessage<ProcessMetrics> for EnvelopeProcessor {
    type Response = NoResponse;

    fn from_message(message: ProcessMetrics, _: ()) -> Self {
        Self::ProcessMetrics(Box::new(message))
    }
}

impl FromMessage<EncodeEnvelope> for EnvelopeProcessor {
    type Response = NoResponse;

    fn from_message(message: EncodeEnvelope, _: ()) -> Self {
        Self::EncodeEnvelope(Box::new(message))
    }
}

#[cfg(feature = "processing")]
impl FromMessage<RateLimitFlushBuckets> for EnvelopeProcessor {
    type Response = NoResponse;

    fn from_message(message: RateLimitFlushBuckets, _: ()) -> Self {
        Self::RateLimitFlushBuckets(message)
    }
}

/// Service implementing the [`EnvelopeProcessor`] interface.
///
/// This service handles messages in a worker pool with configurable concurrency.
pub struct EnvelopeProcessorService {
    config: Arc<Config>,
    #[cfg(feature = "processing")]
    rate_limiter: Option<RedisRateLimiter>,
    #[cfg(feature = "processing")]
    geoip_lookup: Option<GeoIpLookup>,
}

impl EnvelopeProcessorService {
    /// Creates a multi-threaded envelope processor.
    pub fn new(config: Arc<Config>, _redis: Option<RedisPool>) -> anyhow::Result<Self> {
        #[cfg(feature = "processing")]
        {
            let geoip_lookup = match config.geoip_path() {
                Some(p) => Some(GeoIpLookup::open(p).context(ServerError::GeoIpError)?),
                None => None,
            };

            let rate_limiter =
                _redis.map(|pool| RedisRateLimiter::new(pool).max_limit(config.max_rate_limit()));

            Ok(Self {
                config,
                rate_limiter,
                geoip_lookup,
            })
        }

        #[cfg(not(feature = "processing"))]
        Ok(Self { config })
    }

    /// Returns Ok(true) if attributes were modified.
    /// Returns Err if the session should be dropped.
    fn validate_attributes(
        &self,
        client_addr: &Option<net::IpAddr>,
        attributes: &mut SessionAttributes,
    ) -> Result<bool, ()> {
        let mut changed = false;

        let release = &attributes.release;
        if let Err(e) = protocol::validate_release(release) {
            relay_log::trace!("skipping session with invalid release '{}': {}", release, e);
            return Err(());
        }

        if let Some(ref env) = attributes.environment {
            if let Err(e) = protocol::validate_environment(env) {
                relay_log::trace!("removing invalid environment '{}': {}", env, e);
                attributes.environment = None;
                changed = true;
            }
        }

        if let Some(ref ip_address) = attributes.ip_address {
            if ip_address.is_auto() {
                attributes.ip_address = client_addr.map(IpAddr::from);
                changed = true;
            }
        }

        Ok(changed)
    }

    fn is_valid_session_timestamp(
        &self,
        received: DateTime<Utc>,
        timestamp: DateTime<Utc>,
    ) -> bool {
        let max_age = SignedDuration::seconds(self.config.max_session_secs_in_past());
        if (received - timestamp) > max_age {
            relay_log::trace!("skipping session older than {} days", max_age.num_days());
            return false;
        }

        let max_future = SignedDuration::seconds(self.config.max_secs_in_future());
        if (timestamp - received) > max_future {
            relay_log::trace!(
                "skipping session more than {}s in the future",
                max_future.num_seconds()
            );
            return false;
        }

        true
    }

    /// Returns true if the item should be kept.
    #[allow(clippy::too_many_arguments)]
    fn process_session(
        &self,
        item: &mut Item,
        received: DateTime<Utc>,
        client: Option<&str>,
        client_addr: Option<net::IpAddr>,
        metrics_config: SessionMetricsConfig,
        clock_drift_processor: &ClockDriftProcessor,
        extracted_metrics: &mut Vec<Metric>,
    ) -> bool {
        let mut changed = false;
        let payload = item.payload();

        // sessionupdate::parse is already tested
        let mut session = match SessionUpdate::parse(&payload) {
            Ok(session) => session,
            Err(error) => {
                relay_log::trace!("skipping invalid session payload: {}", LogError(&error));
                return false;
            }
        };

        if session.sequence == u64::MAX {
            relay_log::trace!("skipping session due to sequence overflow");
            return false;
        };

        if clock_drift_processor.is_drifted() {
            relay_log::trace!("applying clock drift correction to session");
            clock_drift_processor.process_datetime(&mut session.started);
            clock_drift_processor.process_datetime(&mut session.timestamp);
            changed = true;
        }

        if session.timestamp < session.started {
            relay_log::trace!("fixing session timestamp to {}", session.timestamp);
            session.timestamp = session.started;
            changed = true;
        }

        // Log the timestamp delay for all sessions after clock drift correction.
        let session_delay = received - session.timestamp;
        if session_delay > SignedDuration::minutes(1) {
            metric!(
                timer(RelayTimers::TimestampDelay) = session_delay.to_std().unwrap(),
                category = "session",
            );
        }

        // Validate timestamps
        for t in [session.timestamp, session.started] {
            if !self.is_valid_session_timestamp(received, t) {
                return false;
            }
        }

        // Validate attributes
        match self.validate_attributes(&client_addr, &mut session.attributes) {
            Err(_) => return false,
            Ok(changed_attributes) => {
                changed |= changed_attributes;
            }
        }

        if self.config.processing_enabled() && matches!(session.status, SessionStatus::Unknown(_)) {
            return false;
        }

        // Extract metrics if they haven't been extracted by a prior Relay
        if metrics_config.is_enabled()
            && !item.metrics_extracted()
            && !matches!(session.status, SessionStatus::Unknown(_))
        {
            extract_session_metrics(
                &session.attributes,
                &session,
                client,
                extracted_metrics,
                metrics_config.should_extract_abnormal_mechanism(),
            );
            item.set_metrics_extracted(true);
        }

        // Drop the session if metrics have been extracted in this or a prior Relay
        if metrics_config.should_drop() && item.metrics_extracted() {
            return false;
        }

        if changed {
            let json_string = match serde_json::to_string(&session) {
                Ok(json) => json,
                Err(err) => {
                    relay_log::error!("failed to serialize session: {}", LogError(&err));
                    return false;
                }
            };

            item.set_payload(ContentType::Json, json_string);
        }

        true
    }

    #[allow(clippy::too_many_arguments)]
    fn process_session_aggregates(
        &self,
        item: &mut Item,
        received: DateTime<Utc>,
        client: Option<&str>,
        client_addr: Option<net::IpAddr>,
        metrics_config: SessionMetricsConfig,
        clock_drift_processor: &ClockDriftProcessor,
        extracted_metrics: &mut Vec<Metric>,
    ) -> bool {
        let mut changed = false;
        let payload = item.payload();

        let mut session = match SessionAggregates::parse(&payload) {
            Ok(session) => session,
            Err(error) => {
                relay_log::trace!("skipping invalid sessions payload: {}", LogError(&error));
                return false;
            }
        };

        if clock_drift_processor.is_drifted() {
            relay_log::trace!("applying clock drift correction to session");
            for aggregate in &mut session.aggregates {
                clock_drift_processor.process_datetime(&mut aggregate.started);
            }
            changed = true;
        }

        // Validate timestamps
        session
            .aggregates
            .retain(|aggregate| self.is_valid_session_timestamp(received, aggregate.started));

        // Aftter timestamp validation, aggregates could now be empty
        if session.aggregates.is_empty() {
            return false;
        }

        // Validate attributes
        match self.validate_attributes(&client_addr, &mut session.attributes) {
            Err(_) => return false,
            Ok(changed_attributes) => {
                changed |= changed_attributes;
            }
        }

        // Extract metrics if they haven't been extracted by a prior Relay
        if metrics_config.is_enabled() && !item.metrics_extracted() {
            for aggregate in &session.aggregates {
                extract_session_metrics(
                    &session.attributes,
                    aggregate,
                    client,
                    extracted_metrics,
                    metrics_config.should_extract_abnormal_mechanism(),
                );
                item.set_metrics_extracted(true);
            }
        }

        // Drop the aggregate if metrics have been extracted in this or a prior Relay
        if metrics_config.should_drop() && item.metrics_extracted() {
            return false;
        }

        if changed {
            let json_string = match serde_json::to_string(&session) {
                Ok(json) => json,
                Err(err) => {
                    relay_log::error!("failed to serialize session: {}", LogError(&err));
                    return false;
                }
            };

            item.set_payload(ContentType::Json, json_string);
        }

        true
    }

    /// Validates all sessions and session aggregates in the envelope, if any.
    ///
    /// Both are removed from the envelope if they contain invalid JSON or if their timestamps
    /// are out of range after clock drift correction.
    fn process_sessions(&self, state: &mut ProcessEnvelopeState) {
        let received = state.envelope_context.received_at();
        let extracted_metrics = &mut state.extracted_metrics;
        let metrics_config = state.project_state.config().session_metrics;
        let envelope = &mut state.envelope;
        let client = envelope.meta().client().map(|x| x.to_owned());
        let client_addr = envelope.meta().client_addr();

        let clock_drift_processor =
            ClockDriftProcessor::new(envelope.sent_at(), received).at_least(MINIMUM_CLOCK_DRIFT);

        envelope.retain_items(|item| {
            match item.ty() {
                ItemType::Session => self.process_session(
                    item,
                    received,
                    client.as_deref(),
                    client_addr,
                    metrics_config,
                    &clock_drift_processor,
                    extracted_metrics,
                ),
                ItemType::Sessions => self.process_session_aggregates(
                    item,
                    received,
                    client.as_deref(),
                    client_addr,
                    metrics_config,
                    &clock_drift_processor,
                    extracted_metrics,
                ),
                _ => true, // Keep all other item types
            }
        });
    }

    /// Validates and normalizes all user report items in the envelope.
    ///
    /// User feedback items are removed from the envelope if they contain invalid JSON or if the
    /// JSON violates the schema (basic type validation). Otherwise, their normalized representation
    /// is written back into the item.
    fn process_user_reports(&self, state: &mut ProcessEnvelopeState) {
        state.envelope.retain_items(|item| {
            if item.ty() != &ItemType::UserReport {
                return true;
            };

            let report = match serde_json::from_slice::<UserReport>(&item.payload()) {
                Ok(session) => session,
                Err(error) => {
                    relay_log::error!("failed to store user report: {}", LogError(&error));
                    return false;
                }
            };

            let json_string = match serde_json::to_string(&report) {
                Ok(json) => json,
                Err(err) => {
                    relay_log::error!("failed to serialize user report: {}", LogError(&err));
                    return false;
                }
            };

            item.set_payload(ContentType::Json, json_string);
            true
        });
    }

    /// Validates and extracts client reports.
    ///
    /// At the moment client reports are primarily used to transfer outcomes from
    /// client SDKs.  The outcomes are removed here and sent directly to the outcomes
    /// system.
    fn process_client_reports(&self, state: &mut ProcessEnvelopeState) {
        // if client outcomes are disabled we leave the the client reports unprocessed
        // and pass them on.
        if !self.config.emit_outcomes().any() || !self.config.emit_client_outcomes() {
            // if a processing relay has client outcomes disabled we drop them.
            if self.config.processing_enabled() {
                state
                    .envelope
                    .retain_items(|item| item.ty() != &ItemType::ClientReport);
            }
            return;
        }

        let mut timestamp = None;
        let mut output_events = BTreeMap::new();
        let received = state.envelope_context.received_at();

        let clock_drift_processor = ClockDriftProcessor::new(state.envelope.sent_at(), received)
            .at_least(MINIMUM_CLOCK_DRIFT);

        // we're going through all client reports but we're effectively just merging
        // them into the first one.
        state.envelope.retain_items(|item| {
            if item.ty() != &ItemType::ClientReport {
                return true;
            };
            match ClientReport::parse(&item.payload()) {
                Ok(ClientReport {
                    timestamp: report_timestamp,
                    discarded_events,
                    rate_limited_events,
                    filtered_events,
                    filtered_sampling_events,
                }) => {
                    // Glue all discarded events together and give them the appropriate outcome type
                    let input_events = discarded_events
                        .into_iter()
                        .map(|discarded_event| (ClientReportField::ClientDiscard, discarded_event))
                        .chain(
                            filtered_events.into_iter().map(|discarded_event| {
                                (ClientReportField::Filtered, discarded_event)
                            }),
                        )
                        .chain(filtered_sampling_events.into_iter().map(|discarded_event| {
                            (ClientReportField::FilteredSampling, discarded_event)
                        }))
                        .chain(rate_limited_events.into_iter().map(|discarded_event| {
                            (ClientReportField::RateLimited, discarded_event)
                        }));

                    for (outcome_type, discarded_event) in input_events {
                        if discarded_event.reason.len() > 200 {
                            relay_log::trace!("ignored client outcome with an overlong reason");
                            continue;
                        }
                        *output_events
                            .entry((
                                outcome_type,
                                discarded_event.reason,
                                discarded_event.category,
                            ))
                            .or_insert(0) += discarded_event.quantity;
                    }
                    if let Some(ts) = report_timestamp {
                        timestamp.get_or_insert(ts);
                    }
                }
                Err(err) => relay_log::trace!("invalid client report received: {}", LogError(&err)),
            }
            false
        });

        if output_events.is_empty() {
            return;
        }

        let timestamp =
            timestamp.get_or_insert_with(|| UnixTimestamp::from_secs(received.timestamp() as u64));

        if clock_drift_processor.is_drifted() {
            relay_log::trace!("applying clock drift correction to client report");
            clock_drift_processor.process_timestamp(timestamp);
        }

        let max_age = SignedDuration::seconds(self.config.max_secs_in_past());
        if (received - timestamp.as_datetime()) > max_age {
            relay_log::trace!(
                "skipping client outcomes older than {} days",
                max_age.num_days()
            );
            return;
        }

        let max_future = SignedDuration::seconds(self.config.max_secs_in_future());
        if (timestamp.as_datetime() - received) > max_future {
            relay_log::trace!(
                "skipping client outcomes more than {}s in the future",
                max_future.num_seconds()
            );
            return;
        }

        let producer = TrackOutcome::from_registry();
        for ((outcome_type, reason, category), quantity) in output_events.into_iter() {
            let outcome = match outcome_from_parts(outcome_type, &reason) {
                Ok(outcome) => outcome,
                Err(_) => {
                    relay_log::trace!(
                        "Invalid outcome_type / reason: ({:?}, {})",
                        outcome_type,
                        reason
                    );
                    continue;
                }
            };

            producer.send(TrackOutcome {
                timestamp: timestamp.as_datetime(),
                scoping: state.envelope_context.scoping(),
                outcome,
                event_id: None,
                remote_addr: None, // omitting the client address allows for better aggregation
                category,
                quantity,
            });
        }
    }

    /// Remove profiles if the feature flag is not enabled
    fn process_profiles(&self, state: &mut ProcessEnvelopeState) {
        let profiling_enabled = state.project_state.has_feature(Feature::Profiling);
        let envelope = &mut state.envelope;

        envelope.retain_items(|item| match item.ty() {
            ItemType::Profile => profiling_enabled,
            _ => true,
        });

        if !self.config.processing_enabled() {
            return;
        }

        envelope.retain_items(|item| match item.ty() {
            ItemType::Profile => match relay_profiling::expand_profile(&item.payload()) {
                Ok(payload) => {
                    if payload.len() <= self.config.max_profile_size() {
                        item.set_payload(ContentType::Json, payload);
                        true
                    } else {
                        state.envelope_context.track_outcome(
                            Outcome::Invalid(DiscardReason::Profiling(
                                relay_profiling::discard_reason(
                                    relay_profiling::ProfileError::ExceedSizeLimit,
                                ),
                            )),
                            DataCategory::Profile,
                            1,
                        );
                        false
                    }
                }
                Err(err) => {
                    match err {
                        relay_profiling::ProfileError::InvalidJson(_) => {
                            relay_log::warn!("invalid profile: {}", LogError(&err));
                        }
                        _ => relay_log::debug!("invalid profile: {}", err),
                    };

                    state.envelope_context.track_outcome(
                        Outcome::Invalid(DiscardReason::Profiling(
                            relay_profiling::discard_reason(err),
                        )),
                        DataCategory::Profile,
                        1,
                    );
                    false
                }
            },
            _ => true,
        });
    }

    /// Remove replays if the feature flag is not enabled
    fn process_replays(&self, state: &mut ProcessEnvelopeState) {
        let replays_enabled = state.project_state.has_feature(Feature::Replays);
        let context = &state.envelope_context;
        let meta = state.envelope.meta().clone();
        let client_addr = meta.client_addr();
        let user_agent = meta.user_agent();

        state.envelope.retain_items(|item| match item.ty() {
            ItemType::ReplayEvent => {
                if !replays_enabled {
                    return false;
                }

                let result = self.process_replay_event(
                    &item.payload(),
                    &state.project_state.config,
                    client_addr,
                    user_agent,
                );

                match result {
                    Ok(replay) => match replay.to_json() {
                        Ok(json) => {
                            item.set_payload(ContentType::Json, json.as_bytes());
                            true
                        }
                        Err(e) => {
                            relay_log::error!(
                                "replay-event: failed to serialize replay with message {}",
                                e
                            );
                            false
                        }
                    },
                    Err(e) => {
                        match e {
                            ReplayError::NoContent => {
                                relay_log::warn!("replay-event: no data found");
                                context.track_outcome(
                                    Outcome::Invalid(DiscardReason::InvalidReplayEventNoPayload),
                                    DataCategory::Replay,
                                    1,
                                );
                            }
                            ReplayError::CouldNotScrub(e) => {
                                relay_log::warn!("replay-event: PII scrub failure {}", e);
                                context.track_outcome(
                                    Outcome::Invalid(DiscardReason::InvalidReplayEventPii),
                                    DataCategory::Replay,
                                    1,
                                );
                            }
                            ReplayError::CouldNotParse(e) => {
                                relay_log::warn!("replay-event: {}", e.to_string());
                                context.track_outcome(
                                    Outcome::Invalid(DiscardReason::InvalidReplayEvent),
                                    DataCategory::Replay,
                                    1,
                                );
                            }
                            ReplayError::InvalidPayload(e) => {
                                relay_log::warn!("replay-event: {}", e);
                                context.track_outcome(
                                    Outcome::Invalid(DiscardReason::InvalidReplayEvent),
                                    DataCategory::Replay,
                                    1,
                                );
                            }
                        }
                        false
                    }
                }
            }
            ItemType::ReplayRecording => {
                // XXX: Temporarily, only the Sentry org will be allowed to parse replays while
                // we measure the impact of this change.
                if replays_enabled {
                    // Limit expansion of recordings to the max replay size. The payload is
                    // decompressed temporarily and then immediately re-compressed. However, to
                    // limit memory pressure, we use the replay limit as a good overall limit for
                    // allocations.
                    let limit = self.config.max_replay_size();
                    let parsed_recording =
                        metric!(timer(RelayTimers::ReplayRecordingProcessing), {
                            relay_replays::recording::process_recording(&item.payload(), limit)
                        });

                    match parsed_recording {
                        Ok(recording) => {
                            item.set_payload(ContentType::OctetStream, recording.as_slice());
                        }
                        Err(e) => {
                            relay_log::warn!(
                                "replay-recording-event: failed to parse with message {}",
                                e
                            );
                            context.track_outcome(
                                Outcome::Invalid(DiscardReason::InvalidReplayRecordingEvent),
                                DataCategory::Replay,
                                1,
                            );
                        }
                    }
                }

                // XXX: For now replays that could not be parsed are still accepted while we
                // determine the impact of the recording parser.
                replays_enabled
            }
            _ => true,
        });
    }

    /// Validates, normalizes, and scrubs PII from a replay event.
    fn process_replay_event(
        &self,
        payload: &Bytes,
        config: &ProjectConfig,
        client_ip: Option<NetIPAddr>,
        user_agent: Option<&str>,
    ) -> Result<Annotated<Replay>, ReplayError> {
        let mut replay =
            Annotated::<Replay>::from_json_bytes(payload).map_err(ReplayError::CouldNotParse)?;

        if let Some(replay_value) = replay.value_mut() {
            replay_value.validate()?;
            replay_value.normalize(client_ip, user_agent);
        } else {
            return Err(ReplayError::NoContent);
        }

        if let Some(ref config) = config.pii_config {
            let mut processor = PiiProcessor::new(config.compiled());
            process_value(&mut replay, &mut processor, ProcessingState::root())
                .map_err(|e| ReplayError::CouldNotScrub(e.to_string()))?;
        }

        let pii_config = config
            .datascrubbing_settings
            .pii_config()
            .map_err(|e| ReplayError::CouldNotScrub(e.to_string()))?;
        if let Some(config) = pii_config {
            let mut processor = PiiProcessor::new(config.compiled());
            process_value(&mut replay, &mut processor, ProcessingState::root())
                .map_err(|e| ReplayError::CouldNotScrub(e.to_string()))?;
        }

        Ok(replay)
    }

    /// Creates and initializes the processing state.
    ///
    /// This applies defaults to the envelope and initializes empty rate limits.
    fn prepare_state(
        &self,
        message: ProcessEnvelope,
    ) -> Result<ProcessEnvelopeState, ProcessingError> {
        let ProcessEnvelope {
            mut envelope,
            mut envelope_context,
            project_state,
            sampling_project_state,
        } = message;

        // Set the event retention. Effectively, this value will only be available in processing
        // mode when the full project config is queried from the upstream.
        if let Some(retention) = project_state.config.event_retention {
            envelope.set_retention(retention);
        }

        // Prefer the project's project ID, and fall back to the stated project id from the
        // envelope. The project ID is available in all modes, other than in proxy mode, where
        // envelopes for unknown projects are forwarded blindly.
        //
        // Neither ID can be available in proxy mode on the /store/ endpoint. This is not supported,
        // since we cannot process an envelope without project ID, so drop it.
        let project_id = match project_state
            .project_id
            .or_else(|| envelope.meta().project_id())
        {
            Some(project_id) => project_id,
            None => {
                envelope_context.reject(Outcome::Invalid(DiscardReason::Internal));
                return Err(ProcessingError::MissingProjectId);
            }
        };

        // Ensure the project ID is updated to the stored instance for this project cache. This can
        // differ in two cases:
        //  1. The envelope was sent to the legacy `/store/` endpoint without a project ID.
        //  2. The DSN was moved and the envelope sent to the old project ID.
        envelope.meta_mut().set_project_id(project_id);

        Ok(ProcessEnvelopeState {
            envelope,
            event: Annotated::empty(),
            transaction_metrics_extracted: false,
            metrics: Metrics::default(),
            sample_rates: None,
            extracted_metrics: Vec::new(),
            project_state,
            sampling_project_state,
            project_id,
            envelope_context,
        })
    }

    /// Expands Unreal 4 items inside an envelope.
    ///
    /// If the envelope does NOT contain an `UnrealReport` item, it doesn't do anything. If the
    /// envelope contains an `UnrealReport` item, it removes it from the envelope and inserts new
    /// items for each of its contents.
    ///
    /// The envelope may be dropped if it exceeds size limits after decompression. Particularly,
    /// this includes cases where a single attachment file exceeds the maximum file size. This is in
    /// line with the behavior of the envelope endpoint.
    ///
    /// After this, [`EnvelopeProcessorService`] should be able to process the envelope the same
    /// way it processes any other envelopes.
    #[cfg(feature = "processing")]
    fn expand_unreal(&self, state: &mut ProcessEnvelopeState) -> Result<(), ProcessingError> {
        let envelope = &mut state.envelope;

        if let Some(item) = envelope.take_item_by(|item| item.ty() == &ItemType::UnrealReport) {
            utils::expand_unreal_envelope(item, envelope, &self.config)?;
        }

        Ok(())
    }

    fn event_from_json_payload(
        &self,
        item: Item,
        event_type: Option<EventType>,
    ) -> Result<ExtractedEvent, ProcessingError> {
        let mut event = Annotated::<Event>::from_json_bytes(&item.payload())
            .map_err(ProcessingError::InvalidJson)?;

        if let Some(event_value) = event.value_mut() {
            event_value.ty.set_value(event_type);
        }

        Ok((event, item.len()))
    }

    fn event_from_security_report(&self, item: Item) -> Result<ExtractedEvent, ProcessingError> {
        let len = item.len();
        let mut event = Event::default();

        let data = &item.payload();
        let report_type = SecurityReportType::from_json(data)
            .map_err(ProcessingError::InvalidJson)?
            .ok_or(ProcessingError::InvalidSecurityType)?;

        let apply_result = match report_type {
            SecurityReportType::Csp => Csp::apply_to_event(data, &mut event),
            SecurityReportType::ExpectCt => ExpectCt::apply_to_event(data, &mut event),
            SecurityReportType::ExpectStaple => ExpectStaple::apply_to_event(data, &mut event),
            SecurityReportType::Hpkp => Hpkp::apply_to_event(data, &mut event),
        };

        if let Err(json_error) = apply_result {
            // logged in extract_event
            relay_log::configure_scope(|scope| {
                scope.set_extra("payload", String::from_utf8_lossy(data).into());
            });

            return Err(ProcessingError::InvalidSecurityReport(json_error));
        }

        if let Some(release) = item.get_header("sentry_release").and_then(Value::as_str) {
            event.release = Annotated::from(LenientString(release.to_owned()));
        }

        if let Some(env) = item
            .get_header("sentry_environment")
            .and_then(Value::as_str)
        {
            event.environment = Annotated::from(env.to_owned());
        }

        // Explicitly set the event type. This is required so that a `Security` item can be created
        // instead of a regular `Event` item.
        event.ty = Annotated::new(match report_type {
            SecurityReportType::Csp => EventType::Csp,
            SecurityReportType::ExpectCt => EventType::ExpectCt,
            SecurityReportType::ExpectStaple => EventType::ExpectStaple,
            SecurityReportType::Hpkp => EventType::Hpkp,
        });

        Ok((Annotated::new(event), len))
    }

    fn merge_formdata(&self, target: &mut SerdeValue, item: Item) {
        let payload = item.payload();
        let mut aggregator = ChunkedFormDataAggregator::new();

        for entry in FormDataIter::new(&payload) {
            if entry.key() == "sentry" || entry.key().starts_with("sentry___") {
                // Custom clients can submit longer payloads and should JSON encode event data into
                // the optional `sentry` field or a `sentry___<namespace>` field.
                match serde_json::from_str(entry.value()) {
                    Ok(event) => utils::merge_values(target, event),
                    Err(_) => relay_log::debug!("invalid json event payload in sentry form field"),
                }
            } else if let Some(index) = utils::get_sentry_chunk_index(entry.key(), "sentry__") {
                // Electron SDK splits up long payloads into chunks starting at sentry__1 with an
                // incrementing counter. Assemble these chunks here and then decode them below.
                aggregator.insert(index, entry.value());
            } else if let Some(keys) = utils::get_sentry_entry_indexes(entry.key()) {
                // Try to parse the nested form syntax `sentry[key][key]` This is required for the
                // Breakpad client library, which only supports string values of up to 64
                // characters.
                utils::update_nested_value(target, &keys, entry.value());
            } else {
                // Merge additional form fields from the request with `extra` data from the event
                // payload and set defaults for processing. This is sent by clients like Breakpad or
                // Crashpad.
                utils::update_nested_value(target, &["extra", entry.key()], entry.value());
            }
        }

        if !aggregator.is_empty() {
            match serde_json::from_str(&aggregator.join()) {
                Ok(event) => utils::merge_values(target, event),
                Err(_) => relay_log::debug!("invalid json event payload in sentry__* form fields"),
            }
        }
    }

    fn extract_attached_event(
        config: &Config,
        item: Option<Item>,
    ) -> Result<Annotated<Event>, ProcessingError> {
        let item = match item {
            Some(item) if !item.is_empty() => item,
            _ => return Ok(Annotated::new(Event::default())),
        };

        // Protect against blowing up during deserialization. Attachments can have a significantly
        // larger size than regular events and may cause significant processing delays.
        if item.len() > config.max_event_size() {
            return Err(ProcessingError::PayloadTooLarge);
        }

        let payload = item.payload();
        let deserializer = &mut rmp_serde::Deserializer::from_read_ref(payload.as_ref());
        Annotated::deserialize_with_meta(deserializer).map_err(ProcessingError::InvalidMsgpack)
    }

    fn parse_msgpack_breadcrumbs(
        config: &Config,
        item: Option<Item>,
    ) -> Result<Array<Breadcrumb>, ProcessingError> {
        let mut breadcrumbs = Array::new();
        let item = match item {
            Some(item) if !item.is_empty() => item,
            _ => return Ok(breadcrumbs),
        };

        // Validate that we do not exceed the maximum breadcrumb payload length. Breadcrumbs are
        // truncated to a maximum of 100 in event normalization, but this is to protect us from
        // blowing up during deserialization. As approximation, we use the maximum event payload
        // size as bound, which is roughly in the right ballpark.
        if item.len() > config.max_event_size() {
            return Err(ProcessingError::PayloadTooLarge);
        }

        let payload = item.payload();
        let mut deserializer = rmp_serde::Deserializer::new(payload.as_ref());

        while !deserializer.get_ref().is_empty() {
            let breadcrumb = Annotated::deserialize_with_meta(&mut deserializer)?;
            breadcrumbs.push(breadcrumb);
        }

        Ok(breadcrumbs)
    }

    fn event_from_attachments(
        config: &Config,
        event_item: Option<Item>,
        breadcrumbs_item1: Option<Item>,
        breadcrumbs_item2: Option<Item>,
    ) -> Result<ExtractedEvent, ProcessingError> {
        let len = event_item.as_ref().map_or(0, |item| item.len())
            + breadcrumbs_item1.as_ref().map_or(0, |item| item.len())
            + breadcrumbs_item2.as_ref().map_or(0, |item| item.len());

        let mut event = Self::extract_attached_event(config, event_item)?;
        let mut breadcrumbs1 = Self::parse_msgpack_breadcrumbs(config, breadcrumbs_item1)?;
        let mut breadcrumbs2 = Self::parse_msgpack_breadcrumbs(config, breadcrumbs_item2)?;

        let timestamp1 = breadcrumbs1
            .iter()
            .rev()
            .find_map(|breadcrumb| breadcrumb.value().and_then(|b| b.timestamp.value()));

        let timestamp2 = breadcrumbs2
            .iter()
            .rev()
            .find_map(|breadcrumb| breadcrumb.value().and_then(|b| b.timestamp.value()));

        // Sort breadcrumbs by date. We presume that last timestamp from each row gives the
        // relative sequence of the whole sequence, i.e., we don't need to splice the sequences
        // to get the breadrumbs sorted.
        if timestamp1 > timestamp2 {
            std::mem::swap(&mut breadcrumbs1, &mut breadcrumbs2);
        }

        // Limit the total length of the breadcrumbs. We presume that if we have both
        // breadcrumbs with items one contains the maximum number of breadcrumbs allowed.
        let max_length = std::cmp::max(breadcrumbs1.len(), breadcrumbs2.len());

        breadcrumbs1.extend(breadcrumbs2);

        if breadcrumbs1.len() > max_length {
            // Keep only the last max_length elements from the vectors
            breadcrumbs1.drain(0..(breadcrumbs1.len() - max_length));
        }

        if !breadcrumbs1.is_empty() {
            event.get_or_insert_with(Event::default).breadcrumbs = Annotated::new(Values {
                values: Annotated::new(breadcrumbs1),
                other: Object::default(),
            });
        }

        Ok((event, len))
    }

    /// Checks for duplicate items in an envelope.
    ///
    /// An item is considered duplicate if it was not removed by sanitation in `process_event` and
    /// `extract_event`. This partially depends on the `processing_enabled` flag.
    fn is_duplicate(&self, item: &Item) -> bool {
        match item.ty() {
            // These should always be removed by `extract_event`:
            ItemType::Event => true,
            ItemType::Transaction => true,
            ItemType::Security => true,
            ItemType::FormData => true,
            ItemType::RawSecurity => true,

            // These should be removed conditionally:
            ItemType::UnrealReport => self.config.processing_enabled(),

            // These may be forwarded to upstream / store:
            ItemType::Attachment => false,
            ItemType::UserReport => false,

            // Aggregate data is never considered as part of deduplication
            ItemType::Session => false,
            ItemType::Sessions => false,
            ItemType::Metrics => false,
            ItemType::MetricBuckets => false,
            ItemType::ClientReport => false,
            ItemType::Profile => false,
            ItemType::ReplayEvent => false,
            ItemType::ReplayRecording => false,
            // Without knowing more, `Unknown` items are allowed to be repeated
            ItemType::Unknown(_) => false,
        }
    }

    /// Extracts the primary event payload from an envelope.
    ///
    /// The event is obtained from only one source in the following precedence:
    ///  1. An explicit event item. This is also the case for JSON uploads.
    ///  2. A security report item.
    ///  3. Attachments `__sentry-event` and `__sentry-breadcrumb1/2`.
    ///  4. A multipart form data body.
    ///  5. If none match, `Annotated::empty()`.
    fn extract_event(&self, state: &mut ProcessEnvelopeState) -> Result<(), ProcessingError> {
        let envelope = &mut state.envelope;

        // Remove all items first, and then process them. After this function returns, only
        // attachments can remain in the envelope. The event will be added again at the end of
        // `process_event`.
        let event_item = envelope.take_item_by(|item| item.ty() == &ItemType::Event);
        let transaction_item = envelope.take_item_by(|item| item.ty() == &ItemType::Transaction);
        let security_item = envelope.take_item_by(|item| item.ty() == &ItemType::Security);
        let raw_security_item = envelope.take_item_by(|item| item.ty() == &ItemType::RawSecurity);
        let form_item = envelope.take_item_by(|item| item.ty() == &ItemType::FormData);
        let attachment_item = envelope
            .take_item_by(|item| item.attachment_type() == Some(&AttachmentType::EventPayload));
        let breadcrumbs1 = envelope
            .take_item_by(|item| item.attachment_type() == Some(&AttachmentType::Breadcrumbs));
        let breadcrumbs2 = envelope
            .take_item_by(|item| item.attachment_type() == Some(&AttachmentType::Breadcrumbs));

        // Event items can never occur twice in an envelope.
        if let Some(duplicate) = envelope.get_item_by(|item| self.is_duplicate(item)) {
            return Err(ProcessingError::DuplicateItem(duplicate.ty().clone()));
        }

        let (event, event_len) = if let Some(mut item) = event_item.or(security_item) {
            relay_log::trace!("processing json event");
            state.sample_rates = item.take_sample_rates();
            metric!(timer(RelayTimers::EventProcessingDeserialize), {
                // Event items can never include transactions, so retain the event type and let
                // inference deal with this during store normalization.
                self.event_from_json_payload(item, None)?
            })
        } else if let Some(mut item) = transaction_item {
            relay_log::trace!("processing json transaction");
            state.sample_rates = item.take_sample_rates();
            state.transaction_metrics_extracted = item.metrics_extracted();
            metric!(timer(RelayTimers::EventProcessingDeserialize), {
                // Transaction items can only contain transaction events. Force the event type to
                // hint to normalization that we're dealing with a transaction now.
                self.event_from_json_payload(item, Some(EventType::Transaction))?
            })
        } else if let Some(mut item) = raw_security_item {
            relay_log::trace!("processing security report");
            state.sample_rates = item.take_sample_rates();
            self.event_from_security_report(item).map_err(|error| {
                relay_log::error!("failed to extract security report: {}", LogError(&error));
                error
            })?
        } else if attachment_item.is_some() || breadcrumbs1.is_some() || breadcrumbs2.is_some() {
            relay_log::trace!("extracting attached event data");
            Self::event_from_attachments(&self.config, attachment_item, breadcrumbs1, breadcrumbs2)?
        } else if let Some(item) = form_item {
            relay_log::trace!("extracting form data");
            let len = item.len();

            let mut value = SerdeValue::Object(Default::default());
            self.merge_formdata(&mut value, item);
            let event = Annotated::deserialize_with_meta(value).unwrap_or_default();

            (event, len)
        } else {
            relay_log::trace!("no event in envelope");
            (Annotated::empty(), 0)
        };

        state.event = event;
        state.metrics.bytes_ingested_event = Annotated::new(event_len as u64);

        Ok(())
    }

    /// Extracts event information from an unreal context.
    ///
    /// If the event does not contain an unreal context, this function does not perform any action.
    /// If there was no event payload prior to this function, it is created.
    #[cfg(feature = "processing")]
    fn process_unreal(&self, state: &mut ProcessEnvelopeState) -> Result<(), ProcessingError> {
        utils::process_unreal_envelope(&mut state.event, &mut state.envelope)
            .map_err(ProcessingError::InvalidUnrealReport)
    }

    /// Adds processing placeholders for special attachments.
    ///
    /// If special attachments are present in the envelope, this adds placeholder payloads to the
    /// event. This indicates to the pipeline that the event needs special processing.
    ///
    /// If the event payload was empty before, it is created.
    #[cfg(feature = "processing")]
    fn create_placeholders(&self, state: &mut ProcessEnvelopeState) {
        let envelope = &mut state.envelope;

        let minidump_attachment =
            envelope.get_item_by(|item| item.attachment_type() == Some(&AttachmentType::Minidump));
        let apple_crash_report_attachment = envelope
            .get_item_by(|item| item.attachment_type() == Some(&AttachmentType::AppleCrashReport));

        if let Some(item) = minidump_attachment {
            let event = state.event.get_or_insert_with(Event::default);
            state.metrics.bytes_ingested_event_minidump = Annotated::new(item.len() as u64);
            utils::process_minidump(event, &item.payload());
        } else if let Some(item) = apple_crash_report_attachment {
            let event = state.event.get_or_insert_with(Event::default);
            state.metrics.bytes_ingested_event_applecrashreport = Annotated::new(item.len() as u64);
            utils::process_apple_crash_report(event, &item.payload());
        }
    }

    fn finalize_event(&self, state: &mut ProcessEnvelopeState) -> Result<(), ProcessingError> {
        let is_transaction = state.event_type() == Some(EventType::Transaction);
        let envelope = &mut state.envelope;

        let event = match state.event.value_mut() {
            Some(event) => event,
            None if !self.config.processing_enabled() => return Ok(()),
            None => return Err(ProcessingError::NoEventPayload),
        };

        if !self.config.processing_enabled() {
            static MY_VERSION_STRING: OnceCell<String> = OnceCell::new();
            let my_version = MY_VERSION_STRING.get_or_init(|| RelayVersion::current().to_string());

            event
                .ingest_path
                .get_or_insert_with(Default::default)
                .push(Annotated::new(RelayInfo {
                    version: Annotated::new(my_version.clone()),
                    public_key: self
                        .config
                        .public_key()
                        .map_or(Annotated::empty(), |pk| Annotated::new(pk.to_string())),
                    other: Default::default(),
                }));
        }

        // Event id is set statically in the ingest path.
        let event_id = envelope.event_id().unwrap_or_default();
        debug_assert!(!event_id.is_nil());

        // Ensure that the event id in the payload is consistent with the envelope. If an event
        // id was ingested, this will already be the case. Otherwise, this will insert a new
        // event id. To be defensive, we always overwrite to ensure consistency.
        event.id = Annotated::new(event_id);

        // In processing mode, also write metrics into the event. Most metrics have already been
        // collected at this state, except for the combined size of all attachments.
        if self.config.processing_enabled() {
            let mut metrics = std::mem::take(&mut state.metrics);

            let attachment_size = envelope
                .items()
                .filter(|item| item.attachment_type() == Some(&AttachmentType::Attachment))
                .map(|item| item.len() as u64)
                .sum::<u64>();

            if attachment_size > 0 {
                metrics.bytes_ingested_event_attachment = Annotated::new(attachment_size);
            }

            let sample_rates = state
                .sample_rates
                .take()
                .and_then(|value| Array::from_value(Annotated::new(value)).into_value());

            if let Some(rates) = sample_rates {
                metrics
                    .sample_rates
                    .get_or_insert_with(Array::new)
                    .extend(rates)
            }

            event._metrics = Annotated::new(metrics);

            if event.ty.value() == Some(&EventType::Transaction) {
                let source = event.get_transaction_source();

                metric!(
                    counter(RelayCounters::EventTransactionSource) += 1,
                    source = &source.to_string(),
                    sdk = envelope.meta().client_name().unwrap_or("proprietary"),
                    platform = event.platform.as_str().unwrap_or("other"),
                );

                let otel_context = event
                    .contexts
                    .value()
                    .and_then(|contexts| contexts.get("otel"))
                    .and_then(Annotated::value);

                if otel_context.is_some() {
                    metric!(
                        counter(RelayCounters::OpenTelemetryEvent) += 1,
                        sdk = envelope.meta().client_name().unwrap_or("proprietary"),
                        platform = event.platform.as_str().unwrap_or("other"),
                    );
                }
            }
        }

        // TODO: Temporary workaround before processing. Experimental SDKs relied on a buggy
        // clock drift correction that assumes the event timestamp is the sent_at time. This
        // should be removed as soon as legacy ingestion has been removed.
        let sent_at = match envelope.sent_at() {
            Some(sent_at) => Some(sent_at),
            None if is_transaction => event.timestamp.value().copied().map(Timestamp::into_inner),
            None => None,
        };

        let mut processor = ClockDriftProcessor::new(sent_at, state.envelope_context.received_at())
            .at_least(MINIMUM_CLOCK_DRIFT);
        process_value(&mut state.event, &mut processor, ProcessingState::root())
            .map_err(|_| ProcessingError::InvalidTransaction)?;

        // Log timestamp delays for all events after clock drift correction. This happens before
        // store processing, which could modify the timestamp if it exceeds a threshold. We are
        // interested in the actual delay before this correction.
        if let Some(timestamp) = state.event.value().and_then(|e| e.timestamp.value()) {
            let event_delay = state.envelope_context.received_at() - timestamp.into_inner();
            if event_delay > SignedDuration::minutes(1) {
                let category = state.event_category().unwrap_or(DataCategory::Unknown);
                metric!(
                    timer(RelayTimers::TimestampDelay) = event_delay.to_std().unwrap(),
                    category = category.name(),
                );
            }
        }

        Ok(())
    }

    #[cfg(feature = "processing")]
    fn store_process_event(&self, state: &mut ProcessEnvelopeState) -> Result<(), ProcessingError> {
        let ProcessEnvelopeState {
            ref envelope,
            ref mut event,
            ref project_state,
            ref envelope_context,
            ..
        } = *state;

        let key_id = project_state
            .get_public_key_config()
            .and_then(|k| Some(k.numeric_id?.to_string()));

        if key_id.is_none() {
            relay_log::error!(
                "project state for key {} is missing key id",
                envelope.meta().public_key()
            );
        }

        let store_config = StoreConfig {
            project_id: Some(state.project_id.value()),
            client_ip: envelope.meta().client_addr().map(IpAddr::from),
            client: envelope.meta().client().map(str::to_owned),
            key_id,
            protocol_version: Some(envelope.meta().version().to_string()),
            grouping_config: project_state.config.grouping_config.clone(),
            user_agent: envelope.meta().user_agent().map(str::to_owned),
            max_secs_in_future: Some(self.config.max_secs_in_future()),
            max_secs_in_past: Some(self.config.max_secs_in_past()),
            enable_trimming: Some(true),
            is_renormalize: Some(false),
            remove_other: Some(true),
            normalize_user_agent: Some(true),
            sent_at: envelope.sent_at(),
            received_at: Some(envelope_context.received_at()),
            breakdowns: project_state.config.breakdowns_v2.clone(),
            span_attributes: project_state.config.span_attributes.clone(),
            client_sample_rate: envelope.dsc().and_then(|ctx| ctx.sample_rate),
        };

        let mut store_processor = StoreProcessor::new(store_config, self.geoip_lookup.as_ref());
        metric!(timer(RelayTimers::EventProcessingProcess), {
            process_value(event, &mut store_processor, ProcessingState::root())
                .map_err(|_| ProcessingError::InvalidTransaction)?;
            if has_unprintable_fields(event) {
                metric!(counter(RelayCounters::EventCorrupted) += 1);
            }
        });

        Ok(())
    }

    /// Ensures there is a valid dynamic sampling context and corresponding project state.
    ///
    /// The dynamic sampling context (DSC) specifies the project_key of the project that initiated
    /// the trace. That project state should have been loaded previously by the project cache and is
    /// available on the `ProcessEnvelopeState`. Under these conditions, this cannot happen:
    ///
    ///  - There is no DSC in the envelope headers. This occurs with older or third-party SDKs.
    ///  - The project key does not exist. This can happen if the project key was disabled, the
    ///    project removed, or in rare cases when a project from another Sentry instance is referred
    ///    to.
    ///  - The project key refers to a project from another organization. In this case the project
    ///    cache does not resolve the state and instead leaves it blank.
    ///  - The project state could not be fetched. This is a runtime error, but in this case Relay
    ///    should fall back to the next-best sampling rule set.
    ///
    /// In all of the above cases, this function will compute a new DSC using information from the
    /// event payload, similar to how SDKs do this. The `sampling_project_state` is also switched to
    /// the main project state.
    ///
    /// If there is no transaction event in the envelope, this function will do nothing.
    fn normalize_dsc(&self, state: &mut ProcessEnvelopeState) {
        if state.envelope.dsc().is_some() && state.sampling_project_state.is_some() {
            return;
        }

        // The DSC can only be computed if there's a transaction event. Note that `from_transaction`
        // below already checks for the event type.
        let Some(event) = state.event.value() else { return };
        let Some(key_config) = state.project_state.get_public_key_config() else { return };

        if let Some(dsc) = DynamicSamplingContext::from_transaction(key_config.public_key, event) {
            state.envelope.set_dsc(dsc);
            state.sampling_project_state = Some(state.project_state.clone());
        }
    }

    fn filter_event(&self, state: &mut ProcessEnvelopeState) -> Result<(), ProcessingError> {
        let event = match state.event.value_mut() {
            Some(event) => event,
            // Some events are created by processing relays (e.g. unreal), so they do not yet
            // exist at this point in non-processing relays.
            None => return Ok(()),
        };

        let client_ip = state.envelope.meta().client_addr();
        let filter_settings = &state.project_state.config.filter_settings;

        metric!(timer(RelayTimers::EventProcessingFiltering), {
            relay_filter::should_filter(event, client_ip, filter_settings).map_err(|err| {
                state.envelope_context.reject(Outcome::Filtered(err));
                ProcessingError::EventFiltered(err)
            })
        })
    }

    #[cfg(feature = "processing")]
    fn enforce_quotas(&self, state: &mut ProcessEnvelopeState) -> Result<(), ProcessingError> {
        let rate_limiter = match self.rate_limiter.as_ref() {
            Some(rate_limiter) => rate_limiter,
            None => return Ok(()),
        };

        let project_state = &state.project_state;
        let quotas = project_state.config.quotas.as_slice();
        if quotas.is_empty() {
            return Ok(());
        }

        let event_category = state.event_category();

        // When invoking the rate limiter, capture if the event item has been rate limited to also
        // remove it from the processing state eventually.
        let mut envelope_limiter =
            EnvelopeLimiter::new(Some(&project_state.config), |item_scope, quantity| {
                rate_limiter.is_rate_limited(quotas, item_scope, quantity, false)
            });

        // Tell the envelope limiter about the event, since it has been removed from the Envelope at
        // this stage in processing.
        if let Some(category) = event_category {
            envelope_limiter.assume_event(category, state.transaction_metrics_extracted);
        }

        let scoping = state.envelope_context.scoping();
        let (enforcement, limits) = metric!(timer(RelayTimers::EventProcessingRateLimiting), {
            envelope_limiter.enforce(&mut state.envelope, &scoping)?
        });

        if limits.is_limited() {
            ProjectCache::from_registry().send(UpdateRateLimits::new(scoping.project_key, limits));
        }

        if enforcement.event_active() {
            state.remove_event();
            debug_assert!(state.envelope.is_empty());
        }

        enforcement.track_outcomes(&state.envelope, &state.envelope_context.scoping());

        Ok(())
    }

    /// Extract metrics for transaction events with breakdowns and measurements.
    fn extract_transaction_metrics(
        &self,
        state: &mut ProcessEnvelopeState,
    ) -> Result<(), ProcessingError> {
        if state.transaction_metrics_extracted {
            // Nothing to do here.
            return Ok(());
        }

        let project_config = state.project_state.config();
        let extraction_config = match project_config.transaction_metrics {
            Some(ErrorBoundary::Ok(ref config)) => config,
            _ => return Ok(()),
        };

        if !extraction_config.is_enabled() {
            return Ok(());
        }

        if let Some(event) = state.event.value() {
            let result;
            metric!(
                timer(RelayTimers::TransactionMetricsExtraction),
                extracted_anything = &result.unwrap_or(false).to_string(),
                {
                    // Actual logic outsourced for unit tests
                    result = extract_transaction_metrics(
                        self.config.aggregator_config(),
                        extraction_config,
                        &project_config.metric_conditional_tagging,
                        event,
                        &mut state.extracted_metrics,
                    );
                }
            );

            result?;

            state.transaction_metrics_extracted = true;
            state.envelope_context.set_event_metrics_extracted();
        }

        Ok(())
    }

    /// Apply data privacy rules to the event payload.
    ///
    /// This uses both the general `datascrubbing_settings`, as well as the the PII rules.
    fn scrub_event(&self, state: &mut ProcessEnvelopeState) -> Result<(), ProcessingError> {
        let event = &mut state.event;
        let config = &state.project_state.config;

        metric!(timer(RelayTimers::EventProcessingPii), {
            if let Some(ref config) = config.pii_config {
                let mut processor = PiiProcessor::new(config.compiled());
                process_value(event, &mut processor, ProcessingState::root())?;
            }
            let pii_config = config
                .datascrubbing_settings
                .pii_config()
                .map_err(|e| ProcessingError::PiiConfigError(e.clone()))?;
            if let Some(config) = pii_config {
                let mut processor = PiiProcessor::new(config.compiled());
                process_value(event, &mut processor, ProcessingState::root())?;
            }
        });

        Ok(())
    }

    /// Apply data privacy rules to attachments in the envelope.
    ///
    /// This only applies the new PII rules that explicitly select `ValueType::Binary` or one of the
    /// attachment types. When special attachments are detected, these are scrubbed with custom
    /// logic; otherwise the entire attachment is treated as a single binary blob.
    fn scrub_attachments(&self, state: &mut ProcessEnvelopeState) {
        let envelope = &mut state.envelope;
        if let Some(ref config) = state.project_state.config.pii_config {
            let minidump = envelope
                .get_item_by_mut(|item| item.attachment_type() == Some(&AttachmentType::Minidump));

            if let Some(item) = minidump {
                let filename = item.filename().unwrap_or_default();
                let mut payload = item.payload().to_vec();

                let processor = PiiAttachmentsProcessor::new(config.compiled());

                // Minidump scrubbing can fail if the minidump cannot be parsed. In this case, we
                // must be conservative and treat it as a plain attachment. Under extreme
                // conditions, this could destroy stack memory.
                let start = Instant::now();
                match processor.scrub_minidump(filename, &mut payload) {
                    Ok(modified) => {
                        metric!(
                            timer(RelayTimers::MinidumpScrubbing) = start.elapsed(),
                            status = if modified { "ok" } else { "n/a" },
                        );
                    }
                    Err(scrub_error) => {
                        metric!(
                            timer(RelayTimers::MinidumpScrubbing) = start.elapsed(),
                            status = "error"
                        );
                        relay_log::warn!("failed to scrub minidump: {}", LogError(&scrub_error));
                        metric!(timer(RelayTimers::AttachmentScrubbing), {
                            processor.scrub_attachment(filename, &mut payload);
                        })
                    }
                }

                let content_type = item
                    .content_type()
                    .unwrap_or(&ContentType::Minidump)
                    .clone();

                item.set_payload(content_type, payload);
            }
        }
    }

    fn serialize_event(&self, state: &mut ProcessEnvelopeState) -> Result<(), ProcessingError> {
        let data = metric!(timer(RelayTimers::EventProcessingSerialization), {
            state
                .event
                .to_json()
                .map_err(ProcessingError::SerializeFailed)?
        });

        let event_type = state.event_type().unwrap_or_default();
        let mut event_item = Item::new(ItemType::from_event_type(event_type));
        event_item.set_payload(ContentType::Json, data);

        // If transaction metrics were extracted, set the corresponding item header
        event_item.set_metrics_extracted(state.transaction_metrics_extracted);

        // If there are sample rates, write them back to the envelope. In processing mode, sample
        // rates have been removed from the state and burnt into the event via `finalize_event`.
        if let Some(sample_rates) = state.sample_rates.take() {
            event_item.set_sample_rates(sample_rates);
        }

        state.envelope.add_item(event_item);

        Ok(())
    }

    /// Run dynamic sampling rules to see if we keep the envelope or remove it.
    fn sample_envelope(&self, state: &mut ProcessEnvelopeState) -> Result<(), ProcessingError> {
        let client_ip = state.envelope.meta().client_addr();

        match utils::should_keep_event(
            state.envelope.dsc(),
            state.event.value(),
            client_ip,
            &state.project_state,
            state.sampling_project_state.as_deref(),
            self.config.processing_enabled(),
        ) {
            SamplingResult::Drop(rule_id) => {
                state
                    .envelope_context
                    .reject(Outcome::FilteredSampling(rule_id));

                Err(ProcessingError::Sampled(rule_id))
            }
            SamplingResult::Keep => Ok(()),
        }
    }

    fn light_normalize_event(
        &self,
        state: &mut ProcessEnvelopeState,
    ) -> Result<(), ProcessingError> {
        let client_ipaddr = state.envelope.meta().client_addr().map(IpAddr::from);
        let config = LightNormalizationConfig {
            client_ip: client_ipaddr.as_ref(),
            user_agent: state.envelope.meta().user_agent(),
            received_at: Some(state.envelope_context.received_at()),
            max_secs_in_past: Some(self.config.max_secs_in_past()),
            max_secs_in_future: Some(self.config.max_secs_in_future()),
            measurements_config: state.project_state.config.measurements.as_ref(),
            breakdowns_config: state.project_state.config.breakdowns_v2.as_ref(),
            normalize_user_agent: Some(true),
            normalize_transaction_name: state
                .project_state
                .has_feature(Feature::TransactionNameNormalize),
            tx_name_rules: &state.project_state.config.tx_name_rules,

            is_renormalize: false,
        };

        metric!(timer(RelayTimers::EventProcessingLightNormalization), {
            relay_general::store::light_normalize_event(&mut state.event, &config)
                .map_err(|_| ProcessingError::InvalidTransaction)?;
        });

        Ok(())
    }

    fn process_state(&self, state: &mut ProcessEnvelopeState) -> Result<(), ProcessingError> {
        macro_rules! if_processing {
            ($if_true:block) => {
                #[cfg(feature = "processing")] {
                    if self.config.processing_enabled() $if_true
                }
            };
        }

        self.process_sessions(state);
        self.process_client_reports(state);
        self.process_user_reports(state);
        self.process_profiles(state);
        self.process_replays(state);

        if state.creates_event() {
            // Some envelopes only create events in processing relays; for example, unreal events.
            // This makes it possible to get in this code block while not really having an event in
            // the envelope.

            if_processing!({
                self.expand_unreal(state)?;
            });

            self.extract_event(state)?;

            if_processing!({
                self.process_unreal(state)?;
                self.create_placeholders(state);
            });

            self.finalize_event(state)?;
            self.light_normalize_event(state)?;
            self.normalize_dsc(state);
            self.filter_event(state)?;
            self.extract_transaction_metrics(state)?;
            self.sample_envelope(state)?;

            if_processing!({
                self.store_process_event(state)?;
            });
        }

        if_processing!({
            self.enforce_quotas(state)?;
        });

        if state.has_event() {
            self.scrub_event(state)?;
            self.serialize_event(state)?;
        }

        self.scrub_attachments(state);

        Ok(())
    }

    fn process(
        &self,
        message: ProcessEnvelope,
    ) -> Result<ProcessEnvelopeResponse, ProcessingError> {
        let mut state = self.prepare_state(message)?;

        let project_id = state.project_id;
        let client = state.envelope.meta().client().map(str::to_owned);
        let user_agent = state.envelope.meta().user_agent().map(str::to_owned);
        let project_key = state.envelope.meta().public_key();

        relay_log::with_scope(
            |scope| {
                scope.set_tag("project", project_id);
                if let Some(client) = client {
                    scope.set_tag("sdk", client);
                }
                if let Some(user_agent) = user_agent {
                    scope.set_extra("user_agent", user_agent.into());
                }
            },
            || {
                match self.process_state(&mut state) {
                    Ok(()) => {
                        // The envelope could be modified or even emptied during processing, which
                        // requires recomputation of the context.
                        state.envelope_context.update(&state.envelope);

                        let envelope_response = if state.envelope.is_empty() {
                            if state.extracted_metrics.is_empty() {
                                // Individual rate limits have already been issued
                                state.envelope_context.reject(Outcome::RateLimited(None));
                            } else {
                                state.envelope_context.accept();
                            }
                            None
                        } else {
                            Some((state.envelope, state.envelope_context))
                        };

                        if !state.extracted_metrics.is_empty() {
                            let project_cache = ProjectCache::from_registry();
                            project_cache
                                .send(InsertMetrics::new(project_key, state.extracted_metrics));
                        }

                        Ok(ProcessEnvelopeResponse {
                            envelope: envelope_response,
                        })
                    }
                    Err(err) => {
                        if let Some(outcome) = err.to_outcome() {
                            state.envelope_context.reject(outcome);
                        }

                        if !state.extracted_metrics.is_empty() && err.should_keep_metrics() {
                            let project_cache = ProjectCache::from_registry();
                            project_cache
                                .send(InsertMetrics::new(project_key, state.extracted_metrics));
                        }

                        Err(err)
                    }
                }
            },
        )
    }

    fn handle_process_envelope(&self, message: ProcessEnvelope) {
        let project_key = message.envelope.meta().public_key();
        let wait_time = message.envelope_context.start_time().elapsed();
        metric!(timer(RelayTimers::EnvelopeWaitTime) = wait_time);

        let result = metric!(timer(RelayTimers::EnvelopeProcessingTime), {
            self.process(message)
        });

        match result {
            Ok(response) => {
                if let Some((envelope, envelope_context)) = response.envelope {
                    EnvelopeManager::from_registry().send(SubmitEnvelope {
                        envelope,
                        envelope_context,
                    })
                };
            }
            Err(error) => {
                // Errors are only logged for what we consider infrastructure or implementation
                // bugs. In other cases, we "expect" errors and log them as debug level.
                if error.is_unexpected() {
                    relay_log::with_scope(
                        |scope| scope.set_tag("project_key", project_key),
                        || relay_log::error!("error processing envelope: {}", LogError(&error)),
                    );
                }
            }
        }
    }

    fn handle_process_metrics(&self, message: ProcessMetrics) {
        let ProcessMetrics {
            items,
            project_key: public_key,
            start_time,
            sent_at,
        } = message;

        let received = relay_common::instant_to_date_time(start_time);
        let received_timestamp = UnixTimestamp::from_secs(received.timestamp() as u64);

        let project_cache = ProjectCache::from_registry();
        let clock_drift_processor =
            ClockDriftProcessor::new(sent_at, received).at_least(MINIMUM_CLOCK_DRIFT);

        for item in items {
            let payload = item.payload();
            if item.ty() == &ItemType::Metrics {
                let mut timestamp = item.timestamp().unwrap_or(received_timestamp);
                clock_drift_processor.process_timestamp(&mut timestamp);

                let metrics =
                    Metric::parse_all(&payload, timestamp).filter_map(|result| result.ok());

                relay_log::trace!("inserting metrics into project cache");
                project_cache.send(InsertMetrics::new(public_key, metrics));
            } else if item.ty() == &ItemType::MetricBuckets {
                match Bucket::parse_all(&payload) {
                    Ok(mut buckets) => {
                        for bucket in &mut buckets {
                            clock_drift_processor.process_timestamp(&mut bucket.timestamp);
                        }

                        relay_log::trace!("merging metric buckets into project cache");
                        project_cache.send(MergeBuckets::new(public_key, buckets));
                    }
                    Err(error) => {
                        relay_log::debug!("failed to parse metric bucket: {}", LogError(&error));
                        metric!(counter(RelayCounters::MetricBucketsParsingFailed) += 1);
                    }
                }
            } else {
                relay_log::error!(
                    "invalid item of type {} passed to ProcessMetrics",
                    item.ty()
                );
            }
        }
    }

    /// Check and apply rate limits to metrics buckets.
    #[cfg(feature = "processing")]
    fn handle_rate_limit_flush_buckets(&self, message: RateLimitFlushBuckets) {
        let RateLimitFlushBuckets {
            mut bucket_limiter,
            partition_key,
        } = message;

        let scoping = *bucket_limiter.scoping();

        if let Some(rate_limiter) = self.rate_limiter.as_ref() {
            let item_scoping = ItemScoping {
                category: DataCategory::Transaction,
                scoping: &scoping,
            };

            // We set over_accept_once such that the limit is actually reached, which allows subsequent
            // calls with quantity=0 to be rate limited.
            let over_accept_once = true;
            let rate_limits = rate_limiter.is_rate_limited(
                bucket_limiter.quotas(),
                item_scoping,
                bucket_limiter.transaction_count(),
                over_accept_once,
            );

            let was_enforced = bucket_limiter.enforce_limits(rate_limits.as_ref().map_err(|_| ()));

            if was_enforced {
                if let Ok(limits) = rate_limits {
                    // Update the rate limits in the project cache.
                    ProjectCache::from_registry()
                        .send(UpdateRateLimits::new(scoping.project_key, limits));
                }
            }
        }

        let buckets = bucket_limiter.into_metrics();
        if !buckets.is_empty() {
            // Forward buckets to envelope manager to send them to upstream or kafka:
            EnvelopeManager::from_registry().send(SendMetrics {
                buckets,
                scoping,
                partition_key,
            });
        }
    }

    fn encode_envelope_body(
        body: Vec<u8>,
        http_encoding: HttpEncoding,
    ) -> Result<Vec<u8>, std::io::Error> {
        let envelope_body = match http_encoding {
            HttpEncoding::Identity => body,
            HttpEncoding::Deflate => {
                let mut encoder = ZlibEncoder::new(Vec::new(), Compression::default());
                encoder.write_all(body.as_ref())?;
                encoder.finish()?
            }
            HttpEncoding::Gzip => {
                let mut encoder = GzEncoder::new(Vec::new(), Compression::default());
                encoder.write_all(body.as_ref())?;
                encoder.finish()?
            }
            HttpEncoding::Br => {
                let mut encoder = BrotliEncoder::new(Vec::new(), 5);
                encoder.write_all(body.as_ref())?;
                encoder.finish()?
            }
        };
        Ok(envelope_body)
    }

    fn handle_encode_envelope(&self, message: EncodeEnvelope) {
        let mut request = message.request;
        match Self::encode_envelope_body(request.envelope_body, request.http_encoding) {
            Err(e) => {
                request.response_sender.map(|sender| {
                    sender
                        .send(Err(SendEnvelopeError::BodyEncodingFailed(e)))
                        .ok()
                });
            }
            Ok(envelope_body) => {
                request.envelope_body = envelope_body;
                UpstreamRelay::from_registry().do_send(SendRequest(request));
            }
        }
    }

    fn handle_message(&self, message: EnvelopeProcessor) {
        match message {
            EnvelopeProcessor::ProcessEnvelope(message) => self.handle_process_envelope(*message),
            EnvelopeProcessor::ProcessMetrics(message) => self.handle_process_metrics(*message),
            EnvelopeProcessor::EncodeEnvelope(message) => self.handle_encode_envelope(*message),
            #[cfg(feature = "processing")]
            EnvelopeProcessor::RateLimitFlushBuckets(message) => {
                self.handle_rate_limit_flush_buckets(message);
            }
        }
    }
}

impl Service for EnvelopeProcessorService {
    type Interface = EnvelopeProcessor;

    fn spawn_handler(self, mut rx: relay_system::Receiver<Self::Interface>) {
        let thread_count = self.config.cpu_concurrency();
        relay_log::info!("starting {} envelope processing workers", thread_count);

        tokio::spawn(async move {
            let service = Arc::new(self);
            let semaphore = Arc::new(Semaphore::new(thread_count));

            while let (Some(message), Ok(permit)) =
                tokio::join!(rx.recv(), semaphore.clone().acquire_owned())
            {
                let service = service.clone();
                tokio::task::spawn_blocking(move || {
                    service.handle_message(message);
                    drop(permit);
                });
            }
        });
    }
}

#[cfg(test)]
mod tests {
    use std::str::FromStr;

    use chrono::{DateTime, TimeZone, Utc};
    use relay_general::pii::{DataScrubbingConfig, PiiConfig};

    use crate::{actors::project::ProjectConfig, extractors::RequestMeta};

    use super::*;

    struct TestProcessSessionArguments<'a> {
        item: Item,
        received: DateTime<Utc>,
        client: Option<&'a str>,
        client_addr: Option<net::IpAddr>,
        metrics_config: SessionMetricsConfig,
        clock_drift_processor: ClockDriftProcessor,
        extracted_metrics: Vec<Metric>,
    }

    impl<'a> TestProcessSessionArguments<'a> {
        fn run_session_producer(&mut self) -> bool {
            let proc = create_test_processor(Default::default());
            proc.process_session(
                &mut self.item,
                self.received,
                self.client,
                self.client_addr,
                self.metrics_config,
                &self.clock_drift_processor,
                &mut self.extracted_metrics,
            )
        }

        fn default() -> Self {
            let mut item = Item::new(ItemType::Event);

            let session = r#"{
            "init": false,
            "started": "2021-04-26T08:00:00+0100",
            "timestamp": "2021-04-26T08:00:00+0100",
            "attrs": {
                "release": "1.0.0"
            },
            "did": "user123",
            "status": "this is not a valid status!",
            "duration": 123.4
        }"#;

            item.set_payload(ContentType::Json, session);
            let received = DateTime::from_str("2021-04-26T08:00:00+0100").unwrap();

            Self {
                item,
                received,
                client: None,
                client_addr: None,
                metrics_config: serde_json::from_str(
                    "
        {
            \"version\": 0,
            \"drop\": true
        }",
                )
                .unwrap(),
                clock_drift_processor: ClockDriftProcessor::new(None, received),
                extracted_metrics: vec![],
            }
        }
    }

    /// Checks that the default test-arguments leads to the item being kept, which helps ensure the
    /// other tests are valid
    #[test]
    fn test_process_session_keep_item() {
        let mut args = TestProcessSessionArguments::default();
        assert!(args.run_session_producer());
    }

    #[test]
    fn test_process_session_invalid_json() {
        let mut args = TestProcessSessionArguments::default();
        args.item
            .set_payload(ContentType::Json, "this isnt valid json");
        assert!(!args.run_session_producer());
    }

    #[test]
    fn test_process_session_sequence_overflow() {
        let mut args = TestProcessSessionArguments::default();
        args.item.set_payload(
            ContentType::Json,
            r#"{
            "init": false,
            "started": "2021-04-26T08:00:00+0100",
            "timestamp": "2021-04-26T08:00:00+0100",
            "seq": 18446744073709551615,
            "attrs": {
                "release": "1.0.0"
            },
            "did": "user123",
            "status": "this is not a valid status!",
            "duration": 123.4
        }"#,
        );
        assert!(!args.run_session_producer());
    }
    #[test]
    fn test_process_session_invalid_timestamp() {
        let mut args = TestProcessSessionArguments::default();
        args.received = DateTime::from_str("2021-05-26T08:00:00+0100").unwrap();
        assert!(!args.run_session_producer());
    }

    #[test]
    fn test_process_sessionprocess_session_metrics_extracted() {
        let mut args = TestProcessSessionArguments::default();
        args.item.set_metrics_extracted(true);
        assert!(!args.run_session_producer());
    }

    fn create_breadcrumbs_item(breadcrumbs: &[(Option<DateTime<Utc>>, &str)]) -> Item {
        let mut data = Vec::new();

        for (date, message) in breadcrumbs {
            let mut breadcrumb = BTreeMap::new();
            breadcrumb.insert("message", (*message).to_string());
            if let Some(date) = date {
                breadcrumb.insert("timestamp", date.to_rfc3339());
            }

            rmp_serde::encode::write(&mut data, &breadcrumb).expect("write msgpack");
        }

        let mut item = Item::new(ItemType::Attachment);
        item.set_payload(ContentType::MsgPack, data);
        item
    }

    fn breadcrumbs_from_event(event: &Annotated<Event>) -> &Vec<Annotated<Breadcrumb>> {
        event
            .value()
            .unwrap()
            .breadcrumbs
            .value()
            .unwrap()
            .values
            .value()
            .unwrap()
    }

    #[test]
    fn test_breadcrumbs_file1() {
        let item = create_breadcrumbs_item(&[(None, "item1")]);

        // NOTE: using (Some, None) here:
        let result = EnvelopeProcessorService::event_from_attachments(
            &Config::default(),
            None,
            Some(item),
            None,
        );

        let event = result.unwrap().0;
        let breadcrumbs = breadcrumbs_from_event(&event);

        assert_eq!(breadcrumbs.len(), 1);
        let first_breadcrumb_message = breadcrumbs[0].value().unwrap().message.value().unwrap();
        assert_eq!("item1", first_breadcrumb_message);
    }

    #[test]
    fn test_breadcrumbs_file2() {
        let item = create_breadcrumbs_item(&[(None, "item2")]);

        // NOTE: using (None, Some) here:
        let result = EnvelopeProcessorService::event_from_attachments(
            &Config::default(),
            None,
            None,
            Some(item),
        );

        let event = result.unwrap().0;
        let breadcrumbs = breadcrumbs_from_event(&event);
        assert_eq!(breadcrumbs.len(), 1);

        let first_breadcrumb_message = breadcrumbs[0].value().unwrap().message.value().unwrap();
        assert_eq!("item2", first_breadcrumb_message);
    }

    #[test]
    fn test_breadcrumbs_truncation() {
        let item1 = create_breadcrumbs_item(&[(None, "crumb1")]);
        let item2 = create_breadcrumbs_item(&[(None, "crumb2"), (None, "crumb3")]);

        let result = EnvelopeProcessorService::event_from_attachments(
            &Config::default(),
            None,
            Some(item1),
            Some(item2),
        );

        let event = result.unwrap().0;
        let breadcrumbs = breadcrumbs_from_event(&event);
        assert_eq!(breadcrumbs.len(), 2);
    }

    #[test]
    fn test_breadcrumbs_order_with_none() {
        let d1 = Utc.ymd(2019, 10, 10).and_hms(12, 10, 10);
        let d2 = Utc.ymd(2019, 10, 11).and_hms(12, 10, 10);

        let item1 = create_breadcrumbs_item(&[(None, "none"), (Some(d1), "d1")]);
        let item2 = create_breadcrumbs_item(&[(Some(d2), "d2")]);

        let result = EnvelopeProcessorService::event_from_attachments(
            &Config::default(),
            None,
            Some(item1),
            Some(item2),
        );

        let event = result.unwrap().0;
        let breadcrumbs = breadcrumbs_from_event(&event);
        assert_eq!(breadcrumbs.len(), 2);

        assert_eq!(Some("d1"), breadcrumbs[0].value().unwrap().message.as_str());
        assert_eq!(Some("d2"), breadcrumbs[1].value().unwrap().message.as_str());
    }

    #[test]
    fn test_breadcrumbs_reversed_with_none() {
        let d1 = Utc.ymd(2019, 10, 10).and_hms(12, 10, 10);
        let d2 = Utc.ymd(2019, 10, 11).and_hms(12, 10, 10);

        let item1 = create_breadcrumbs_item(&[(Some(d2), "d2")]);
        let item2 = create_breadcrumbs_item(&[(None, "none"), (Some(d1), "d1")]);

        let result = EnvelopeProcessorService::event_from_attachments(
            &Config::default(),
            None,
            Some(item1),
            Some(item2),
        );

        let event = result.unwrap().0;
        let breadcrumbs = breadcrumbs_from_event(&event);
        assert_eq!(breadcrumbs.len(), 2);

        assert_eq!(Some("d1"), breadcrumbs[0].value().unwrap().message.as_str());
        assert_eq!(Some("d2"), breadcrumbs[1].value().unwrap().message.as_str());
    }

    #[test]
    fn test_empty_breadcrumbs_item() {
        let item1 = create_breadcrumbs_item(&[]);
        let item2 = create_breadcrumbs_item(&[]);
        let item3 = create_breadcrumbs_item(&[]);

        let result = EnvelopeProcessorService::event_from_attachments(
            &Config::default(),
            Some(item1),
            Some(item2),
            Some(item3),
        );

        // regression test to ensure we don't fail parsing an empty file
        result.expect("event_from_attachments");
    }

    fn create_test_processor(config: Config) -> EnvelopeProcessorService {
        EnvelopeProcessorService {
            config: Arc::new(config),
            #[cfg(feature = "processing")]
            rate_limiter: None,
            #[cfg(feature = "processing")]
            geoip_lookup: None,
        }
    }

    #[test]
    #[ignore = "The current Register panics if the Addr of an Actor (that is not yet started) is
    queried, hence this test fails. The old Register returned dummy Addr's hence this did not fail."]
    fn test_user_report_invalid() {
        let processor = create_test_processor(Default::default());
        let event_id = protocol::EventId::new();

        let dsn = "https://e12d836b15bb49d7bbf99e64295d995b:@sentry.io/42"
            .parse()
            .unwrap();

        let request_meta = RequestMeta::new(dsn);
        let mut envelope = Envelope::from_request(Some(event_id), request_meta);

        envelope.add_item({
            let mut item = Item::new(ItemType::UserReport);
            item.set_payload(ContentType::Json, r###"{"foo": "bar"}"###);
            item
        });

        envelope.add_item({
            let mut item = Item::new(ItemType::Event);
            item.set_payload(ContentType::Json, "{}");
            item
        });

        let new_envelope = relay_test::with_system(move || {
            let envelope_response = processor
                .process(ProcessEnvelope {
                    envelope_context: EnvelopeContext::standalone(&envelope),
                    envelope,
                    project_state: Arc::new(ProjectState::allowed()),
                    sampling_project_state: None,
                })
                .unwrap();

            envelope_response.envelope.unwrap().0
        });

        assert_eq!(new_envelope.len(), 1);
        assert_eq!(new_envelope.items().next().unwrap().ty(), &ItemType::Event);
    }

    #[test]
    #[ignore = "The current Register panics if the Addr of an Actor (that is not yet started) is
    queried, hence this test fails. The old Register returned dummy Addr's hence this did not fail."]
    fn test_browser_version_extraction_with_pii_like_data() {
        let processor = create_test_processor(Default::default());
        let event_id = protocol::EventId::new();

        let dsn = "https://e12d836b15bb49d7bbf99e64295d995b:@sentry.io/42"
            .parse()
            .unwrap();

        let request_meta = RequestMeta::new(dsn);
        let mut envelope = Envelope::from_request(Some(event_id), request_meta);

        envelope.add_item({
            let mut item = Item::new(ItemType::Event);
            item.set_payload(
                ContentType::Json,
                r###"
                    {
                        "request": {
                            "headers": [
                                ["User-Agent", "Mozilla/5.0 (Macintosh; Intel Mac OS X 10_15_7) AppleWebKit/537.36 (KHTML, like Gecko) Chrome/103.0.0.0 Safari/537.36"]
                            ]
                        }
                    }
                "###,
            );
            item
        });

        let new_envelope = relay_test::with_system(move || {
            let mut datascrubbing_settings = DataScrubbingConfig::default();
            // enable all the default scrubbing
            datascrubbing_settings.scrub_data = true;
            datascrubbing_settings.scrub_defaults = true;
            datascrubbing_settings.scrub_ip_addresses = true;

            // Make sure to mask any IP-like looking data
            let pii_config = PiiConfig::from_json(
                r##"
                {
                    "applications": {
                        "**": ["@ip:mask"]
                    }
                }
                "##,
            )
            .unwrap();

            let config = ProjectConfig {
                datascrubbing_settings,
                pii_config: Some(pii_config),
                ..Default::default()
            };

            let mut project_state = ProjectState::allowed();
            project_state.config = config;
            let envelope_response = processor
                .process(ProcessEnvelope {
                    envelope_context: EnvelopeContext::standalone(&envelope),
                    envelope,
                    project_state: Arc::new(project_state),
                    sampling_project_state: None,
                })
                .unwrap();
            envelope_response.envelope.unwrap().0
        });

        let event_item = new_envelope.items().last().unwrap();
        let annotated_event: Annotated<Event> =
            Annotated::from_json_bytes(&event_item.payload()).unwrap();
        let event = annotated_event.into_value().unwrap();
        let headers = event
            .request
            .into_value()
            .unwrap()
            .headers
            .into_value()
            .unwrap();

        // IP-like data must be masked
        assert_eq!(Some("Mozilla/5.0 (Macintosh; Intel Mac OS X 10_15_7) AppleWebKit/537.36 (KHTML, like Gecko) Chrome/********* Safari/537.36"), headers.get_header("User-Agent"));
        // But we still get correct browser and version number
        let contexts = event.contexts.into_value().unwrap();
        let browser = contexts.get("browser").unwrap();
        assert_eq!(
            r#"{"name":"Chrome","version":"103.0.0","type":"browser"}"#,
            browser.to_json().unwrap()
        );
    }

    #[test]
    #[ignore = "The current Register panics if the Addr of an Actor (that is not yet started) is
    queried, hence this test fails. The old Register returned dummy Addr's hence this did not fail."]
    fn test_client_report_removal() {
        relay_test::setup();

        let config = Config::from_json_value(serde_json::json!({
            "outcomes": {
                "emit_outcomes": true,
                "emit_client_outcomes": true
            }
        }))
        .unwrap();

        let processor = create_test_processor(config);

        let dsn = "https://e12d836b15bb49d7bbf99e64295d995b:@sentry.io/42"
            .parse()
            .unwrap();

        let request_meta = RequestMeta::new(dsn);
        let mut envelope = Envelope::from_request(None, request_meta);

        envelope.add_item({
            let mut item = Item::new(ItemType::ClientReport);
            item.set_payload(
                ContentType::Json,
                r###"
                    {
                        "discarded_events": [
                            ["queue_full", "error", 42]
                        ]
                    }
                "###,
            );
            item
        });

        let envelope_response = relay_test::with_system(move || {
            processor
                .process(ProcessEnvelope {
                    envelope_context: EnvelopeContext::standalone(&envelope),
                    envelope,
                    project_state: Arc::new(ProjectState::allowed()),
                    sampling_project_state: None,
                })
                .unwrap()
        });

        assert!(envelope_response.envelope.is_none());
    }

    #[test]
    fn test_client_report_forwarding() {
        relay_test::setup();

        let config = Config::from_json_value(serde_json::json!({
            "outcomes": {
                "emit_outcomes": false,
                // a relay need to emit outcomes at all to not process.
                "emit_client_outcomes": true
            }
        }))
        .unwrap();

        let processor = create_test_processor(config);

        let dsn = "https://e12d836b15bb49d7bbf99e64295d995b:@sentry.io/42"
            .parse()
            .unwrap();

        let request_meta = RequestMeta::new(dsn);
        let mut envelope = Envelope::from_request(None, request_meta);

        envelope.add_item({
            let mut item = Item::new(ItemType::ClientReport);
            item.set_payload(
                ContentType::Json,
                r###"
                    {
                        "discarded_events": [
                            ["queue_full", "error", 42]
                        ]
                    }
                "###,
            );
            item
        });

        let envelope_response = relay_test::with_system(move || {
            processor
                .process(ProcessEnvelope {
                    envelope_context: EnvelopeContext::standalone(&envelope),
                    envelope,
                    project_state: Arc::new(ProjectState::allowed()),
                    sampling_project_state: None,
                })
                .unwrap()
        });

        let (envelope, ctx) = envelope_response.envelope.unwrap();
        let item = envelope.items().next().unwrap();
        assert_eq!(item.ty(), &ItemType::ClientReport);

        ctx.accept(); // do not try to capture or emit outcomes
    }

    #[test]
    #[cfg(feature = "processing")]
    #[ignore = "requires registry for the TestStore"]
    fn test_client_report_removal_in_processing() {
        relay_test::setup();

        let config = Config::from_json_value(serde_json::json!({
            "outcomes": {
                "emit_outcomes": true,
                "emit_client_outcomes": false,
            },
            "processing": {
                "enabled": true,
                "kafka_config": [],
            }
        }))
        .unwrap();

        let processor = create_test_processor(config);

        let dsn = "https://e12d836b15bb49d7bbf99e64295d995b:@sentry.io/42"
            .parse()
            .unwrap();

        let request_meta = RequestMeta::new(dsn);
        let mut envelope = Envelope::from_request(None, request_meta);

        envelope.add_item({
            let mut item = Item::new(ItemType::ClientReport);
            item.set_payload(
                ContentType::Json,
                r###"
                    {
                        "discarded_events": [
                            ["queue_full", "error", 42]
                        ]
                    }
                "###,
            );
            item
        });

        let envelope_response = relay_test::with_system(move || {
            processor
                .process(ProcessEnvelope {
                    envelope_context: EnvelopeContext::standalone(&envelope),
                    envelope,
                    project_state: Arc::new(ProjectState::allowed()),
                    sampling_project_state: None,
                })
                .unwrap()
        });

        assert!(envelope_response.envelope.is_none());
    }

    #[test]
    #[cfg(feature = "processing")]
    fn test_unprintable_fields() {
        let event = Annotated::new(Event {
            environment: Annotated::new(String::from(
                "�9�~YY���)�����9�~YY���)�����9�~YY���)�����9�~YY���)�����",
            )),
            ..Default::default()
        });
        assert!(has_unprintable_fields(&event));

        let event = Annotated::new(Event {
            release: Annotated::new(
                String::from("���7��#1G����7��#1G����7��#1G����7��#1G����7��#").into(),
            ),
            ..Default::default()
        });
        assert!(has_unprintable_fields(&event));

        let event = Annotated::new(Event {
            environment: Annotated::new(String::from("production")),
            ..Default::default()
        });
        assert!(!has_unprintable_fields(&event));

        let event = Annotated::new(Event {
            release: Annotated::new(
                String::from("release with\t some\n normal\r\nwhitespace").into(),
            ),
            ..Default::default()
        });
        assert!(!has_unprintable_fields(&event));
    }

    #[test]
    fn test_from_outcome_type_sampled() {
        assert!(matches!(
            outcome_from_parts(ClientReportField::FilteredSampling, "adsf"),
            Err(_)
        ));
        assert!(matches!(
            outcome_from_parts(ClientReportField::FilteredSampling, "Sampled:"),
            Err(_)
        ));
        assert!(matches!(
            outcome_from_parts(ClientReportField::FilteredSampling, "Sampled:foo"),
            Err(_)
        ));
        assert!(matches!(
            outcome_from_parts(ClientReportField::FilteredSampling, "Sampled:123"),
            Ok(Outcome::FilteredSampling(RuleId(123)))
        ));
    }

    #[test]
    fn test_from_outcome_type_filtered() {
        assert!(matches!(
            outcome_from_parts(ClientReportField::Filtered, "error-message"),
            Ok(Outcome::Filtered(FilterStatKey::ErrorMessage))
        ));
        assert!(matches!(
            outcome_from_parts(ClientReportField::Filtered, "adsf"),
            Err(_)
        ));
    }

    #[test]
    fn test_from_outcome_type_client_discard() {
        assert_eq!(
            outcome_from_parts(ClientReportField::ClientDiscard, "foo_reason").unwrap(),
            Outcome::ClientDiscard("foo_reason".into())
        );
    }

    #[test]
    fn test_from_outcome_type_rate_limited() {
        assert!(matches!(
            outcome_from_parts(ClientReportField::RateLimited, ""),
            Ok(Outcome::RateLimited(None))
        ));
        assert_eq!(
            outcome_from_parts(ClientReportField::RateLimited, "foo_reason").unwrap(),
            Outcome::RateLimited(Some(ReasonCode::new("foo_reason")))
        );
    }

    /// This is a stand-in test to assert panicking behavior for spawn_blocking.
    ///
    /// [`EnvelopeProcessorService`] relies on tokio to restart the worker threads for blocking
    /// tasks if there is a panic during processing. Tokio does not explicitly mention this behavior
    /// in documentation, though the `spawn_blocking` contract suggests that this is intentional.
    ///
    /// This test should be moved if the worker pool is extracted into a utility.
    #[test]
    fn test_processor_panics() {
        let future = async {
            let semaphore = Arc::new(Semaphore::new(1));

            // loop multiple times to prove that the runtime creates new threads
            for _ in 0..3 {
                // the previous permit should have been released during panic unwind
                let permit = semaphore.clone().acquire_owned().await.unwrap();

                let handle = tokio::task::spawn_blocking(move || {
                    let _permit = permit; // drop(permit) after panic!() would warn as "unreachable"
                    panic!("ignored");
                });

                assert!(handle.await.is_err());
            }
        };

        tokio::runtime::Builder::new_current_thread()
            .max_blocking_threads(1)
            .build()
            .unwrap()
            .block_on(future);
    }
}<|MERGE_RESOLUTION|>--- conflicted
+++ resolved
@@ -25,13 +25,8 @@
 use relay_general::processor::{process_value, ProcessingState};
 use relay_general::protocol::{
     self, Breadcrumb, ClientReport, Csp, Event, EventType, ExpectCt, ExpectStaple, Hpkp, IpAddr,
-<<<<<<< HEAD
-    LenientString, Metrics, RelayInfo, SecurityReportType, SessionAggregates, SessionAttributes,
-    SessionStatus, SessionUpdate, Timestamp, UserReport, Values,
-=======
     LenientString, Metrics, RelayInfo, Replay, ReplayError, SecurityReportType, SessionAggregates,
-    SessionAttributes, SessionUpdate, Timestamp, UserReport, Values,
->>>>>>> 5ccec484
+    SessionAttributes, SessionStatus, SessionUpdate, Timestamp, UserReport, Values,
 };
 use relay_general::store::{ClockDriftProcessor, LightNormalizationConfig};
 use relay_general::types::{Annotated, Array, FromValue, Object, ProcessingAction, Value};
