use std::collections::BTreeMap;
use std::convert::TryFrom;
use std::error::Error;
use std::io::Write;
use std::net;
use std::net::IpAddr as NetIPAddr;
use std::sync::Arc;
use std::time::{Duration, Instant};

use anyhow::Context;
use brotli::CompressorWriter as BrotliEncoder;
use bytes::Bytes;
use chrono::{DateTime, Duration as SignedDuration, Utc};
use flate2::write::{GzEncoder, ZlibEncoder};
use flate2::Compression;
use once_cell::sync::OnceCell;
use relay_auth::RelayVersion;
use relay_base_schema::project::{ProjectId, ProjectKey};
use relay_common::time::UnixTimestamp;
use relay_config::{Config, HttpEncoding};
use relay_dynamic_config::{
    ErrorBoundary, Feature, GlobalConfig, ProjectConfig, SessionMetricsConfig,
};
use relay_event_normalization::replay::{self, ReplayError};
use relay_event_normalization::{
    ClockDriftProcessor, LightNormalizationConfig, MeasurementsConfig, TransactionNameConfig,
};
use relay_event_normalization::{GeoIpLookup, RawUserAgentInfo};
use relay_event_schema::processor::{self, ProcessingAction, ProcessingState};
use relay_event_schema::protocol::{
    Breadcrumb, ClientReport, Contexts, Csp, Event, EventType, ExpectCt, ExpectStaple, Hpkp,
    IpAddr, LenientString, Metrics, OtelContext, RelayInfo, Replay, SecurityReportType,
    SessionAggregates, SessionAttributes, SessionStatus, SessionUpdate, Timestamp, TraceContext,
    UserReport, Values,
};
use relay_filter::FilterStatKey;
use relay_metrics::{Bucket, InsertMetrics, MergeBuckets, Metric, MetricNamespace};
use relay_pii::{PiiAttachmentsProcessor, PiiConfigError, PiiProcessor};
use relay_profiling::ProfileError;
use relay_protocol::{Annotated, Array, Empty, FromValue, Object, Value};
use relay_quotas::{DataCategory, ReasonCode};
use relay_redis::RedisPool;
use relay_replays::recording::RecordingScrubber;
use relay_sampling::evaluation::MatchedRuleIds;
use relay_sampling::DynamicSamplingContext;
use relay_statsd::metric;
use relay_system::{Addr, FromMessage, NoResponse, Service};
use serde_json::Value as SerdeValue;
use tokio::sync::Semaphore;

#[cfg(feature = "processing")]
use {
    crate::actors::envelopes::SendMetrics,
    crate::actors::project_cache::UpdateRateLimits,
    crate::utils::{EnvelopeLimiter, MetricsLimiter},
    relay_event_normalization::{StoreConfig, StoreProcessor},
    relay_event_schema::protocol::ProfileContext,
    relay_quotas::{RateLimitingError, RedisRateLimiter},
    symbolic_unreal::{Unreal4Error, Unreal4ErrorKind},
};

use crate::actors::envelopes::{EnvelopeManager, SendEnvelope, SendEnvelopeError, SubmitEnvelope};
use crate::actors::global_config::{GlobalConfigManager, Subscribe};
use crate::actors::outcome::{DiscardReason, Outcome, TrackOutcome};
use crate::actors::project::ProjectState;
use crate::actors::project_cache::ProjectCache;
use crate::actors::upstream::{SendRequest, UpstreamRelay};
use crate::envelope::{AttachmentType, ContentType, Envelope, Item, ItemType};
use crate::extractors::RequestMeta;
use crate::metrics_extraction::transactions::types::ExtractMetricsError;
use crate::metrics_extraction::transactions::{ExtractedMetrics, TransactionExtractor};
use crate::service::ServiceError;
use crate::statsd::{PlatformTag, RelayCounters, RelayHistograms, RelayTimers};
use crate::utils::{
    self, ChunkedFormDataAggregator, FormDataIter, ItemAction, ManagedEnvelope, SamplingResult,
};

/// The minimum clock drift for correction to apply.
const MINIMUM_CLOCK_DRIFT: Duration = Duration::from_secs(55 * 60);

/// An error returned when handling [`ProcessEnvelope`].
#[derive(Debug, thiserror::Error)]
pub enum ProcessingError {
    #[error("invalid json in event")]
    InvalidJson(#[source] serde_json::Error),

    #[error("invalid message pack event payload")]
    InvalidMsgpack(#[from] rmp_serde::decode::Error),

    #[cfg(feature = "processing")]
    #[error("invalid unreal crash report")]
    InvalidUnrealReport(#[source] Unreal4Error),

    #[error("event payload too large")]
    PayloadTooLarge,

    #[error("invalid transaction event")]
    InvalidTransaction,

    #[error("envelope processor failed")]
    ProcessingFailed(#[from] ProcessingAction),

    #[error("duplicate {0} in event")]
    DuplicateItem(ItemType),

    #[error("failed to extract event payload")]
    NoEventPayload,

    #[error("missing project id in DSN")]
    MissingProjectId,

    #[error("invalid security report type")]
    InvalidSecurityType,

    #[error("invalid security report")]
    InvalidSecurityReport(#[source] serde_json::Error),

    #[error("event filtered with reason: {0:?}")]
    EventFiltered(FilterStatKey),

    #[error("missing or invalid required event timestamp")]
    InvalidTimestamp,

    #[error("could not serialize event payload")]
    SerializeFailed(#[source] serde_json::Error),

    #[cfg(feature = "processing")]
    #[error("failed to apply quotas")]
    QuotasFailed(#[from] RateLimitingError),

    #[error("event dropped by sampling rule {0}")]
    Sampled(MatchedRuleIds),

    #[error("invalid pii config")]
    PiiConfigError(PiiConfigError),
}

impl ProcessingError {
    fn to_outcome(&self) -> Option<Outcome> {
        match *self {
            // General outcomes for invalid events
            Self::PayloadTooLarge => Some(Outcome::Invalid(DiscardReason::TooLarge)),
            Self::InvalidJson(_) => Some(Outcome::Invalid(DiscardReason::InvalidJson)),
            Self::InvalidMsgpack(_) => Some(Outcome::Invalid(DiscardReason::InvalidMsgpack)),
            Self::InvalidSecurityType => Some(Outcome::Invalid(DiscardReason::SecurityReportType)),
            Self::InvalidSecurityReport(_) => Some(Outcome::Invalid(DiscardReason::SecurityReport)),
            Self::InvalidTransaction => Some(Outcome::Invalid(DiscardReason::InvalidTransaction)),
            Self::InvalidTimestamp => Some(Outcome::Invalid(DiscardReason::Timestamp)),
            Self::DuplicateItem(_) => Some(Outcome::Invalid(DiscardReason::DuplicateItem)),
            Self::NoEventPayload => Some(Outcome::Invalid(DiscardReason::NoEventPayload)),

            // Processing-only outcomes (Sentry-internal Relays)
            #[cfg(feature = "processing")]
            Self::InvalidUnrealReport(ref err)
                if err.kind() == Unreal4ErrorKind::BadCompression =>
            {
                Some(Outcome::Invalid(DiscardReason::InvalidCompression))
            }
            #[cfg(feature = "processing")]
            Self::InvalidUnrealReport(_) => Some(Outcome::Invalid(DiscardReason::ProcessUnreal)),

            // Internal errors
            Self::SerializeFailed(_) | Self::ProcessingFailed(_) => {
                Some(Outcome::Invalid(DiscardReason::Internal))
            }
            #[cfg(feature = "processing")]
            Self::QuotasFailed(_) => Some(Outcome::Invalid(DiscardReason::Internal)),
            Self::PiiConfigError(_) => Some(Outcome::Invalid(DiscardReason::ProjectStatePii)),

            // These outcomes are emitted at the source.
            Self::MissingProjectId => None,
            Self::EventFiltered(_) => None,
            Self::Sampled(_) => None,
        }
    }

    fn is_unexpected(&self) -> bool {
        self.to_outcome()
            .map_or(false, |outcome| outcome.is_unexpected())
    }

    fn should_keep_metrics(&self) -> bool {
        matches!(self, Self::Sampled(_))
    }
}

#[cfg(feature = "processing")]
impl From<Unreal4Error> for ProcessingError {
    fn from(err: Unreal4Error) -> Self {
        match err.kind() {
            Unreal4ErrorKind::TooLarge => Self::PayloadTooLarge,
            _ => ProcessingError::InvalidUnrealReport(err),
        }
    }
}

impl From<ExtractMetricsError> for ProcessingError {
    fn from(error: ExtractMetricsError) -> Self {
        match error {
            ExtractMetricsError::MissingTimestamp | ExtractMetricsError::InvalidTimestamp => {
                Self::InvalidTimestamp
            }
        }
    }
}

type ExtractedEvent = (Annotated<Event>, usize);

/// Checks if the Event includes unprintable fields.
#[cfg(feature = "processing")]
fn has_unprintable_fields(event: &Annotated<Event>) -> bool {
    fn is_unprintable(value: &&str) -> bool {
        value.chars().any(|c| {
            c == '\u{fffd}' // unicode replacement character
                || (c.is_control() && !c.is_whitespace()) // non-whitespace control characters
        })
    }
    if let Some(event) = event.value() {
        let env = event.environment.as_str().filter(is_unprintable);
        let release = event.release.as_str().filter(is_unprintable);
        env.is_some() || release.is_some()
    } else {
        false
    }
}

impl ExtractedMetrics {
    // TODO(ja): Move
    fn send_metrics(self, envelope: &Envelope, project_cache: Addr<ProjectCache>) {
        let project_key = envelope.meta().public_key();

        if !self.project_metrics.is_empty() {
            project_cache.send(InsertMetrics::new(project_key, self.project_metrics));
        }

        if !self.sampling_metrics.is_empty() {
            // If no sampling project state is available, we associate the sampling
            // metrics with the current project.
            //
            // project_without_tracing         -> metrics goes to self
            // dependent_project_with_tracing  -> metrics goes to root
            // root_project_with_tracing       -> metrics goes to root == self
            let sampling_project_key = utils::get_sampling_key(envelope).unwrap_or(project_key);
            project_cache.send(InsertMetrics::new(
                sampling_project_key,
                self.sampling_metrics,
            ));
        }
    }
}

/// A state container for envelope processing.
#[derive(Debug)]
struct ProcessEnvelopeState {
    /// The extracted event payload.
    ///
    /// For Envelopes without event payloads, this contains `Annotated::empty`. If a single item has
    /// `creates_event`, the event is required and the pipeline errors if no payload can be
    /// extracted.
    event: Annotated<Event>,

    /// Track whether transaction metrics were already extracted.
    event_metrics_extracted: bool,

    /// Partial metrics of the Event during construction.
    ///
    /// The pipeline stages can add to this metrics objects. In `finalize_event`, the metrics are
    /// persisted into the Event. All modifications afterwards will have no effect.
    metrics: Metrics,

    /// A list of cumulative sample rates applied to this event.
    ///
    /// This element is obtained from the event or transaction item and re-serialized into the
    /// resulting item.
    sample_rates: Option<Value>,

    /// The result of a dynamic sampling operation on this envelope.
    ///
    /// This defaults to [`SamplingResult::Keep`] and is determined based on dynamic sampling rules
    /// in the project configuration. In the drop case, this contains a list of rules that applied
    /// on the envelope.
    sampling_result: SamplingResult,

    /// Metrics extracted from items in the envelope.
    ///
    /// Relay can extract metrics for sessions and transactions, which is controlled by
    /// configuration objects in the project config.
    extracted_metrics: ExtractedMetrics,

    /// The state of the project that this envelope belongs to.
    project_state: Arc<ProjectState>,

    /// The state of the project that initiated the current trace.
    /// This is the config used for trace-based dynamic sampling.
    sampling_project_state: Option<Arc<ProjectState>>,

    /// The id of the project that this envelope is ingested into.
    ///
    /// This identifier can differ from the one stated in the Envelope's DSN if the key was moved to
    /// a new project or on the legacy endpoint. In that case, normalization will update the project
    /// ID.
    project_id: ProjectId,

    /// The managed envelope before processing.
    managed_envelope: ManagedEnvelope,

    /// Whether there is a profiling item in the envelope.
    has_profile: bool,
}

impl ProcessEnvelopeState {
    /// Returns a reference to the contained [`Envelope`].
    fn envelope(&self) -> &Envelope {
        self.managed_envelope.envelope()
    }

    /// Returns a mutable reference to the contained [`Envelope`].
    fn envelope_mut(&mut self) -> &mut Envelope {
        self.managed_envelope.envelope_mut()
    }

    /// Returns whether any item in the envelope creates an event in any relay.
    ///
    /// This is used to branch into the processing pipeline. If this function returns false, only
    /// rate limits are executed. If this function returns true, an event is created either in the
    /// current relay or in an upstream processing relay.
    fn creates_event(&self) -> bool {
        self.envelope().items().any(Item::creates_event)
    }

    /// Returns true if there is an event in the processing state.
    ///
    /// The event was previously removed from the Envelope. This returns false if there was an
    /// invalid event item.
    fn has_event(&self) -> bool {
        self.event.value().is_some()
    }

    /// Returns the event type if there is an event.
    ///
    /// If the event does not have a type, `Some(EventType::Default)` is assumed. If, in contrast, there
    /// is no event, `None` is returned.
    fn event_type(&self) -> Option<EventType> {
        self.event
            .value()
            .map(|event| event.ty.value().copied().unwrap_or_default())
    }

    /// Returns the data category if there is an event.
    ///
    /// The data category is computed from the event type. Both `Default` and `Error` events map to
    /// the `Error` data category. If there is no Event, `None` is returned.
    fn event_category(&self) -> Option<DataCategory> {
        self.event_type().map(DataCategory::from)
    }

    /// Removes the event payload from this processing state.
    #[cfg(feature = "processing")]
    fn remove_event(&mut self) {
        self.event = Annotated::empty();
    }
}

/// Fields of client reports that map to specific [`Outcome`]s without content.
#[derive(Clone, Copy, Debug, PartialEq, Eq, PartialOrd, Ord)]
enum ClientReportField {
    /// The event has been filtered by an inbound data filter.
    Filtered,

    /// The event has been filtered by a sampling rule.
    FilteredSampling,

    /// The event has been rate limited.
    RateLimited,

    /// The event has already been discarded on the client side.
    ClientDiscard,
}

/// Parse an outcome from an outcome ID and a reason string.
///
/// Currently only used to reconstruct outcomes encoded in client reports.
fn outcome_from_parts(field: ClientReportField, reason: &str) -> Result<Outcome, ()> {
    match field {
        ClientReportField::FilteredSampling => match reason.strip_prefix("Sampled:") {
            Some(rule_ids) => MatchedRuleIds::parse(rule_ids)
                .map(Outcome::FilteredSampling)
                .map_err(|_| ()),
            None => Err(()),
        },
        ClientReportField::ClientDiscard => Ok(Outcome::ClientDiscard(reason.into())),
        ClientReportField::Filtered => Ok(Outcome::Filtered(
            FilterStatKey::try_from(reason).map_err(|_| ())?,
        )),
        ClientReportField::RateLimited => Ok(Outcome::RateLimited(match reason {
            "" => None,
            other => Some(ReasonCode::new(other)),
        })),
    }
}

/// Response of the [`ProcessEnvelope`] message.
#[cfg_attr(not(feature = "processing"), allow(dead_code))]
pub struct ProcessEnvelopeResponse {
    /// The processed envelope.
    ///
    /// This is `Some` if the envelope passed inbound filtering and rate limiting. Invalid items are
    /// removed from the envelope. Otherwise, if the envelope is empty or the entire envelope needs
    /// to be dropped, this is `None`.
    pub envelope: Option<ManagedEnvelope>,
}

/// Applies processing to all contents of the given envelope.
///
/// Depending on the contents of the envelope and Relay's mode, this includes:
///
///  - Basic normalization and validation for all item types.
///  - Clock drift correction if the required `sent_at` header is present.
///  - Expansion of certain item types (e.g. unreal).
///  - Store normalization for event payloads in processing mode.
///  - Rate limiters and inbound filters on events in processing mode.
#[derive(Debug)]
pub struct ProcessEnvelope {
    pub envelope: ManagedEnvelope,
    pub project_state: Arc<ProjectState>,
    pub sampling_project_state: Option<Arc<ProjectState>>,
}

/// Parses a list of metrics or metric buckets and pushes them to the project's aggregator.
///
/// This parses and validates the metrics:
///  - For [`Metrics`](ItemType::Metrics), each metric is parsed separately, and invalid metrics are
///    ignored independently.
///  - For [`MetricBuckets`](ItemType::MetricBuckets), the entire list of buckets is parsed and
///    dropped together on parsing failure.
///  - Other items will be ignored with an error message.
///
/// Additionally, processing applies clock drift correction using the system clock of this Relay, if
/// the Envelope specifies the [`sent_at`](Envelope::sent_at) header.
#[derive(Debug)]
pub struct ProcessMetrics {
    /// A list of metric items.
    pub items: Vec<Item>,

    /// The target project.
    pub project_key: ProjectKey,

    /// The instant at which the request was received.
    pub start_time: Instant,

    /// The value of the Envelope's [`sent_at`](Envelope::sent_at) header for clock drift
    /// correction.
    pub sent_at: Option<DateTime<Utc>>,
}

/// Applies HTTP content encoding to an envelope's payload.
///
/// This message is a workaround for a single-threaded upstream service.
#[derive(Debug)]
pub struct EncodeEnvelope {
    request: SendEnvelope,
}

impl EncodeEnvelope {
    /// Creates a new `EncodeEnvelope` message from `SendEnvelope` request.
    pub fn new(request: SendEnvelope) -> Self {
        Self { request }
    }
}

/// Applies rate limits to metrics buckets and forwards them to the envelope manager.
#[cfg(feature = "processing")]
#[derive(Debug)]
pub struct RateLimitFlushBuckets {
    pub bucket_limiter: MetricsLimiter<Bucket>,
    pub partition_key: Option<u64>,
}

/// CPU-intensive processing tasks for envelopes.
#[derive(Debug)]
pub enum EnvelopeProcessor {
    ProcessEnvelope(Box<ProcessEnvelope>),
    ProcessMetrics(Box<ProcessMetrics>),
    EncodeEnvelope(Box<EncodeEnvelope>),
    #[cfg(feature = "processing")]
    RateLimitFlushBuckets(RateLimitFlushBuckets),
}

impl relay_system::Interface for EnvelopeProcessor {}

impl FromMessage<ProcessEnvelope> for EnvelopeProcessor {
    type Response = relay_system::NoResponse;

    fn from_message(message: ProcessEnvelope, _sender: ()) -> Self {
        Self::ProcessEnvelope(Box::new(message))
    }
}

impl FromMessage<ProcessMetrics> for EnvelopeProcessor {
    type Response = NoResponse;

    fn from_message(message: ProcessMetrics, _: ()) -> Self {
        Self::ProcessMetrics(Box::new(message))
    }
}

impl FromMessage<EncodeEnvelope> for EnvelopeProcessor {
    type Response = NoResponse;

    fn from_message(message: EncodeEnvelope, _: ()) -> Self {
        Self::EncodeEnvelope(Box::new(message))
    }
}

#[cfg(feature = "processing")]
impl FromMessage<RateLimitFlushBuckets> for EnvelopeProcessor {
    type Response = NoResponse;

    fn from_message(message: RateLimitFlushBuckets, _: ()) -> Self {
        Self::RateLimitFlushBuckets(message)
    }
}

/// Service implementing the [`EnvelopeProcessor`] interface.
///
/// This service handles messages in a worker pool with configurable concurrency.
#[derive(Clone)]
pub struct EnvelopeProcessorService {
    global_config: Arc<GlobalConfig>,
    inner: Arc<InnerProcessor>,
}

struct InnerProcessor {
    config: Arc<Config>,
    envelope_manager: Addr<EnvelopeManager>,
    project_cache: Addr<ProjectCache>,
    global_config: Addr<GlobalConfigManager>,
    outcome_aggregator: Addr<TrackOutcome>,
    upstream_relay: Addr<UpstreamRelay>,
    #[cfg(feature = "processing")]
    rate_limiter: Option<RedisRateLimiter>,
    geoip_lookup: Option<GeoIpLookup>,
}

impl EnvelopeProcessorService {
    /// Creates a multi-threaded envelope processor.
    pub fn new(
        config: Arc<Config>,
        _redis: Option<RedisPool>,
        envelope_manager: Addr<EnvelopeManager>,
        outcome_aggregator: Addr<TrackOutcome>,
        project_cache: Addr<ProjectCache>,
        global_config: Addr<GlobalConfigManager>,
        upstream_relay: Addr<UpstreamRelay>,
    ) -> Self {
        let geoip_lookup = config.geoip_path().and_then(|p| {
            match GeoIpLookup::open(p).context(ServiceError::GeoIp) {
                Ok(geoip) => Some(geoip),
                Err(err) => {
                    relay_log::error!("failed to open GeoIP db {p:?}: {err:?}");
                    None
                }
            }
        });

        let inner = InnerProcessor {
            #[cfg(feature = "processing")]
            rate_limiter: _redis
                .map(|pool| RedisRateLimiter::new(pool).max_limit(config.max_rate_limit())),
            config,
            envelope_manager,
            project_cache,
            global_config,
            outcome_aggregator,
            upstream_relay,
            geoip_lookup,
        };

        Self {
            global_config: Arc::default(),
            inner: Arc::new(inner),
        }
    }

    /// Returns Ok(true) if attributes were modified.
    /// Returns Err if the session should be dropped.
    fn validate_attributes(
        &self,
        client_addr: &Option<net::IpAddr>,
        attributes: &mut SessionAttributes,
    ) -> Result<bool, ()> {
        let mut changed = false;

        let release = &attributes.release;
        if let Err(e) = relay_event_normalization::validate_release(release) {
            relay_log::trace!(
                error = &e as &dyn Error,
                release,
                "skipping session with invalid release"
            );
            return Err(());
        }

        if let Some(ref env) = attributes.environment {
            if let Err(e) = relay_event_normalization::validate_environment(env) {
                relay_log::trace!(
                    error = &e as &dyn Error,
                    env,
                    "removing invalid environment"
                );
                attributes.environment = None;
                changed = true;
            }
        }

        if let Some(ref ip_address) = attributes.ip_address {
            if ip_address.is_auto() {
                attributes.ip_address = client_addr.map(IpAddr::from);
                changed = true;
            }
        }

        Ok(changed)
    }

    fn is_valid_session_timestamp(
        &self,
        received: DateTime<Utc>,
        timestamp: DateTime<Utc>,
    ) -> bool {
        let max_age = SignedDuration::seconds(self.inner.config.max_session_secs_in_past());
        if (received - timestamp) > max_age {
            relay_log::trace!("skipping session older than {} days", max_age.num_days());
            return false;
        }

        let max_future = SignedDuration::seconds(self.inner.config.max_secs_in_future());
        if (timestamp - received) > max_future {
            relay_log::trace!(
                "skipping session more than {}s in the future",
                max_future.num_seconds()
            );
            return false;
        }

        true
    }

    /// Returns true if the item should be kept.
    #[allow(clippy::too_many_arguments)]
    fn process_session(
        &self,
        item: &mut Item,
        received: DateTime<Utc>,
        client: Option<&str>,
        client_addr: Option<net::IpAddr>,
        metrics_config: SessionMetricsConfig,
        clock_drift_processor: &ClockDriftProcessor,
        extracted_metrics: &mut Vec<Metric>,
    ) -> bool {
        let mut changed = false;
        let payload = item.payload();

        // sessionupdate::parse is already tested
        let mut session = match SessionUpdate::parse(&payload) {
            Ok(session) => session,
            Err(error) => {
                relay_log::trace!(
                    error = &error as &dyn Error,
                    "skipping invalid session payload"
                );
                return false;
            }
        };

        if session.sequence == u64::MAX {
            relay_log::trace!("skipping session due to sequence overflow");
            return false;
        };

        if clock_drift_processor.is_drifted() {
            relay_log::trace!("applying clock drift correction to session");
            clock_drift_processor.process_datetime(&mut session.started);
            clock_drift_processor.process_datetime(&mut session.timestamp);
            changed = true;
        }

        if session.timestamp < session.started {
            relay_log::trace!("fixing session timestamp to {}", session.timestamp);
            session.timestamp = session.started;
            changed = true;
        }

        // Log the timestamp delay for all sessions after clock drift correction.
        let session_delay = received - session.timestamp;
        if session_delay > SignedDuration::minutes(1) {
            metric!(
                timer(RelayTimers::TimestampDelay) = session_delay.to_std().unwrap(),
                category = "session",
            );
        }

        // Validate timestamps
        for t in [session.timestamp, session.started] {
            if !self.is_valid_session_timestamp(received, t) {
                return false;
            }
        }

        // Validate attributes
        match self.validate_attributes(&client_addr, &mut session.attributes) {
            Err(_) => return false,
            Ok(changed_attributes) => {
                changed |= changed_attributes;
            }
        }

        if self.inner.config.processing_enabled()
            && matches!(session.status, SessionStatus::Unknown(_))
        {
            return false;
        }

        // Extract metrics if they haven't been extracted by a prior Relay
        if metrics_config.is_enabled()
            && !item.metrics_extracted()
            && !matches!(session.status, SessionStatus::Unknown(_))
        {
            crate::metrics_extraction::sessions::extract_session_metrics(
                &session.attributes,
                &session,
                client,
                extracted_metrics,
                metrics_config.should_extract_abnormal_mechanism(),
            );
            item.set_metrics_extracted(true);
        }

        // Drop the session if metrics have been extracted in this or a prior Relay
        if metrics_config.should_drop() && item.metrics_extracted() {
            return false;
        }

        if changed {
            let json_string = match serde_json::to_string(&session) {
                Ok(json) => json,
                Err(err) => {
                    relay_log::error!(error = &err as &dyn Error, "failed to serialize session");
                    return false;
                }
            };

            item.set_payload(ContentType::Json, json_string);
        }

        true
    }

    #[allow(clippy::too_many_arguments)]
    fn process_session_aggregates(
        &self,
        item: &mut Item,
        received: DateTime<Utc>,
        client: Option<&str>,
        client_addr: Option<net::IpAddr>,
        metrics_config: SessionMetricsConfig,
        clock_drift_processor: &ClockDriftProcessor,
        extracted_metrics: &mut Vec<Metric>,
    ) -> bool {
        let mut changed = false;
        let payload = item.payload();

        let mut session = match SessionAggregates::parse(&payload) {
            Ok(session) => session,
            Err(error) => {
                relay_log::trace!(
                    error = &error as &dyn Error,
                    "skipping invalid sessions payload"
                );
                return false;
            }
        };

        if clock_drift_processor.is_drifted() {
            relay_log::trace!("applying clock drift correction to session");
            for aggregate in &mut session.aggregates {
                clock_drift_processor.process_datetime(&mut aggregate.started);
            }
            changed = true;
        }

        // Validate timestamps
        session
            .aggregates
            .retain(|aggregate| self.is_valid_session_timestamp(received, aggregate.started));

        // Aftter timestamp validation, aggregates could now be empty
        if session.aggregates.is_empty() {
            return false;
        }

        // Validate attributes
        match self.validate_attributes(&client_addr, &mut session.attributes) {
            Err(_) => return false,
            Ok(changed_attributes) => {
                changed |= changed_attributes;
            }
        }

        // Extract metrics if they haven't been extracted by a prior Relay
        if metrics_config.is_enabled() && !item.metrics_extracted() {
            for aggregate in &session.aggregates {
                crate::metrics_extraction::sessions::extract_session_metrics(
                    &session.attributes,
                    aggregate,
                    client,
                    extracted_metrics,
                    metrics_config.should_extract_abnormal_mechanism(),
                );
                item.set_metrics_extracted(true);
            }
        }

        // Drop the aggregate if metrics have been extracted in this or a prior Relay
        if metrics_config.should_drop() && item.metrics_extracted() {
            return false;
        }

        if changed {
            let json_string = match serde_json::to_string(&session) {
                Ok(json) => json,
                Err(err) => {
                    relay_log::error!(error = &err as &dyn Error, "failed to serialize session");
                    return false;
                }
            };

            item.set_payload(ContentType::Json, json_string);
        }

        true
    }

    /// Validates all sessions and session aggregates in the envelope, if any.
    ///
    /// Both are removed from the envelope if they contain invalid JSON or if their timestamps
    /// are out of range after clock drift correction.
    fn process_sessions(&self, state: &mut ProcessEnvelopeState) {
        let received = state.managed_envelope.received_at();
        let extracted_metrics = &mut state.extracted_metrics.project_metrics;
        let metrics_config = state.project_state.config().session_metrics;
        let envelope = state.managed_envelope.envelope_mut();
        let client = envelope.meta().client().map(|x| x.to_owned());
        let client_addr = envelope.meta().client_addr();

        let clock_drift_processor =
            ClockDriftProcessor::new(envelope.sent_at(), received).at_least(MINIMUM_CLOCK_DRIFT);

        state.managed_envelope.retain_items(|item| {
            let should_keep = match item.ty() {
                ItemType::Session => self.process_session(
                    item,
                    received,
                    client.as_deref(),
                    client_addr,
                    metrics_config,
                    &clock_drift_processor,
                    extracted_metrics,
                ),
                ItemType::Sessions => self.process_session_aggregates(
                    item,
                    received,
                    client.as_deref(),
                    client_addr,
                    metrics_config,
                    &clock_drift_processor,
                    extracted_metrics,
                ),
                _ => true, // Keep all other item types
            };
            if should_keep {
                ItemAction::Keep
            } else {
                ItemAction::DropSilently // sessions never log outcomes.
            }
        });
    }

    /// Validates and normalizes all user report items in the envelope.
    ///
    /// User feedback items are removed from the envelope if they contain invalid JSON or if the
    /// JSON violates the schema (basic type validation). Otherwise, their normalized representation
    /// is written back into the item.
    fn process_user_reports(&self, state: &mut ProcessEnvelopeState) {
        state.managed_envelope.retain_items(|item| {
            if item.ty() != &ItemType::UserReport {
                return ItemAction::Keep;
            };

            let report = match serde_json::from_slice::<UserReport>(&item.payload()) {
                Ok(session) => session,
                Err(error) => {
                    relay_log::error!(error = &error as &dyn Error, "failed to store user report");
                    return ItemAction::DropSilently;
                }
            };

            let json_string = match serde_json::to_string(&report) {
                Ok(json) => json,
                Err(err) => {
                    relay_log::error!(
                        error = &err as &dyn Error,
                        "failed to serialize user report"
                    );
                    return ItemAction::DropSilently;
                }
            };

            item.set_payload(ContentType::Json, json_string);
            ItemAction::Keep
        });
    }

    /// Validates and extracts client reports.
    ///
    /// At the moment client reports are primarily used to transfer outcomes from
    /// client SDKs.  The outcomes are removed here and sent directly to the outcomes
    /// system.
    fn process_client_reports(&self, state: &mut ProcessEnvelopeState) {
        // if client outcomes are disabled we leave the the client reports unprocessed
        // and pass them on.
        if !self.inner.config.emit_outcomes().any() || !self.inner.config.emit_client_outcomes() {
            // if a processing relay has client outcomes disabled we drop them.
            if self.inner.config.processing_enabled() {
                state.managed_envelope.retain_items(|item| match item.ty() {
                    ItemType::ClientReport => ItemAction::DropSilently,
                    _ => ItemAction::Keep,
                });
            }
            return;
        }

        let mut timestamp = None;
        let mut output_events = BTreeMap::new();
        let received = state.managed_envelope.received_at();

        let clock_drift_processor = ClockDriftProcessor::new(state.envelope().sent_at(), received)
            .at_least(MINIMUM_CLOCK_DRIFT);

        // we're going through all client reports but we're effectively just merging
        // them into the first one.
        state.managed_envelope.retain_items(|item| {
            if item.ty() != &ItemType::ClientReport {
                return ItemAction::Keep;
            };
            match ClientReport::parse(&item.payload()) {
                Ok(ClientReport {
                    timestamp: report_timestamp,
                    discarded_events,
                    rate_limited_events,
                    filtered_events,
                    filtered_sampling_events,
                }) => {
                    // Glue all discarded events together and give them the appropriate outcome type
                    let input_events = discarded_events
                        .into_iter()
                        .map(|discarded_event| (ClientReportField::ClientDiscard, discarded_event))
                        .chain(
                            filtered_events.into_iter().map(|discarded_event| {
                                (ClientReportField::Filtered, discarded_event)
                            }),
                        )
                        .chain(filtered_sampling_events.into_iter().map(|discarded_event| {
                            (ClientReportField::FilteredSampling, discarded_event)
                        }))
                        .chain(rate_limited_events.into_iter().map(|discarded_event| {
                            (ClientReportField::RateLimited, discarded_event)
                        }));

                    for (outcome_type, discarded_event) in input_events {
                        if discarded_event.reason.len() > 200 {
                            relay_log::trace!("ignored client outcome with an overlong reason");
                            continue;
                        }
                        *output_events
                            .entry((
                                outcome_type,
                                discarded_event.reason,
                                discarded_event.category,
                            ))
                            .or_insert(0) += discarded_event.quantity;
                    }
                    if let Some(ts) = report_timestamp {
                        timestamp.get_or_insert(ts);
                    }
                }
                Err(err) => {
                    relay_log::trace!(error = &err as &dyn Error, "invalid client report received")
                }
            }
            ItemAction::DropSilently
        });

        if output_events.is_empty() {
            return;
        }

        let timestamp =
            timestamp.get_or_insert_with(|| UnixTimestamp::from_secs(received.timestamp() as u64));

        if clock_drift_processor.is_drifted() {
            relay_log::trace!("applying clock drift correction to client report");
            clock_drift_processor.process_timestamp(timestamp);
        }

        let max_age = SignedDuration::seconds(self.inner.config.max_secs_in_past());
        // also if we unable to parse the timestamp, we assume it's way too old here.
        let in_past = timestamp
            .as_datetime()
            .map(|ts| (received - ts) > max_age)
            .unwrap_or(true);
        if in_past {
            relay_log::trace!(
                "skipping client outcomes older than {} days",
                max_age.num_days()
            );
            return;
        }

        let max_future = SignedDuration::seconds(self.inner.config.max_secs_in_future());
        // also if we unable to parse the timestamp, we assume it's way far in the future here.
        let in_future = timestamp
            .as_datetime()
            .map(|ts| (ts - received) > max_future)
            .unwrap_or(true);
        if in_future {
            relay_log::trace!(
                "skipping client outcomes more than {}s in the future",
                max_future.num_seconds()
            );
            return;
        }

        for ((outcome_type, reason, category), quantity) in output_events.into_iter() {
            let outcome = match outcome_from_parts(outcome_type, &reason) {
                Ok(outcome) => outcome,
                Err(_) => {
                    relay_log::trace!(?outcome_type, reason, "invalid outcome combination");
                    continue;
                }
            };

            self.inner.outcome_aggregator.send(TrackOutcome {
                // If we get to this point, the unwrap should not be used anymore, since we know by
                // now that the timestamp can be parsed, but just incase we fallback to UTC current
                // `DateTime`.
                timestamp: timestamp.as_datetime().unwrap_or_else(Utc::now),
                scoping: state.managed_envelope.scoping(),
                outcome,
                event_id: None,
                remote_addr: None, // omitting the client address allows for better aggregation
                category,
                quantity,
            });
        }
    }

    /// Remove profiles from the envelope if they can not be parsed
    fn filter_profiles(&self, state: &mut ProcessEnvelopeState) {
        let transaction_count: usize = state
            .managed_envelope
            .envelope()
            .items()
            .filter(|item| item.ty() == &ItemType::Transaction)
            .count();
        let mut found_profile = false;
        state.managed_envelope.retain_items(|item| match item.ty() {
            // Drop profile without a transaction in the same envelope.
            ItemType::Profile if transaction_count == 0 => ItemAction::DropSilently,
            ItemType::Profile => {
                if !found_profile {
                    match relay_profiling::parse_metadata(&item.payload()) {
                        Ok(_) => {
                            found_profile = true;
                            ItemAction::Keep
                        }
                        Err(err) => ItemAction::Drop(Outcome::Invalid(DiscardReason::Profiling(
                            relay_profiling::discard_reason(err),
                        ))),
                    }
                } else {
                    // We found a second profile, drop it.
                    return ItemAction::Drop(Outcome::Invalid(DiscardReason::Profiling(
                        relay_profiling::discard_reason(ProfileError::TooManyProfiles),
                    )));
                }
            }
            _ => ItemAction::Keep,
        });
        state.has_profile = found_profile;
    }

    /// Normalize monitor check-ins and remove invalid ones.
    #[cfg(feature = "processing")]
    fn process_check_ins(&self, state: &mut ProcessEnvelopeState) {
        state.managed_envelope.retain_items(|item| {
            if item.ty() != &ItemType::CheckIn {
                return ItemAction::Keep;
            }

            match relay_monitors::process_check_in(&item.payload()) {
                Ok(processed) => {
                    item.set_payload(ContentType::Json, processed);
                    ItemAction::Keep
                }
                Err(error) => {
                    // TODO: Track an outcome.
                    relay_log::debug!(
                        error = &error as &dyn Error,
                        "dropped invalid monitor check-in"
                    );
                    ItemAction::DropSilently
                }
            }
        })
    }

    /// Process profiles and set the profile ID in the profile context on the transaction if successful
    #[cfg(feature = "processing")]
    fn process_profiles(&self, state: &mut ProcessEnvelopeState) {
        state.managed_envelope.retain_items(|item| match item.ty() {
            ItemType::Profile => {
                match relay_profiling::expand_profile(&item.payload(), state.event.value()) {
                    Ok((profile_id, payload)) => {
                        if payload.len() <= self.inner.config.max_profile_size() {
                            if let Some(event) = state.event.value_mut() {
                                if event.ty.value() == Some(&EventType::Transaction) {
                                    let contexts = event.contexts.get_or_insert_with(Contexts::new);
                                    contexts.add(ProfileContext {
                                        profile_id: Annotated::new(profile_id),
                                    });
                                }
                            }
                            item.set_payload(ContentType::Json, payload);
                            ItemAction::Keep
                        } else {
                            if let Some(event) = state.event.value_mut() {
                                if event.ty.value() == Some(&EventType::Transaction) {
                                    if let Some(ref mut contexts) = event.contexts.value_mut() {
                                        contexts.remove::<ProfileContext>();
                                    }
                                }
                            }
                            ItemAction::Drop(Outcome::Invalid(DiscardReason::Profiling(
                                relay_profiling::discard_reason(
                                    relay_profiling::ProfileError::ExceedSizeLimit,
                                ),
                            )))
                        }
                    }
                    Err(err) => {
                        if let Some(event) = state.event.value_mut() {
                            if event.ty.value() == Some(&EventType::Transaction) {
                                let contexts = event.contexts.get_or_insert_with(Contexts::new);
                                contexts.remove::<ProfileContext>();
                            }
                        }

                        match err {
                            relay_profiling::ProfileError::InvalidJson(_) => {
                                relay_log::warn!(error = &err as &dyn Error, "invalid profile");
                            }
                            _ => relay_log::debug!(error = &err as &dyn Error, "invalid profile"),
                        };
                        ItemAction::Drop(Outcome::Invalid(DiscardReason::Profiling(
                            relay_profiling::discard_reason(err),
                        )))
                    }
                }
            }
            _ => ItemAction::Keep,
        });
    }

    /// Remove replays if the feature flag is not enabled.
    fn process_replays(&self, state: &mut ProcessEnvelopeState) -> Result<(), ProcessingError> {
        let project_state = &state.project_state;
        let replays_enabled = project_state.has_feature(Feature::SessionReplay);
        let scrubbing_enabled = project_state.has_feature(Feature::SessionReplayRecordingScrubbing);

        let meta = state.envelope().meta().clone();
        let client_addr = meta.client_addr();
        let event_id = state.envelope().event_id();

        let limit = self.inner.config.max_replay_uncompressed_size();
        let config = project_state.config();
        let datascrubbing_config = config
            .datascrubbing_settings
            .pii_config()
            .map_err(|e| ProcessingError::PiiConfigError(e.clone()))?
            .as_ref();
        let mut scrubber =
            RecordingScrubber::new(limit, config.pii_config.as_ref(), datascrubbing_config);

        let user_agent = &RawUserAgentInfo {
            user_agent: meta.user_agent(),
            client_hints: meta.client_hints().as_deref(),
        };

        state.managed_envelope.retain_items(|item| match item.ty() {
            ItemType::ReplayEvent => {
                if !replays_enabled {
                    return ItemAction::DropSilently;
                }

                match self.process_replay_event(&item.payload(), config, client_addr, user_agent) {
                    Ok(replay) => match replay.to_json() {
                        Ok(json) => {
                            item.set_payload(ContentType::Json, json);
                            ItemAction::Keep
                        }
                        Err(error) => {
                            relay_log::error!(
                                error = &error as &dyn Error,
                                "failed to serialize replay"
                            );
                            ItemAction::Keep
                        }
                    },
                    Err(error) => {
                        relay_log::warn!(error = &error as &dyn Error, "invalid replay event");
                        ItemAction::Drop(Outcome::Invalid(match error {
                            ReplayError::NoContent => DiscardReason::InvalidReplayEventNoPayload,
                            ReplayError::CouldNotScrub(_) => DiscardReason::InvalidReplayEventPii,
                            ReplayError::CouldNotParse(_) => DiscardReason::InvalidReplayEvent,
                            ReplayError::InvalidPayload(_) => DiscardReason::InvalidReplayEvent,
                        }))
                    }
                }
            }
            ItemType::ReplayRecording => {
                if !replays_enabled {
                    return ItemAction::DropSilently;
                }

                // XXX: Processing is there just for data scrubbing. Skip the entire expensive
                // processing step if we do not need to scrub.
                if !scrubbing_enabled || scrubber.is_empty() {
                    return ItemAction::Keep;
                }

                // Limit expansion of recordings to the max replay size. The payload is
                // decompressed temporarily and then immediately re-compressed. However, to
                // limit memory pressure, we use the replay limit as a good overall limit for
                // allocations.
                let parsed_recording = metric!(timer(RelayTimers::ReplayRecordingProcessing), {
                    scrubber.process_recording(&item.payload())
                });

                match parsed_recording {
                    Ok(recording) => {
                        item.set_payload(ContentType::OctetStream, recording);
                        ItemAction::Keep
                    }
                    Err(e) => {
                        relay_log::warn!("replay-recording-event: {e} {event_id:?}");
                        ItemAction::Drop(Outcome::Invalid(
                            DiscardReason::InvalidReplayRecordingEvent,
                        ))
                    }
                }
            }
            _ => ItemAction::Keep,
        });

        Ok(())
    }

    /// Validates, normalizes, and scrubs PII from a replay event.
    fn process_replay_event(
        &self,
        payload: &Bytes,
        config: &ProjectConfig,
        client_ip: Option<NetIPAddr>,
        user_agent: &RawUserAgentInfo<&str>,
    ) -> Result<Annotated<Replay>, ReplayError> {
        let mut replay =
            Annotated::<Replay>::from_json_bytes(payload).map_err(ReplayError::CouldNotParse)?;

        if let Some(replay_value) = replay.value_mut() {
            replay::validate(replay_value)?;
            replay::normalize(replay_value, client_ip, user_agent);
        } else {
            return Err(ReplayError::NoContent);
        }

        if let Some(ref config) = config.pii_config {
            let mut processor = PiiProcessor::new(config.compiled());
            processor::process_value(&mut replay, &mut processor, ProcessingState::root())
                .map_err(|e| ReplayError::CouldNotScrub(e.to_string()))?;
        }

        let pii_config = config
            .datascrubbing_settings
            .pii_config()
            .map_err(|e| ReplayError::CouldNotScrub(e.to_string()))?;
        if let Some(config) = pii_config {
            let mut processor = PiiProcessor::new(config.compiled());
            processor::process_value(&mut replay, &mut processor, ProcessingState::root())
                .map_err(|e| ReplayError::CouldNotScrub(e.to_string()))?;
        }

        Ok(replay)
    }

    /// Creates and initializes the processing state.
    ///
    /// This applies defaults to the envelope and initializes empty rate limits.
    fn prepare_state(
        &self,
        message: ProcessEnvelope,
    ) -> Result<ProcessEnvelopeState, ProcessingError> {
        let ProcessEnvelope {
            envelope: mut managed_envelope,
            project_state,
            sampling_project_state,
        } = message;

        let envelope = managed_envelope.envelope_mut();

        // Set the event retention. Effectively, this value will only be available in processing
        // mode when the full project config is queried from the upstream.
        if let Some(retention) = project_state.config.event_retention {
            envelope.set_retention(retention);
        }

        // Prefer the project's project ID, and fall back to the stated project id from the
        // envelope. The project ID is available in all modes, other than in proxy mode, where
        // envelopes for unknown projects are forwarded blindly.
        //
        // Neither ID can be available in proxy mode on the /store/ endpoint. This is not supported,
        // since we cannot process an envelope without project ID, so drop it.
        let project_id = match project_state
            .project_id
            .or_else(|| envelope.meta().project_id())
        {
            Some(project_id) => project_id,
            None => {
                managed_envelope.reject(Outcome::Invalid(DiscardReason::Internal));
                return Err(ProcessingError::MissingProjectId);
            }
        };

        // Ensure the project ID is updated to the stored instance for this project cache. This can
        // differ in two cases:
        //  1. The envelope was sent to the legacy `/store/` endpoint without a project ID.
        //  2. The DSN was moved and the envelope sent to the old project ID.
        envelope.meta_mut().set_project_id(project_id);

        Ok(ProcessEnvelopeState {
            event: Annotated::empty(),
            event_metrics_extracted: false,
            metrics: Metrics::default(),
            sample_rates: None,
            sampling_result: SamplingResult::Keep,
            extracted_metrics: Default::default(),
            project_state,
            sampling_project_state,
            project_id,
            managed_envelope,
            has_profile: false,
        })
    }

    /// Expands Unreal 4 items inside an envelope.
    ///
    /// If the envelope does NOT contain an `UnrealReport` item, it doesn't do anything. If the
    /// envelope contains an `UnrealReport` item, it removes it from the envelope and inserts new
    /// items for each of its contents.
    ///
    /// The envelope may be dropped if it exceeds size limits after decompression. Particularly,
    /// this includes cases where a single attachment file exceeds the maximum file size. This is in
    /// line with the behavior of the envelope endpoint.
    ///
    /// After this, [`EnvelopeProcessorService`] should be able to process the envelope the same
    /// way it processes any other envelopes.
    #[cfg(feature = "processing")]
    fn expand_unreal(&self, state: &mut ProcessEnvelopeState) -> Result<(), ProcessingError> {
        let envelope = &mut state.envelope_mut();

        if let Some(item) = envelope.take_item_by(|item| item.ty() == &ItemType::UnrealReport) {
            utils::expand_unreal_envelope(item, envelope, &self.inner.config)?;
        }

        Ok(())
    }

    fn event_from_json_payload(
        &self,
        item: Item,
        event_type: Option<EventType>,
    ) -> Result<ExtractedEvent, ProcessingError> {
        let mut event = Annotated::<Event>::from_json_bytes(&item.payload())
            .map_err(ProcessingError::InvalidJson)?;

        if let Some(event_value) = event.value_mut() {
            event_value.ty.set_value(event_type);
        }

        Ok((event, item.len()))
    }

    fn event_from_security_report(
        &self,
        item: Item,
        meta: &RequestMeta,
    ) -> Result<ExtractedEvent, ProcessingError> {
        let len = item.len();
        let mut event = Event::default();

        let data = &item.payload();
        let report_type = SecurityReportType::from_json(data)
            .map_err(ProcessingError::InvalidJson)?
            .ok_or(ProcessingError::InvalidSecurityType)?;

        let apply_result = match report_type {
            SecurityReportType::Csp => Csp::apply_to_event(data, &mut event),
            SecurityReportType::ExpectCt => ExpectCt::apply_to_event(data, &mut event),
            SecurityReportType::ExpectStaple => ExpectStaple::apply_to_event(data, &mut event),
            SecurityReportType::Hpkp => Hpkp::apply_to_event(data, &mut event),
        };

        if let Err(json_error) = apply_result {
            // logged in extract_event
            relay_log::configure_scope(|scope| {
                scope.set_extra("payload", String::from_utf8_lossy(data).into());
            });

            return Err(ProcessingError::InvalidSecurityReport(json_error));
        }

        if let Some(release) = item.get_header("sentry_release").and_then(Value::as_str) {
            event.release = Annotated::from(LenientString(release.to_owned()));
        }

        if let Some(env) = item
            .get_header("sentry_environment")
            .and_then(Value::as_str)
        {
            event.environment = Annotated::from(env.to_owned());
        }

        if let Some(origin) = meta.origin() {
            event
                .request
                .get_or_insert_with(Default::default)
                .headers
                .get_or_insert_with(Default::default)
                .insert("Origin".into(), Annotated::new(origin.to_string().into()));
        }

        // Explicitly set the event type. This is required so that a `Security` item can be created
        // instead of a regular `Event` item.
        event.ty = Annotated::new(match report_type {
            SecurityReportType::Csp => EventType::Csp,
            SecurityReportType::ExpectCt => EventType::ExpectCt,
            SecurityReportType::ExpectStaple => EventType::ExpectStaple,
            SecurityReportType::Hpkp => EventType::Hpkp,
        });

        Ok((Annotated::new(event), len))
    }

    fn merge_formdata(&self, target: &mut SerdeValue, item: Item) {
        let payload = item.payload();
        let mut aggregator = ChunkedFormDataAggregator::new();

        for entry in FormDataIter::new(&payload) {
            if entry.key() == "sentry" || entry.key().starts_with("sentry___") {
                // Custom clients can submit longer payloads and should JSON encode event data into
                // the optional `sentry` field or a `sentry___<namespace>` field.
                match serde_json::from_str(entry.value()) {
                    Ok(event) => utils::merge_values(target, event),
                    Err(_) => relay_log::debug!("invalid json event payload in sentry form field"),
                }
            } else if let Some(index) = utils::get_sentry_chunk_index(entry.key(), "sentry__") {
                // Electron SDK splits up long payloads into chunks starting at sentry__1 with an
                // incrementing counter. Assemble these chunks here and then decode them below.
                aggregator.insert(index, entry.value());
            } else if let Some(keys) = utils::get_sentry_entry_indexes(entry.key()) {
                // Try to parse the nested form syntax `sentry[key][key]` This is required for the
                // Breakpad client library, which only supports string values of up to 64
                // characters.
                utils::update_nested_value(target, &keys, entry.value());
            } else {
                // Merge additional form fields from the request with `extra` data from the event
                // payload and set defaults for processing. This is sent by clients like Breakpad or
                // Crashpad.
                utils::update_nested_value(target, &["extra", entry.key()], entry.value());
            }
        }

        if !aggregator.is_empty() {
            match serde_json::from_str(&aggregator.join()) {
                Ok(event) => utils::merge_values(target, event),
                Err(_) => relay_log::debug!("invalid json event payload in sentry__* form fields"),
            }
        }
    }

    fn extract_attached_event(
        config: &Config,
        item: Option<Item>,
    ) -> Result<Annotated<Event>, ProcessingError> {
        let item = match item {
            Some(item) if !item.is_empty() => item,
            _ => return Ok(Annotated::new(Event::default())),
        };

        // Protect against blowing up during deserialization. Attachments can have a significantly
        // larger size than regular events and may cause significant processing delays.
        if item.len() > config.max_event_size() {
            return Err(ProcessingError::PayloadTooLarge);
        }

        let payload = item.payload();
        let deserializer = &mut rmp_serde::Deserializer::from_read_ref(payload.as_ref());
        Annotated::deserialize_with_meta(deserializer).map_err(ProcessingError::InvalidMsgpack)
    }

    fn parse_msgpack_breadcrumbs(
        config: &Config,
        item: Option<Item>,
    ) -> Result<Array<Breadcrumb>, ProcessingError> {
        let mut breadcrumbs = Array::new();
        let item = match item {
            Some(item) if !item.is_empty() => item,
            _ => return Ok(breadcrumbs),
        };

        // Validate that we do not exceed the maximum breadcrumb payload length. Breadcrumbs are
        // truncated to a maximum of 100 in event normalization, but this is to protect us from
        // blowing up during deserialization. As approximation, we use the maximum event payload
        // size as bound, which is roughly in the right ballpark.
        if item.len() > config.max_event_size() {
            return Err(ProcessingError::PayloadTooLarge);
        }

        let payload = item.payload();
        let mut deserializer = rmp_serde::Deserializer::new(payload.as_ref());

        while !deserializer.get_ref().is_empty() {
            let breadcrumb = Annotated::deserialize_with_meta(&mut deserializer)?;
            breadcrumbs.push(breadcrumb);
        }

        Ok(breadcrumbs)
    }

    fn event_from_attachments(
        config: &Config,
        event_item: Option<Item>,
        breadcrumbs_item1: Option<Item>,
        breadcrumbs_item2: Option<Item>,
    ) -> Result<ExtractedEvent, ProcessingError> {
        let len = event_item.as_ref().map_or(0, |item| item.len())
            + breadcrumbs_item1.as_ref().map_or(0, |item| item.len())
            + breadcrumbs_item2.as_ref().map_or(0, |item| item.len());

        let mut event = Self::extract_attached_event(config, event_item)?;
        let mut breadcrumbs1 = Self::parse_msgpack_breadcrumbs(config, breadcrumbs_item1)?;
        let mut breadcrumbs2 = Self::parse_msgpack_breadcrumbs(config, breadcrumbs_item2)?;

        let timestamp1 = breadcrumbs1
            .iter()
            .rev()
            .find_map(|breadcrumb| breadcrumb.value().and_then(|b| b.timestamp.value()));

        let timestamp2 = breadcrumbs2
            .iter()
            .rev()
            .find_map(|breadcrumb| breadcrumb.value().and_then(|b| b.timestamp.value()));

        // Sort breadcrumbs by date. We presume that last timestamp from each row gives the
        // relative sequence of the whole sequence, i.e., we don't need to splice the sequences
        // to get the breadrumbs sorted.
        if timestamp1 > timestamp2 {
            std::mem::swap(&mut breadcrumbs1, &mut breadcrumbs2);
        }

        // Limit the total length of the breadcrumbs. We presume that if we have both
        // breadcrumbs with items one contains the maximum number of breadcrumbs allowed.
        let max_length = std::cmp::max(breadcrumbs1.len(), breadcrumbs2.len());

        breadcrumbs1.extend(breadcrumbs2);

        if breadcrumbs1.len() > max_length {
            // Keep only the last max_length elements from the vectors
            breadcrumbs1.drain(0..(breadcrumbs1.len() - max_length));
        }

        if !breadcrumbs1.is_empty() {
            event.get_or_insert_with(Event::default).breadcrumbs = Annotated::new(Values {
                values: Annotated::new(breadcrumbs1),
                other: Object::default(),
            });
        }

        Ok((event, len))
    }

    /// Checks for duplicate items in an envelope.
    ///
    /// An item is considered duplicate if it was not removed by sanitation in `process_event` and
    /// `extract_event`. This partially depends on the `processing_enabled` flag.
    fn is_duplicate(&self, item: &Item) -> bool {
        match item.ty() {
            // These should always be removed by `extract_event`:
            ItemType::Event => true,
            ItemType::Transaction => true,
            ItemType::Security => true,
            ItemType::FormData => true,
            ItemType::RawSecurity => true,

            // These should be removed conditionally:
            ItemType::UnrealReport => self.inner.config.processing_enabled(),

            // These may be forwarded to upstream / store:
            ItemType::Attachment => false,
            ItemType::UserReport => false,

            // Aggregate data is never considered as part of deduplication
            ItemType::Session => false,
            ItemType::Sessions => false,
            ItemType::Metrics => false,
            ItemType::MetricBuckets => false,
            ItemType::ClientReport => false,
            ItemType::Profile => false,
            ItemType::ReplayEvent => false,
            ItemType::ReplayRecording => false,
            ItemType::CheckIn => false,
            ItemType::Span => false,

            // Without knowing more, `Unknown` items are allowed to be repeated
            ItemType::Unknown(_) => false,
        }
    }

    /// Extracts the primary event payload from an envelope.
    ///
    /// The event is obtained from only one source in the following precedence:
    ///  1. An explicit event item. This is also the case for JSON uploads.
    ///  2. A security report item.
    ///  3. Attachments `__sentry-event` and `__sentry-breadcrumb1/2`.
    ///  4. A multipart form data body.
    ///  5. If none match, `Annotated::empty()`.
    fn extract_event(&self, state: &mut ProcessEnvelopeState) -> Result<(), ProcessingError> {
        let envelope = &mut state.envelope_mut();

        // Remove all items first, and then process them. After this function returns, only
        // attachments can remain in the envelope. The event will be added again at the end of
        // `process_event`.
        let event_item = envelope.take_item_by(|item| item.ty() == &ItemType::Event);
        let transaction_item = envelope.take_item_by(|item| item.ty() == &ItemType::Transaction);
        let security_item = envelope.take_item_by(|item| item.ty() == &ItemType::Security);
        let raw_security_item = envelope.take_item_by(|item| item.ty() == &ItemType::RawSecurity);
        let form_item = envelope.take_item_by(|item| item.ty() == &ItemType::FormData);
        let attachment_item = envelope
            .take_item_by(|item| item.attachment_type() == Some(&AttachmentType::EventPayload));
        let breadcrumbs1 = envelope
            .take_item_by(|item| item.attachment_type() == Some(&AttachmentType::Breadcrumbs));
        let breadcrumbs2 = envelope
            .take_item_by(|item| item.attachment_type() == Some(&AttachmentType::Breadcrumbs));

        // Event items can never occur twice in an envelope.
        if let Some(duplicate) = envelope.get_item_by(|item| self.is_duplicate(item)) {
            return Err(ProcessingError::DuplicateItem(duplicate.ty().clone()));
        }

        let mut sample_rates = None;
        let (event, event_len) = if let Some(mut item) = event_item.or(security_item) {
            relay_log::trace!("processing json event");
            sample_rates = item.take_sample_rates();
            metric!(timer(RelayTimers::EventProcessingDeserialize), {
                // Event items can never include transactions, so retain the event type and let
                // inference deal with this during store normalization.
                self.event_from_json_payload(item, None)?
            })
        } else if let Some(mut item) = transaction_item {
            relay_log::trace!("processing json transaction");
            sample_rates = item.take_sample_rates();
            state.event_metrics_extracted = item.metrics_extracted();
            metric!(timer(RelayTimers::EventProcessingDeserialize), {
                // Transaction items can only contain transaction events. Force the event type to
                // hint to normalization that we're dealing with a transaction now.
                self.event_from_json_payload(item, Some(EventType::Transaction))?
            })
        } else if let Some(mut item) = raw_security_item {
            relay_log::trace!("processing security report");
            sample_rates = item.take_sample_rates();
            self.event_from_security_report(item, envelope.meta())
                .map_err(|error| {
                    relay_log::error!(
                        error = &error as &dyn Error,
                        "failed to extract security report"
                    );
                    error
                })?
        } else if attachment_item.is_some() || breadcrumbs1.is_some() || breadcrumbs2.is_some() {
            relay_log::trace!("extracting attached event data");
            Self::event_from_attachments(
                &self.inner.config,
                attachment_item,
                breadcrumbs1,
                breadcrumbs2,
            )?
        } else if let Some(item) = form_item {
            relay_log::trace!("extracting form data");
            let len = item.len();

            let mut value = SerdeValue::Object(Default::default());
            self.merge_formdata(&mut value, item);
            let event = Annotated::deserialize_with_meta(value).unwrap_or_default();

            (event, len)
        } else {
            relay_log::trace!("no event in envelope");
            (Annotated::empty(), 0)
        };

        state.event = event;
        state.sample_rates = sample_rates;
        state.metrics.bytes_ingested_event = Annotated::new(event_len as u64);

        Ok(())
    }

    /// Extracts event information from an unreal context.
    ///
    /// If the event does not contain an unreal context, this function does not perform any action.
    /// If there was no event payload prior to this function, it is created.
    #[cfg(feature = "processing")]
    fn process_unreal(&self, state: &mut ProcessEnvelopeState) -> Result<(), ProcessingError> {
        utils::process_unreal_envelope(&mut state.event, state.managed_envelope.envelope_mut())
            .map_err(ProcessingError::InvalidUnrealReport)
    }

    /// Adds processing placeholders for special attachments.
    ///
    /// If special attachments are present in the envelope, this adds placeholder payloads to the
    /// event. This indicates to the pipeline that the event needs special processing.
    ///
    /// If the event payload was empty before, it is created.
    #[cfg(feature = "processing")]
    fn create_placeholders(&self, state: &mut ProcessEnvelopeState) {
        let envelope = state.managed_envelope.envelope();
        let minidump_attachment =
            envelope.get_item_by(|item| item.attachment_type() == Some(&AttachmentType::Minidump));
        let apple_crash_report_attachment = envelope
            .get_item_by(|item| item.attachment_type() == Some(&AttachmentType::AppleCrashReport));

        if let Some(item) = minidump_attachment {
            let event = state.event.get_or_insert_with(Event::default);
            state.metrics.bytes_ingested_event_minidump = Annotated::new(item.len() as u64);
            utils::process_minidump(event, &item.payload());
        } else if let Some(item) = apple_crash_report_attachment {
            let event = state.event.get_or_insert_with(Event::default);
            state.metrics.bytes_ingested_event_applecrashreport = Annotated::new(item.len() as u64);
            utils::process_apple_crash_report(event, &item.payload());
        }
    }

    fn finalize_event(&self, state: &mut ProcessEnvelopeState) -> Result<(), ProcessingError> {
        let is_transaction = state.event_type() == Some(EventType::Transaction);
        let envelope = state.managed_envelope.envelope_mut();

        let event = match state.event.value_mut() {
            Some(event) => event,
            None if !self.inner.config.processing_enabled() => return Ok(()),
            None => return Err(ProcessingError::NoEventPayload),
        };

        if !self.inner.config.processing_enabled() {
            static MY_VERSION_STRING: OnceCell<String> = OnceCell::new();
            let my_version = MY_VERSION_STRING.get_or_init(|| RelayVersion::current().to_string());

            event
                .ingest_path
                .get_or_insert_with(Default::default)
                .push(Annotated::new(RelayInfo {
                    version: Annotated::new(my_version.clone()),
                    public_key: self
                        .inner
                        .config
                        .public_key()
                        .map_or(Annotated::empty(), |pk| Annotated::new(pk.to_string())),
                    other: Default::default(),
                }));
        }

        // Event id is set statically in the ingest path.
        let event_id = envelope.event_id().unwrap_or_default();
        debug_assert!(!event_id.is_nil());

        // Ensure that the event id in the payload is consistent with the envelope. If an event
        // id was ingested, this will already be the case. Otherwise, this will insert a new
        // event id. To be defensive, we always overwrite to ensure consistency.
        event.id = Annotated::new(event_id);

        // In processing mode, also write metrics into the event. Most metrics have already been
        // collected at this state, except for the combined size of all attachments.
        if self.inner.config.processing_enabled() {
            let mut metrics = std::mem::take(&mut state.metrics);

            let attachment_size = envelope
                .items()
                .filter(|item| item.attachment_type() == Some(&AttachmentType::Attachment))
                .map(|item| item.len() as u64)
                .sum::<u64>();

            if attachment_size > 0 {
                metrics.bytes_ingested_event_attachment = Annotated::new(attachment_size);
            }

            let sample_rates = state
                .sample_rates
                .take()
                .and_then(|value| Array::from_value(Annotated::new(value)).into_value());

            if let Some(rates) = sample_rates {
                metrics
                    .sample_rates
                    .get_or_insert_with(Array::new)
                    .extend(rates)
            }

            event._metrics = Annotated::new(metrics);

            if event.ty.value() == Some(&EventType::Transaction) {
                metric!(
                    counter(RelayCounters::EventTransaction) += 1,
                    source = utils::transaction_source_tag(event),
                    platform =
                        PlatformTag::from(event.platform.as_str().unwrap_or("other")).as_str(),
                    contains_slashes =
                        if event.transaction.as_str().unwrap_or_default().contains('/') {
                            "true"
                        } else {
                            "false"
                        }
                );

                let span_count = event.spans.value().map(Vec::len).unwrap_or(0) as u64;
                metric!(
                    histogram(RelayHistograms::EventSpans) = span_count,
                    sdk = envelope.meta().client_name().unwrap_or("proprietary"),
                    platform = event.platform.as_str().unwrap_or("other"),
                );

                let has_otel = event
                    .contexts
                    .value()
                    .map_or(false, |contexts| contexts.contains::<OtelContext>());

                if has_otel {
                    metric!(
                        counter(RelayCounters::OpenTelemetryEvent) += 1,
                        sdk = envelope.meta().client_name().unwrap_or("proprietary"),
                        platform = event.platform.as_str().unwrap_or("other"),
                    );
                }
            }
        }

        // TODO: Temporary workaround before processing. Experimental SDKs relied on a buggy
        // clock drift correction that assumes the event timestamp is the sent_at time. This
        // should be removed as soon as legacy ingestion has been removed.
        let sent_at = match envelope.sent_at() {
            Some(sent_at) => Some(sent_at),
            None if is_transaction => event.timestamp.value().copied().map(Timestamp::into_inner),
            None => None,
        };

        let mut processor = ClockDriftProcessor::new(sent_at, state.managed_envelope.received_at())
            .at_least(MINIMUM_CLOCK_DRIFT);
        processor::process_value(&mut state.event, &mut processor, ProcessingState::root())
            .map_err(|_| ProcessingError::InvalidTransaction)?;

        // Log timestamp delays for all events after clock drift correction. This happens before
        // store processing, which could modify the timestamp if it exceeds a threshold. We are
        // interested in the actual delay before this correction.
        if let Some(timestamp) = state.event.value().and_then(|e| e.timestamp.value()) {
            let event_delay = state.managed_envelope.received_at() - timestamp.into_inner();
            if event_delay > SignedDuration::minutes(1) {
                let category = state.event_category().unwrap_or(DataCategory::Unknown);
                metric!(
                    timer(RelayTimers::TimestampDelay) = event_delay.to_std().unwrap(),
                    category = category.name(),
                );
            }
        }

        Ok(())
    }

    #[cfg(feature = "processing")]
    fn store_process_event(&self, state: &mut ProcessEnvelopeState) -> Result<(), ProcessingError> {
        let ProcessEnvelopeState {
            ref mut event,
            ref project_state,
            ref managed_envelope,
            ..
        } = *state;

        let key_id = project_state
            .get_public_key_config()
            .and_then(|k| Some(k.numeric_id?.to_string()));

        let envelope = state.managed_envelope.envelope();

        if key_id.is_none() {
            relay_log::error!(
                "project state for key {} is missing key id",
                envelope.meta().public_key()
            );
        }

        let store_config = StoreConfig {
            project_id: Some(state.project_id.value()),
            client_ip: envelope.meta().client_addr().map(IpAddr::from),
            client: envelope.meta().client().map(str::to_owned),
            key_id,
            protocol_version: Some(envelope.meta().version().to_string()),
            grouping_config: project_state.config.grouping_config.clone(),
            user_agent: envelope.meta().user_agent().map(str::to_owned),
            max_secs_in_future: Some(self.inner.config.max_secs_in_future()),
            max_secs_in_past: Some(self.inner.config.max_secs_in_past()),
            enable_trimming: Some(true),
            is_renormalize: Some(false),
            remove_other: Some(true),
            normalize_user_agent: Some(true),
            sent_at: envelope.sent_at(),
            received_at: Some(managed_envelope.received_at()),
            breakdowns: project_state.config.breakdowns_v2.clone(),
            span_attributes: project_state.config.span_attributes.clone(),
            client_sample_rate: envelope.dsc().and_then(|ctx| ctx.sample_rate),
            replay_id: envelope.dsc().and_then(|ctx| ctx.replay_id),
            client_hints: envelope.meta().client_hints().to_owned(),
        };

        let mut store_processor =
            StoreProcessor::new(store_config, self.inner.geoip_lookup.as_ref());
        metric!(timer(RelayTimers::EventProcessingProcess), {
            processor::process_value(event, &mut store_processor, ProcessingState::root())
                .map_err(|_| ProcessingError::InvalidTransaction)?;
            if has_unprintable_fields(event) {
                metric!(counter(RelayCounters::EventCorrupted) += 1);
            }
        });

        Ok(())
    }

    /// Ensures there is a valid dynamic sampling context and corresponding project state.
    ///
    /// The dynamic sampling context (DSC) specifies the project_key of the project that initiated
    /// the trace. That project state should have been loaded previously by the project cache and is
    /// available on the `ProcessEnvelopeState`. Under these conditions, this cannot happen:
    ///
    ///  - There is no DSC in the envelope headers. This occurs with older or third-party SDKs.
    ///  - The project key does not exist. This can happen if the project key was disabled, the
    ///    project removed, or in rare cases when a project from another Sentry instance is referred
    ///    to.
    ///  - The project key refers to a project from another organization. In this case the project
    ///    cache does not resolve the state and instead leaves it blank.
    ///  - The project state could not be fetched. This is a runtime error, but in this case Relay
    ///    should fall back to the next-best sampling rule set.
    ///
    /// In all of the above cases, this function will compute a new DSC using information from the
    /// event payload, similar to how SDKs do this. The `sampling_project_state` is also switched to
    /// the main project state.
    ///
    /// If there is no transaction event in the envelope, this function will do nothing.
    fn normalize_dsc(&self, state: &mut ProcessEnvelopeState) {
        if state.envelope().dsc().is_some() && state.sampling_project_state.is_some() {
            return;
        }

        // The DSC can only be computed if there's a transaction event. Note that `from_transaction`
        // below already checks for the event type.
        let Some(event) = state.event.value() else {
            return;
        };
        let Some(key_config) = state.project_state.get_public_key_config() else {
            return;
        };

        if let Some(dsc) = DynamicSamplingContext::from_transaction(key_config.public_key, event) {
            state.envelope_mut().set_dsc(dsc);
            state.sampling_project_state = Some(state.project_state.clone());
        }
    }

    fn filter_event(&self, state: &mut ProcessEnvelopeState) -> Result<(), ProcessingError> {
        let event = match state.event.value_mut() {
            Some(event) => event,
            // Some events are created by processing relays (e.g. unreal), so they do not yet
            // exist at this point in non-processing relays.
            None => return Ok(()),
        };

        let client_ip = state.managed_envelope.envelope().meta().client_addr();
        let filter_settings = &state.project_state.config.filter_settings;

        metric!(timer(RelayTimers::EventProcessingFiltering), {
            relay_filter::should_filter(event, client_ip, filter_settings).map_err(|err| {
                state.managed_envelope.reject(Outcome::Filtered(err));
                ProcessingError::EventFiltered(err)
            })
        })
    }

    #[cfg(feature = "processing")]
    fn enforce_quotas(&self, state: &mut ProcessEnvelopeState) -> Result<(), ProcessingError> {
        let rate_limiter = match self.inner.rate_limiter.as_ref() {
            Some(rate_limiter) => rate_limiter,
            None => return Ok(()),
        };

        let project_state = &state.project_state;
        let quotas = project_state.config.quotas.as_slice();
        if quotas.is_empty() {
            return Ok(());
        }

        let event_category = state.event_category();

        // When invoking the rate limiter, capture if the event item has been rate limited to also
        // remove it from the processing state eventually.
        let mut envelope_limiter =
            EnvelopeLimiter::new(Some(&project_state.config), |item_scope, quantity| {
                rate_limiter.is_rate_limited(quotas, item_scope, quantity, false)
            });

        // Tell the envelope limiter about the event, since it has been removed from the Envelope at
        // this stage in processing.
        if let Some(category) = event_category {
            envelope_limiter.assume_event(category, state.event_metrics_extracted);
        }

        let scoping = state.managed_envelope.scoping();
        let (enforcement, limits) = metric!(timer(RelayTimers::EventProcessingRateLimiting), {
            envelope_limiter.enforce(state.managed_envelope.envelope_mut(), &scoping)?
        });

        if limits.is_limited() {
            self.inner
                .project_cache
                .send(UpdateRateLimits::new(scoping.project_key, limits));
        }

        if enforcement.event_active() {
            state.remove_event();
            debug_assert!(state.envelope().is_empty());
        }

        enforcement.track_outcomes(
            state.envelope(),
            &state.managed_envelope.scoping(),
            self.inner.outcome_aggregator.clone(),
        );

        Ok(())
    }

    /// Extract metrics from all envelope items.
    ///
    /// Caveats:
    ///  - This functionality is incomplete. At this point, extraction is implemented only for
    ///    transaction events.
    fn extract_metrics(&self, state: &mut ProcessEnvelopeState) -> Result<(), ProcessingError> {
        // NOTE: This function requires a `metric_extraction` in the project config. Legacy configs
        // will upsert this configuration from transaction and conditional tagging fields, even if
        // it is not present in the actual project config payload. Once transaction metric
        // extraction is moved to generic metrics, this can be converted into an early return.
        let config = match state.project_state.config.metric_extraction {
            ErrorBoundary::Ok(ref config) if config.is_enabled() => Some(config),
            _ => None,
        };

        // TODO: Make span metrics extraction immutable
        if let Some(event) = state.event.value() {
            if state.event_metrics_extracted {
                return Ok(());
            }

            if let Some(config) = config {
                let metrics = crate::metrics_extraction::event::extract_metrics(event, config);
                state.event_metrics_extracted |= !metrics.is_empty();
                state.extracted_metrics.project_metrics.extend(metrics);
            }

            match state.project_state.config.transaction_metrics {
                Some(ErrorBoundary::Ok(ref tx_config)) if tx_config.is_enabled() => {
                    let transaction_from_dsc = state
                        .managed_envelope
                        .envelope()
                        .dsc()
                        .and_then(|dsc| dsc.transaction.as_deref());

                    let extractor = TransactionExtractor {
                        config: tx_config,
                        generic_tags: config.map(|c| c.tags.as_slice()).unwrap_or_default(),
                        transaction_from_dsc,
                        sampling_result: &state.sampling_result,
                        has_profile: state.has_profile,
                    };

                    state.extracted_metrics.extend(extractor.extract(event)?);
                    state.event_metrics_extracted |= true;
                }
                _ => (),
            }

            if state.event_metrics_extracted {
                state.managed_envelope.set_event_metrics_extracted();
            }
        }

        // NB: Other items can be added here.
        Ok(())
    }

    /// Apply data privacy rules to the event payload.
    ///
    /// This uses both the general `datascrubbing_settings`, as well as the the PII rules.
    fn scrub_event(&self, state: &mut ProcessEnvelopeState) -> Result<(), ProcessingError> {
        let event = &mut state.event;
        let config = &state.project_state.config;

        metric!(timer(RelayTimers::EventProcessingPii), {
            if let Some(ref config) = config.pii_config {
                let mut processor = PiiProcessor::new(config.compiled());
                processor::process_value(event, &mut processor, ProcessingState::root())?;
            }
            let pii_config = config
                .datascrubbing_settings
                .pii_config()
                .map_err(|e| ProcessingError::PiiConfigError(e.clone()))?;
            if let Some(config) = pii_config {
                let mut processor = PiiProcessor::new(config.compiled());
                processor::process_value(event, &mut processor, ProcessingState::root())?;
            }
        });

        Ok(())
    }

    /// Apply data privacy rules to attachments in the envelope.
    ///
    /// This only applies the new PII rules that explicitly select `ValueType::Binary` or one of the
    /// attachment types. When special attachments are detected, these are scrubbed with custom
    /// logic; otherwise the entire attachment is treated as a single binary blob.
    fn scrub_attachments(&self, state: &mut ProcessEnvelopeState) {
        let envelope = state.managed_envelope.envelope_mut();
        if let Some(ref config) = state.project_state.config.pii_config {
            let minidump = envelope
                .get_item_by_mut(|item| item.attachment_type() == Some(&AttachmentType::Minidump));

            if let Some(item) = minidump {
                let filename = item.filename().unwrap_or_default();
                let mut payload = item.payload().to_vec();

                let processor = PiiAttachmentsProcessor::new(config.compiled());

                // Minidump scrubbing can fail if the minidump cannot be parsed. In this case, we
                // must be conservative and treat it as a plain attachment. Under extreme
                // conditions, this could destroy stack memory.
                let start = Instant::now();
                match processor.scrub_minidump(filename, &mut payload) {
                    Ok(modified) => {
                        metric!(
                            timer(RelayTimers::MinidumpScrubbing) = start.elapsed(),
                            status = if modified { "ok" } else { "n/a" },
                        );
                    }
                    Err(scrub_error) => {
                        metric!(
                            timer(RelayTimers::MinidumpScrubbing) = start.elapsed(),
                            status = "error"
                        );
                        relay_log::warn!(
                            error = &scrub_error as &dyn Error,
                            "failed to scrub minidump",
                        );
                        metric!(timer(RelayTimers::AttachmentScrubbing), {
                            processor.scrub_attachment(filename, &mut payload);
                        })
                    }
                }

                let content_type = item
                    .content_type()
                    .unwrap_or(&ContentType::Minidump)
                    .clone();

                item.set_payload(content_type, payload);
            }
        }
    }

    fn serialize_event(&self, state: &mut ProcessEnvelopeState) -> Result<(), ProcessingError> {
        let data = metric!(timer(RelayTimers::EventProcessingSerialization), {
            state
                .event
                .to_json()
                .map_err(ProcessingError::SerializeFailed)?
        });

        let event_type = state.event_type().unwrap_or_default();
        let mut event_item = Item::new(ItemType::from_event_type(event_type));
        event_item.set_payload(ContentType::Json, data);

        // If transaction metrics were extracted, set the corresponding item header
        event_item.set_metrics_extracted(state.event_metrics_extracted);

        // If there are sample rates, write them back to the envelope. In processing mode, sample
        // rates have been removed from the state and burnt into the event via `finalize_event`.
        if let Some(sample_rates) = state.sample_rates.take() {
            event_item.set_sample_rates(sample_rates);
        }

        state.envelope_mut().add_item(event_item);

        Ok(())
    }

    #[cfg(feature = "processing")]
    fn extract_spans(&self, state: &mut ProcessEnvelopeState) {
        // For now, drop any spans submitted by the SDK.

        use relay_event_schema::protocol::Span;
        state.managed_envelope.retain_items(|item| match item.ty() {
            ItemType::Span => ItemAction::DropSilently,
            _ => ItemAction::Keep,
        });

        // Only extract spans from transactions (not errors).
        if state.event_type() != Some(EventType::Transaction) {
            return;
        };

        // Check feature flag.
        if !state
            .project_state
            .has_feature(Feature::SpanMetricsExtraction)
        {
            return;
        };

        // Extract transaction as a span.
        let Some(event) = state.event.value() else {
            return;
        };
        let transaction_span: Span = event.into();

        let mut add_span = |span: Annotated<Span>| {
            let span = match span.to_json() {
                Ok(span) => span,
                Err(e) => {
                    relay_log::error!(error = &e as &dyn Error, "Failed to serialize span");
                    return;
                }
            };
            let mut item = Item::new(ItemType::Span);
            item.set_payload(ContentType::Json, span);
            state.managed_envelope.envelope_mut().add_item(item);
        };

        // Add child spans as envelope items.
        if let Some(child_spans) = event.spans.value() {
            for span in child_spans {
                // HACK: clone the span to set the segment_id. This should happen
                // as part of normalization once standalone spans reach wider adoption.
                let mut span = span.clone();
                let Some(inner_span) = span.value_mut() else {
                    continue;
                };
                inner_span.segment_id = transaction_span.segment_id.clone();
                inner_span.is_segment = Annotated::new(false);
                add_span(span);
            }
        }

        // Add transaction span as an envelope item.
        add_span(transaction_span.into());
    }

    /// Computes the sampling decision on the incoming event
    fn run_dynamic_sampling(&self, state: &mut ProcessEnvelopeState) {
        // Running dynamic sampling involves either:
        // - Tagging whether an incoming error has a sampled trace connected to it.
        // - Computing the actual sampling decision on an incoming transaction.
        match state.event_type().unwrap_or_default() {
            EventType::Default | EventType::Error => {
                self.tag_error_with_sampling_decision(state);
            }
            EventType::Transaction => {
                if let Some(ErrorBoundary::Ok(config)) =
                    &state.project_state.config.transaction_metrics
                {
                    if config.is_enabled() {
                        self.compute_sampling_decision(state);
                    }
                }
            }

            _ => {}
        }
    }

    /// Computes the sampling decision on the incoming transaction.
    fn compute_sampling_decision(&self, state: &mut ProcessEnvelopeState) {
        state.sampling_result = utils::get_sampling_result(
            self.inner.config.processing_enabled(),
            Some(&state.project_state),
            state.sampling_project_state.as_deref(),
            state.envelope().dsc(),
            state.event.value(),
        );
    }

    /// Runs dynamic sampling on an incoming error and tags it in case of successful sampling
    /// decision.
    ///
    /// This execution of dynamic sampling is technically a "simulation" since we will use the result
    /// only for tagging errors and not for actually sampling incoming events.
    fn tag_error_with_sampling_decision(&self, state: &mut ProcessEnvelopeState) {
        if state.event.is_empty() {
            return;
        }

        let sampled = utils::is_trace_fully_sampled(
            self.inner.config.processing_enabled(),
            state.sampling_project_state.as_deref(),
            state.envelope().dsc(),
        );

        let (Some(event), Some(sampled)) = (state.event.value_mut(), sampled) else {
            return;
        };

        // We want to get the trace context, in which we will inject the `sampled` field.
        let context = event
            .contexts
            .get_or_insert_with(Contexts::new)
            .get_or_default::<TraceContext>();

        // We want to update `sampled` only if it was not set, since if we don't check this
        // we will end up overriding the value set by downstream Relays and this will lead
        // to more complex debugging in case of problems.
        if context.sampled.is_empty() {
            relay_log::trace!("tagged error with `sampled = {}` flag", sampled);
            context.sampled = Annotated::new(sampled);
        }
    }

    /// Apply the dynamic sampling decision from `compute_sampling_decision`.
    fn sample_envelope(&self, state: &mut ProcessEnvelopeState) -> Result<(), ProcessingError> {
        match std::mem::take(&mut state.sampling_result) {
            // We assume that sampling is only supposed to work on transactions.
            SamplingResult::Drop(rule_ids)
                if state.event_type() == Some(EventType::Transaction) =>
            {
                state
                    .managed_envelope
                    .reject(Outcome::FilteredSampling(rule_ids.clone()));

                Err(ProcessingError::Sampled(rule_ids))
            }
            _ => Ok(()),
        }
    }

    fn light_normalize_event(
        &self,
        state: &mut ProcessEnvelopeState,
    ) -> Result<(), ProcessingError> {
        let request_meta = state.managed_envelope.envelope().meta();
        let client_ipaddr = request_meta.client_addr().map(IpAddr::from);

        let light_normalize_spans = state
            .project_state
            .has_feature(Feature::SpanMetricsExtraction);

        utils::log_transaction_name_metrics(&mut state.event, |event| {
            let config = LightNormalizationConfig {
                client_ip: client_ipaddr.as_ref(),
                user_agent: RawUserAgentInfo {
                    user_agent: request_meta.user_agent(),
                    client_hints: request_meta.client_hints().as_deref(),
                },
                received_at: Some(state.managed_envelope.received_at()),
                max_secs_in_past: Some(self.inner.config.max_secs_in_past()),
                max_secs_in_future: Some(self.inner.config.max_secs_in_future()),
                transaction_range: Some(
                    self.inner
                        .config
                        .aggregator_config_for(MetricNamespace::Transactions)
                        .timestamp_range(),
                ),
                max_name_and_unit_len: Some(
                    self.inner
                        .config
                        .aggregator_config()
                        .max_name_length
                        .saturating_sub(MeasurementsConfig::MEASUREMENT_MRI_OVERHEAD),
                ),
                measurements_config: state.project_state.config.measurements.as_ref(),
                breakdowns_config: state.project_state.config.breakdowns_v2.as_ref(),
                normalize_user_agent: Some(true),
                transaction_name_config: TransactionNameConfig {
                    rules: &state.project_state.config.tx_name_rules,
                },
                device_class_synthesis_config: state
                    .project_state
                    .has_feature(Feature::DeviceClassSynthesis),
                enrich_spans: state
                    .project_state
                    .has_feature(Feature::SpanMetricsExtraction),
                max_tag_value_length: self
                    .inner
                    .config
                    .aggregator_config_for(MetricNamespace::Spans)
                    .max_tag_value_length,
                is_renormalize: false,
                light_normalize_spans,
                span_description_rules: state.project_state.config.span_description_rules.as_ref(),
                geoip_lookup: self.inner.geoip_lookup.as_ref(),
                enable_trimming: true,
            };

            metric!(timer(RelayTimers::EventProcessingLightNormalization), {
                relay_event_normalization::light_normalize_event(event, config)
                    .map_err(|_| ProcessingError::InvalidTransaction)
            })
        })?;

        Ok(())
    }

    fn process_state(&self, state: &mut ProcessEnvelopeState) -> Result<(), ProcessingError> {
        macro_rules! if_processing {
            ($if_true:block) => {
                #[cfg(feature = "processing")] {
                    if self.inner.config.processing_enabled() $if_true
                }
            };
        }

        self.process_sessions(state);
        self.process_client_reports(state);
        self.process_user_reports(state);
        self.process_replays(state)?;
        self.filter_profiles(state);

        if state.creates_event() {
            // Some envelopes only create events in processing relays; for example, unreal events.
            // This makes it possible to get in this code block while not really having an event in
            // the envelope.

            if_processing!({
                self.expand_unreal(state)?;
            });

            self.extract_event(state)?;

            if_processing!({
                self.process_unreal(state)?;
                self.create_placeholders(state);
            });

            self.finalize_event(state)?;
            self.light_normalize_event(state)?;
            self.normalize_dsc(state);
            self.filter_event(state)?;
            self.run_dynamic_sampling(state);
            self.extract_metrics(state)?;
            self.sample_envelope(state)?;

            if_processing!({
                self.store_process_event(state)?;
            });
        }

        if_processing!({
            self.enforce_quotas(state)?;
            // We need the event parsed in order to set the profile context on it
            self.process_profiles(state);
            self.process_check_ins(state);
        });

        if state.has_event() {
            self.scrub_event(state)?;
            self.serialize_event(state)?;
            if_processing!({
                self.extract_spans(state);
            });
        }

        self.scrub_attachments(state);

        Ok(())
    }

    fn process(
        &self,
        message: ProcessEnvelope,
    ) -> Result<ProcessEnvelopeResponse, ProcessingError> {
        let mut state = self.prepare_state(message)?;
        let project_id = state.project_id;
        let client = state.envelope().meta().client().map(str::to_owned);
        let user_agent = state.envelope().meta().user_agent().map(str::to_owned);

        relay_log::with_scope(
            |scope| {
                scope.set_tag("project", project_id);
                if let Some(client) = client {
                    scope.set_tag("sdk", client);
                }
                if let Some(user_agent) = user_agent {
                    scope.set_extra("user_agent", user_agent.into());
                }
            },
            || {
                match self.process_state(&mut state) {
                    Ok(()) => {
                        // The envelope could be modified or even emptied during processing, which
                        // requires recomputation of the context.
                        state.managed_envelope.update();

                        let has_metrics = !state.extracted_metrics.project_metrics.is_empty();

                        state.extracted_metrics.send_metrics(
                            state.managed_envelope.envelope(),
                            self.inner.project_cache.clone(),
                        );

                        let envelope_response = if state.managed_envelope.envelope().is_empty() {
                            if !has_metrics {
                                // Individual rate limits have already been issued
                                state.managed_envelope.reject(Outcome::RateLimited(None));
                            } else {
                                state.managed_envelope.accept();
                            }
                            None
                        } else {
                            Some(state.managed_envelope)
                        };

                        Ok(ProcessEnvelopeResponse {
                            envelope: envelope_response,
                        })
                    }
                    Err(err) => {
                        if let Some(outcome) = err.to_outcome() {
                            state.managed_envelope.reject(outcome);
                        }

                        if err.should_keep_metrics() {
                            state.extracted_metrics.send_metrics(
                                state.managed_envelope.envelope(),
                                self.inner.project_cache.clone(),
                            );
                        }

                        Err(err)
                    }
                }
            },
        )
    }

    fn handle_process_envelope(&self, message: ProcessEnvelope) {
        let project_key = message.envelope.envelope().meta().public_key();
        let wait_time = message.envelope.start_time().elapsed();
        metric!(timer(RelayTimers::EnvelopeWaitTime) = wait_time);

        let result = metric!(timer(RelayTimers::EnvelopeProcessingTime), {
            self.process(message)
        });

        match result {
            Ok(response) => {
                if let Some(managed_envelope) = response.envelope {
                    self.inner.envelope_manager.send(SubmitEnvelope {
                        envelope: managed_envelope,
                    })
                };
            }
            Err(error) => {
                // Errors are only logged for what we consider infrastructure or implementation
                // bugs. In other cases, we "expect" errors and log them as debug level.
                if error.is_unexpected() {
                    relay_log::error!(
                        tags.project_key = %project_key,
                        error = &error as &dyn Error,
                        "error processing envelope"
                    );
                }
            }
        }
    }

    fn handle_process_metrics(&self, message: ProcessMetrics) {
        let ProcessMetrics {
            items,
            project_key: public_key,
            start_time,
            sent_at,
        } = message;

        let received = relay_common::time::instant_to_date_time(start_time);
        let received_timestamp = UnixTimestamp::from_secs(received.timestamp() as u64);

        let clock_drift_processor =
            ClockDriftProcessor::new(sent_at, received).at_least(MINIMUM_CLOCK_DRIFT);

        for item in items {
            let payload = item.payload();
            if item.ty() == &ItemType::Metrics {
                let mut timestamp = item.timestamp().unwrap_or(received_timestamp);
                clock_drift_processor.process_timestamp(&mut timestamp);

                let metrics =
                    Metric::parse_all(&payload, timestamp).filter_map(|result| result.ok());

                relay_log::trace!("inserting metrics into project cache");
                self.inner
                    .project_cache
                    .send(InsertMetrics::new(public_key, metrics));
            } else if item.ty() == &ItemType::MetricBuckets {
                match Bucket::parse_all(&payload) {
                    Ok(mut buckets) => {
                        for bucket in &mut buckets {
                            clock_drift_processor.process_timestamp(&mut bucket.timestamp);
                        }

                        relay_log::trace!("merging metric buckets into project cache");
                        self.inner
                            .project_cache
                            .send(MergeBuckets::new(public_key, buckets));
                    }
                    Err(error) => {
                        relay_log::debug!(
                            error = &error as &dyn Error,
                            "failed to parse metric bucket",
                        );
                        metric!(counter(RelayCounters::MetricBucketsParsingFailed) += 1);
                    }
                }
            } else {
                relay_log::error!(
                    "invalid item of type {} passed to ProcessMetrics",
                    item.ty()
                );
            }
        }
    }

    /// Check and apply rate limits to metrics buckets.
    #[cfg(feature = "processing")]
    fn handle_rate_limit_flush_buckets(&self, message: RateLimitFlushBuckets) {
        use relay_quotas::ItemScoping;

        let RateLimitFlushBuckets {
            mut bucket_limiter,
            partition_key,
        } = message;

        let scoping = *bucket_limiter.scoping();

        if let Some(rate_limiter) = self.inner.rate_limiter.as_ref() {
            let item_scoping = ItemScoping {
                category: DataCategory::Transaction,
                scoping: &scoping,
            };

            // We set over_accept_once such that the limit is actually reached, which allows subsequent
            // calls with quantity=0 to be rate limited.
            let over_accept_once = true;
            let rate_limits = rate_limiter.is_rate_limited(
                bucket_limiter.quotas(),
                item_scoping,
                bucket_limiter.transaction_count(),
                over_accept_once,
            );

            let was_enforced = bucket_limiter.enforce_limits(
                rate_limits.as_ref().map_err(|_| ()),
                self.inner.outcome_aggregator.clone(),
            );

            if was_enforced {
                if let Ok(limits) = rate_limits {
                    // Update the rate limits in the project cache.
                    self.inner
                        .project_cache
                        .send(UpdateRateLimits::new(scoping.project_key, limits));
                }
            }
        }

        let buckets = bucket_limiter.into_metrics();
        if !buckets.is_empty() {
            // Forward buckets to envelope manager to send them to upstream or kafka:
            self.inner.envelope_manager.send(SendMetrics {
                buckets,
                scoping,
                partition_key,
            });
        }
    }

    fn encode_envelope_body(
        body: Vec<u8>,
        http_encoding: HttpEncoding,
    ) -> Result<Vec<u8>, std::io::Error> {
        let envelope_body = match http_encoding {
            HttpEncoding::Identity => body,
            HttpEncoding::Deflate => {
                let mut encoder = ZlibEncoder::new(Vec::new(), Compression::default());
                encoder.write_all(body.as_ref())?;
                encoder.finish()?
            }
            HttpEncoding::Gzip => {
                let mut encoder = GzEncoder::new(Vec::new(), Compression::default());
                encoder.write_all(body.as_ref())?;
                encoder.finish()?
            }
            HttpEncoding::Br => {
                // Use default buffer size (via 0), medium quality (5), and the default lgwin (22).
                let mut encoder = BrotliEncoder::new(Vec::new(), 0, 5, 22);
                encoder.write_all(body.as_ref())?;
                encoder.into_inner()
            }
        };
        Ok(envelope_body)
    }

    fn handle_encode_envelope(&self, message: EncodeEnvelope) {
        let mut request = message.request;
        match Self::encode_envelope_body(request.envelope_body, request.http_encoding) {
            Err(e) => {
                request
                    .response_sender
                    .send(Err(SendEnvelopeError::BodyEncodingFailed(e)))
                    .ok();
            }
            Ok(envelope_body) => {
                request.envelope_body = envelope_body;
                self.inner.upstream_relay.send(SendRequest(request));
            }
        }
    }

    fn handle_message(&self, message: EnvelopeProcessor) {
        match message {
            EnvelopeProcessor::ProcessEnvelope(message) => self.handle_process_envelope(*message),
            EnvelopeProcessor::ProcessMetrics(message) => self.handle_process_metrics(*message),
            EnvelopeProcessor::EncodeEnvelope(message) => self.handle_encode_envelope(*message),
            #[cfg(feature = "processing")]
            EnvelopeProcessor::RateLimitFlushBuckets(message) => {
                self.handle_rate_limit_flush_buckets(message);
            }
        }
    }
}

impl Service for EnvelopeProcessorService {
    type Interface = EnvelopeProcessor;

    fn spawn_handler(mut self, mut rx: relay_system::Receiver<Self::Interface>) {
        let thread_count = self.inner.config.cpu_concurrency();
        relay_log::info!("starting {thread_count} envelope processing workers");

        tokio::spawn(async move {
            let semaphore = Arc::new(Semaphore::new(thread_count));

            let Ok(mut subscription) = self.inner.global_config.send(Subscribe).await else {
                // TODO(iker): we accept this sub-optimal error handling. TBD
                // the approach to deal with failures on the subscription
                // mechanism.
                relay_log::error!("failed to subscribe to GlobalConfigService");
                return;
            };

            loop {
                let next_msg = async {
                    let permit_result = semaphore.clone().acquire_owned().await;
                    // `permit_result` might get dropped when this future is cancelled while awaiting
                    // `rx.recv()`. This is OK though: No envelope is received so the permit is not
                    // required.
                    (rx.recv().await, permit_result)
                };

                tokio::select! {
                   biased;
<<<<<<< HEAD

                    // During Relay shutdown, the global config service stops
                    // and drops the sender of the subscription, causing updates
                    // to fail. Not to lose envelopes, the processor should
                    // continue processing in-flight messages before the network
                    // access is revoked.
                    Ok(()) = subscription.changed() => self.global_config = subscription.borrow().clone(),
=======
                    // TODO(iker): deal with the error when the sender of the channel is dropped.
                    _ = subscription.changed() => self.global_config = subscription.borrow().clone(),
>>>>>>> c09a01e4
                    (Some(message), Ok(permit)) = next_msg => {
                        let service = self.clone();
                        tokio::task::spawn_blocking(move || {
                            service.handle_message(message);
                            drop(permit);
                        });
                    },

                    else => break
                }
            }
        });
    }
}

#[cfg(test)]
mod tests {
    use std::env;
    use std::str::FromStr;

    use chrono::{DateTime, TimeZone, Utc};
    use relay_common::glob2::LazyGlob;
    use relay_sampling::condition::RuleCondition;
    use relay_sampling::config::{
        RuleId, RuleType, SamplingConfig, SamplingMode, SamplingRule, SamplingValue,
    };
    use similar_asserts::assert_eq;

    use relay_base_schema::metrics::{DurationUnit, MetricUnit};
    use relay_common::uuid::Uuid;
    use relay_event_normalization::{MeasurementsConfig, RedactionRule, TransactionNameRule};
    use relay_event_schema::protocol::{EventId, TransactionSource};
    use relay_pii::DataScrubbingConfig;
    use relay_test::mock_service;

    use crate::actors::test_store::TestStore;
    use crate::extractors::RequestMeta;
    use crate::metrics_extraction::transactions::types::{
        CommonTags, TransactionMeasurementTags, TransactionMetric,
    };
    use crate::metrics_extraction::IntoMetric;
    use crate::testutils::{new_envelope, state_with_rule_and_condition};
    use crate::utils::Semaphore as TestSemaphore;

    use super::*;

    struct TestProcessSessionArguments<'a> {
        item: Item,
        received: DateTime<Utc>,
        client: Option<&'a str>,
        client_addr: Option<net::IpAddr>,
        metrics_config: SessionMetricsConfig,
        clock_drift_processor: ClockDriftProcessor,
        extracted_metrics: Vec<Metric>,
    }

    impl<'a> TestProcessSessionArguments<'a> {
        fn run_session_producer(&mut self) -> bool {
            let proc = create_test_processor(Default::default());
            proc.process_session(
                &mut self.item,
                self.received,
                self.client,
                self.client_addr,
                self.metrics_config,
                &self.clock_drift_processor,
                &mut self.extracted_metrics,
            )
        }

        fn default() -> Self {
            let mut item = Item::new(ItemType::Event);

            let session = r#"{
            "init": false,
            "started": "2021-04-26T08:00:00+0100",
            "timestamp": "2021-04-26T08:00:00+0100",
            "attrs": {
                "release": "1.0.0"
            },
            "did": "user123",
            "status": "this is not a valid status!",
            "duration": 123.4
        }"#;

            item.set_payload(ContentType::Json, session);
            let received = DateTime::from_str("2021-04-26T08:00:00+0100").unwrap();

            Self {
                item,
                received,
                client: None,
                client_addr: None,
                metrics_config: serde_json::from_str(
                    "
        {
            \"version\": 0,
            \"drop\": true
        }",
                )
                .unwrap(),
                clock_drift_processor: ClockDriftProcessor::new(None, received),
                extracted_metrics: vec![],
            }
        }
    }

    /// Checks that the default test-arguments leads to the item being kept, which helps ensure the
    /// other tests are valid.
    #[tokio::test]
    async fn test_process_session_keep_item() {
        let mut args = TestProcessSessionArguments::default();
        assert!(args.run_session_producer());
    }

    #[tokio::test]
    async fn test_process_session_invalid_json() {
        let mut args = TestProcessSessionArguments::default();
        args.item
            .set_payload(ContentType::Json, "this isnt valid json");
        assert!(!args.run_session_producer());
    }

    #[tokio::test]
    async fn test_process_session_sequence_overflow() {
        let mut args = TestProcessSessionArguments::default();
        args.item.set_payload(
            ContentType::Json,
            r#"{
            "init": false,
            "started": "2021-04-26T08:00:00+0100",
            "timestamp": "2021-04-26T08:00:00+0100",
            "seq": 18446744073709551615,
            "attrs": {
                "release": "1.0.0"
            },
            "did": "user123",
            "status": "this is not a valid status!",
            "duration": 123.4
        }"#,
        );
        assert!(!args.run_session_producer());
    }

    #[tokio::test]
    async fn test_process_session_invalid_timestamp() {
        let mut args = TestProcessSessionArguments::default();
        args.received = DateTime::from_str("2021-05-26T08:00:00+0100").unwrap();
        assert!(!args.run_session_producer());
    }

    #[tokio::test]
    async fn test_process_session_metrics_extracted() {
        let mut args = TestProcessSessionArguments::default();
        args.item.set_metrics_extracted(true);
        assert!(!args.run_session_producer());
    }

    fn create_breadcrumbs_item(breadcrumbs: &[(Option<DateTime<Utc>>, &str)]) -> Item {
        let mut data = Vec::new();

        for (date, message) in breadcrumbs {
            let mut breadcrumb = BTreeMap::new();
            breadcrumb.insert("message", (*message).to_string());
            if let Some(date) = date {
                breadcrumb.insert("timestamp", date.to_rfc3339());
            }

            rmp_serde::encode::write(&mut data, &breadcrumb).expect("write msgpack");
        }

        let mut item = Item::new(ItemType::Attachment);
        item.set_payload(ContentType::MsgPack, data);
        item
    }

    fn breadcrumbs_from_event(event: &Annotated<Event>) -> &Vec<Annotated<Breadcrumb>> {
        event
            .value()
            .unwrap()
            .breadcrumbs
            .value()
            .unwrap()
            .values
            .value()
            .unwrap()
    }

    fn services() -> (Addr<TrackOutcome>, Addr<TestStore>) {
        let (outcome_aggregator, _) = mock_service("outcome_aggregator", (), |&mut (), _| {});
        let (test_store, _) = mock_service("test_store", (), |&mut (), _| {});
        (outcome_aggregator, test_store)
    }

    #[tokio::test]
    async fn test_dsc_respects_metrics_extracted() {
        relay_test::setup();
        let (outcome_aggregator, test_store) = services();

        let config = Config::from_json_value(serde_json::json!({
            "processing": {
                "enabled": true,
                "kafka_config": [],
            }
        }))
        .unwrap();

        let service: EnvelopeProcessorService = create_test_processor(config);

        // Gets a ProcessEnvelopeState, either with or without the metrics_exracted flag toggled.
        let get_state = |version: Option<u16>| {
            let event = Event {
                id: Annotated::new(EventId::new()),
                ty: Annotated::new(EventType::Transaction),
                transaction: Annotated::new("testing".to_owned()),
                ..Event::default()
            };

            let mut project_state = state_with_rule_and_condition(
                Some(0.0),
                RuleType::Transaction,
                RuleCondition::all(),
            );

            if let Some(version) = version {
                project_state.config.transaction_metrics =
                    ErrorBoundary::Ok(relay_dynamic_config::TransactionMetricsConfig {
                        version,
                        ..Default::default()
                    })
                    .into();
            }

            ProcessEnvelopeState {
                event: Annotated::from(event),
                metrics: Default::default(),
                sample_rates: None,
                sampling_result: SamplingResult::Keep,
                extracted_metrics: Default::default(),
                project_state: Arc::new(project_state),
                sampling_project_state: None,
                project_id: ProjectId::new(42),
                managed_envelope: ManagedEnvelope::new(
                    new_envelope(false, "foo"),
                    TestSemaphore::new(42).try_acquire().unwrap(),
                    outcome_aggregator.clone(),
                    test_store.clone(),
                ),
                has_profile: false,
                event_metrics_extracted: false,
            }
        };

        // None represents no TransactionMetricsConfig, DS will not be run
        let mut state = get_state(None);
        service.run_dynamic_sampling(&mut state);
        assert!(matches!(state.sampling_result, SamplingResult::Keep));

        // Current version is 1, so it won't run DS if it's outdated
        let mut state = get_state(Some(0));
        service.run_dynamic_sampling(&mut state);
        assert!(matches!(state.sampling_result, SamplingResult::Keep));

        // Dynamic sampling is run, as the transactionmetrics version is up to date.
        let mut state = get_state(Some(1));
        service.run_dynamic_sampling(&mut state);
        assert!(matches!(state.sampling_result, SamplingResult::Drop(_)));
    }

    #[tokio::test]
    async fn test_it_keeps_or_drops_transactions() {
        relay_test::setup();

        let (outcome_aggregator, test_store) = services();

        // an empty json still produces a valid config
        let json_config = serde_json::json!({});

        let config = Config::from_json_value(json_config).unwrap();

        let service = create_test_processor(config);

        let event = Event {
            id: Annotated::new(EventId::new()),
            ty: Annotated::new(EventType::Transaction),
            transaction: Annotated::new("testing".to_owned()),
            ..Event::default()
        };

        for (sample_rate, expected_result) in [
            (0.0, SamplingResult::Drop(MatchedRuleIds(vec![RuleId(1)]))),
            (1.0, SamplingResult::Keep),
        ] {
            let project_state = state_with_rule_and_condition(
                Some(sample_rate),
                RuleType::Transaction,
                RuleCondition::all(),
            );

            let mut state = ProcessEnvelopeState {
                event: Annotated::from(event.clone()),
                event_metrics_extracted: false,
                metrics: Default::default(),
                sample_rates: None,
                sampling_result: SamplingResult::Keep,
                extracted_metrics: Default::default(),
                project_state: Arc::new(project_state),
                sampling_project_state: None,
                project_id: ProjectId::new(42),
                managed_envelope: ManagedEnvelope::new(
                    new_envelope(false, "foo"),
                    TestSemaphore::new(42).try_acquire().unwrap(),
                    outcome_aggregator.clone(),
                    test_store.clone(),
                ),
                has_profile: false,
            };

            // TODO: This does not test if the sampling decision is actually applied. This should be
            // refactored to send a proper Envelope in and call process_state to cover the full
            // pipeline.
            service.compute_sampling_decision(&mut state);
            assert_eq!(state.sampling_result, expected_result);
        }
    }

    #[test]
    fn test_breadcrumbs_file1() {
        let item = create_breadcrumbs_item(&[(None, "item1")]);

        // NOTE: using (Some, None) here:
        let result = EnvelopeProcessorService::event_from_attachments(
            &Config::default(),
            None,
            Some(item),
            None,
        );

        let event = result.unwrap().0;
        let breadcrumbs = breadcrumbs_from_event(&event);

        assert_eq!(breadcrumbs.len(), 1);
        let first_breadcrumb_message = breadcrumbs[0].value().unwrap().message.value().unwrap();
        assert_eq!("item1", first_breadcrumb_message);
    }

    #[test]
    fn test_breadcrumbs_file2() {
        let item = create_breadcrumbs_item(&[(None, "item2")]);

        // NOTE: using (None, Some) here:
        let result = EnvelopeProcessorService::event_from_attachments(
            &Config::default(),
            None,
            None,
            Some(item),
        );

        let event = result.unwrap().0;
        let breadcrumbs = breadcrumbs_from_event(&event);
        assert_eq!(breadcrumbs.len(), 1);

        let first_breadcrumb_message = breadcrumbs[0].value().unwrap().message.value().unwrap();
        assert_eq!("item2", first_breadcrumb_message);
    }

    #[test]
    fn test_breadcrumbs_truncation() {
        let item1 = create_breadcrumbs_item(&[(None, "crumb1")]);
        let item2 = create_breadcrumbs_item(&[(None, "crumb2"), (None, "crumb3")]);

        let result = EnvelopeProcessorService::event_from_attachments(
            &Config::default(),
            None,
            Some(item1),
            Some(item2),
        );

        let event = result.unwrap().0;
        let breadcrumbs = breadcrumbs_from_event(&event);
        assert_eq!(breadcrumbs.len(), 2);
    }

    #[test]
    fn test_breadcrumbs_order_with_none() {
        let d1 = Utc.with_ymd_and_hms(2019, 10, 10, 12, 10, 10).unwrap();
        let d2 = Utc.with_ymd_and_hms(2019, 10, 11, 12, 10, 10).unwrap();

        let item1 = create_breadcrumbs_item(&[(None, "none"), (Some(d1), "d1")]);
        let item2 = create_breadcrumbs_item(&[(Some(d2), "d2")]);

        let result = EnvelopeProcessorService::event_from_attachments(
            &Config::default(),
            None,
            Some(item1),
            Some(item2),
        );

        let event = result.unwrap().0;
        let breadcrumbs = breadcrumbs_from_event(&event);
        assert_eq!(breadcrumbs.len(), 2);

        assert_eq!(Some("d1"), breadcrumbs[0].value().unwrap().message.as_str());
        assert_eq!(Some("d2"), breadcrumbs[1].value().unwrap().message.as_str());
    }

    #[test]
    fn test_breadcrumbs_reversed_with_none() {
        let d1 = Utc.with_ymd_and_hms(2019, 10, 10, 12, 10, 10).unwrap();
        let d2 = Utc.with_ymd_and_hms(2019, 10, 11, 12, 10, 10).unwrap();

        let item1 = create_breadcrumbs_item(&[(Some(d2), "d2")]);
        let item2 = create_breadcrumbs_item(&[(None, "none"), (Some(d1), "d1")]);

        let result = EnvelopeProcessorService::event_from_attachments(
            &Config::default(),
            None,
            Some(item1),
            Some(item2),
        );

        let event = result.unwrap().0;
        let breadcrumbs = breadcrumbs_from_event(&event);
        assert_eq!(breadcrumbs.len(), 2);

        assert_eq!(Some("d1"), breadcrumbs[0].value().unwrap().message.as_str());
        assert_eq!(Some("d2"), breadcrumbs[1].value().unwrap().message.as_str());
    }

    #[test]
    fn test_empty_breadcrumbs_item() {
        let item1 = create_breadcrumbs_item(&[]);
        let item2 = create_breadcrumbs_item(&[]);
        let item3 = create_breadcrumbs_item(&[]);

        let result = EnvelopeProcessorService::event_from_attachments(
            &Config::default(),
            Some(item1),
            Some(item2),
            Some(item3),
        );

        // regression test to ensure we don't fail parsing an empty file
        result.expect("event_from_attachments");
    }

    fn create_test_processor(config: Config) -> EnvelopeProcessorService {
        let (envelope_manager, _) = mock_service("envelope_manager", (), |&mut (), _| {});
        let (outcome_aggregator, _) = mock_service("outcome_aggregator", (), |&mut (), _| {});
        let (project_cache, _) = mock_service("project_cache", (), |&mut (), _| {});
        let (upstream_relay, _) = mock_service("upstream_relay", (), |&mut (), _| {});
        let (global_config, _) = mock_service("global_config", (), |&mut (), _| {});
        let inner = InnerProcessor {
            config: Arc::new(config),
            envelope_manager,
            project_cache,
            outcome_aggregator,
            upstream_relay,
            #[cfg(feature = "processing")]
            rate_limiter: None,
            geoip_lookup: None,
            global_config,
        };

        EnvelopeProcessorService {
            global_config: Arc::default(),
            inner: Arc::new(inner),
        }
    }

    #[tokio::test]
    async fn test_user_report_invalid() {
        let processor = create_test_processor(Default::default());
        let (outcome_aggregator, test_store) = services();
        let event_id = EventId::new();

        let dsn = "https://e12d836b15bb49d7bbf99e64295d995b:@sentry.io/42"
            .parse()
            .unwrap();

        let request_meta = RequestMeta::new(dsn);
        let mut envelope = Envelope::from_request(Some(event_id), request_meta);

        envelope.add_item({
            let mut item = Item::new(ItemType::UserReport);
            item.set_payload(ContentType::Json, r#"{"foo": "bar"}"#);
            item
        });

        envelope.add_item({
            let mut item = Item::new(ItemType::Event);
            item.set_payload(ContentType::Json, "{}");
            item
        });

        let message = ProcessEnvelope {
            envelope: ManagedEnvelope::standalone(envelope, outcome_aggregator, test_store),
            project_state: Arc::new(ProjectState::allowed()),
            sampling_project_state: None,
        };

        let envelope_response = processor.process(message).unwrap();
        let ctx = envelope_response.envelope.unwrap();
        let new_envelope = ctx.envelope();

        assert_eq!(new_envelope.len(), 1);
        assert_eq!(new_envelope.items().next().unwrap().ty(), &ItemType::Event);
    }

    fn process_envelope_with_root_project_state(
        envelope: Box<Envelope>,
        sampling_project_state: Option<Arc<ProjectState>>,
    ) -> Envelope {
        let processor = create_test_processor(Default::default());
        let (outcome_aggregator, test_store) = services();

        let message = ProcessEnvelope {
            envelope: ManagedEnvelope::standalone(envelope, outcome_aggregator, test_store),
            project_state: Arc::new(ProjectState::allowed()),
            sampling_project_state,
        };

        let envelope_response = processor.process(message).unwrap();
        let ctx = envelope_response.envelope.unwrap();
        ctx.envelope().clone()
    }

    fn extract_first_event_from_envelope(envelope: Envelope) -> Event {
        let item = envelope.items().next().unwrap();
        let annotated_event: Annotated<Event> =
            Annotated::from_json_bytes(&item.payload()).unwrap();
        annotated_event.into_value().unwrap()
    }

    fn mocked_error_item() -> Item {
        let mut item = Item::new(ItemType::Event);
        item.set_payload(
            ContentType::Json,
            r#"{
              "event_id": "52df9022835246eeb317dbd739ccd059",
              "exception": {
                "values": [
                    {
                      "type": "mytype",
                      "value": "myvalue",
                      "module": "mymodule",
                      "thread_id": 42,
                      "other": "value"
                    }
                ]
              }
            }"#,
        );
        item
    }

    fn project_state_with_single_rule(sample_rate: f64) -> ProjectState {
        let sampling_config = SamplingConfig {
            rules: vec![],
            rules_v2: vec![SamplingRule {
                condition: RuleCondition::all(),
                sampling_value: SamplingValue::SampleRate { value: sample_rate },
                ty: RuleType::Trace,
                id: RuleId(1),
                time_range: Default::default(),
                decaying_fn: Default::default(),
            }],
            mode: SamplingMode::Received,
        };
        let mut sampling_project_state = ProjectState::allowed();
        sampling_project_state.config.dynamic_sampling = Some(sampling_config);
        sampling_project_state
    }

    #[tokio::test]
    async fn test_error_is_tagged_correctly_if_trace_sampling_result_is_some() {
        let event_id = EventId::new();
        let dsn = "https://e12d836b15bb49d7bbf99e64295d995b:@sentry.io/42"
            .parse()
            .unwrap();
        let request_meta = RequestMeta::new(dsn);
        let mut envelope = Envelope::from_request(Some(event_id), request_meta);
        let dsc = DynamicSamplingContext {
            trace_id: Uuid::new_v4(),
            public_key: ProjectKey::parse("abd0f232775f45feab79864e580d160b").unwrap(),
            release: Some("1.1.1".to_string()),
            user: Default::default(),
            replay_id: None,
            environment: None,
            transaction: Some("transaction1".into()),
            sample_rate: None,
            sampled: Some(true),
            other: BTreeMap::new(),
        };
        envelope.set_dsc(dsc);
        envelope.add_item(mocked_error_item());

        // We test with sample rate equal to 100%.
        let sampling_project_state = project_state_with_single_rule(1.0);
        let new_envelope = process_envelope_with_root_project_state(
            envelope.clone(),
            Some(Arc::new(sampling_project_state)),
        );
        let event = extract_first_event_from_envelope(new_envelope);
        let trace_context = event.context::<TraceContext>().unwrap();
        assert!(trace_context.sampled.value().unwrap());

        // We test with sample rate equal to 0%.
        let sampling_project_state = project_state_with_single_rule(0.0);
        let new_envelope = process_envelope_with_root_project_state(
            envelope,
            Some(Arc::new(sampling_project_state)),
        );
        let event = extract_first_event_from_envelope(new_envelope);
        let trace_context = event.context::<TraceContext>().unwrap();
        assert!(!trace_context.sampled.value().unwrap());
    }

    #[tokio::test]
    async fn test_error_is_not_tagged_if_already_tagged() {
        let event_id = EventId::new();
        let dsn = "https://e12d836b15bb49d7bbf99e64295d995b:@sentry.io/42"
            .parse()
            .unwrap();
        let request_meta = RequestMeta::new(dsn);

        // We test tagging with an incoming event that has already been tagged by downstream Relay.
        let mut envelope = Envelope::from_request(Some(event_id), request_meta);
        let mut item = Item::new(ItemType::Event);
        item.set_payload(
            ContentType::Json,
            r#"{
              "event_id": "52df9022835246eeb317dbd739ccd059",
              "exception": {
                "values": [
                    {
                      "type": "mytype",
                      "value": "myvalue",
                      "module": "mymodule",
                      "thread_id": 42,
                      "other": "value"
                    }
                ]
              },
              "contexts": {
                "trace": {
                    "sampled": true
                }
              }
            }"#,
        );
        envelope.add_item(item);
        let sampling_project_state = project_state_with_single_rule(0.0);
        let new_envelope = process_envelope_with_root_project_state(
            envelope,
            Some(Arc::new(sampling_project_state)),
        );
        let event = extract_first_event_from_envelope(new_envelope);
        let trace_context = event.context::<TraceContext>().unwrap();
        assert!(trace_context.sampled.value().unwrap());
    }

    #[tokio::test]
    async fn test_error_is_tagged_correctly_if_trace_sampling_result_is_none() {
        let event_id = EventId::new();
        let dsn = "https://e12d836b15bb49d7bbf99e64295d995b:@sentry.io/42"
            .parse()
            .unwrap();
        let request_meta = RequestMeta::new(dsn);

        // We test tagging when root project state and dsc are none.
        let mut envelope = Envelope::from_request(Some(event_id), request_meta);
        envelope.add_item(mocked_error_item());
        let new_envelope = process_envelope_with_root_project_state(envelope, None);
        let event = extract_first_event_from_envelope(new_envelope);

        assert!(event.contexts.value().is_none());
    }

    #[tokio::test]
    async fn test_browser_version_extraction_with_pii_like_data() {
        let processor = create_test_processor(Default::default());
        let (outcome_aggregator, test_store) = services();
        let event_id = EventId::new();

        let dsn = "https://e12d836b15bb49d7bbf99e64295d995b:@sentry.io/42"
            .parse()
            .unwrap();

        let request_meta = RequestMeta::new(dsn);
        let mut envelope = Envelope::from_request(Some(event_id), request_meta);

        envelope.add_item({
                let mut item = Item::new(ItemType::Event);
                item.set_payload(
                    ContentType::Json,
                    r#"
                    {
                        "request": {
                            "headers": [
                                ["User-Agent", "Mozilla/5.0 (Macintosh; Intel Mac OS X 10_15_7) AppleWebKit/537.36 (KHTML, like Gecko) Chrome/103.0.0.0 Safari/537.36"]
                            ]
                        }
                    }
                "#,
                );
                item
            });

        let mut datascrubbing_settings = DataScrubbingConfig::default();
        // enable all the default scrubbing
        datascrubbing_settings.scrub_data = true;
        datascrubbing_settings.scrub_defaults = true;
        datascrubbing_settings.scrub_ip_addresses = true;

        // Make sure to mask any IP-like looking data
        let pii_config = serde_json::from_str(r#"{"applications": {"**": ["@ip:mask"]}}"#).unwrap();

        let config = ProjectConfig {
            datascrubbing_settings,
            pii_config: Some(pii_config),
            ..Default::default()
        };

        let mut project_state = ProjectState::allowed();
        project_state.config = config;
        let message = ProcessEnvelope {
            envelope: ManagedEnvelope::standalone(envelope, outcome_aggregator, test_store),
            project_state: Arc::new(project_state),
            sampling_project_state: None,
        };

        let envelope_response = processor.process(message).unwrap();
        let new_envelope = envelope_response.envelope.unwrap();
        let new_envelope = new_envelope.envelope();

        let event_item = new_envelope.items().last().unwrap();
        let annotated_event: Annotated<Event> =
            Annotated::from_json_bytes(&event_item.payload()).unwrap();
        let event = annotated_event.into_value().unwrap();
        let headers = event
            .request
            .into_value()
            .unwrap()
            .headers
            .into_value()
            .unwrap();

        // IP-like data must be masked
        assert_eq!(Some("Mozilla/5.0 (Macintosh; Intel Mac OS X 10_15_7) AppleWebKit/537.36 (KHTML, like Gecko) Chrome/********* Safari/537.36"), headers.get_header("User-Agent"));
        // But we still get correct browser and version number
        let contexts = event.contexts.into_value().unwrap();
        let browser = contexts.0.get("browser").unwrap();
        assert_eq!(
            r#"{"name":"Chrome","version":"103.0.0","type":"browser"}"#,
            browser.to_json().unwrap()
        );
    }

    #[tokio::test]
    async fn test_client_report_removal() {
        relay_test::setup();
        let (outcome_aggregator, test_store) = services();

        let config = Config::from_json_value(serde_json::json!({
            "outcomes": {
                "emit_outcomes": true,
                "emit_client_outcomes": true
            }
        }))
        .unwrap();

        let processor = create_test_processor(config);

        let dsn = "https://e12d836b15bb49d7bbf99e64295d995b:@sentry.io/42"
            .parse()
            .unwrap();

        let request_meta = RequestMeta::new(dsn);
        let mut envelope = Envelope::from_request(None, request_meta);

        envelope.add_item({
            let mut item = Item::new(ItemType::ClientReport);
            item.set_payload(
                ContentType::Json,
                r#"
                    {
                        "discarded_events": [
                            ["queue_full", "error", 42]
                        ]
                    }
                "#,
            );
            item
        });

        let message = ProcessEnvelope {
            envelope: ManagedEnvelope::standalone(envelope, outcome_aggregator, test_store),
            project_state: Arc::new(ProjectState::allowed()),
            sampling_project_state: None,
        };

        let envelope_response = processor.process(message).unwrap();
        assert!(envelope_response.envelope.is_none());
    }

    #[tokio::test]
    async fn test_client_report_forwarding() {
        relay_test::setup();
        let (outcome_aggregator, test_store) = services();

        let config = Config::from_json_value(serde_json::json!({
            "outcomes": {
                "emit_outcomes": false,
                // a relay need to emit outcomes at all to not process.
                "emit_client_outcomes": true
            }
        }))
        .unwrap();

        let processor = create_test_processor(config);

        let dsn = "https://e12d836b15bb49d7bbf99e64295d995b:@sentry.io/42"
            .parse()
            .unwrap();

        let request_meta = RequestMeta::new(dsn);
        let mut envelope = Envelope::from_request(None, request_meta);

        envelope.add_item({
            let mut item = Item::new(ItemType::ClientReport);
            item.set_payload(
                ContentType::Json,
                r#"
                    {
                        "discarded_events": [
                            ["queue_full", "error", 42]
                        ]
                    }
                "#,
            );
            item
        });

        let message = ProcessEnvelope {
            envelope: ManagedEnvelope::standalone(envelope, outcome_aggregator, test_store),
            project_state: Arc::new(ProjectState::allowed()),
            sampling_project_state: None,
        };

        let envelope_response = processor.process(message).unwrap();
        let ctx = envelope_response.envelope.unwrap();
        let item = ctx.envelope().items().next().unwrap();
        assert_eq!(item.ty(), &ItemType::ClientReport);

        ctx.accept(); // do not try to capture or emit outcomes
    }

    #[tokio::test]
    #[cfg(feature = "processing")]
    async fn test_client_report_removal_in_processing() {
        relay_test::setup();
        let (outcome_aggregator, test_store) = services();

        let config = Config::from_json_value(serde_json::json!({
            "outcomes": {
                "emit_outcomes": true,
                "emit_client_outcomes": false,
            },
            "processing": {
                "enabled": true,
                "kafka_config": [],
            }
        }))
        .unwrap();

        let processor = create_test_processor(config);

        let dsn = "https://e12d836b15bb49d7bbf99e64295d995b:@sentry.io/42"
            .parse()
            .unwrap();

        let request_meta = RequestMeta::new(dsn);
        let mut envelope = Envelope::from_request(None, request_meta);

        envelope.add_item({
            let mut item = Item::new(ItemType::ClientReport);
            item.set_payload(
                ContentType::Json,
                r#"
                    {
                        "discarded_events": [
                            ["queue_full", "error", 42]
                        ]
                    }
                "#,
            );
            item
        });

        let message = ProcessEnvelope {
            envelope: ManagedEnvelope::standalone(envelope, outcome_aggregator, test_store),
            project_state: Arc::new(ProjectState::allowed()),
            sampling_project_state: None,
        };

        let envelope_response = processor.process(message).unwrap();
        assert!(envelope_response.envelope.is_none());
    }

    #[test]
    #[cfg(feature = "processing")]
    fn test_unprintable_fields() {
        let event = Annotated::new(Event {
            environment: Annotated::new(String::from(
                "�9�~YY���)�����9�~YY���)�����9�~YY���)�����9�~YY���)�����",
            )),
            ..Default::default()
        });
        assert!(has_unprintable_fields(&event));

        let event = Annotated::new(Event {
            release: Annotated::new(
                String::from("���7��#1G����7��#1G����7��#1G����7��#1G����7��#").into(),
            ),
            ..Default::default()
        });
        assert!(has_unprintable_fields(&event));

        let event = Annotated::new(Event {
            environment: Annotated::new(String::from("production")),
            ..Default::default()
        });
        assert!(!has_unprintable_fields(&event));

        let event = Annotated::new(Event {
            release: Annotated::new(
                String::from("release with\t some\n normal\r\nwhitespace").into(),
            ),
            ..Default::default()
        });
        assert!(!has_unprintable_fields(&event));
    }

    #[test]
    fn test_from_outcome_type_sampled() {
        assert!(outcome_from_parts(ClientReportField::FilteredSampling, "adsf").is_err());

        assert!(outcome_from_parts(ClientReportField::FilteredSampling, "Sampled:").is_err());

        assert!(outcome_from_parts(ClientReportField::FilteredSampling, "Sampled:foo").is_err());

        assert!(matches!(
            outcome_from_parts(ClientReportField::FilteredSampling, "Sampled:"),
            Err(())
        ));

        assert!(matches!(
            outcome_from_parts(ClientReportField::FilteredSampling, "Sampled:;"),
            Err(())
        ));

        assert!(matches!(
            outcome_from_parts(ClientReportField::FilteredSampling, "Sampled:ab;12"),
            Err(())
        ));

        assert_eq!(
            outcome_from_parts(ClientReportField::FilteredSampling, "Sampled:123,456"),
            Ok(Outcome::FilteredSampling(MatchedRuleIds(vec![
                RuleId(123),
                RuleId(456),
            ])))
        );

        assert_eq!(
            outcome_from_parts(ClientReportField::FilteredSampling, "Sampled:123"),
            Ok(Outcome::FilteredSampling(MatchedRuleIds(vec![RuleId(123)])))
        );
    }

    #[test]
    fn test_from_outcome_type_filtered() {
        assert!(matches!(
            outcome_from_parts(ClientReportField::Filtered, "error-message"),
            Ok(Outcome::Filtered(FilterStatKey::ErrorMessage))
        ));
        assert!(outcome_from_parts(ClientReportField::Filtered, "adsf").is_err());
    }

    #[test]
    fn test_from_outcome_type_client_discard() {
        assert_eq!(
            outcome_from_parts(ClientReportField::ClientDiscard, "foo_reason").unwrap(),
            Outcome::ClientDiscard("foo_reason".into())
        );
    }

    #[test]
    fn test_from_outcome_type_rate_limited() {
        assert!(matches!(
            outcome_from_parts(ClientReportField::RateLimited, ""),
            Ok(Outcome::RateLimited(None))
        ));
        assert_eq!(
            outcome_from_parts(ClientReportField::RateLimited, "foo_reason").unwrap(),
            Outcome::RateLimited(Some(ReasonCode::new("foo_reason")))
        );
    }

    fn capture_test_event(transaction_name: &str, source: TransactionSource) -> Vec<String> {
        let mut event = Annotated::<Event>::from_json(
            r#"
            {
                "type": "transaction",
                "transaction": "/foo/",
                "timestamp": 946684810.0,
                "start_timestamp": 946684800.0,
                "contexts": {
                    "trace": {
                    "trace_id": "4c79f60c11214eb38604f4ae0781bfb2",
                    "span_id": "fa90fdead5f74053",
                    "op": "http.server",
                    "type": "trace"
                    }
                },
                "transaction_info": {
                    "source": "url"
                }
            }
            "#,
        )
        .unwrap();
        let e = event.value_mut().as_mut().unwrap();
        e.transaction.set_value(Some(transaction_name.into()));

        e.transaction_info
            .value_mut()
            .as_mut()
            .unwrap()
            .source
            .set_value(Some(source));

        relay_statsd::with_capturing_test_client(|| {
            utils::log_transaction_name_metrics(&mut event, |event| {
                let config = LightNormalizationConfig {
                    transaction_name_config: TransactionNameConfig {
                        rules: &[TransactionNameRule {
                            pattern: LazyGlob::new("/foo/*/**".to_owned()),
                            expiry: DateTime::<Utc>::MAX_UTC,
                            redaction: RedactionRule::Replace {
                                substitution: "*".to_owned(),
                            },
                        }],
                    },
                    ..Default::default()
                };
                relay_event_normalization::light_normalize_event(event, config)
            })
            .unwrap();
        })
    }

    #[test]
    fn test_log_transaction_metrics_none() {
        let captures = capture_test_event("/nothing", TransactionSource::Url);
        insta::assert_debug_snapshot!(captures, @r#"
        [
            "event.transaction_name_changes:1|c|#source_in:url,changes:none,source_out:sanitized,is_404:false",
        ]
        "#);
    }

    #[test]
    fn test_log_transaction_metrics_rule() {
        let captures = capture_test_event("/foo/john/denver", TransactionSource::Url);
        insta::assert_debug_snapshot!(captures, @r#"
        [
            "event.transaction_name_changes:1|c|#source_in:url,changes:rule,source_out:sanitized,is_404:false",
        ]
        "#);
    }

    #[test]
    fn test_log_transaction_metrics_pattern() {
        let captures = capture_test_event("/something/12345", TransactionSource::Url);
        insta::assert_debug_snapshot!(captures, @r#"
        [
            "event.transaction_name_changes:1|c|#source_in:url,changes:pattern,source_out:sanitized,is_404:false",
        ]
        "#);
    }

    #[test]
    fn test_log_transaction_metrics_both() {
        let captures = capture_test_event("/foo/john/12345", TransactionSource::Url);
        insta::assert_debug_snapshot!(captures, @r#"
        [
            "event.transaction_name_changes:1|c|#source_in:url,changes:both,source_out:sanitized,is_404:false",
        ]
        "#);
    }

    #[test]
    fn test_log_transaction_metrics_no_match() {
        let captures = capture_test_event("/foo/john/12345", TransactionSource::Route);
        insta::assert_debug_snapshot!(captures, @r#"
        [
            "event.transaction_name_changes:1|c|#source_in:route,changes:none,source_out:route,is_404:false",
        ]
        "#);
    }

    /// This is a stand-in test to assert panicking behavior for spawn_blocking.
    ///
    /// [`EnvelopeProcessorService`] relies on tokio to restart the worker threads for blocking
    /// tasks if there is a panic during processing. Tokio does not explicitly mention this behavior
    /// in documentation, though the `spawn_blocking` contract suggests that this is intentional.
    ///
    /// This test should be moved if the worker pool is extracted into a utility.
    #[test]
    fn test_processor_panics() {
        let future = async {
            let semaphore = Arc::new(Semaphore::new(1));

            // loop multiple times to prove that the runtime creates new threads
            for _ in 0..3 {
                // the previous permit should have been released during panic unwind
                let permit = semaphore.clone().acquire_owned().await.unwrap();

                let handle = tokio::task::spawn_blocking(move || {
                    let _permit = permit; // drop(permit) after panic!() would warn as "unreachable"
                    panic!("ignored");
                });

                assert!(handle.await.is_err());
            }
        };

        tokio::runtime::Builder::new_current_thread()
            .max_blocking_threads(1)
            .build()
            .unwrap()
            .block_on(future);
    }

    /// Confirms that the hardcoded value we use for the fixed length of the measurement MRI is
    /// correct. Unit test is placed here because it has dependencies to relay-server and therefore
    /// cannot be called from relay-metrics.
    #[test]
    fn test_mri_overhead_constant() {
        let hardcoded_value = MeasurementsConfig::MEASUREMENT_MRI_OVERHEAD;

        let derived_value = {
            let name = "foobar".to_string();
            let value = 5.0; // Arbitrary value.
            let unit = MetricUnit::Duration(DurationUnit::default());
            let tags = TransactionMeasurementTags {
                measurement_rating: None,
                universal_tags: CommonTags(BTreeMap::new()),
            };

            let measurement = TransactionMetric::Measurement {
                name: name.clone(),
                value,
                unit,
                tags,
            };

            let metric: Metric = measurement.into_metric(UnixTimestamp::now());

            metric.name.len() - unit.to_string().len() - name.len()
        };
        assert_eq!(
            hardcoded_value, derived_value,
            "Update `MEASUREMENT_MRI_OVERHEAD` if the naming scheme changed."
        );
    }
}<|MERGE_RESOLUTION|>--- conflicted
+++ resolved
@@ -2806,7 +2806,6 @@
 
                 tokio::select! {
                    biased;
-<<<<<<< HEAD
 
                     // During Relay shutdown, the global config service stops
                     // and drops the sender of the subscription, causing updates
@@ -2814,10 +2813,6 @@
                     // continue processing in-flight messages before the network
                     // access is revoked.
                     Ok(()) = subscription.changed() => self.global_config = subscription.borrow().clone(),
-=======
-                    // TODO(iker): deal with the error when the sender of the channel is dropped.
-                    _ = subscription.changed() => self.global_config = subscription.borrow().clone(),
->>>>>>> c09a01e4
                     (Some(message), Ok(permit)) = next_msg => {
                         let service = self.clone();
                         tokio::task::spawn_blocking(move || {
