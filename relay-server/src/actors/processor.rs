--- conflicted
+++ resolved
@@ -955,11 +955,7 @@
                 }
                 Err(err) => relay_log::trace!("invalid client report received: {}", LogError(&err)),
             }
-<<<<<<< HEAD
-            RetainItem::Keep
-=======
             RetainItem::DropSilently
->>>>>>> 7f1b8e07
         });
 
         if output_events.is_empty() {
