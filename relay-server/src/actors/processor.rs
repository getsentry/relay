use std::error::Error;
use std::io::Write;
use std::net::IpAddr as NetIPAddr;
use std::ops::ControlFlow;
use std::sync::Arc;
use std::time::{Duration, Instant};

use anyhow::Context;
use brotli::CompressorWriter as BrotliEncoder;
use bytes::Bytes;
use chrono::{DateTime, Duration as SignedDuration, Utc};
use flate2::write::{GzEncoder, ZlibEncoder};
use flate2::Compression;
use once_cell::sync::OnceCell;
use relay_auth::RelayVersion;
use relay_base_schema::project::{ProjectId, ProjectKey};
use relay_common::time::UnixTimestamp;
use relay_config::{Config, HttpEncoding};
use relay_dynamic_config::{ErrorBoundary, Feature, GlobalConfig, ProjectConfig};
use relay_event_normalization::replay::{self, ReplayError};
use relay_event_normalization::{
    nel, ClockDriftProcessor, DynamicMeasurementsConfig, MeasurementsConfig,
    NormalizeProcessorConfig, TransactionNameConfig,
};
use relay_event_normalization::{GeoIpLookup, RawUserAgentInfo};
use relay_event_schema::processor::{self, process_value, ProcessingAction, ProcessingState};
use relay_event_schema::protocol::{
    Breadcrumb, Contexts, Csp, Event, EventType, ExpectCt, ExpectStaple, Hpkp, IpAddr,
    LenientString, Metrics, NetworkReportError, OtelContext, ProfileContext, RelayInfo, Replay,
    SecurityReportType, Timestamp, TraceContext, Values,
};
use relay_filter::FilterStatKey;
use relay_metrics::aggregator::partition_buckets;
use relay_metrics::aggregator::AggregatorConfig;
<<<<<<< HEAD
use relay_metrics::{Bucket, BucketsView, MergeBuckets, MetricNamespace};
use relay_pii::{scrub_graphql, PiiAttachmentsProcessor, PiiConfigError, PiiProcessor};
use relay_profiling::{ProfileError, ProfileId};
use relay_protocol::{Annotated, Array, Empty, FromValue, Object, Value};
use relay_quotas::{DataCategory, ReasonCode, Scoping};
=======
use relay_metrics::{Bucket, MergeBuckets, MetricMeta, MetricNamespace};
use relay_pii::{scrub_graphql, PiiAttachmentsProcessor, PiiConfigError, PiiProcessor};
use relay_profiling::{ProfileError, ProfileId};
use relay_protocol::{Annotated, Array, Empty, FromValue, Object, Value};
use relay_quotas::{DataCategory, Scoping};
>>>>>>> 6f003b68
use relay_replays::recording::RecordingScrubber;
use relay_sampling::config::{RuleType, SamplingMode};
use relay_sampling::evaluation::{
    MatchedRuleIds, ReservoirCounters, ReservoirEvaluator, SamplingEvaluator,
};
use relay_sampling::{DynamicSamplingContext, SamplingConfig};
use relay_statsd::metric;
use relay_system::{Addr, FromMessage, NoResponse, Service};
use serde_json::Value as SerdeValue;
use tokio::sync::Semaphore;

#[cfg(feature = "processing")]
use {
    crate::actors::project_cache::UpdateRateLimits,
    crate::utils::{EnvelopeLimiter, MetricsLimiter},
    relay_event_normalization::{span, StoreConfig, StoreProcessor},
    relay_event_schema::protocol::Span,
    relay_metrics::{Aggregator, RedisMetricMetaStore},
    relay_quotas::{RateLimitingError, RedisRateLimiter},
    relay_redis::RedisPool,
    symbolic_unreal::{Unreal4Error, Unreal4ErrorKind},
};

use crate::actors::envelopes::{EnvelopeManager, SendEnvelope, SendEnvelopeError, SubmitEnvelope};
use crate::actors::outcome::{DiscardReason, Outcome, TrackOutcome};
use crate::actors::project::ProjectState;
use crate::actors::project_cache::{AddMetricMeta, ProjectCache};
use crate::actors::upstream::{SendRequest, UpstreamRelay};
use crate::envelope::{AttachmentType, ContentType, Envelope, Item, ItemType, SourceQuantities};
use crate::extractors::{PartialDsn, RequestMeta};
use crate::metrics_extraction::transactions::types::ExtractMetricsError;
use crate::metrics_extraction::transactions::{ExtractedMetrics, TransactionExtractor};
use crate::service::ServiceError;
use crate::statsd::{PlatformTag, RelayCounters, RelayHistograms, RelayTimers};
use crate::utils::{
    self, extract_transaction_count, ChunkedFormDataAggregator, ExtractionMode, FormDataIter,
    ItemAction, ManagedEnvelope, SamplingResult,
};

<<<<<<< HEAD
use super::test_store::TestStore;
=======
mod report;
mod session;
>>>>>>> 6f003b68

/// The minimum clock drift for correction to apply.
const MINIMUM_CLOCK_DRIFT: Duration = Duration::from_secs(55 * 60);

/// An error returned when handling [`ProcessEnvelope`].
#[derive(Debug, thiserror::Error)]
pub enum ProcessingError {
    #[error("invalid json in event")]
    InvalidJson(#[source] serde_json::Error),

    #[error("invalid message pack event payload")]
    InvalidMsgpack(#[from] rmp_serde::decode::Error),

    #[cfg(feature = "processing")]
    #[error("invalid unreal crash report")]
    InvalidUnrealReport(#[source] Unreal4Error),

    #[error("event payload too large")]
    PayloadTooLarge,

    #[error("invalid transaction event")]
    InvalidTransaction,

    #[error("envelope processor failed")]
    ProcessingFailed(#[from] ProcessingAction),

    #[error("duplicate {0} in event")]
    DuplicateItem(ItemType),

    #[error("failed to extract event payload")]
    NoEventPayload,

    #[error("missing project id in DSN")]
    MissingProjectId,

    #[error("invalid security report type: {0:?}")]
    InvalidSecurityType(Bytes),

    #[error("invalid security report")]
    InvalidSecurityReport(#[source] serde_json::Error),

    #[error("invalid nel report")]
    InvalidNelReport(#[source] NetworkReportError),

    #[error("event filtered with reason: {0:?}")]
    EventFiltered(FilterStatKey),

    #[error("missing or invalid required event timestamp")]
    InvalidTimestamp,

    #[error("could not serialize event payload")]
    SerializeFailed(#[source] serde_json::Error),

    #[cfg(feature = "processing")]
    #[error("failed to apply quotas")]
    QuotasFailed(#[from] RateLimitingError),

    #[error("event dropped by sampling rule {0}")]
    Sampled(MatchedRuleIds),

    #[error("invalid pii config")]
    PiiConfigError(PiiConfigError),
}

impl ProcessingError {
    fn to_outcome(&self) -> Option<Outcome> {
        match *self {
            // General outcomes for invalid events
            Self::PayloadTooLarge => Some(Outcome::Invalid(DiscardReason::TooLarge)),
            Self::InvalidJson(_) => Some(Outcome::Invalid(DiscardReason::InvalidJson)),
            Self::InvalidMsgpack(_) => Some(Outcome::Invalid(DiscardReason::InvalidMsgpack)),
            Self::InvalidSecurityType(_) => {
                Some(Outcome::Invalid(DiscardReason::SecurityReportType))
            }
            Self::InvalidSecurityReport(_) => Some(Outcome::Invalid(DiscardReason::SecurityReport)),
            Self::InvalidNelReport(_) => Some(Outcome::Invalid(DiscardReason::InvalidJson)),
            Self::InvalidTransaction => Some(Outcome::Invalid(DiscardReason::InvalidTransaction)),
            Self::InvalidTimestamp => Some(Outcome::Invalid(DiscardReason::Timestamp)),
            Self::DuplicateItem(_) => Some(Outcome::Invalid(DiscardReason::DuplicateItem)),
            Self::NoEventPayload => Some(Outcome::Invalid(DiscardReason::NoEventPayload)),

            // Processing-only outcomes (Sentry-internal Relays)
            #[cfg(feature = "processing")]
            Self::InvalidUnrealReport(ref err)
                if err.kind() == Unreal4ErrorKind::BadCompression =>
            {
                Some(Outcome::Invalid(DiscardReason::InvalidCompression))
            }
            #[cfg(feature = "processing")]
            Self::InvalidUnrealReport(_) => Some(Outcome::Invalid(DiscardReason::ProcessUnreal)),

            // Internal errors
            Self::SerializeFailed(_) | Self::ProcessingFailed(_) => {
                Some(Outcome::Invalid(DiscardReason::Internal))
            }
            #[cfg(feature = "processing")]
            Self::QuotasFailed(_) => Some(Outcome::Invalid(DiscardReason::Internal)),
            Self::PiiConfigError(_) => Some(Outcome::Invalid(DiscardReason::ProjectStatePii)),

            // These outcomes are emitted at the source.
            Self::MissingProjectId => None,
            Self::EventFiltered(_) => None,
            Self::Sampled(_) => None,
        }
    }

    fn is_unexpected(&self) -> bool {
        self.to_outcome()
            .map_or(false, |outcome| outcome.is_unexpected())
    }

    fn should_keep_metrics(&self) -> bool {
        matches!(self, Self::Sampled(_))
    }
}

#[cfg(feature = "processing")]
impl From<Unreal4Error> for ProcessingError {
    fn from(err: Unreal4Error) -> Self {
        match err.kind() {
            Unreal4ErrorKind::TooLarge => Self::PayloadTooLarge,
            _ => ProcessingError::InvalidUnrealReport(err),
        }
    }
}

impl From<ExtractMetricsError> for ProcessingError {
    fn from(error: ExtractMetricsError) -> Self {
        match error {
            ExtractMetricsError::MissingTimestamp | ExtractMetricsError::InvalidTimestamp => {
                Self::InvalidTimestamp
            }
        }
    }
}

type ExtractedEvent = (Annotated<Event>, usize);

/// Checks if the Event includes unprintable fields.
#[cfg(feature = "processing")]
fn has_unprintable_fields(event: &Annotated<Event>) -> bool {
    fn is_unprintable(value: &&str) -> bool {
        value.chars().any(|c| {
            c == '\u{fffd}' // unicode replacement character
                || (c.is_control() && !c.is_whitespace()) // non-whitespace control characters
        })
    }
    if let Some(event) = event.value() {
        let env = event.environment.as_str().filter(is_unprintable);
        let release = event.release.as_str().filter(is_unprintable);
        env.is_some() || release.is_some()
    } else {
        false
    }
}

impl ExtractedMetrics {
    // TODO(ja): Move
    fn send_metrics(self, envelope: &Envelope, project_cache: Addr<ProjectCache>) {
        let project_key = envelope.meta().public_key();

        if !self.project_metrics.is_empty() {
            project_cache.send(MergeBuckets::new(project_key, self.project_metrics));
        }

        if !self.sampling_metrics.is_empty() {
            // If no sampling project state is available, we associate the sampling
            // metrics with the current project.
            //
            // project_without_tracing         -> metrics goes to self
            // dependent_project_with_tracing  -> metrics goes to root
            // root_project_with_tracing       -> metrics goes to root == self
            let sampling_project_key = utils::get_sampling_key(envelope).unwrap_or(project_key);
            project_cache.send(MergeBuckets::new(
                sampling_project_key,
                self.sampling_metrics,
            ));
        }
    }
}

/// A state container for envelope processing.
#[derive(Debug)]
struct ProcessEnvelopeState<'a> {
    /// The extracted event payload.
    ///
    /// For Envelopes without event payloads, this contains `Annotated::empty`. If a single item has
    /// `creates_event`, the event is required and the pipeline errors if no payload can be
    /// extracted.
    event: Annotated<Event>,

    /// Track whether transaction metrics were already extracted.
    event_metrics_extracted: bool,

    /// Partial metrics of the Event during construction.
    ///
    /// The pipeline stages can add to this metrics objects. In `finalize_event`, the metrics are
    /// persisted into the Event. All modifications afterwards will have no effect.
    metrics: Metrics,

    /// A list of cumulative sample rates applied to this event.
    ///
    /// This element is obtained from the event or transaction item and re-serialized into the
    /// resulting item.
    sample_rates: Option<Value>,

    /// The result of a dynamic sampling operation on this envelope.
    ///
    /// The event will be kept if there's either no match, or there's a match and it was sampled.
    sampling_result: SamplingResult,

    /// Metrics extracted from items in the envelope.
    ///
    /// Relay can extract metrics for sessions and transactions, which is controlled by
    /// configuration objects in the project config.
    extracted_metrics: ExtractedMetrics,

    /// The state of the project that this envelope belongs to.
    project_state: Arc<ProjectState>,

    /// The state of the project that initiated the current trace.
    /// This is the config used for trace-based dynamic sampling.
    sampling_project_state: Option<Arc<ProjectState>>,

    /// The id of the project that this envelope is ingested into.
    ///
    /// This identifier can differ from the one stated in the Envelope's DSN if the key was moved to
    /// a new project or on the legacy endpoint. In that case, normalization will update the project
    /// ID.
    project_id: ProjectId,

    /// The managed envelope before processing.
    managed_envelope: ManagedEnvelope,

    /// The ID of the profile in the envelope, if a valid profile exists.
    profile_id: Option<ProfileId>,

    /// Reservoir evaluator that we use for dynamic sampling.
    reservoir: ReservoirEvaluator<'a>,

    /// Global config used for envelope processing.
    global_config: Arc<GlobalConfig>,
}

impl<'a> ProcessEnvelopeState<'a> {
    /// Returns a reference to the contained [`Envelope`].
    fn envelope(&self) -> &Envelope {
        self.managed_envelope.envelope()
    }

    /// Returns a mutable reference to the contained [`Envelope`].
    fn envelope_mut(&mut self) -> &mut Envelope {
        self.managed_envelope.envelope_mut()
    }

    /// Returns whether any item in the envelope creates an event in any relay.
    ///
    /// This is used to branch into the processing pipeline. If this function returns false, only
    /// rate limits are executed. If this function returns true, an event is created either in the
    /// current relay or in an upstream processing relay.
    fn creates_event(&self) -> bool {
        self.envelope().items().any(Item::creates_event)
    }

    /// Returns true if there is an event in the processing state.
    ///
    /// The event was previously removed from the Envelope. This returns false if there was an
    /// invalid event item.
    fn has_event(&self) -> bool {
        self.event.value().is_some()
    }

    /// Returns the event type if there is an event.
    ///
    /// If the event does not have a type, `Some(EventType::Default)` is assumed. If, in contrast, there
    /// is no event, `None` is returned.
    fn event_type(&self) -> Option<EventType> {
        self.event
            .value()
            .map(|event| event.ty.value().copied().unwrap_or_default())
    }

    /// Returns the data category if there is an event.
    ///
    /// The data category is computed from the event type. Both `Default` and `Error` events map to
    /// the `Error` data category. If there is no Event, `None` is returned.
    fn event_category(&self) -> Option<DataCategory> {
        self.event_type().map(DataCategory::from)
    }

    /// Removes the event payload from this processing state.
    #[cfg(feature = "processing")]
    fn remove_event(&mut self) {
        self.event = Annotated::empty();
    }
}

/// Response of the [`ProcessEnvelope`] message.
#[cfg_attr(not(feature = "processing"), allow(dead_code))]
pub struct ProcessEnvelopeResponse {
    /// The processed envelope.
    ///
    /// This is `Some` if the envelope passed inbound filtering and rate limiting. Invalid items are
    /// removed from the envelope. Otherwise, if the envelope is empty or the entire envelope needs
    /// to be dropped, this is `None`.
    pub envelope: Option<ManagedEnvelope>,
}

/// Applies processing to all contents of the given envelope.
///
/// Depending on the contents of the envelope and Relay's mode, this includes:
///
///  - Basic normalization and validation for all item types.
///  - Clock drift correction if the required `sent_at` header is present.
///  - Expansion of certain item types (e.g. unreal).
///  - Store normalization for event payloads in processing mode.
///  - Rate limiters and inbound filters on events in processing mode.
#[derive(Debug)]
pub struct ProcessEnvelope {
    pub envelope: ManagedEnvelope,
    pub project_state: Arc<ProjectState>,
    pub sampling_project_state: Option<Arc<ProjectState>>,
    pub reservoir_counters: ReservoirCounters,
    pub global_config: Arc<GlobalConfig>,
}

/// Parses a list of metrics or metric buckets and pushes them to the project's aggregator.
///
/// This parses and validates the metrics:
///  - For [`Metrics`](ItemType::Statsd), each metric is parsed separately, and invalid metrics are
///    ignored independently.
///  - For [`MetricBuckets`](ItemType::MetricBuckets), the entire list of buckets is parsed and
///    dropped together on parsing failure.
///  - Other items will be ignored with an error message.
///
/// Additionally, processing applies clock drift correction using the system clock of this Relay, if
/// the Envelope specifies the [`sent_at`](Envelope::sent_at) header.
#[derive(Debug)]
pub struct ProcessMetrics {
    /// A list of metric items.
    pub items: Vec<Item>,

    /// The target project.
    pub project_key: ProjectKey,

    /// The instant at which the request was received.
    pub start_time: Instant,

    /// The value of the Envelope's [`sent_at`](Envelope::sent_at) header for clock drift
    /// correction.
    pub sent_at: Option<DateTime<Utc>>,
}

/// Parses a list of metric meta items and pushes them to the project cache for aggregation.
#[derive(Debug)]
pub struct ProcessMetricMeta {
    /// A list of metric meta items.
    pub items: Vec<Item>,
    /// The target project.
    pub project_key: ProjectKey,
}

/// Applies HTTP content encoding to an envelope's payload.
///
/// This message is a workaround for a single-threaded upstream service.
#[derive(Debug)]
pub struct EncodeEnvelope {
    request: SendEnvelope,
}

impl EncodeEnvelope {
    /// Creates a new `EncodeEnvelope` message from `SendEnvelope` request.
    pub fn new(request: SendEnvelope) -> Self {
        Self { request }
    }
}

<<<<<<< HEAD
/// Encodes metrics into an envelope ready to be sent upstream.
#[derive(Debug)]
pub struct EncodeMetrics {
    /// The metric buckets to encode.
    pub buckets: Vec<Bucket>,
    /// Scoping for metric buckets.
    pub scoping: Scoping,
    /// Transaction metrics extraction mode.
    pub extraction_mode: ExtractionMode,
=======
/// Encodes metric meta into an envelope and sends it upstream.
///
/// Upstream means directly into redis for processing relays
/// and otherwise submitting the envelope with the envelope manager.
#[derive(Debug)]
pub struct EncodeMetricMeta {
    /// Scoping of the meta.
    pub scoping: Scoping,
    /// The metric meta.
    pub meta: MetricMeta,
>>>>>>> 6f003b68
}

/// Applies rate limits to metrics buckets and forwards them to the envelope manager.
#[cfg(feature = "processing")]
#[derive(Debug)]
pub struct RateLimitBuckets {
    pub bucket_limiter: MetricsLimiter,
}

/// CPU-intensive processing tasks for envelopes.
#[derive(Debug)]
pub enum EnvelopeProcessor {
    ProcessEnvelope(Box<ProcessEnvelope>),
    ProcessMetrics(Box<ProcessMetrics>),
    ProcessMetricMeta(Box<ProcessMetricMeta>),
    EncodeEnvelope(Box<EncodeEnvelope>),
<<<<<<< HEAD
    EncodeMetrics(Box<EncodeMetrics>),
=======
    EncodeMetricMeta(Box<EncodeMetricMeta>),
>>>>>>> 6f003b68
    #[cfg(feature = "processing")]
    RateLimitBuckets(RateLimitBuckets),
}

impl relay_system::Interface for EnvelopeProcessor {}

impl FromMessage<ProcessEnvelope> for EnvelopeProcessor {
    type Response = relay_system::NoResponse;

    fn from_message(message: ProcessEnvelope, _sender: ()) -> Self {
        Self::ProcessEnvelope(Box::new(message))
    }
}

impl FromMessage<ProcessMetrics> for EnvelopeProcessor {
    type Response = NoResponse;

    fn from_message(message: ProcessMetrics, _: ()) -> Self {
        Self::ProcessMetrics(Box::new(message))
    }
}

impl FromMessage<ProcessMetricMeta> for EnvelopeProcessor {
    type Response = NoResponse;

    fn from_message(message: ProcessMetricMeta, _: ()) -> Self {
        Self::ProcessMetricMeta(Box::new(message))
    }
}

impl FromMessage<EncodeEnvelope> for EnvelopeProcessor {
    type Response = NoResponse;

    fn from_message(message: EncodeEnvelope, _: ()) -> Self {
        Self::EncodeEnvelope(Box::new(message))
    }
}

<<<<<<< HEAD
impl FromMessage<EncodeMetrics> for EnvelopeProcessor {
    type Response = NoResponse;

    fn from_message(message: EncodeMetrics, _: ()) -> Self {
        Self::EncodeMetrics(Box::new(message))
=======
impl FromMessage<EncodeMetricMeta> for EnvelopeProcessor {
    type Response = NoResponse;

    fn from_message(message: EncodeMetricMeta, _: ()) -> Self {
        Self::EncodeMetricMeta(Box::new(message))
>>>>>>> 6f003b68
    }
}

#[cfg(feature = "processing")]
impl FromMessage<RateLimitBuckets> for EnvelopeProcessor {
    type Response = NoResponse;

    fn from_message(message: RateLimitBuckets, _: ()) -> Self {
        Self::RateLimitBuckets(message)
    }
}

/// Service implementing the [`EnvelopeProcessor`] interface.
///
/// This service handles messages in a worker pool with configurable concurrency.
#[derive(Clone)]
pub struct EnvelopeProcessorService {
    inner: Arc<InnerProcessor>,
}

struct InnerProcessor {
    config: Arc<Config>,
    #[cfg(feature = "processing")]
    redis_pool: Option<RedisPool>,
    envelope_manager: Addr<EnvelopeManager>,
    project_cache: Addr<ProjectCache>,
    outcome_aggregator: Addr<TrackOutcome>,
    #[cfg(feature = "processing")]
    aggregator: Addr<Aggregator>,
    upstream_relay: Addr<UpstreamRelay>,
    test_store: Addr<TestStore>,
    #[cfg(feature = "processing")]
    rate_limiter: Option<RedisRateLimiter>,
    geoip_lookup: Option<GeoIpLookup>,
    #[cfg(feature = "processing")]
    metric_meta_store: Option<RedisMetricMetaStore>,
}

impl EnvelopeProcessorService {
    /// Creates a multi-threaded envelope processor.
    #[allow(clippy::too_many_arguments)]
    pub fn new(
        config: Arc<Config>,
        #[cfg(feature = "processing")] redis: Option<RedisPool>,
        envelope_manager: Addr<EnvelopeManager>,
        outcome_aggregator: Addr<TrackOutcome>,
        project_cache: Addr<ProjectCache>,
        upstream_relay: Addr<UpstreamRelay>,
        test_store: Addr<TestStore>,
        #[cfg(feature = "processing")] aggregator: Addr<Aggregator>,
    ) -> Self {
        let geoip_lookup = config.geoip_path().and_then(|p| {
            match GeoIpLookup::open(p).context(ServiceError::GeoIp) {
                Ok(geoip) => Some(geoip),
                Err(err) => {
                    relay_log::error!("failed to open GeoIP db {p:?}: {err:?}");
                    None
                }
            }
        });

        let inner = InnerProcessor {
            #[cfg(feature = "processing")]
            redis_pool: redis.clone(),
            #[cfg(feature = "processing")]
            rate_limiter: redis
                .clone()
                .map(|pool| RedisRateLimiter::new(pool).max_limit(config.max_rate_limit())),
            envelope_manager,
            project_cache,
            outcome_aggregator,
            upstream_relay,
            test_store,
            geoip_lookup,
            #[cfg(feature = "processing")]
            aggregator,
            #[cfg(feature = "processing")]
            metric_meta_store: redis.clone().map(|pool| {
                RedisMetricMetaStore::new(pool, config.metrics_meta_locations_expiry())
            }),
            config,
        };

        Self {
            inner: Arc::new(inner),
        }
    }

    /// Remove profiles from the envelope if they can not be parsed
    fn filter_profiles(&self, state: &mut ProcessEnvelopeState) {
        let transaction_count: usize = state
            .managed_envelope
            .envelope()
            .items()
            .filter(|item| item.ty() == &ItemType::Transaction)
            .count();
        let mut profile_id = None;
        state.managed_envelope.retain_items(|item| match item.ty() {
            // Drop profile without a transaction in the same envelope.
            ItemType::Profile if transaction_count == 0 => ItemAction::DropSilently,
            // First profile found in the envelope, we'll keep it if metadata are valid.
            ItemType::Profile if profile_id.is_none() => {
                match relay_profiling::parse_metadata(&item.payload(), state.project_id) {
                    Ok(id) => {
                        profile_id = Some(id);
                        ItemAction::Keep
                    }
                    Err(err) => ItemAction::Drop(Outcome::Invalid(DiscardReason::Profiling(
                        relay_profiling::discard_reason(err),
                    ))),
                }
            }
            // We found another profile, we'll drop it.
            ItemType::Profile => ItemAction::Drop(Outcome::Invalid(DiscardReason::Profiling(
                relay_profiling::discard_reason(ProfileError::TooManyProfiles),
            ))),
            _ => ItemAction::Keep,
        });
        state.profile_id = profile_id;
    }

    /// Transfers the profile ID from the profile item to the transaction item.
    ///
    /// If profile processing happens at a later stage, we remove the context again.
    fn transfer_profile_id(&self, state: &mut ProcessEnvelopeState) {
        if let Some(event) = state.event.value_mut() {
            if event.ty.value() == Some(&EventType::Transaction) {
                let contexts = event.contexts.get_or_insert_with(Contexts::new);
                // If we found a profile, add its ID to the profile context on the transaction.
                if let Some(profile_id) = state.profile_id {
                    contexts.add(ProfileContext {
                        profile_id: Annotated::new(profile_id),
                    });
                }
            }
        }
    }

    /// Normalize monitor check-ins and remove invalid ones.
    #[cfg(feature = "processing")]
    fn process_check_ins(&self, state: &mut ProcessEnvelopeState) {
        state.managed_envelope.retain_items(|item| {
            if item.ty() != &ItemType::CheckIn {
                return ItemAction::Keep;
            }

            match relay_monitors::process_check_in(&item.payload(), state.project_id) {
                Ok(result) => {
                    item.set_routing_hint(result.routing_hint);
                    item.set_payload(ContentType::Json, result.payload);
                    ItemAction::Keep
                }
                Err(error) => {
                    // TODO: Track an outcome.
                    relay_log::debug!(
                        error = &error as &dyn Error,
                        "dropped invalid monitor check-in"
                    );
                    ItemAction::DropSilently
                }
            }
        })
    }

    /// Process profiles and set the profile ID in the profile context on the transaction if successful
    #[cfg(feature = "processing")]
    fn process_profiles(&self, state: &mut ProcessEnvelopeState) {
        let profiling_enabled = state.project_state.has_feature(Feature::Profiling);
        let mut found_profile_id = None;
        state.managed_envelope.retain_items(|item| match item.ty() {
            ItemType::Profile => {
                if !profiling_enabled {
                    return ItemAction::DropSilently;
                }
                // If we don't have an event at this stage, we need to drop the profile.
                let Some(event) = state.event.value() else {
                    return ItemAction::DropSilently;
                };
                match relay_profiling::expand_profile(&item.payload(), event) {
                    Ok((profile_id, payload)) => {
                        if payload.len() <= self.inner.config.max_profile_size() {
                            found_profile_id = Some(profile_id);
                            item.set_payload(ContentType::Json, payload);
                            ItemAction::Keep
                        } else {
                            ItemAction::Drop(Outcome::Invalid(DiscardReason::Profiling(
                                relay_profiling::discard_reason(
                                    relay_profiling::ProfileError::ExceedSizeLimit,
                                ),
                            )))
                        }
                    }
                    Err(err) => ItemAction::Drop(Outcome::Invalid(DiscardReason::Profiling(
                        relay_profiling::discard_reason(err),
                    ))),
                }
            }
            _ => ItemAction::Keep,
        });
        if found_profile_id.is_none() {
            // Remove profile context from event.
            if let Some(event) = state.event.value_mut() {
                if event.ty.value() == Some(&EventType::Transaction) {
                    if let Some(contexts) = event.contexts.value_mut() {
                        contexts.remove::<ProfileContext>();
                    }
                }
            }
        }
    }

    /// Remove replays if the feature flag is not enabled.
    fn process_replays(&self, state: &mut ProcessEnvelopeState) -> Result<(), ProcessingError> {
        let project_state = &state.project_state;
        let replays_enabled = project_state.has_feature(Feature::SessionReplay);
        let scrubbing_enabled = project_state.has_feature(Feature::SessionReplayRecordingScrubbing);

        let meta = state.envelope().meta().clone();
        let client_addr = meta.client_addr();
        let event_id = state.envelope().event_id();

        let limit = self.inner.config.max_replay_uncompressed_size();
        let config = project_state.config();
        let datascrubbing_config = config
            .datascrubbing_settings
            .pii_config()
            .map_err(|e| ProcessingError::PiiConfigError(e.clone()))?
            .as_ref();
        let mut scrubber =
            RecordingScrubber::new(limit, config.pii_config.as_ref(), datascrubbing_config);

        let user_agent = &RawUserAgentInfo {
            user_agent: meta.user_agent(),
            client_hints: meta.client_hints().as_deref(),
        };

        state.managed_envelope.retain_items(|item| match item.ty() {
            ItemType::ReplayEvent => {
                if !replays_enabled {
                    return ItemAction::DropSilently;
                }

                match self.process_replay_event(&item.payload(), config, client_addr, user_agent) {
                    Ok(replay) => match replay.to_json() {
                        Ok(json) => {
                            item.set_payload(ContentType::Json, json);
                            ItemAction::Keep
                        }
                        Err(error) => {
                            relay_log::error!(
                                error = &error as &dyn Error,
                                "failed to serialize replay"
                            );
                            ItemAction::Keep
                        }
                    },
                    Err(error) => {
                        relay_log::warn!(error = &error as &dyn Error, "invalid replay event");
                        ItemAction::Drop(Outcome::Invalid(match error {
                            ReplayError::NoContent => DiscardReason::InvalidReplayEventNoPayload,
                            ReplayError::CouldNotScrub(_) => DiscardReason::InvalidReplayEventPii,
                            ReplayError::CouldNotParse(_) => DiscardReason::InvalidReplayEvent,
                            ReplayError::InvalidPayload(_) => DiscardReason::InvalidReplayEvent,
                        }))
                    }
                }
            }
            ItemType::ReplayRecording => {
                if !replays_enabled {
                    return ItemAction::DropSilently;
                }

                // XXX: Processing is there just for data scrubbing. Skip the entire expensive
                // processing step if we do not need to scrub.
                if !scrubbing_enabled || scrubber.is_empty() {
                    return ItemAction::Keep;
                }

                // Limit expansion of recordings to the max replay size. The payload is
                // decompressed temporarily and then immediately re-compressed. However, to
                // limit memory pressure, we use the replay limit as a good overall limit for
                // allocations.
                let parsed_recording = metric!(timer(RelayTimers::ReplayRecordingProcessing), {
                    scrubber.process_recording(&item.payload())
                });

                match parsed_recording {
                    Ok(recording) => {
                        item.set_payload(ContentType::OctetStream, recording);
                        ItemAction::Keep
                    }
                    Err(e) => {
                        relay_log::warn!("replay-recording-event: {e} {event_id:?}");
                        ItemAction::Drop(Outcome::Invalid(
                            DiscardReason::InvalidReplayRecordingEvent,
                        ))
                    }
                }
            }
            _ => ItemAction::Keep,
        });

        Ok(())
    }

    /// Validates, normalizes, and scrubs PII from a replay event.
    fn process_replay_event(
        &self,
        payload: &Bytes,
        config: &ProjectConfig,
        client_ip: Option<NetIPAddr>,
        user_agent: &RawUserAgentInfo<&str>,
    ) -> Result<Annotated<Replay>, ReplayError> {
        let mut replay =
            Annotated::<Replay>::from_json_bytes(payload).map_err(ReplayError::CouldNotParse)?;

        if let Some(replay_value) = replay.value_mut() {
            replay::validate(replay_value)?;
            replay::normalize(replay_value, client_ip, user_agent);
        } else {
            return Err(ReplayError::NoContent);
        }

        if let Some(ref config) = config.pii_config {
            let mut processor = PiiProcessor::new(config.compiled());
            processor::process_value(&mut replay, &mut processor, ProcessingState::root())
                .map_err(|e| ReplayError::CouldNotScrub(e.to_string()))?;
        }

        let pii_config = config
            .datascrubbing_settings
            .pii_config()
            .map_err(|e| ReplayError::CouldNotScrub(e.to_string()))?;
        if let Some(config) = pii_config {
            let mut processor = PiiProcessor::new(config.compiled());
            processor::process_value(&mut replay, &mut processor, ProcessingState::root())
                .map_err(|e| ReplayError::CouldNotScrub(e.to_string()))?;
        }

        Ok(replay)
    }

    /// Creates and initializes the processing state.
    ///
    /// This applies defaults to the envelope and initializes empty rate limits.
    fn prepare_state(
        &self,
        message: ProcessEnvelope,
    ) -> Result<ProcessEnvelopeState, ProcessingError> {
        let ProcessEnvelope {
            envelope: mut managed_envelope,
            project_state,
            sampling_project_state,
            reservoir_counters,
            global_config,
        } = message;

        let envelope = managed_envelope.envelope_mut();

        // Set the event retention. Effectively, this value will only be available in processing
        // mode when the full project config is queried from the upstream.
        if let Some(retention) = project_state.config.event_retention {
            envelope.set_retention(retention);
        }

        // Prefer the project's project ID, and fall back to the stated project id from the
        // envelope. The project ID is available in all modes, other than in proxy mode, where
        // envelopes for unknown projects are forwarded blindly.
        //
        // Neither ID can be available in proxy mode on the /store/ endpoint. This is not supported,
        // since we cannot process an envelope without project ID, so drop it.
        let project_id = match project_state
            .project_id
            .or_else(|| envelope.meta().project_id())
        {
            Some(project_id) => project_id,
            None => {
                managed_envelope.reject(Outcome::Invalid(DiscardReason::Internal));
                return Err(ProcessingError::MissingProjectId);
            }
        };

        // Ensure the project ID is updated to the stored instance for this project cache. This can
        // differ in two cases:
        //  1. The envelope was sent to the legacy `/store/` endpoint without a project ID.
        //  2. The DSN was moved and the envelope sent to the old project ID.
        envelope.meta_mut().set_project_id(project_id);

        #[allow(unused_mut)]
        let mut reservoir = ReservoirEvaluator::new(reservoir_counters);
        #[cfg(feature = "processing")]
        if let Some(redis_pool) = self.inner.redis_pool.as_ref() {
            let org_id = managed_envelope.scoping().organization_id;
            reservoir.set_redis(org_id, redis_pool);
        }

        Ok(ProcessEnvelopeState {
            event: Annotated::empty(),
            event_metrics_extracted: false,
            metrics: Metrics::default(),
            sample_rates: None,
            sampling_result: SamplingResult::Pending,
            extracted_metrics: Default::default(),
            project_state,
            sampling_project_state,
            project_id,
            managed_envelope,
            profile_id: None,
            reservoir,
            global_config,
        })
    }

    /// Expands Unreal 4 items inside an envelope.
    ///
    /// If the envelope does NOT contain an `UnrealReport` item, it doesn't do anything. If the
    /// envelope contains an `UnrealReport` item, it removes it from the envelope and inserts new
    /// items for each of its contents.
    ///
    /// The envelope may be dropped if it exceeds size limits after decompression. Particularly,
    /// this includes cases where a single attachment file exceeds the maximum file size. This is in
    /// line with the behavior of the envelope endpoint.
    ///
    /// After this, [`EnvelopeProcessorService`] should be able to process the envelope the same
    /// way it processes any other envelopes.
    #[cfg(feature = "processing")]
    fn expand_unreal(&self, state: &mut ProcessEnvelopeState) -> Result<(), ProcessingError> {
        let envelope = &mut state.envelope_mut();

        if let Some(item) = envelope.take_item_by(|item| item.ty() == &ItemType::UnrealReport) {
            utils::expand_unreal_envelope(item, envelope, &self.inner.config)?;
        }

        Ok(())
    }

    fn event_from_json_payload(
        &self,
        item: Item,
        event_type: Option<EventType>,
    ) -> Result<ExtractedEvent, ProcessingError> {
        let mut event = Annotated::<Event>::from_json_bytes(&item.payload())
            .map_err(ProcessingError::InvalidJson)?;

        if let Some(event_value) = event.value_mut() {
            event_value.ty.set_value(event_type);
        }

        Ok((event, item.len()))
    }

    fn event_from_security_report(
        &self,
        item: Item,
        meta: &RequestMeta,
    ) -> Result<ExtractedEvent, ProcessingError> {
        let len = item.len();
        let mut event = Event::default();

        let bytes = item.payload();
        let data = &bytes;
        let Some(report_type) =
            SecurityReportType::from_json(data).map_err(ProcessingError::InvalidJson)?
        else {
            return Err(ProcessingError::InvalidSecurityType(bytes));
        };

        let apply_result = match report_type {
            SecurityReportType::Csp => Csp::apply_to_event(data, &mut event),
            SecurityReportType::ExpectCt => ExpectCt::apply_to_event(data, &mut event),
            SecurityReportType::ExpectStaple => ExpectStaple::apply_to_event(data, &mut event),
            SecurityReportType::Hpkp => Hpkp::apply_to_event(data, &mut event),
        };

        if let Err(json_error) = apply_result {
            // logged in extract_event
            relay_log::configure_scope(|scope| {
                scope.set_extra("payload", String::from_utf8_lossy(data).into());
            });

            return Err(ProcessingError::InvalidSecurityReport(json_error));
        }

        if let Some(release) = item.get_header("sentry_release").and_then(Value::as_str) {
            event.release = Annotated::from(LenientString(release.to_owned()));
        }

        if let Some(env) = item
            .get_header("sentry_environment")
            .and_then(Value::as_str)
        {
            event.environment = Annotated::from(env.to_owned());
        }

        if let Some(origin) = meta.origin() {
            event
                .request
                .get_or_insert_with(Default::default)
                .headers
                .get_or_insert_with(Default::default)
                .insert("Origin".into(), Annotated::new(origin.to_string().into()));
        }

        // Explicitly set the event type. This is required so that a `Security` item can be created
        // instead of a regular `Event` item.
        event.ty = Annotated::new(match report_type {
            SecurityReportType::Csp => EventType::Csp,
            SecurityReportType::ExpectCt => EventType::ExpectCt,
            SecurityReportType::ExpectStaple => EventType::ExpectStaple,
            SecurityReportType::Hpkp => EventType::Hpkp,
        });

        Ok((Annotated::new(event), len))
    }

    fn event_from_nel_item(
        &self,
        item: Item,
        _meta: &RequestMeta,
    ) -> Result<ExtractedEvent, ProcessingError> {
        let len = item.len();
        let mut event = Event {
            ty: Annotated::new(EventType::Nel),
            ..Default::default()
        };
        let data: &[u8] = &item.payload();

        // Try to get the raw network report.
        let report = Annotated::from_json_bytes(data).map_err(NetworkReportError::InvalidJson);

        match report {
            // If the incoming payload could be converted into the raw network error, try
            // to use it to normalize the event.
            Ok(report) => {
                nel::enrich_event(&mut event, report);
            }
            Err(err) => {
                // logged in extract_event
                relay_log::configure_scope(|scope| {
                    scope.set_extra("payload", String::from_utf8_lossy(data).into());
                });
                return Err(ProcessingError::InvalidNelReport(err));
            }
        }

        Ok((Annotated::new(event), len))
    }

    fn merge_formdata(&self, target: &mut SerdeValue, item: Item) {
        let payload = item.payload();
        let mut aggregator = ChunkedFormDataAggregator::new();

        for entry in FormDataIter::new(&payload) {
            if entry.key() == "sentry" || entry.key().starts_with("sentry___") {
                // Custom clients can submit longer payloads and should JSON encode event data into
                // the optional `sentry` field or a `sentry___<namespace>` field.
                match serde_json::from_str(entry.value()) {
                    Ok(event) => utils::merge_values(target, event),
                    Err(_) => relay_log::debug!("invalid json event payload in sentry form field"),
                }
            } else if let Some(index) = utils::get_sentry_chunk_index(entry.key(), "sentry__") {
                // Electron SDK splits up long payloads into chunks starting at sentry__1 with an
                // incrementing counter. Assemble these chunks here and then decode them below.
                aggregator.insert(index, entry.value());
            } else if let Some(keys) = utils::get_sentry_entry_indexes(entry.key()) {
                // Try to parse the nested form syntax `sentry[key][key]` This is required for the
                // Breakpad client library, which only supports string values of up to 64
                // characters.
                utils::update_nested_value(target, &keys, entry.value());
            } else {
                // Merge additional form fields from the request with `extra` data from the event
                // payload and set defaults for processing. This is sent by clients like Breakpad or
                // Crashpad.
                utils::update_nested_value(target, &["extra", entry.key()], entry.value());
            }
        }

        if !aggregator.is_empty() {
            match serde_json::from_str(&aggregator.join()) {
                Ok(event) => utils::merge_values(target, event),
                Err(_) => relay_log::debug!("invalid json event payload in sentry__* form fields"),
            }
        }
    }

    fn extract_attached_event(
        config: &Config,
        item: Option<Item>,
    ) -> Result<Annotated<Event>, ProcessingError> {
        let item = match item {
            Some(item) if !item.is_empty() => item,
            _ => return Ok(Annotated::new(Event::default())),
        };

        // Protect against blowing up during deserialization. Attachments can have a significantly
        // larger size than regular events and may cause significant processing delays.
        if item.len() > config.max_event_size() {
            return Err(ProcessingError::PayloadTooLarge);
        }

        let payload = item.payload();
        let deserializer = &mut rmp_serde::Deserializer::from_read_ref(payload.as_ref());
        Annotated::deserialize_with_meta(deserializer).map_err(ProcessingError::InvalidMsgpack)
    }

    fn parse_msgpack_breadcrumbs(
        config: &Config,
        item: Option<Item>,
    ) -> Result<Array<Breadcrumb>, ProcessingError> {
        let mut breadcrumbs = Array::new();
        let item = match item {
            Some(item) if !item.is_empty() => item,
            _ => return Ok(breadcrumbs),
        };

        // Validate that we do not exceed the maximum breadcrumb payload length. Breadcrumbs are
        // truncated to a maximum of 100 in event normalization, but this is to protect us from
        // blowing up during deserialization. As approximation, we use the maximum event payload
        // size as bound, which is roughly in the right ballpark.
        if item.len() > config.max_event_size() {
            return Err(ProcessingError::PayloadTooLarge);
        }

        let payload = item.payload();
        let mut deserializer = rmp_serde::Deserializer::new(payload.as_ref());

        while !deserializer.get_ref().is_empty() {
            let breadcrumb = Annotated::deserialize_with_meta(&mut deserializer)?;
            breadcrumbs.push(breadcrumb);
        }

        Ok(breadcrumbs)
    }

    fn event_from_attachments(
        config: &Config,
        event_item: Option<Item>,
        breadcrumbs_item1: Option<Item>,
        breadcrumbs_item2: Option<Item>,
    ) -> Result<ExtractedEvent, ProcessingError> {
        let len = event_item.as_ref().map_or(0, |item| item.len())
            + breadcrumbs_item1.as_ref().map_or(0, |item| item.len())
            + breadcrumbs_item2.as_ref().map_or(0, |item| item.len());

        let mut event = Self::extract_attached_event(config, event_item)?;
        let mut breadcrumbs1 = Self::parse_msgpack_breadcrumbs(config, breadcrumbs_item1)?;
        let mut breadcrumbs2 = Self::parse_msgpack_breadcrumbs(config, breadcrumbs_item2)?;

        let timestamp1 = breadcrumbs1
            .iter()
            .rev()
            .find_map(|breadcrumb| breadcrumb.value().and_then(|b| b.timestamp.value()));

        let timestamp2 = breadcrumbs2
            .iter()
            .rev()
            .find_map(|breadcrumb| breadcrumb.value().and_then(|b| b.timestamp.value()));

        // Sort breadcrumbs by date. We presume that last timestamp from each row gives the
        // relative sequence of the whole sequence, i.e., we don't need to splice the sequences
        // to get the breadrumbs sorted.
        if timestamp1 > timestamp2 {
            std::mem::swap(&mut breadcrumbs1, &mut breadcrumbs2);
        }

        // Limit the total length of the breadcrumbs. We presume that if we have both
        // breadcrumbs with items one contains the maximum number of breadcrumbs allowed.
        let max_length = std::cmp::max(breadcrumbs1.len(), breadcrumbs2.len());

        breadcrumbs1.extend(breadcrumbs2);

        if breadcrumbs1.len() > max_length {
            // Keep only the last max_length elements from the vectors
            breadcrumbs1.drain(0..(breadcrumbs1.len() - max_length));
        }

        if !breadcrumbs1.is_empty() {
            event.get_or_insert_with(Event::default).breadcrumbs = Annotated::new(Values {
                values: Annotated::new(breadcrumbs1),
                other: Object::default(),
            });
        }

        Ok((event, len))
    }

    /// Checks for duplicate items in an envelope.
    ///
    /// An item is considered duplicate if it was not removed by sanitation in `process_event` and
    /// `extract_event`. This partially depends on the `processing_enabled` flag.
    fn is_duplicate(&self, item: &Item) -> bool {
        match item.ty() {
            // These should always be removed by `extract_event`:
            ItemType::Event => true,
            ItemType::Transaction => true,
            ItemType::Security => true,
            ItemType::FormData => true,
            ItemType::RawSecurity => true,
            ItemType::UserReportV2 => true,

            // These should be removed conditionally:
            ItemType::UnrealReport => self.inner.config.processing_enabled(),

            // These may be forwarded to upstream / store:
            ItemType::Attachment => false,
            ItemType::Nel => false,
            ItemType::UserReport => false,

            // Aggregate data is never considered as part of deduplication
            ItemType::Session => false,
            ItemType::Sessions => false,
            ItemType::Statsd => false,
            ItemType::MetricBuckets => false,
            ItemType::MetricMeta => false,
            ItemType::ClientReport => false,
            ItemType::Profile => false,
            ItemType::ReplayEvent => false,
            ItemType::ReplayRecording => false,
            ItemType::CheckIn => false,
            ItemType::Span => false,

            // Without knowing more, `Unknown` items are allowed to be repeated
            ItemType::Unknown(_) => false,
        }
    }

    /// Extracts the primary event payload from an envelope.
    ///
    /// The event is obtained from only one source in the following precedence:
    ///  1. An explicit event item. This is also the case for JSON uploads.
    ///  2. A security report item.
    ///  3. Attachments `__sentry-event` and `__sentry-breadcrumb1/2`.
    ///  4. A multipart form data body.
    ///  5. If none match, `Annotated::empty()`.
    fn extract_event(&self, state: &mut ProcessEnvelopeState) -> Result<(), ProcessingError> {
        let envelope = &mut state.envelope_mut();

        // Remove all items first, and then process them. After this function returns, only
        // attachments can remain in the envelope. The event will be added again at the end of
        // `process_event`.
        let event_item = envelope.take_item_by(|item| item.ty() == &ItemType::Event);
        let transaction_item = envelope.take_item_by(|item| item.ty() == &ItemType::Transaction);
        let security_item = envelope.take_item_by(|item| item.ty() == &ItemType::Security);
        let raw_security_item = envelope.take_item_by(|item| item.ty() == &ItemType::RawSecurity);
        let nel_item = envelope.take_item_by(|item| item.ty() == &ItemType::Nel);
        let user_report_v2_item =
            envelope.take_item_by(|item| item.ty() == &ItemType::UserReportV2);
        let form_item = envelope.take_item_by(|item| item.ty() == &ItemType::FormData);
        let attachment_item = envelope
            .take_item_by(|item| item.attachment_type() == Some(&AttachmentType::EventPayload));
        let breadcrumbs1 = envelope
            .take_item_by(|item| item.attachment_type() == Some(&AttachmentType::Breadcrumbs));
        let breadcrumbs2 = envelope
            .take_item_by(|item| item.attachment_type() == Some(&AttachmentType::Breadcrumbs));

        // Event items can never occur twice in an envelope.
        if let Some(duplicate) = envelope.get_item_by(|item| self.is_duplicate(item)) {
            return Err(ProcessingError::DuplicateItem(duplicate.ty().clone()));
        }

        let mut sample_rates = None;
        let (event, event_len) = if let Some(mut item) = event_item.or(security_item) {
            relay_log::trace!("processing json event");
            sample_rates = item.take_sample_rates();
            metric!(timer(RelayTimers::EventProcessingDeserialize), {
                // Event items can never include transactions, so retain the event type and let
                // inference deal with this during store normalization.
                self.event_from_json_payload(item, None)?
            })
        } else if let Some(mut item) = transaction_item {
            relay_log::trace!("processing json transaction");
            sample_rates = item.take_sample_rates();
            state.event_metrics_extracted = item.metrics_extracted();
            metric!(timer(RelayTimers::EventProcessingDeserialize), {
                // Transaction items can only contain transaction events. Force the event type to
                // hint to normalization that we're dealing with a transaction now.
                self.event_from_json_payload(item, Some(EventType::Transaction))?
            })
        } else if let Some(item) = user_report_v2_item {
            relay_log::trace!("processing user_report_v2");
            let project_state = &state.project_state;
            let user_report_v2_ingest = project_state.has_feature(Feature::UserReportV2Ingest);
            if !user_report_v2_ingest {
                return Err(ProcessingError::NoEventPayload);
            }
            self.event_from_json_payload(item, Some(EventType::UserReportV2))?
        } else if let Some(mut item) = raw_security_item {
            relay_log::trace!("processing security report");
            sample_rates = item.take_sample_rates();
            self.event_from_security_report(item, envelope.meta())
                .map_err(|error| {
                    relay_log::error!(
                        error = &error as &dyn Error,
                        "failed to extract security report"
                    );
                    error
                })?
        } else if let Some(item) = nel_item {
            relay_log::trace!("processing nel report");
            self.event_from_nel_item(item, envelope.meta())
                .map_err(|error| {
                    relay_log::error!(error = &error as &dyn Error, "failed to extract NEL report");
                    error
                })?
        } else if attachment_item.is_some() || breadcrumbs1.is_some() || breadcrumbs2.is_some() {
            relay_log::trace!("extracting attached event data");
            Self::event_from_attachments(
                &self.inner.config,
                attachment_item,
                breadcrumbs1,
                breadcrumbs2,
            )?
        } else if let Some(item) = form_item {
            relay_log::trace!("extracting form data");
            let len = item.len();

            let mut value = SerdeValue::Object(Default::default());
            self.merge_formdata(&mut value, item);
            let event = Annotated::deserialize_with_meta(value).unwrap_or_default();

            (event, len)
        } else {
            relay_log::trace!("no event in envelope");
            (Annotated::empty(), 0)
        };

        state.event = event;
        state.sample_rates = sample_rates;
        state.metrics.bytes_ingested_event = Annotated::new(event_len as u64);

        Ok(())
    }

    /// Extracts event information from an unreal context.
    ///
    /// If the event does not contain an unreal context, this function does not perform any action.
    /// If there was no event payload prior to this function, it is created.
    #[cfg(feature = "processing")]
    fn process_unreal(&self, state: &mut ProcessEnvelopeState) -> Result<(), ProcessingError> {
        utils::process_unreal_envelope(&mut state.event, state.managed_envelope.envelope_mut())
            .map_err(ProcessingError::InvalidUnrealReport)
    }

    /// Adds processing placeholders for special attachments.
    ///
    /// If special attachments are present in the envelope, this adds placeholder payloads to the
    /// event. This indicates to the pipeline that the event needs special processing.
    ///
    /// If the event payload was empty before, it is created.
    #[cfg(feature = "processing")]
    fn create_placeholders(&self, state: &mut ProcessEnvelopeState) {
        let envelope = state.managed_envelope.envelope();
        let minidump_attachment =
            envelope.get_item_by(|item| item.attachment_type() == Some(&AttachmentType::Minidump));
        let apple_crash_report_attachment = envelope
            .get_item_by(|item| item.attachment_type() == Some(&AttachmentType::AppleCrashReport));

        if let Some(item) = minidump_attachment {
            let event = state.event.get_or_insert_with(Event::default);
            state.metrics.bytes_ingested_event_minidump = Annotated::new(item.len() as u64);
            utils::process_minidump(event, &item.payload());
        } else if let Some(item) = apple_crash_report_attachment {
            let event = state.event.get_or_insert_with(Event::default);
            state.metrics.bytes_ingested_event_applecrashreport = Annotated::new(item.len() as u64);
            utils::process_apple_crash_report(event, &item.payload());
        }
    }

    fn finalize_event(&self, state: &mut ProcessEnvelopeState) -> Result<(), ProcessingError> {
        let is_transaction = state.event_type() == Some(EventType::Transaction);
        let envelope = state.managed_envelope.envelope_mut();

        let event = match state.event.value_mut() {
            Some(event) => event,
            None if !self.inner.config.processing_enabled() => return Ok(()),
            None => return Err(ProcessingError::NoEventPayload),
        };

        if !self.inner.config.processing_enabled() {
            static MY_VERSION_STRING: OnceCell<String> = OnceCell::new();
            let my_version = MY_VERSION_STRING.get_or_init(|| RelayVersion::current().to_string());

            event
                .ingest_path
                .get_or_insert_with(Default::default)
                .push(Annotated::new(RelayInfo {
                    version: Annotated::new(my_version.clone()),
                    public_key: self
                        .inner
                        .config
                        .public_key()
                        .map_or(Annotated::empty(), |pk| Annotated::new(pk.to_string())),
                    other: Default::default(),
                }));
        }

        // Event id is set statically in the ingest path.
        let event_id = envelope.event_id().unwrap_or_default();
        debug_assert!(!event_id.is_nil());

        // Ensure that the event id in the payload is consistent with the envelope. If an event
        // id was ingested, this will already be the case. Otherwise, this will insert a new
        // event id. To be defensive, we always overwrite to ensure consistency.
        event.id = Annotated::new(event_id);

        // In processing mode, also write metrics into the event. Most metrics have already been
        // collected at this state, except for the combined size of all attachments.
        if self.inner.config.processing_enabled() {
            let mut metrics = std::mem::take(&mut state.metrics);

            let attachment_size = envelope
                .items()
                .filter(|item| item.attachment_type() == Some(&AttachmentType::Attachment))
                .map(|item| item.len() as u64)
                .sum::<u64>();

            if attachment_size > 0 {
                metrics.bytes_ingested_event_attachment = Annotated::new(attachment_size);
            }

            let sample_rates = state
                .sample_rates
                .take()
                .and_then(|value| Array::from_value(Annotated::new(value)).into_value());

            if let Some(rates) = sample_rates {
                metrics
                    .sample_rates
                    .get_or_insert_with(Array::new)
                    .extend(rates)
            }

            event._metrics = Annotated::new(metrics);

            if event.ty.value() == Some(&EventType::Transaction) {
                metric!(
                    counter(RelayCounters::EventTransaction) += 1,
                    source = utils::transaction_source_tag(event),
                    platform =
                        PlatformTag::from(event.platform.as_str().unwrap_or("other")).as_str(),
                    contains_slashes =
                        if event.transaction.as_str().unwrap_or_default().contains('/') {
                            "true"
                        } else {
                            "false"
                        }
                );

                let span_count = event.spans.value().map(Vec::len).unwrap_or(0) as u64;
                metric!(
                    histogram(RelayHistograms::EventSpans) = span_count,
                    sdk = envelope.meta().client_name().unwrap_or("proprietary"),
                    platform = event.platform.as_str().unwrap_or("other"),
                );

                let has_otel = event
                    .contexts
                    .value()
                    .map_or(false, |contexts| contexts.contains::<OtelContext>());

                if has_otel {
                    metric!(
                        counter(RelayCounters::OpenTelemetryEvent) += 1,
                        sdk = envelope.meta().client_name().unwrap_or("proprietary"),
                        platform = event.platform.as_str().unwrap_or("other"),
                    );
                }
            }
        }

        // TODO: Temporary workaround before processing. Experimental SDKs relied on a buggy
        // clock drift correction that assumes the event timestamp is the sent_at time. This
        // should be removed as soon as legacy ingestion has been removed.
        let sent_at = match envelope.sent_at() {
            Some(sent_at) => Some(sent_at),
            None if is_transaction => event.timestamp.value().copied().map(Timestamp::into_inner),
            None => None,
        };

        let mut processor = ClockDriftProcessor::new(sent_at, state.managed_envelope.received_at())
            .at_least(MINIMUM_CLOCK_DRIFT);
        processor::process_value(&mut state.event, &mut processor, ProcessingState::root())
            .map_err(|_| ProcessingError::InvalidTransaction)?;

        // Log timestamp delays for all events after clock drift correction. This happens before
        // store processing, which could modify the timestamp if it exceeds a threshold. We are
        // interested in the actual delay before this correction.
        if let Some(timestamp) = state.event.value().and_then(|e| e.timestamp.value()) {
            let event_delay = state.managed_envelope.received_at() - timestamp.into_inner();
            if event_delay > SignedDuration::minutes(1) {
                let category = state.event_category().unwrap_or(DataCategory::Unknown);
                metric!(
                    timer(RelayTimers::TimestampDelay) = event_delay.to_std().unwrap(),
                    category = category.name(),
                );
            }
        }

        Ok(())
    }

    #[cfg(feature = "processing")]
    fn store_process_event(&self, state: &mut ProcessEnvelopeState) -> Result<(), ProcessingError> {
        let ProcessEnvelopeState {
            ref mut event,
            ref project_state,
            ref managed_envelope,
            ..
        } = *state;

        let key_id = project_state
            .get_public_key_config()
            .and_then(|k| Some(k.numeric_id?.to_string()));

        let envelope = state.managed_envelope.envelope();

        if key_id.is_none() {
            relay_log::error!(
                "project state for key {} is missing key id",
                envelope.meta().public_key()
            );
        }

        let store_config = StoreConfig {
            project_id: Some(state.project_id.value()),
            client_ip: envelope.meta().client_addr().map(IpAddr::from),
            client: envelope.meta().client().map(str::to_owned),
            key_id,
            protocol_version: Some(envelope.meta().version().to_string()),
            grouping_config: project_state.config.grouping_config.clone(),
            user_agent: envelope.meta().user_agent().map(str::to_owned),
            max_secs_in_future: Some(self.inner.config.max_secs_in_future()),
            max_secs_in_past: Some(self.inner.config.max_secs_in_past()),
            enable_trimming: Some(true),
            is_renormalize: Some(false),
            remove_other: Some(true),
            normalize_user_agent: Some(true),
            sent_at: envelope.sent_at(),
            received_at: Some(managed_envelope.received_at()),
            breakdowns: project_state.config.breakdowns_v2.clone(),
            span_attributes: project_state.config.span_attributes.clone(),
            client_sample_rate: envelope.dsc().and_then(|ctx| ctx.sample_rate),
            replay_id: envelope.dsc().and_then(|ctx| ctx.replay_id),
            client_hints: envelope.meta().client_hints().to_owned(),
        };

        let mut store_processor =
            StoreProcessor::new(store_config, self.inner.geoip_lookup.as_ref());
        metric!(timer(RelayTimers::EventProcessingProcess), {
            processor::process_value(event, &mut store_processor, ProcessingState::root())
                .map_err(|_| ProcessingError::InvalidTransaction)?;
            if has_unprintable_fields(event) {
                metric!(counter(RelayCounters::EventCorrupted) += 1);
            }
        });

        Ok(())
    }

    /// Ensures there is a valid dynamic sampling context and corresponding project state.
    ///
    /// The dynamic sampling context (DSC) specifies the project_key of the project that initiated
    /// the trace. That project state should have been loaded previously by the project cache and is
    /// available on the `ProcessEnvelopeState`. Under these conditions, this cannot happen:
    ///
    ///  - There is no DSC in the envelope headers. This occurs with older or third-party SDKs.
    ///  - The project key does not exist. This can happen if the project key was disabled, the
    ///    project removed, or in rare cases when a project from another Sentry instance is referred
    ///    to.
    ///  - The project key refers to a project from another organization. In this case the project
    ///    cache does not resolve the state and instead leaves it blank.
    ///  - The project state could not be fetched. This is a runtime error, but in this case Relay
    ///    should fall back to the next-best sampling rule set.
    ///
    /// In all of the above cases, this function will compute a new DSC using information from the
    /// event payload, similar to how SDKs do this. The `sampling_project_state` is also switched to
    /// the main project state.
    ///
    /// If there is no transaction event in the envelope, this function will do nothing.
    fn normalize_dsc(&self, state: &mut ProcessEnvelopeState) {
        if state.envelope().dsc().is_some() && state.sampling_project_state.is_some() {
            return;
        }

        // The DSC can only be computed if there's a transaction event. Note that `from_transaction`
        // below already checks for the event type.
        let Some(event) = state.event.value() else {
            return;
        };
        let Some(key_config) = state.project_state.get_public_key_config() else {
            return;
        };

        if let Some(dsc) = utils::dsc_from_event(key_config.public_key, event) {
            state.envelope_mut().set_dsc(dsc);
            state.sampling_project_state = Some(state.project_state.clone());
        }
    }

    fn filter_event(&self, state: &mut ProcessEnvelopeState) -> Result<(), ProcessingError> {
        let event = match state.event.value_mut() {
            Some(event) => event,
            // Some events are created by processing relays (e.g. unreal), so they do not yet
            // exist at this point in non-processing relays.
            None => return Ok(()),
        };

        let client_ip = state.managed_envelope.envelope().meta().client_addr();
        let filter_settings = &state.project_state.config.filter_settings;

        metric!(timer(RelayTimers::EventProcessingFiltering), {
            relay_filter::should_filter(event, client_ip, filter_settings).map_err(|err| {
                state
                    .managed_envelope
                    .reject(Outcome::Filtered(err.clone()));
                ProcessingError::EventFiltered(err)
            })
        })
    }

    #[cfg(feature = "processing")]
    fn enforce_quotas(&self, state: &mut ProcessEnvelopeState) -> Result<(), ProcessingError> {
        let rate_limiter = match self.inner.rate_limiter.as_ref() {
            Some(rate_limiter) => rate_limiter,
            None => return Ok(()),
        };

        let project_state = &state.project_state;
        let quotas = project_state.config.quotas.as_slice();
        if quotas.is_empty() {
            return Ok(());
        }

        let event_category = state.event_category();

        // When invoking the rate limiter, capture if the event item has been rate limited to also
        // remove it from the processing state eventually.
        let mut envelope_limiter =
            EnvelopeLimiter::new(Some(&project_state.config), |item_scope, quantity| {
                rate_limiter.is_rate_limited(quotas, item_scope, quantity, false)
            });

        // Tell the envelope limiter about the event, since it has been removed from the Envelope at
        // this stage in processing.
        if let Some(category) = event_category {
            envelope_limiter.assume_event(category, state.event_metrics_extracted);
        }

        let scoping = state.managed_envelope.scoping();
        let (enforcement, limits) = metric!(timer(RelayTimers::EventProcessingRateLimiting), {
            envelope_limiter.enforce(state.managed_envelope.envelope_mut(), &scoping)?
        });

        if limits.is_limited() {
            self.inner
                .project_cache
                .send(UpdateRateLimits::new(scoping.project_key, limits));
        }

        if enforcement.event_active() {
            state.remove_event();
            debug_assert!(state.envelope().is_empty());
        }

        enforcement.track_outcomes(
            state.envelope(),
            &state.managed_envelope.scoping(),
            self.inner.outcome_aggregator.clone(),
        );

        Ok(())
    }

    /// Extract metrics from all envelope items.
    ///
    /// Caveats:
    ///  - This functionality is incomplete. At this point, extraction is implemented only for
    ///    transaction events.
    fn extract_metrics(&self, state: &mut ProcessEnvelopeState) -> Result<(), ProcessingError> {
        // NOTE: This function requires a `metric_extraction` in the project config. Legacy configs
        // will upsert this configuration from transaction and conditional tagging fields, even if
        // it is not present in the actual project config payload. Once transaction metric
        // extraction is moved to generic metrics, this can be converted into an early return.
        let config = match state.project_state.config.metric_extraction {
            ErrorBoundary::Ok(ref config) if config.is_enabled() => Some(config),
            _ => None,
        };

        // TODO: Make span metrics extraction immutable
        if let Some(event) = state.event.value() {
            if state.event_metrics_extracted {
                return Ok(());
            }

            if let Some(config) = config {
                let metrics = crate::metrics_extraction::event::extract_metrics(event, config);
                state.event_metrics_extracted |= !metrics.is_empty();
                state.extracted_metrics.project_metrics.extend(metrics);
            }

            match state.project_state.config.transaction_metrics {
                Some(ErrorBoundary::Ok(ref tx_config)) if tx_config.is_enabled() => {
                    let transaction_from_dsc = state
                        .managed_envelope
                        .envelope()
                        .dsc()
                        .and_then(|dsc| dsc.transaction.as_deref());

                    let extractor = TransactionExtractor {
                        config: tx_config,
                        generic_tags: config.map(|c| c.tags.as_slice()).unwrap_or_default(),
                        transaction_from_dsc,
                        sampling_result: &state.sampling_result,
                        has_profile: state.profile_id.is_some(),
                    };

                    state.extracted_metrics.extend(extractor.extract(event)?);
                    state.event_metrics_extracted |= true;
                }
                _ => (),
            }

            if state.event_metrics_extracted {
                state.managed_envelope.set_event_metrics_extracted();
            }
        }

        // NB: Other items can be added here.
        Ok(())
    }

    /// Apply data privacy rules to the event payload.
    ///
    /// This uses both the general `datascrubbing_settings`, as well as the the PII rules.
    fn scrub_event(&self, state: &mut ProcessEnvelopeState) -> Result<(), ProcessingError> {
        let event = &mut state.event;
        let config = &state.project_state.config;

        if config.datascrubbing_settings.scrub_data {
            if let Some(event) = event.value_mut() {
                scrub_graphql(event);
            }
        }

        metric!(timer(RelayTimers::EventProcessingPii), {
            if let Some(ref config) = config.pii_config {
                let mut processor = PiiProcessor::new(config.compiled());
                processor::process_value(event, &mut processor, ProcessingState::root())?;
            }
            let pii_config = config
                .datascrubbing_settings
                .pii_config()
                .map_err(|e| ProcessingError::PiiConfigError(e.clone()))?;
            if let Some(config) = pii_config {
                let mut processor = PiiProcessor::new(config.compiled());
                processor::process_value(event, &mut processor, ProcessingState::root())?;
            }
        });

        Ok(())
    }

    /// Apply data privacy rules to attachments in the envelope.
    ///
    /// This only applies the new PII rules that explicitly select `ValueType::Binary` or one of the
    /// attachment types. When special attachments are detected, these are scrubbed with custom
    /// logic; otherwise the entire attachment is treated as a single binary blob.
    fn scrub_attachments(&self, state: &mut ProcessEnvelopeState) {
        let envelope = state.managed_envelope.envelope_mut();
        if let Some(ref config) = state.project_state.config.pii_config {
            let minidump = envelope
                .get_item_by_mut(|item| item.attachment_type() == Some(&AttachmentType::Minidump));

            if let Some(item) = minidump {
                let filename = item.filename().unwrap_or_default();
                let mut payload = item.payload().to_vec();

                let processor = PiiAttachmentsProcessor::new(config.compiled());

                // Minidump scrubbing can fail if the minidump cannot be parsed. In this case, we
                // must be conservative and treat it as a plain attachment. Under extreme
                // conditions, this could destroy stack memory.
                let start = Instant::now();
                match processor.scrub_minidump(filename, &mut payload) {
                    Ok(modified) => {
                        metric!(
                            timer(RelayTimers::MinidumpScrubbing) = start.elapsed(),
                            status = if modified { "ok" } else { "n/a" },
                        );
                    }
                    Err(scrub_error) => {
                        metric!(
                            timer(RelayTimers::MinidumpScrubbing) = start.elapsed(),
                            status = "error"
                        );
                        relay_log::warn!(
                            error = &scrub_error as &dyn Error,
                            "failed to scrub minidump",
                        );
                        metric!(timer(RelayTimers::AttachmentScrubbing), {
                            processor.scrub_attachment(filename, &mut payload);
                        })
                    }
                }

                let content_type = item
                    .content_type()
                    .unwrap_or(&ContentType::Minidump)
                    .clone();

                item.set_payload(content_type, payload);
            }
        }
    }

    fn serialize_event(&self, state: &mut ProcessEnvelopeState) -> Result<(), ProcessingError> {
        let data = metric!(timer(RelayTimers::EventProcessingSerialization), {
            state
                .event
                .to_json()
                .map_err(ProcessingError::SerializeFailed)?
        });

        let event_type = state.event_type().unwrap_or_default();
        let mut event_item = Item::new(ItemType::from_event_type(event_type));
        event_item.set_payload(ContentType::Json, data);

        // If transaction metrics were extracted, set the corresponding item header
        event_item.set_metrics_extracted(state.event_metrics_extracted);

        // If there are sample rates, write them back to the envelope. In processing mode, sample
        // rates have been removed from the state and burnt into the event via `finalize_event`.
        if let Some(sample_rates) = state.sample_rates.take() {
            event_item.set_sample_rates(sample_rates);
        }

        state.envelope_mut().add_item(event_item);

        Ok(())
    }

    #[cfg(feature = "processing")]
    fn is_span_allowed(&self, span: &Span) -> bool {
        let Some(op) = span.op.value() else {
            return false;
        };
        let Some(description) = span.description.value() else {
            return false;
        };
        let system: &str = span
            .data
            .value()
            .and_then(|v| v.get("span.system"))
            .and_then(|system| system.as_str())
            .unwrap_or_default();
        op.contains("resource.script")
            || op.contains("resource.css")
            || op == "http.client"
            || op.starts_with("app.")
            || op.starts_with("ui.load")
            || op.starts_with("file")
            || op.starts_with("db")
                && !(op.contains("clickhouse")
                    || op.contains("mongodb")
                    || op.contains("redis")
                    || op.contains("compiler"))
                && !(op == "db.sql.query" && (description.contains("\"$") || system == "mongodb"))
    }

    #[cfg(feature = "processing")]
    fn extract_spans(&self, state: &mut ProcessEnvelopeState) {
        // For now, drop any spans submitted by the SDK.
        state.managed_envelope.retain_items(|item| match item.ty() {
            ItemType::Span => ItemAction::DropSilently,
            _ => ItemAction::Keep,
        });

        // Only extract spans from transactions (not errors).
        if state.event_type() != Some(EventType::Transaction) {
            return;
        };

        // Check feature flag.
        if !state
            .project_state
            .has_feature(Feature::SpanMetricsExtraction)
        {
            return;
        };

        let mut add_span = |span: Annotated<Span>| {
            let span = match self.validate_span(span) {
                Ok(span) => span,
                Err(e) => {
                    relay_log::error!("Invalid span: {e}");
                    return;
                }
            };
            let span = match span.to_json() {
                Ok(span) => span,
                Err(e) => {
                    relay_log::error!(error = &e as &dyn Error, "Failed to serialize span");
                    return;
                }
            };
            let mut item = Item::new(ItemType::Span);
            item.set_payload(ContentType::Json, span);
            state.managed_envelope.envelope_mut().add_item(item);
        };

        let Some(event) = state.event.value() else {
            return;
        };

        // Extract transaction as a span.
        let mut transaction_span: Span = event.into();

        let all_modules_enabled = state
            .project_state
            .has_feature(Feature::SpanMetricsExtractionAllModules);

        // Add child spans as envelope items.
        if let Some(child_spans) = event.spans.value() {
            for span in child_spans {
                let Some(inner_span) = span.value() else {
                    continue;
                };
                // HACK: filter spans based on module until we figure out grouping.
                if !all_modules_enabled && !self.is_span_allowed(inner_span) {
                    continue;
                }
                // HACK: clone the span to set the segment_id. This should happen
                // as part of normalization once standalone spans reach wider adoption.
                let mut new_span = inner_span.clone();
                new_span.is_segment = Annotated::new(false);
                new_span.received = transaction_span.received.clone();
                new_span.segment_id = transaction_span.segment_id.clone();

                // If a profile is associated with the transaction, also associate it with its
                // child spans.
                new_span.profile_id = transaction_span.profile_id.clone();

                add_span(Annotated::new(new_span));
            }
        }

        // Extract tags to add to this span as well
        let shared_tags = span::tag_extraction::extract_shared_tags(event);
        transaction_span.sentry_tags = Annotated::new(
            shared_tags
                .clone()
                .into_iter()
                .map(|(k, v)| (k.sentry_tag_key().to_owned(), Annotated::new(v)))
                .collect(),
        );
        add_span(transaction_span.into());
    }

    /// Helper for [`Self::extract_spans`].
    ///
    /// We do not extract spans with missing fields if those fields are required on the Kafka topic.
    #[cfg(feature = "processing")]
    fn validate_span(&self, mut span: Annotated<Span>) -> Result<Annotated<Span>, anyhow::Error> {
        let inner = span
            .value_mut()
            .as_mut()
            .ok_or(anyhow::anyhow!("empty span"))?;
        let Span {
            ref exclusive_time,
            ref mut tags,
            ref mut sentry_tags,
            ..
        } = inner;
        // The following required fields are already validated by the `TransactionsProcessor`:
        // - `timestamp`
        // - `start_timestamp`
        // - `trace_id`
        // - `span_id`
        //
        // `is_segment` is set by `extract_span`.
        exclusive_time
            .value()
            .ok_or(anyhow::anyhow!("missing exclusive_time"))?;

        if let Some(sentry_tags) = sentry_tags.value_mut() {
            sentry_tags.retain(|key, value| match value.value() {
                Some(s) => {
                    match key.as_str() {
                        "group" => {
                            // Only allow up to 16-char hex strings in group.
                            s.len() <= 16 && s.chars().all(|c| c.is_ascii_hexdigit())
                        }
                        "status_code" => s.parse::<u16>().is_ok(),
                        _ => true,
                    }
                }
                // Drop empty string values.
                None => false,
            });
        }
        if let Some(tags) = tags.value_mut() {
            tags.retain(|_, value| !value.value().is_empty())
        }

        Ok(span)
    }

    /// Computes the sampling decision on the incoming event
    fn run_dynamic_sampling(&self, state: &mut ProcessEnvelopeState) {
        // Running dynamic sampling involves either:
        // - Tagging whether an incoming error has a sampled trace connected to it.
        // - Computing the actual sampling decision on an incoming transaction.
        match state.event_type().unwrap_or_default() {
            EventType::Default | EventType::Error => {
                self.tag_error_with_sampling_decision(state);
            }
            EventType::Transaction => {
                match state.project_state.config.transaction_metrics {
                    Some(ErrorBoundary::Ok(ref c)) if c.is_enabled() => (),
                    _ => return,
                }

                let sampling_config = match state.project_state.config.sampling {
                    Some(ErrorBoundary::Ok(ref config)) if !config.unsupported() => Some(config),
                    _ => None,
                };

                let root_state = state.sampling_project_state.as_ref();
                let root_config = match root_state.and_then(|s| s.config.sampling.as_ref()) {
                    Some(ErrorBoundary::Ok(ref config)) if !config.unsupported() => Some(config),
                    _ => None,
                };

                state.sampling_result = Self::compute_sampling_decision(
                    self.inner.config.processing_enabled(),
                    &state.reservoir,
                    sampling_config,
                    state.event.value(),
                    root_config,
                    state.envelope().dsc(),
                );
            }
            _ => {}
        }
    }

    /// Computes the sampling decision on the incoming transaction.
    fn compute_sampling_decision(
        processing_enabled: bool,
        reservoir: &ReservoirEvaluator,
        sampling_config: Option<&SamplingConfig>,
        event: Option<&Event>,
        root_sampling_config: Option<&SamplingConfig>,
        dsc: Option<&DynamicSamplingContext>,
    ) -> SamplingResult {
        if (sampling_config.is_none() || event.is_none())
            && (root_sampling_config.is_none() || dsc.is_none())
        {
            return SamplingResult::NoMatch;
        }

        if sampling_config.map_or(false, |config| config.unsupported())
            || root_sampling_config.map_or(false, |config| config.unsupported())
        {
            if processing_enabled {
                relay_log::error!("found unsupported rules even as processing relay");
            } else {
                return SamplingResult::NoMatch;
            }
        }

        let adjustment_rate = match sampling_config
            .or(root_sampling_config)
            .map(|config| config.mode)
        {
            Some(SamplingMode::Received) => None,
            Some(SamplingMode::Total) => dsc.and_then(|dsc| dsc.sample_rate),
            Some(SamplingMode::Unsupported) => {
                if processing_enabled {
                    relay_log::error!("found unsupported sampling mode even as processing Relay");
                }
                return SamplingResult::NoMatch;
            }
            None => {
                relay_log::error!("cannot sample without at least one sampling config");
                return SamplingResult::NoMatch;
            }
        };

        let mut evaluator = SamplingEvaluator::new(Utc::now())
            .adjust_client_sample_rate(adjustment_rate)
            .set_reservoir(reservoir);

        if let (Some(event), Some(sampling_state)) = (event, sampling_config) {
            if let Some(seed) = event.id.value().map(|id| id.0) {
                let rules = sampling_state.filter_rules(RuleType::Transaction);
                evaluator = match evaluator.match_rules(seed, event, rules) {
                    ControlFlow::Continue(evaluator) => evaluator,
                    ControlFlow::Break(sampling_match) => {
                        return SamplingResult::Match(sampling_match);
                    }
                }
            };
        }

        if let (Some(dsc), Some(sampling_state)) = (dsc, root_sampling_config) {
            let rules = sampling_state.filter_rules(RuleType::Trace);
            return evaluator.match_rules(dsc.trace_id, dsc, rules).into();
        }

        SamplingResult::NoMatch
    }

    /// Runs dynamic sampling on an incoming error and tags it in case of successful sampling
    /// decision.
    ///
    /// This execution of dynamic sampling is technically a "simulation" since we will use the result
    /// only for tagging errors and not for actually sampling incoming events.
    fn tag_error_with_sampling_decision(&self, state: &mut ProcessEnvelopeState) {
        let (Some(dsc), Some(event)) = (
            state.managed_envelope.envelope().dsc(),
            state.event.value_mut(),
        ) else {
            return;
        };

        let root_state = state.sampling_project_state.as_ref();
        let config = match root_state.and_then(|s| s.config.sampling.as_ref()) {
            Some(ErrorBoundary::Ok(ref config)) => config,
            _ => return,
        };

        if config.unsupported() {
            if self.inner.config.processing_enabled() {
                relay_log::error!("found unsupported rules even as processing relay");
            }

            return;
        }

        let Some(sampled) = utils::is_trace_fully_sampled(config, dsc) else {
            return;
        };

        // We want to get the trace context, in which we will inject the `sampled` field.
        let context = event
            .contexts
            .get_or_insert_with(Contexts::new)
            .get_or_default::<TraceContext>();

        // We want to update `sampled` only if it was not set, since if we don't check this
        // we will end up overriding the value set by downstream Relays and this will lead
        // to more complex debugging in case of problems.
        if context.sampled.is_empty() {
            relay_log::trace!("tagged error with `sampled = {}` flag", sampled);
            context.sampled = Annotated::new(sampled);
        }
    }

    /// Apply the dynamic sampling decision from `compute_sampling_decision`.
    fn sample_envelope(&self, state: &mut ProcessEnvelopeState) -> Result<(), ProcessingError> {
        if let SamplingResult::Match(sampling_match) = std::mem::take(&mut state.sampling_result) {
            // We assume that sampling is only supposed to work on transactions.
            if state.event_type() == Some(EventType::Transaction) && sampling_match.should_drop() {
                let matched_rules = sampling_match.into_matched_rules();

                state
                    .managed_envelope
                    .reject(Outcome::FilteredSampling(matched_rules.clone()));

                return Err(ProcessingError::Sampled(matched_rules));
            }
        }
        Ok(())
    }

    fn light_normalize_event(
        &self,
        state: &mut ProcessEnvelopeState,
    ) -> Result<(), ProcessingError> {
        let request_meta = state.managed_envelope.envelope().meta();
        let client_ipaddr = request_meta.client_addr().map(IpAddr::from);

        let light_normalize_spans = state
            .project_state
            .has_feature(Feature::SpanMetricsExtraction);

        let transaction_aggregator_config = self
            .inner
            .config
            .aggregator_config_for(MetricNamespace::Transactions);

        utils::log_transaction_name_metrics(&mut state.event, |event| {
            let config = NormalizeProcessorConfig {
                client_ip: client_ipaddr.as_ref(),
                user_agent: RawUserAgentInfo {
                    user_agent: request_meta.user_agent(),
                    client_hints: request_meta.client_hints().as_deref(),
                },
                received_at: Some(state.managed_envelope.received_at()),
                max_secs_in_past: Some(self.inner.config.max_secs_in_past()),
                max_secs_in_future: Some(self.inner.config.max_secs_in_future()),
                transaction_range: Some(
                    AggregatorConfig::from(transaction_aggregator_config).timestamp_range(),
                ),
                max_name_and_unit_len: Some(
                    transaction_aggregator_config
                        .max_name_length
                        .saturating_sub(MeasurementsConfig::MEASUREMENT_MRI_OVERHEAD),
                ),
                breakdowns_config: state.project_state.config.breakdowns_v2.as_ref(),
                performance_score: state.project_state.config.performance_score.as_ref(),
                normalize_user_agent: Some(true),
                transaction_name_config: TransactionNameConfig {
                    rules: &state.project_state.config.tx_name_rules,
                },
                device_class_synthesis_config: state
                    .project_state
                    .has_feature(Feature::DeviceClassSynthesis),
                enrich_spans: state
                    .project_state
                    .has_feature(Feature::SpanMetricsExtraction),
                max_tag_value_length: self
                    .inner
                    .config
                    .aggregator_config_for(MetricNamespace::Spans)
                    .max_tag_value_length,
                is_renormalize: false,
                light_normalize_spans,
                span_description_rules: state.project_state.config.span_description_rules.as_ref(),
                geoip_lookup: self.inner.geoip_lookup.as_ref(),
                enable_trimming: true,
                measurements: Some(DynamicMeasurementsConfig::new(
                    state.project_state.config().measurements.as_ref(),
                    state.global_config.measurements.as_ref(),
                )),
            };

            metric!(timer(RelayTimers::EventProcessingLightNormalization), {
                process_value(
                    event,
                    &mut relay_event_normalization::NormalizeProcessor::new(config),
                    ProcessingState::root(),
                )
                .map_err(|_| ProcessingError::InvalidTransaction)
            })
        })?;

        Ok(())
    }

    fn process_state(&self, state: &mut ProcessEnvelopeState) -> Result<(), ProcessingError> {
        macro_rules! if_processing {
            ($if_true:block) => {
                #[cfg(feature = "processing")] {
                    if self.inner.config.processing_enabled() $if_true
                }
            };
        }

        session::process(state, self.inner.config.clone());
        report::process(
            state,
            self.inner.config.clone(),
            self.inner.outcome_aggregator.clone(),
        );
        self.process_replays(state)?;
        self.filter_profiles(state);

        if state.creates_event() {
            // Some envelopes only create events in processing relays; for example, unreal events.
            // This makes it possible to get in this code block while not really having an event in
            // the envelope.

            if_processing!({
                self.expand_unreal(state)?;
            });

            self.extract_event(state)?;
            self.transfer_profile_id(state);

            if_processing!({
                self.process_unreal(state)?;
                self.create_placeholders(state);
            });

            self.finalize_event(state)?;
            self.light_normalize_event(state)?;
            self.normalize_dsc(state);
            self.filter_event(state)?;
            self.run_dynamic_sampling(state);

            // We avoid extracting metrics if we are not sampling the event while in non-processing
            // relays, in order to synchronize rate limits on indexed and processed transactions.
            if self.inner.config.processing_enabled() || state.sampling_result.should_drop() {
                self.extract_metrics(state)?;
            }

            self.sample_envelope(state)?;

            if_processing!({
                self.store_process_event(state)?;
            });
        }

        if_processing!({
            self.enforce_quotas(state)?;
            self.process_profiles(state);
            self.process_check_ins(state);
        });

        if state.has_event() {
            self.scrub_event(state)?;
            self.serialize_event(state)?;
            if_processing!({
                self.extract_spans(state);
            });
        }

        self.scrub_attachments(state);

        Ok(())
    }

    fn process(
        &self,
        message: ProcessEnvelope,
    ) -> Result<ProcessEnvelopeResponse, ProcessingError> {
        let mut state = self.prepare_state(message)?;
        let project_id = state.project_id;
        let client = state.envelope().meta().client().map(str::to_owned);
        let user_agent = state.envelope().meta().user_agent().map(str::to_owned);

        relay_log::with_scope(
            |scope| {
                scope.set_tag("project", project_id);
                if let Some(client) = client {
                    scope.set_tag("sdk", client);
                }
                if let Some(user_agent) = user_agent {
                    scope.set_extra("user_agent", user_agent.into());
                }
            },
            || {
                match self.process_state(&mut state) {
                    Ok(()) => {
                        // The envelope could be modified or even emptied during processing, which
                        // requires recomputation of the context.
                        state.managed_envelope.update();

                        let has_metrics = !state.extracted_metrics.project_metrics.is_empty();

                        state.extracted_metrics.send_metrics(
                            state.managed_envelope.envelope(),
                            self.inner.project_cache.clone(),
                        );

                        let envelope_response = if state.managed_envelope.envelope().is_empty() {
                            if !has_metrics {
                                // Individual rate limits have already been issued
                                state.managed_envelope.reject(Outcome::RateLimited(None));
                            } else {
                                state.managed_envelope.accept();
                            }
                            None
                        } else {
                            Some(state.managed_envelope)
                        };

                        Ok(ProcessEnvelopeResponse {
                            envelope: envelope_response,
                        })
                    }
                    Err(err) => {
                        if let Some(outcome) = err.to_outcome() {
                            state.managed_envelope.reject(outcome);
                        }

                        if err.should_keep_metrics() {
                            state.extracted_metrics.send_metrics(
                                state.managed_envelope.envelope(),
                                self.inner.project_cache.clone(),
                            );
                        }

                        Err(err)
                    }
                }
            },
        )
    }

    fn handle_process_envelope(&self, message: ProcessEnvelope) {
        let project_key = message.envelope.envelope().meta().public_key();
        let wait_time = message.envelope.start_time().elapsed();
        metric!(timer(RelayTimers::EnvelopeWaitTime) = wait_time);

        let result = metric!(timer(RelayTimers::EnvelopeProcessingTime), {
            self.process(message)
        });

        match result {
            Ok(response) => {
                if let Some(managed_envelope) = response.envelope {
                    self.inner.envelope_manager.send(SubmitEnvelope {
                        envelope: managed_envelope,
                    })
                };
            }
            Err(error) => {
                // Errors are only logged for what we consider infrastructure or implementation
                // bugs. In other cases, we "expect" errors and log them as debug level.
                if error.is_unexpected() {
                    relay_log::error!(
                        tags.project_key = %project_key,
                        error = &error as &dyn Error,
                        "error processing envelope"
                    );
                }
            }
        }
    }

    fn handle_process_metrics(&self, message: ProcessMetrics) {
        let ProcessMetrics {
            items,
            project_key: public_key,
            start_time,
            sent_at,
        } = message;

        let received = relay_common::time::instant_to_date_time(start_time);
        let received_timestamp = UnixTimestamp::from_secs(received.timestamp() as u64);

        let clock_drift_processor =
            ClockDriftProcessor::new(sent_at, received).at_least(MINIMUM_CLOCK_DRIFT);

        for item in items {
            let payload = item.payload();
            if item.ty() == &ItemType::Statsd {
                let mut buckets = Vec::new();
                for bucket_result in Bucket::parse_all(&payload, received_timestamp) {
                    match bucket_result {
                        Ok(mut bucket) => {
                            clock_drift_processor.process_timestamp(&mut bucket.timestamp);
                            buckets.push(bucket);
                        }
                        Err(error) => relay_log::debug!(
                            error = &error as &dyn Error,
                            "failed to parse metric bucket from statsd format",
                        ),
                    }
                }

                relay_log::trace!("inserting metric buckets into project cache");
                self.inner
                    .project_cache
                    .send(MergeBuckets::new(public_key, buckets));
            } else if item.ty() == &ItemType::MetricBuckets {
                match serde_json::from_slice::<Vec<Bucket>>(&payload) {
                    Ok(mut buckets) => {
                        for bucket in &mut buckets {
                            clock_drift_processor.process_timestamp(&mut bucket.timestamp);
                        }

                        relay_log::trace!("merging metric buckets into project cache");
                        self.inner
                            .project_cache
                            .send(MergeBuckets::new(public_key, buckets));
                    }
                    Err(error) => {
                        relay_log::debug!(
                            error = &error as &dyn Error,
                            "failed to parse metric bucket",
                        );
                        metric!(counter(RelayCounters::MetricBucketsParsingFailed) += 1);
                    }
                }
            } else {
                relay_log::error!(
                    "invalid item of type {} passed to ProcessMetrics",
                    item.ty()
                );
            }
        }
    }

    fn handle_process_metric_meta(&self, message: ProcessMetricMeta) {
        let ProcessMetricMeta { items, project_key } = message;

        for item in items {
            if item.ty() != &ItemType::MetricMeta {
                relay_log::error!(
                    "invalid item of type {} passed to ProcessMetricMeta",
                    item.ty()
                );
                continue;
            }

            let mut payload = item.payload();
            match serde_json::from_slice::<MetricMeta>(&payload) {
                Ok(meta) => {
                    relay_log::trace!("adding metric metadata to project cache");
                    self.inner
                        .project_cache
                        .send(AddMetricMeta { project_key, meta });
                }
                Err(error) => {
                    metric!(counter(RelayCounters::MetricMetaParsingFailed) += 1);

                    relay_log::with_scope(
                        move |scope| {
                            // truncate the payload to basically 200KiB, just in case
                            payload.truncate(200_000);
                            scope.add_attachment(relay_log::protocol::Attachment {
                                buffer: payload.into(),
                                filename: "payload.json".to_owned(),
                                content_type: Some("application/json".to_owned()),
                                ty: None,
                            })
                        },
                        || {
                            relay_log::error!(
                                error = &error as &dyn Error,
                                "failed to parse metric meta"
                            )
                        },
                    );
                }
            }
        }
    }

    /// Check and apply rate limits to metrics buckets.
    #[cfg(feature = "processing")]
    fn handle_rate_limit_buckets(&self, message: RateLimitBuckets) {
        use relay_quotas::ItemScoping;

        let RateLimitBuckets { mut bucket_limiter } = message;

        let scoping = *bucket_limiter.scoping();

        if let Some(rate_limiter) = self.inner.rate_limiter.as_ref() {
            let item_scoping = ItemScoping {
                category: DataCategory::Transaction,
                scoping: &scoping,
            };

            // We set over_accept_once such that the limit is actually reached, which allows subsequent
            // calls with quantity=0 to be rate limited.
            let over_accept_once = true;
            let rate_limits = rate_limiter.is_rate_limited(
                bucket_limiter.quotas(),
                item_scoping,
                bucket_limiter.transaction_count(),
                over_accept_once,
            );

            let was_enforced = bucket_limiter.enforce_limits(
                rate_limits.as_ref().map_err(|_| ()),
                self.inner.outcome_aggregator.clone(),
            );

            if was_enforced {
                if let Ok(limits) = rate_limits {
                    // Update the rate limits in the project cache.
                    self.inner
                        .project_cache
                        .send(UpdateRateLimits::new(scoping.project_key, limits));
                }
            }
        }

        let project_key = bucket_limiter.scoping().project_key;
        let buckets = bucket_limiter.into_metrics();

        if !buckets.is_empty() {
            self.inner
                .aggregator
                .send(MergeBuckets::new(project_key, buckets));
        }
    }

    fn encode_envelope_body(
        body: Vec<u8>,
        http_encoding: HttpEncoding,
    ) -> Result<Vec<u8>, std::io::Error> {
        let envelope_body = match http_encoding {
            HttpEncoding::Identity => body,
            HttpEncoding::Deflate => {
                let mut encoder = ZlibEncoder::new(Vec::new(), Compression::default());
                encoder.write_all(body.as_ref())?;
                encoder.finish()?
            }
            HttpEncoding::Gzip => {
                let mut encoder = GzEncoder::new(Vec::new(), Compression::default());
                encoder.write_all(body.as_ref())?;
                encoder.finish()?
            }
            HttpEncoding::Br => {
                // Use default buffer size (via 0), medium quality (5), and the default lgwin (22).
                let mut encoder = BrotliEncoder::new(Vec::new(), 0, 5, 22);
                encoder.write_all(body.as_ref())?;
                encoder.into_inner()
            }
        };
        Ok(envelope_body)
    }

    fn handle_encode_envelope(&self, message: EncodeEnvelope) {
        let mut request = message.request;
        match Self::encode_envelope_body(request.envelope_body, request.http_encoding) {
            Err(e) => {
                request
                    .response_sender
                    .send(Err(SendEnvelopeError::BodyEncodingFailed(e)))
                    .ok();
            }
            Ok(envelope_body) => {
                request.envelope_body = envelope_body;
                self.inner.upstream_relay.send(SendRequest(request));
            }
        }
    }

<<<<<<< HEAD
    fn handle_encode_metrics(&self, message: EncodeMetrics) {
        let EncodeMetrics {
            buckets,
            scoping,
            extraction_mode,
        } = message;

        let (partitions, max_batch_size_bytes) = if self.inner.config.processing_enabled() {
            // Partitioning on processing relays does not make sense, they end up all
            // in the same Kafka topic anyways and the partition key is ignored.
            (
                None,
                self.inner.config.metrics_max_batch_size_bytes_processing(),
            )
        } else {
            (
                self.inner.config.metrics_partitions(),
                self.inner.config.metrics_max_batch_size_bytes(),
            )
        };

        let upstream = self.inner.config.upstream_descriptor();
        let dsn = PartialDsn {
=======
    fn handle_encode_metric_meta(&self, message: EncodeMetricMeta) {
        #[cfg(feature = "processing")]
        if self.inner.config.processing_enabled() {
            return self.store_metric_meta(message);
        }

        self.encode_metric_meta(message);
    }

    fn encode_metric_meta(&self, message: EncodeMetricMeta) {
        let EncodeMetricMeta { scoping, meta } = message;

        let upstream = self.inner.config.upstream_descriptor();
        let dsn = crate::extractors::PartialDsn {
>>>>>>> 6f003b68
            scheme: upstream.scheme(),
            public_key: scoping.project_key,
            host: upstream.host().to_owned(),
            port: upstream.port(),
            path: "".to_owned(),
            project_id: Some(scoping.project_id),
        };

<<<<<<< HEAD
        for (partition_key, buckets) in partition_buckets(scoping.project_key, buckets, partitions)
        {
            let mut num_batches = 0;

            for batch in BucketsView::new(&buckets).by_size(max_batch_size_bytes) {
                let mut envelope = Envelope::from_request(None, RequestMeta::outbound(dsn.clone()));
                envelope.add_item(create_metrics_item(&batch, extraction_mode));

                let mut envelope = ManagedEnvelope::standalone(
                    envelope,
                    self.inner.outcome_aggregator.clone(),
                    self.inner.test_store.clone(),
                );
                envelope.set_partition_key(partition_key).scope(scoping);

                relay_statsd::metric!(
                    histogram(RelayHistograms::BucketsPerBatch) = batch.len() as u64
                );

                self.inner
                    .envelope_manager
                    .send(SubmitEnvelope { envelope });

                num_batches += 1;
            }

            relay_statsd::metric!(histogram(RelayHistograms::BatchesPerPartition) = num_batches);
=======
        let mut item = Item::new(ItemType::MetricMeta);
        item.set_payload(ContentType::Json, serde_json::to_vec(&meta).unwrap());
        let mut envelope = Envelope::from_request(None, RequestMeta::outbound(dsn));
        envelope.add_item(item);
        let envelope = ManagedEnvelope::standalone(envelope, Addr::dummy(), Addr::dummy());

        self.inner
            .envelope_manager
            .send(SubmitEnvelope { envelope });
    }

    #[cfg(feature = "processing")]
    fn store_metric_meta(&self, message: EncodeMetricMeta) {
        let EncodeMetricMeta { scoping, meta } = message;

        let Some(ref metric_meta_store) = self.inner.metric_meta_store else {
            return;
        };

        let r = metric_meta_store.store(scoping.organization_id, scoping.project_id, meta);
        if let Err(error) = r {
            relay_log::error!(
                error = &error as &dyn std::error::Error,
                "failed to store metric meta in redis"
            )
>>>>>>> 6f003b68
        }
    }

    fn handle_message(&self, message: EnvelopeProcessor) {
        match message {
            EnvelopeProcessor::ProcessEnvelope(message) => self.handle_process_envelope(*message),
            EnvelopeProcessor::ProcessMetrics(message) => self.handle_process_metrics(*message),
            EnvelopeProcessor::ProcessMetricMeta(message) => {
                self.handle_process_metric_meta(*message)
            }
            EnvelopeProcessor::EncodeEnvelope(message) => self.handle_encode_envelope(*message),
<<<<<<< HEAD
            EnvelopeProcessor::EncodeMetrics(message) => self.handle_encode_metrics(*message),
=======
            EnvelopeProcessor::EncodeMetricMeta(message) => {
                self.handle_encode_metric_meta(*message)
            }
>>>>>>> 6f003b68
            #[cfg(feature = "processing")]
            EnvelopeProcessor::RateLimitBuckets(message) => {
                self.handle_rate_limit_buckets(message);
            }
        }
    }
}

impl Service for EnvelopeProcessorService {
    type Interface = EnvelopeProcessor;

    fn spawn_handler(self, mut rx: relay_system::Receiver<Self::Interface>) {
        let thread_count = self.inner.config.cpu_concurrency();
        relay_log::info!("starting {thread_count} envelope processing workers");

        tokio::spawn(async move {
            let semaphore = Arc::new(Semaphore::new(thread_count));

            loop {
                let next_msg = async {
                    let permit_result = semaphore.clone().acquire_owned().await;
                    // `permit_result` might get dropped when this future is cancelled while awaiting
                    // `rx.recv()`. This is OK though: No envelope is received so the permit is not
                    // required.
                    (rx.recv().await, permit_result)
                };

                tokio::select! {
                   biased;

                    (Some(message), Ok(permit)) = next_msg => {
                        let service = self.clone();
                        tokio::task::spawn_blocking(move || {
                            service.handle_message(message);
                            drop(permit);
                        });
                    },

                    else => break
                }
            }
        });
    }
}

fn create_metrics_item(buckets: &BucketsView<'_>, extraction_mode: ExtractionMode) -> Item {
    let source_quantities = buckets
        .iter()
        .filter_map(|bucket| extract_transaction_count(&bucket, extraction_mode))
        .fold(SourceQuantities::default(), |acc, c| {
            let profile_count = if c.has_profile { c.count } else { 0 };

            SourceQuantities {
                transactions: acc.transactions + c.count,
                profiles: acc.profiles + profile_count,
            }
        });

    let mut item = Item::new(ItemType::MetricBuckets);
    item.set_source_quantities(source_quantities);
    item.set_payload(ContentType::Json, serde_json::to_vec(&buckets).unwrap());

    item
}

#[cfg(test)]
mod tests {
    use std::collections::BTreeMap;
    use std::env;

    use chrono::{DateTime, TimeZone, Utc};
    use insta::assert_debug_snapshot;
    use relay_base_schema::metrics::{DurationUnit, MetricUnit};
    use relay_common::glob2::LazyGlob;
    use relay_event_normalization::{
        MeasurementsConfig, NormalizeProcessor, RedactionRule, TransactionNameRule,
    };
    use relay_event_schema::protocol::{EventId, TransactionSource};
    use relay_pii::DataScrubbingConfig;
    use relay_protocol::RuleCondition;
    use relay_sampling::config::{
        DecayingFunction, RuleId, RuleType, SamplingConfig, SamplingMode, SamplingRule,
        SamplingValue, TimeRange,
    };
    use relay_sampling::evaluation::SamplingMatch;
    use similar_asserts::assert_eq;
    use uuid::Uuid;

    use crate::extractors::RequestMeta;
    use crate::metrics_extraction::transactions::types::{
        CommonTags, TransactionMeasurementTags, TransactionMetric,
    };
    use crate::metrics_extraction::IntoMetric;

    use crate::testutils::{
        self, create_test_processor, new_envelope, state_with_rule_and_condition,
    };
    use crate::utils::Semaphore as TestSemaphore;

    use super::*;

    fn dummy_reservoir() -> ReservoirEvaluator<'static> {
        ReservoirEvaluator::new(ReservoirCounters::default())
    }

    fn mocked_event(event_type: EventType, transaction: &str, release: &str) -> Event {
        Event {
            id: Annotated::new(EventId::new()),
            ty: Annotated::new(event_type),
            transaction: Annotated::new(transaction.to_string()),
            release: Annotated::new(LenientString(release.to_string())),
            ..Event::default()
        }
    }

    fn create_breadcrumbs_item(breadcrumbs: &[(Option<DateTime<Utc>>, &str)]) -> Item {
        let mut data = Vec::new();

        for (date, message) in breadcrumbs {
            let mut breadcrumb = BTreeMap::new();
            breadcrumb.insert("message", (*message).to_string());
            if let Some(date) = date {
                breadcrumb.insert("timestamp", date.to_rfc3339());
            }

            rmp_serde::encode::write(&mut data, &breadcrumb).expect("write msgpack");
        }

        let mut item = Item::new(ItemType::Attachment);
        item.set_payload(ContentType::MsgPack, data);
        item
    }

    fn breadcrumbs_from_event(event: &Annotated<Event>) -> &Vec<Annotated<Breadcrumb>> {
        event
            .value()
            .unwrap()
            .breadcrumbs
            .value()
            .unwrap()
            .values
            .value()
            .unwrap()
    }

    #[tokio::test]
    async fn test_dsc_respects_metrics_extracted() {
        relay_test::setup();
        let (outcome_aggregator, test_store) = testutils::processor_services();

        let config = Config::from_json_value(serde_json::json!({
            "processing": {
                "enabled": true,
                "kafka_config": [],
            }
        }))
        .unwrap();

        let service: EnvelopeProcessorService = create_test_processor(config);

        // Gets a ProcessEnvelopeState, either with or without the metrics_exracted flag toggled.
        let get_state = |version: Option<u16>| {
            let event = Event {
                id: Annotated::new(EventId::new()),
                ty: Annotated::new(EventType::Transaction),
                transaction: Annotated::new("testing".to_owned()),
                ..Event::default()
            };

            let mut project_state = state_with_rule_and_condition(
                Some(0.0),
                RuleType::Transaction,
                RuleCondition::all(),
            );

            if let Some(version) = version {
                project_state.config.transaction_metrics =
                    ErrorBoundary::Ok(relay_dynamic_config::TransactionMetricsConfig {
                        version,
                        ..Default::default()
                    })
                    .into();
            }

            ProcessEnvelopeState {
                event: Annotated::from(event),
                metrics: Default::default(),
                sample_rates: None,
                sampling_result: SamplingResult::Pending,
                extracted_metrics: Default::default(),
                project_state: Arc::new(project_state),
                sampling_project_state: None,
                project_id: ProjectId::new(42),
                managed_envelope: ManagedEnvelope::new(
                    new_envelope(false, "foo"),
                    TestSemaphore::new(42).try_acquire().unwrap(),
                    outcome_aggregator.clone(),
                    test_store.clone(),
                ),
                profile_id: None,
                event_metrics_extracted: false,
                reservoir: dummy_reservoir(),
                global_config: Arc::default(),
            }
        };

        // None represents no TransactionMetricsConfig, DS will not be run
        let mut state = get_state(None);
        service.run_dynamic_sampling(&mut state);
        assert!(state.sampling_result.should_keep());

        // Current version is 1, so it won't run DS if it's outdated
        let mut state = get_state(Some(0));
        service.run_dynamic_sampling(&mut state);
        assert!(state.sampling_result.should_keep());

        // Dynamic sampling is run, as the transactionmetrics version is up to date.
        let mut state = get_state(Some(1));
        service.run_dynamic_sampling(&mut state);
        assert!(state.sampling_result.should_drop());
    }

    #[test]
    fn test_it_keeps_or_drops_transactions() {
        let event = Event {
            id: Annotated::new(EventId::new()),
            ty: Annotated::new(EventType::Transaction),
            transaction: Annotated::new("testing".to_owned()),
            ..Event::default()
        };

        for (sample_rate, should_keep) in [(0.0, false), (1.0, true)] {
            let sampling_config = SamplingConfig {
                rules: vec![SamplingRule {
                    condition: RuleCondition::all(),
                    sampling_value: SamplingValue::SampleRate { value: sample_rate },
                    ty: RuleType::Transaction,
                    id: RuleId(1),
                    time_range: Default::default(),
                    decaying_fn: DecayingFunction::Constant,
                }],
                ..SamplingConfig::new()
            };

            // TODO: This does not test if the sampling decision is actually applied. This should be
            // refactored to send a proper Envelope in and call process_state to cover the full
            // pipeline.
            let res = EnvelopeProcessorService::compute_sampling_decision(
                false,
                &dummy_reservoir(),
                Some(&sampling_config),
                Some(&event),
                None,
                None,
            );
            assert_eq!(res.should_keep(), should_keep);
        }
    }

    #[test]
    fn test_breadcrumbs_file1() {
        let item = create_breadcrumbs_item(&[(None, "item1")]);

        // NOTE: using (Some, None) here:
        let result = EnvelopeProcessorService::event_from_attachments(
            &Config::default(),
            None,
            Some(item),
            None,
        );

        let event = result.unwrap().0;
        let breadcrumbs = breadcrumbs_from_event(&event);

        assert_eq!(breadcrumbs.len(), 1);
        let first_breadcrumb_message = breadcrumbs[0].value().unwrap().message.value().unwrap();
        assert_eq!("item1", first_breadcrumb_message);
    }

    #[test]
    fn test_breadcrumbs_file2() {
        let item = create_breadcrumbs_item(&[(None, "item2")]);

        // NOTE: using (None, Some) here:
        let result = EnvelopeProcessorService::event_from_attachments(
            &Config::default(),
            None,
            None,
            Some(item),
        );

        let event = result.unwrap().0;
        let breadcrumbs = breadcrumbs_from_event(&event);
        assert_eq!(breadcrumbs.len(), 1);

        let first_breadcrumb_message = breadcrumbs[0].value().unwrap().message.value().unwrap();
        assert_eq!("item2", first_breadcrumb_message);
    }

    #[test]
    fn test_breadcrumbs_truncation() {
        let item1 = create_breadcrumbs_item(&[(None, "crumb1")]);
        let item2 = create_breadcrumbs_item(&[(None, "crumb2"), (None, "crumb3")]);

        let result = EnvelopeProcessorService::event_from_attachments(
            &Config::default(),
            None,
            Some(item1),
            Some(item2),
        );

        let event = result.unwrap().0;
        let breadcrumbs = breadcrumbs_from_event(&event);
        assert_eq!(breadcrumbs.len(), 2);
    }

    #[test]
    fn test_breadcrumbs_order_with_none() {
        let d1 = Utc.with_ymd_and_hms(2019, 10, 10, 12, 10, 10).unwrap();
        let d2 = Utc.with_ymd_and_hms(2019, 10, 11, 12, 10, 10).unwrap();

        let item1 = create_breadcrumbs_item(&[(None, "none"), (Some(d1), "d1")]);
        let item2 = create_breadcrumbs_item(&[(Some(d2), "d2")]);

        let result = EnvelopeProcessorService::event_from_attachments(
            &Config::default(),
            None,
            Some(item1),
            Some(item2),
        );

        let event = result.unwrap().0;
        let breadcrumbs = breadcrumbs_from_event(&event);
        assert_eq!(breadcrumbs.len(), 2);

        assert_eq!(Some("d1"), breadcrumbs[0].value().unwrap().message.as_str());
        assert_eq!(Some("d2"), breadcrumbs[1].value().unwrap().message.as_str());
    }

    #[test]
    fn test_breadcrumbs_reversed_with_none() {
        let d1 = Utc.with_ymd_and_hms(2019, 10, 10, 12, 10, 10).unwrap();
        let d2 = Utc.with_ymd_and_hms(2019, 10, 11, 12, 10, 10).unwrap();

        let item1 = create_breadcrumbs_item(&[(Some(d2), "d2")]);
        let item2 = create_breadcrumbs_item(&[(None, "none"), (Some(d1), "d1")]);

        let result = EnvelopeProcessorService::event_from_attachments(
            &Config::default(),
            None,
            Some(item1),
            Some(item2),
        );

        let event = result.unwrap().0;
        let breadcrumbs = breadcrumbs_from_event(&event);
        assert_eq!(breadcrumbs.len(), 2);

        assert_eq!(Some("d1"), breadcrumbs[0].value().unwrap().message.as_str());
        assert_eq!(Some("d2"), breadcrumbs[1].value().unwrap().message.as_str());
    }

    #[test]
    fn test_empty_breadcrumbs_item() {
        let item1 = create_breadcrumbs_item(&[]);
        let item2 = create_breadcrumbs_item(&[]);
        let item3 = create_breadcrumbs_item(&[]);

        let result = EnvelopeProcessorService::event_from_attachments(
            &Config::default(),
            Some(item1),
            Some(item2),
            Some(item3),
        );

        // regression test to ensure we don't fail parsing an empty file
        result.expect("event_from_attachments");
    }

<<<<<<< HEAD
    fn create_test_processor(config: Config) -> EnvelopeProcessorService {
        let (envelope_manager, _) = mock_service("envelope_manager", (), |&mut (), _| {});
        let (outcome_aggregator, _) = mock_service("outcome_aggregator", (), |&mut (), _| {});
        let (project_cache, _) = mock_service("project_cache", (), |&mut (), _| {});
        let (upstream_relay, _) = mock_service("upstream_relay", (), |&mut (), _| {});
        let (test_store, _) = mock_service("test_store", (), |&mut (), _| {});
        #[cfg(feature = "processing")]
        let (aggregator, _) = mock_service("aggregator", (), |&mut (), _| {});
        let inner = InnerProcessor {
            config: Arc::new(config),
            envelope_manager,
            project_cache,
            outcome_aggregator,
            #[cfg(feature = "processing")]
            aggregator,
            upstream_relay,
            test_store,
            #[cfg(feature = "processing")]
            rate_limiter: None,
            #[cfg(feature = "processing")]
            redis_pool: None,
            geoip_lookup: None,
        };

        EnvelopeProcessorService {
            inner: Arc::new(inner),
        }
    }

=======
>>>>>>> 6f003b68
    /// Creates test processor that can be initialized in sync tests.
    fn create_test_processor_sync(config: Config) -> EnvelopeProcessorService {
        let inner = InnerProcessor {
            config: Arc::new(config),
            envelope_manager: Addr::dummy(),
            project_cache: Addr::dummy(),
            outcome_aggregator: Addr::dummy(),
            upstream_relay: Addr::dummy(),
            test_store: Addr::dummy(),
            #[cfg(feature = "processing")]
            rate_limiter: None,
            #[cfg(feature = "processing")]
            redis_pool: None,
            geoip_lookup: None,
            #[cfg(feature = "processing")]
            aggregator: Addr::dummy(),
            #[cfg(feature = "processing")]
            metric_meta_store: None,
        };

        EnvelopeProcessorService {
            inner: Arc::new(inner),
        }
    }

    fn process_envelope_with_root_project_state(
        envelope: Box<Envelope>,
        sampling_project_state: Option<Arc<ProjectState>>,
    ) -> Envelope {
        let processor = create_test_processor(Default::default());
        let (outcome_aggregator, test_store) = testutils::processor_services();

        let message = ProcessEnvelope {
            envelope: ManagedEnvelope::standalone(envelope, outcome_aggregator, test_store),
            project_state: Arc::new(ProjectState::allowed()),
            sampling_project_state,
            reservoir_counters: ReservoirCounters::default(),
            global_config: Arc::default(),
        };

        let envelope_response = processor.process(message).unwrap();
        let ctx = envelope_response.envelope.unwrap();
        ctx.envelope().clone()
    }

    fn extract_first_event_from_envelope(envelope: Envelope) -> Event {
        let item = envelope.items().next().unwrap();
        let annotated_event: Annotated<Event> =
            Annotated::from_json_bytes(&item.payload()).unwrap();
        annotated_event.into_value().unwrap()
    }

    fn mocked_error_item() -> Item {
        let mut item = Item::new(ItemType::Event);
        item.set_payload(
            ContentType::Json,
            r#"{
              "event_id": "52df9022835246eeb317dbd739ccd059",
              "exception": {
                "values": [
                    {
                      "type": "mytype",
                      "value": "myvalue",
                      "module": "mymodule",
                      "thread_id": 42,
                      "other": "value"
                    }
                ]
              }
            }"#,
        );
        item
    }

    fn project_state_with_single_rule(sample_rate: f64) -> ProjectState {
        let sampling_config = SamplingConfig {
            rules: vec![SamplingRule {
                condition: RuleCondition::all(),
                sampling_value: SamplingValue::SampleRate { value: sample_rate },
                ty: RuleType::Trace,
                id: RuleId(1),
                time_range: Default::default(),
                decaying_fn: Default::default(),
            }],
            ..SamplingConfig::new()
        };

        let mut sampling_project_state = ProjectState::allowed();
        sampling_project_state.config.sampling = Some(ErrorBoundary::Ok(sampling_config));
        sampling_project_state
    }

    #[tokio::test]
    async fn test_error_is_tagged_correctly_if_trace_sampling_result_is_some() {
        let event_id = EventId::new();
        let dsn = "https://e12d836b15bb49d7bbf99e64295d995b:@sentry.io/42"
            .parse()
            .unwrap();
        let request_meta = RequestMeta::new(dsn);
        let mut envelope = Envelope::from_request(Some(event_id), request_meta);
        let dsc = DynamicSamplingContext {
            trace_id: Uuid::new_v4(),
            public_key: ProjectKey::parse("abd0f232775f45feab79864e580d160b").unwrap(),
            release: Some("1.1.1".to_string()),
            user: Default::default(),
            replay_id: None,
            environment: None,
            transaction: Some("transaction1".into()),
            sample_rate: None,
            sampled: Some(true),
            other: BTreeMap::new(),
        };
        envelope.set_dsc(dsc);
        envelope.add_item(mocked_error_item());

        // We test with sample rate equal to 100%.
        let sampling_project_state = project_state_with_single_rule(1.0);
        let new_envelope = process_envelope_with_root_project_state(
            envelope.clone(),
            Some(Arc::new(sampling_project_state)),
        );
        let event = extract_first_event_from_envelope(new_envelope);
        let trace_context = event.context::<TraceContext>().unwrap();
        assert!(trace_context.sampled.value().unwrap());

        // We test with sample rate equal to 0%.
        let sampling_project_state = project_state_with_single_rule(0.0);
        let new_envelope = process_envelope_with_root_project_state(
            envelope,
            Some(Arc::new(sampling_project_state)),
        );
        let event = extract_first_event_from_envelope(new_envelope);
        let trace_context = event.context::<TraceContext>().unwrap();
        assert!(!trace_context.sampled.value().unwrap());
    }

    #[tokio::test]
    async fn test_error_is_not_tagged_if_already_tagged() {
        let event_id = EventId::new();
        let dsn = "https://e12d836b15bb49d7bbf99e64295d995b:@sentry.io/42"
            .parse()
            .unwrap();
        let request_meta = RequestMeta::new(dsn);

        // We test tagging with an incoming event that has already been tagged by downstream Relay.
        let mut envelope = Envelope::from_request(Some(event_id), request_meta);
        let mut item = Item::new(ItemType::Event);
        item.set_payload(
            ContentType::Json,
            r#"{
              "event_id": "52df9022835246eeb317dbd739ccd059",
              "exception": {
                "values": [
                    {
                      "type": "mytype",
                      "value": "myvalue",
                      "module": "mymodule",
                      "thread_id": 42,
                      "other": "value"
                    }
                ]
              },
              "contexts": {
                "trace": {
                    "sampled": true
                }
              }
            }"#,
        );
        envelope.add_item(item);
        let sampling_project_state = project_state_with_single_rule(0.0);
        let new_envelope = process_envelope_with_root_project_state(
            envelope,
            Some(Arc::new(sampling_project_state)),
        );
        let event = extract_first_event_from_envelope(new_envelope);
        let trace_context = event.context::<TraceContext>().unwrap();
        assert!(trace_context.sampled.value().unwrap());
    }

    #[tokio::test]
    async fn test_error_is_tagged_correctly_if_trace_sampling_result_is_none() {
        let event_id = EventId::new();
        let dsn = "https://e12d836b15bb49d7bbf99e64295d995b:@sentry.io/42"
            .parse()
            .unwrap();
        let request_meta = RequestMeta::new(dsn);

        // We test tagging when root project state and dsc are none.
        let mut envelope = Envelope::from_request(Some(event_id), request_meta);
        envelope.add_item(mocked_error_item());
        let new_envelope = process_envelope_with_root_project_state(envelope, None);
        let event = extract_first_event_from_envelope(new_envelope);

        assert!(event.contexts.value().is_none());
    }

    #[tokio::test]
    async fn test_browser_version_extraction_with_pii_like_data() {
        let processor = create_test_processor(Default::default());
        let (outcome_aggregator, test_store) = testutils::processor_services();
        let event_id = EventId::new();

        let dsn = "https://e12d836b15bb49d7bbf99e64295d995b:@sentry.io/42"
            .parse()
            .unwrap();

        let request_meta = RequestMeta::new(dsn);
        let mut envelope = Envelope::from_request(Some(event_id), request_meta);

        envelope.add_item({
                let mut item = Item::new(ItemType::Event);
                item.set_payload(
                    ContentType::Json,
                    r#"
                    {
                        "request": {
                            "headers": [
                                ["User-Agent", "Mozilla/5.0 (Macintosh; Intel Mac OS X 10_15_7) AppleWebKit/537.36 (KHTML, like Gecko) Chrome/103.0.0.0 Safari/537.36"]
                            ]
                        }
                    }
                "#,
                );
                item
            });

        let mut datascrubbing_settings = DataScrubbingConfig::default();
        // enable all the default scrubbing
        datascrubbing_settings.scrub_data = true;
        datascrubbing_settings.scrub_defaults = true;
        datascrubbing_settings.scrub_ip_addresses = true;

        // Make sure to mask any IP-like looking data
        let pii_config = serde_json::from_str(r#"{"applications": {"**": ["@ip:mask"]}}"#).unwrap();

        let config = ProjectConfig {
            datascrubbing_settings,
            pii_config: Some(pii_config),
            ..Default::default()
        };

        let mut project_state = ProjectState::allowed();
        project_state.config = config;
        let message = ProcessEnvelope {
            envelope: ManagedEnvelope::standalone(envelope, outcome_aggregator, test_store),
            project_state: Arc::new(project_state),
            sampling_project_state: None,
            reservoir_counters: ReservoirCounters::default(),
            global_config: Arc::default(),
        };

        let envelope_response = processor.process(message).unwrap();
        let new_envelope = envelope_response.envelope.unwrap();
        let new_envelope = new_envelope.envelope();

        let event_item = new_envelope.items().last().unwrap();
        let annotated_event: Annotated<Event> =
            Annotated::from_json_bytes(&event_item.payload()).unwrap();
        let event = annotated_event.into_value().unwrap();
        let headers = event
            .request
            .into_value()
            .unwrap()
            .headers
            .into_value()
            .unwrap();

        // IP-like data must be masked
        assert_eq!(Some("Mozilla/5.0 (Macintosh; Intel Mac OS X 10_15_7) AppleWebKit/537.36 (KHTML, like Gecko) Chrome/********* Safari/537.36"), headers.get_header("User-Agent"));
        // But we still get correct browser and version number
        let contexts = event.contexts.into_value().unwrap();
        let browser = contexts.0.get("browser").unwrap();
        assert_eq!(
            r#"{"name":"Chrome","version":"103.0.0","type":"browser"}"#,
            browser.to_json().unwrap()
        );
    }

    #[test]
    #[cfg(feature = "processing")]
    fn test_unprintable_fields() {
        let event = Annotated::new(Event {
            environment: Annotated::new(String::from(
                "�9�~YY���)�����9�~YY���)�����9�~YY���)�����9�~YY���)�����",
            )),
            ..Default::default()
        });
        assert!(has_unprintable_fields(&event));

        let event = Annotated::new(Event {
            release: Annotated::new(
                String::from("���7��#1G����7��#1G����7��#1G����7��#1G����7��#").into(),
            ),
            ..Default::default()
        });
        assert!(has_unprintable_fields(&event));

        let event = Annotated::new(Event {
            environment: Annotated::new(String::from("production")),
            ..Default::default()
        });
        assert!(!has_unprintable_fields(&event));

        let event = Annotated::new(Event {
            release: Annotated::new(
                String::from("release with\t some\n normal\r\nwhitespace").into(),
            ),
            ..Default::default()
        });
        assert!(!has_unprintable_fields(&event));
    }

    fn capture_test_event(transaction_name: &str, source: TransactionSource) -> Vec<String> {
        let mut event = Annotated::<Event>::from_json(
            r#"
            {
                "type": "transaction",
                "transaction": "/foo/",
                "timestamp": 946684810.0,
                "start_timestamp": 946684800.0,
                "contexts": {
                    "trace": {
                    "trace_id": "4c79f60c11214eb38604f4ae0781bfb2",
                    "span_id": "fa90fdead5f74053",
                    "op": "http.server",
                    "type": "trace"
                    }
                },
                "transaction_info": {
                    "source": "url"
                }
            }
            "#,
        )
        .unwrap();
        let e = event.value_mut().as_mut().unwrap();
        e.transaction.set_value(Some(transaction_name.into()));

        e.transaction_info
            .value_mut()
            .as_mut()
            .unwrap()
            .source
            .set_value(Some(source));

        relay_statsd::with_capturing_test_client(|| {
            utils::log_transaction_name_metrics(&mut event, |event| {
                let config = NormalizeProcessorConfig {
                    transaction_name_config: TransactionNameConfig {
                        rules: &[TransactionNameRule {
                            pattern: LazyGlob::new("/foo/*/**".to_owned()),
                            expiry: DateTime::<Utc>::MAX_UTC,
                            redaction: RedactionRule::Replace {
                                substitution: "*".to_owned(),
                            },
                        }],
                    },
                    ..Default::default()
                };
                process_value(
                    event,
                    &mut NormalizeProcessor::new(config),
                    ProcessingState::root(),
                )
            })
            .unwrap();
        })
    }

    #[test]
    fn test_log_transaction_metrics_none() {
        let captures = capture_test_event("/nothing", TransactionSource::Url);
        insta::assert_debug_snapshot!(captures, @r#"
        [
            "event.transaction_name_changes:1|c|#source_in:url,changes:none,source_out:sanitized,is_404:false",
        ]
        "#);
    }

    #[test]
    fn test_log_transaction_metrics_rule() {
        let captures = capture_test_event("/foo/john/denver", TransactionSource::Url);
        insta::assert_debug_snapshot!(captures, @r#"
        [
            "event.transaction_name_changes:1|c|#source_in:url,changes:rule,source_out:sanitized,is_404:false",
        ]
        "#);
    }

    #[test]
    fn test_log_transaction_metrics_pattern() {
        let captures = capture_test_event("/something/12345", TransactionSource::Url);
        insta::assert_debug_snapshot!(captures, @r#"
        [
            "event.transaction_name_changes:1|c|#source_in:url,changes:pattern,source_out:sanitized,is_404:false",
        ]
        "#);
    }

    #[test]
    fn test_log_transaction_metrics_both() {
        let captures = capture_test_event("/foo/john/12345", TransactionSource::Url);
        insta::assert_debug_snapshot!(captures, @r#"
        [
            "event.transaction_name_changes:1|c|#source_in:url,changes:both,source_out:sanitized,is_404:false",
        ]
        "#);
    }

    #[test]
    fn test_log_transaction_metrics_no_match() {
        let captures = capture_test_event("/foo/john/12345", TransactionSource::Route);
        insta::assert_debug_snapshot!(captures, @r#"
        [
            "event.transaction_name_changes:1|c|#source_in:route,changes:none,source_out:route,is_404:false",
        ]
        "#);
    }

    /// This is a stand-in test to assert panicking behavior for spawn_blocking.
    ///
    /// [`EnvelopeProcessorService`] relies on tokio to restart the worker threads for blocking
    /// tasks if there is a panic during processing. Tokio does not explicitly mention this behavior
    /// in documentation, though the `spawn_blocking` contract suggests that this is intentional.
    ///
    /// This test should be moved if the worker pool is extracted into a utility.
    #[test]
    fn test_processor_panics() {
        let future = async {
            let semaphore = Arc::new(Semaphore::new(1));

            // loop multiple times to prove that the runtime creates new threads
            for _ in 0..3 {
                // the previous permit should have been released during panic unwind
                let permit = semaphore.clone().acquire_owned().await.unwrap();

                let handle = tokio::task::spawn_blocking(move || {
                    let _permit = permit; // drop(permit) after panic!() would warn as "unreachable"
                    panic!("ignored");
                });

                assert!(handle.await.is_err());
            }
        };

        tokio::runtime::Builder::new_current_thread()
            .max_blocking_threads(1)
            .build()
            .unwrap()
            .block_on(future);
    }

    /// Confirms that the hardcoded value we use for the fixed length of the measurement MRI is
    /// correct. Unit test is placed here because it has dependencies to relay-server and therefore
    /// cannot be called from relay-metrics.
    #[test]
    fn test_mri_overhead_constant() {
        let hardcoded_value = MeasurementsConfig::MEASUREMENT_MRI_OVERHEAD;

        let derived_value = {
            let name = "foobar".to_string();
            let value = 5.0; // Arbitrary value.
            let unit = MetricUnit::Duration(DurationUnit::default());
            let tags = TransactionMeasurementTags {
                measurement_rating: None,
                universal_tags: CommonTags(BTreeMap::new()),
            };

            let measurement = TransactionMetric::Measurement {
                name: name.clone(),
                value,
                unit,
                tags,
            };

            let metric: Bucket = measurement.into_metric(UnixTimestamp::now());
            metric.name.len() - unit.to_string().len() - name.len()
        };
        assert_eq!(
            hardcoded_value, derived_value,
            "Update `MEASUREMENT_MRI_OVERHEAD` if the naming scheme changed."
        );
    }

    // Helper to extract the sampling match from SamplingResult if thats the variant.
    fn get_sampling_match(sampling_result: SamplingResult) -> SamplingMatch {
        if let SamplingResult::Match(sampling_match) = sampling_result {
            sampling_match
        } else {
            panic!()
        }
    }

    /// Happy path test for compute_sampling_decision.
    #[test]
    fn test_compute_sampling_decision_matching() {
        let event = mocked_event(EventType::Transaction, "foo", "bar");
        let rule = SamplingRule {
            condition: RuleCondition::all(),
            sampling_value: SamplingValue::SampleRate { value: 1.0 },
            ty: RuleType::Transaction,
            id: RuleId(0),
            time_range: TimeRange::default(),
            decaying_fn: Default::default(),
        };

        let sampling_config = SamplingConfig {
            rules: vec![rule],
            ..SamplingConfig::new()
        };

        let res = EnvelopeProcessorService::compute_sampling_decision(
            false,
            &dummy_reservoir(),
            Some(&sampling_config),
            Some(&event),
            None,
            None,
        );
        assert!(res.is_match());
    }

    #[test]
    fn test_matching_with_unsupported_rule() {
        let event = mocked_event(EventType::Transaction, "foo", "bar");
        let rule = SamplingRule {
            condition: RuleCondition::all(),
            sampling_value: SamplingValue::SampleRate { value: 1.0 },
            ty: RuleType::Transaction,
            id: RuleId(0),
            time_range: TimeRange::default(),
            decaying_fn: Default::default(),
        };

        let unsupported_rule = SamplingRule {
            condition: RuleCondition::all(),
            sampling_value: SamplingValue::SampleRate { value: 1.0 },
            ty: RuleType::Unsupported,
            id: RuleId(0),
            time_range: TimeRange::default(),
            decaying_fn: Default::default(),
        };

        let sampling_config = SamplingConfig {
            rules: vec![rule, unsupported_rule],
            ..SamplingConfig::new()
        };

        // Unsupported rule should result in no match if processing is not enabled.
        let res = EnvelopeProcessorService::compute_sampling_decision(
            false,
            &dummy_reservoir(),
            Some(&sampling_config),
            Some(&event),
            None,
            None,
        );
        assert!(res.is_no_match());

        // Match if processing is enabled.
        let res = EnvelopeProcessorService::compute_sampling_decision(
            true,
            &dummy_reservoir(),
            Some(&sampling_config),
            Some(&event),
            None,
            None,
        );
        assert!(res.is_match());
    }

    #[test]
    fn test_client_sample_rate() {
        let dsc = DynamicSamplingContext {
            trace_id: Uuid::new_v4(),
            public_key: ProjectKey::parse("abd0f232775f45feab79864e580d160b").unwrap(),
            release: Some("1.1.1".to_string()),
            user: Default::default(),
            replay_id: None,
            environment: None,
            transaction: Some("transaction1".into()),
            sample_rate: Some(0.5),
            sampled: Some(true),
            other: BTreeMap::new(),
        };

        let rule = SamplingRule {
            condition: RuleCondition::all(),
            sampling_value: SamplingValue::SampleRate { value: 0.2 },
            ty: RuleType::Trace,
            id: RuleId(0),
            time_range: TimeRange::default(),
            decaying_fn: Default::default(),
        };

        let mut sampling_config = SamplingConfig {
            rules: vec![rule],
            ..SamplingConfig::new()
        };

        let res = EnvelopeProcessorService::compute_sampling_decision(
            false,
            &dummy_reservoir(),
            None,
            None,
            Some(&sampling_config),
            Some(&dsc),
        );

        assert_eq!(get_sampling_match(res).sample_rate(), 0.2);

        sampling_config.mode = SamplingMode::Total;

        let res = EnvelopeProcessorService::compute_sampling_decision(
            false,
            &dummy_reservoir(),
            None,
            None,
            Some(&sampling_config),
            Some(&dsc),
        );

        assert_eq!(get_sampling_match(res).sample_rate(), 0.4);
    }

    #[test]
    fn test_profile_id_transfered() {
        // Setup
        let processor = create_test_processor_sync(Default::default());
        let event_id = EventId::new();
        let dsn = "https://e12d836b15bb49d7bbf99e64295d995b:@sentry.io/42"
            .parse()
            .unwrap();
        let request_meta = RequestMeta::new(dsn);
        let mut envelope = Envelope::from_request(Some(event_id), request_meta);

        // Add a valid transaction item.
        envelope.add_item({
            let mut item = Item::new(ItemType::Transaction);

            item.set_payload(
                ContentType::Json,
                r#"
            {
                "type": "transaction",
                "transaction": "/foo/",
                "timestamp": 946684810.0,
                "start_timestamp": 946684800.0,
                "contexts": {
                    "trace": {
                    "trace_id": "4c79f60c11214eb38604f4ae0781bfb2",
                    "span_id": "fa90fdead5f74053",
                    "op": "http.server",
                    "type": "trace"
                    }
                },
                "transaction_info": {
                    "source": "url"
                }
            }
            "#,
            );
            item
        });

        // Add a profile to the same envelope.
        envelope.add_item({
            let mut item = Item::new(ItemType::Profile);
            item.set_payload(
                ContentType::Json,
                r#"{
                    "profile_id": "012d836b15bb49d7bbf99e64295d995b",
                    "version": "1",
                    "platform": "android",
                    "os": {"name": "foo", "version": "bar"},
                    "device": {"architecture": "zap"},
                    "timestamp": "2023-10-10 00:00:00Z"
                }"#,
            );
            item
        });

        let mut project_state = ProjectState::allowed();
        project_state.config.features.0.insert(Feature::Profiling);

        let message = ProcessEnvelope {
            envelope: ManagedEnvelope::standalone(envelope, Addr::dummy(), Addr::dummy()),
            project_state: Arc::new(project_state),
            sampling_project_state: None,
            reservoir_counters: ReservoirCounters::default(),
            global_config: Arc::default(),
        };

        let envelope_response = processor.process(message).unwrap();
        let ctx = envelope_response.envelope.unwrap();
        let new_envelope = ctx.envelope();

        // Get the re-serialized context.
        let item = new_envelope
            .get_item_by(|item| item.ty() == &ItemType::Transaction)
            .unwrap();
        let transaction = Annotated::<Event>::from_json_bytes(&item.payload()).unwrap();
        let context = transaction
            .value()
            .unwrap()
            .context::<ProfileContext>()
            .unwrap();

        assert_debug_snapshot!(context, @r###"
        ProfileContext {
            profile_id: EventId(
                012d836b-15bb-49d7-bbf9-9e64295d995b,
            ),
        }
        "###);
    }
}<|MERGE_RESOLUTION|>--- conflicted
+++ resolved
@@ -32,19 +32,11 @@
 use relay_filter::FilterStatKey;
 use relay_metrics::aggregator::partition_buckets;
 use relay_metrics::aggregator::AggregatorConfig;
-<<<<<<< HEAD
-use relay_metrics::{Bucket, BucketsView, MergeBuckets, MetricNamespace};
-use relay_pii::{scrub_graphql, PiiAttachmentsProcessor, PiiConfigError, PiiProcessor};
-use relay_profiling::{ProfileError, ProfileId};
-use relay_protocol::{Annotated, Array, Empty, FromValue, Object, Value};
-use relay_quotas::{DataCategory, ReasonCode, Scoping};
-=======
-use relay_metrics::{Bucket, MergeBuckets, MetricMeta, MetricNamespace};
+use relay_metrics::{Bucket, BucketsView, MergeBuckets, MetricMeta, MetricNamespace};
 use relay_pii::{scrub_graphql, PiiAttachmentsProcessor, PiiConfigError, PiiProcessor};
 use relay_profiling::{ProfileError, ProfileId};
 use relay_protocol::{Annotated, Array, Empty, FromValue, Object, Value};
 use relay_quotas::{DataCategory, Scoping};
->>>>>>> 6f003b68
 use relay_replays::recording::RecordingScrubber;
 use relay_sampling::config::{RuleType, SamplingMode};
 use relay_sampling::evaluation::{
@@ -84,12 +76,10 @@
     ItemAction, ManagedEnvelope, SamplingResult,
 };
 
-<<<<<<< HEAD
 use super::test_store::TestStore;
-=======
+
 mod report;
 mod session;
->>>>>>> 6f003b68
 
 /// The minimum clock drift for correction to apply.
 const MINIMUM_CLOCK_DRIFT: Duration = Duration::from_secs(55 * 60);
@@ -467,7 +457,6 @@
     }
 }
 
-<<<<<<< HEAD
 /// Encodes metrics into an envelope ready to be sent upstream.
 #[derive(Debug)]
 pub struct EncodeMetrics {
@@ -477,7 +466,8 @@
     pub scoping: Scoping,
     /// Transaction metrics extraction mode.
     pub extraction_mode: ExtractionMode,
-=======
+}
+
 /// Encodes metric meta into an envelope and sends it upstream.
 ///
 /// Upstream means directly into redis for processing relays
@@ -488,7 +478,6 @@
     pub scoping: Scoping,
     /// The metric meta.
     pub meta: MetricMeta,
->>>>>>> 6f003b68
 }
 
 /// Applies rate limits to metrics buckets and forwards them to the envelope manager.
@@ -505,11 +494,8 @@
     ProcessMetrics(Box<ProcessMetrics>),
     ProcessMetricMeta(Box<ProcessMetricMeta>),
     EncodeEnvelope(Box<EncodeEnvelope>),
-<<<<<<< HEAD
     EncodeMetrics(Box<EncodeMetrics>),
-=======
     EncodeMetricMeta(Box<EncodeMetricMeta>),
->>>>>>> 6f003b68
     #[cfg(feature = "processing")]
     RateLimitBuckets(RateLimitBuckets),
 }
@@ -548,19 +534,19 @@
     }
 }
 
-<<<<<<< HEAD
 impl FromMessage<EncodeMetrics> for EnvelopeProcessor {
     type Response = NoResponse;
 
     fn from_message(message: EncodeMetrics, _: ()) -> Self {
         Self::EncodeMetrics(Box::new(message))
-=======
+    }
+}
+
 impl FromMessage<EncodeMetricMeta> for EnvelopeProcessor {
     type Response = NoResponse;
 
     fn from_message(message: EncodeMetricMeta, _: ()) -> Self {
         Self::EncodeMetricMeta(Box::new(message))
->>>>>>> 6f003b68
     }
 }
 
@@ -2686,7 +2672,6 @@
         }
     }
 
-<<<<<<< HEAD
     fn handle_encode_metrics(&self, message: EncodeMetrics) {
         let EncodeMetrics {
             buckets,
@@ -2710,22 +2695,6 @@
 
         let upstream = self.inner.config.upstream_descriptor();
         let dsn = PartialDsn {
-=======
-    fn handle_encode_metric_meta(&self, message: EncodeMetricMeta) {
-        #[cfg(feature = "processing")]
-        if self.inner.config.processing_enabled() {
-            return self.store_metric_meta(message);
-        }
-
-        self.encode_metric_meta(message);
-    }
-
-    fn encode_metric_meta(&self, message: EncodeMetricMeta) {
-        let EncodeMetricMeta { scoping, meta } = message;
-
-        let upstream = self.inner.config.upstream_descriptor();
-        let dsn = crate::extractors::PartialDsn {
->>>>>>> 6f003b68
             scheme: upstream.scheme(),
             public_key: scoping.project_key,
             host: upstream.host().to_owned(),
@@ -2733,8 +2702,6 @@
             path: "".to_owned(),
             project_id: Some(scoping.project_id),
         };
-
-<<<<<<< HEAD
         for (partition_key, buckets) in partition_buckets(scoping.project_key, buckets, partitions)
         {
             let mut num_batches = 0;
@@ -2762,7 +2729,31 @@
             }
 
             relay_statsd::metric!(histogram(RelayHistograms::BatchesPerPartition) = num_batches);
-=======
+        }
+    }
+
+    fn handle_encode_metric_meta(&self, message: EncodeMetricMeta) {
+        #[cfg(feature = "processing")]
+        if self.inner.config.processing_enabled() {
+            return self.store_metric_meta(message);
+        }
+
+        self.encode_metric_meta(message);
+    }
+
+    fn encode_metric_meta(&self, message: EncodeMetricMeta) {
+        let EncodeMetricMeta { scoping, meta } = message;
+
+        let upstream = self.inner.config.upstream_descriptor();
+        let dsn = crate::extractors::PartialDsn {
+            scheme: upstream.scheme(),
+            public_key: scoping.project_key,
+            host: upstream.host().to_owned(),
+            port: upstream.port(),
+            path: "".to_owned(),
+            project_id: Some(scoping.project_id),
+        };
+
         let mut item = Item::new(ItemType::MetricMeta);
         item.set_payload(ContentType::Json, serde_json::to_vec(&meta).unwrap());
         let mut envelope = Envelope::from_request(None, RequestMeta::outbound(dsn));
@@ -2788,7 +2779,6 @@
                 error = &error as &dyn std::error::Error,
                 "failed to store metric meta in redis"
             )
->>>>>>> 6f003b68
         }
     }
 
@@ -2800,13 +2790,10 @@
                 self.handle_process_metric_meta(*message)
             }
             EnvelopeProcessor::EncodeEnvelope(message) => self.handle_encode_envelope(*message),
-<<<<<<< HEAD
             EnvelopeProcessor::EncodeMetrics(message) => self.handle_encode_metrics(*message),
-=======
             EnvelopeProcessor::EncodeMetricMeta(message) => {
                 self.handle_encode_metric_meta(*message)
             }
->>>>>>> 6f003b68
             #[cfg(feature = "processing")]
             EnvelopeProcessor::RateLimitBuckets(message) => {
                 self.handle_rate_limit_buckets(message);
@@ -3186,38 +3173,6 @@
         result.expect("event_from_attachments");
     }
 
-<<<<<<< HEAD
-    fn create_test_processor(config: Config) -> EnvelopeProcessorService {
-        let (envelope_manager, _) = mock_service("envelope_manager", (), |&mut (), _| {});
-        let (outcome_aggregator, _) = mock_service("outcome_aggregator", (), |&mut (), _| {});
-        let (project_cache, _) = mock_service("project_cache", (), |&mut (), _| {});
-        let (upstream_relay, _) = mock_service("upstream_relay", (), |&mut (), _| {});
-        let (test_store, _) = mock_service("test_store", (), |&mut (), _| {});
-        #[cfg(feature = "processing")]
-        let (aggregator, _) = mock_service("aggregator", (), |&mut (), _| {});
-        let inner = InnerProcessor {
-            config: Arc::new(config),
-            envelope_manager,
-            project_cache,
-            outcome_aggregator,
-            #[cfg(feature = "processing")]
-            aggregator,
-            upstream_relay,
-            test_store,
-            #[cfg(feature = "processing")]
-            rate_limiter: None,
-            #[cfg(feature = "processing")]
-            redis_pool: None,
-            geoip_lookup: None,
-        };
-
-        EnvelopeProcessorService {
-            inner: Arc::new(inner),
-        }
-    }
-
-=======
->>>>>>> 6f003b68
     /// Creates test processor that can be initialized in sync tests.
     fn create_test_processor_sync(config: Config) -> EnvelopeProcessorService {
         let inner = InnerProcessor {
