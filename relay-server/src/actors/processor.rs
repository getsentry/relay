--- conflicted
+++ resolved
@@ -1723,13 +1723,9 @@
         let transaction_item = envelope.take_item_by(|item| item.ty() == &ItemType::Transaction);
         let security_item = envelope.take_item_by(|item| item.ty() == &ItemType::Security);
         let raw_security_item = envelope.take_item_by(|item| item.ty() == &ItemType::RawSecurity);
-<<<<<<< HEAD
         let nel_item = envelope.take_item_by(|item| item.ty() == &ItemType::Nel);
-=======
         let user_report_v2_item =
             envelope.take_item_by(|item| item.ty() == &ItemType::UserReportV2);
-
->>>>>>> 344e258b
         let form_item = envelope.take_item_by(|item| item.ty() == &ItemType::FormData);
         let attachment_item = envelope
             .take_item_by(|item| item.attachment_type() == Some(&AttachmentType::EventPayload));
