--- conflicted
+++ resolved
@@ -1040,18 +1040,14 @@
                 }
             }
             ItemType::ReplayRecording => {
-<<<<<<< HEAD
-                if replays_enabled {
-=======
                 // XXX: Temporarily, only the Sentry org will be allowed to parse replays while
                 // we measure the impact of this change.
-                if replays_enabled && state.project_state.organization_id == Some(1) {
+                if replays_enabled {
                     // Limit expansion of recordings to the max replay size. The payload is
                     // decompressed temporarily and then immediately re-compressed. However, to
                     // limit memory pressure, we use the replay limit as a good overall limit for
                     // allocations.
                     let limit = self.config.max_replay_size();
->>>>>>> 934ab6e7
                     let parsed_recording =
                         relay_replays::recording::process_recording(&item.payload(), limit);
 
