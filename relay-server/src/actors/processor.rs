use std::error::Error;
use std::io::Write;
use std::sync::Arc;
use std::time::{Duration, Instant};

use anyhow::Context;
use brotli::CompressorWriter as BrotliEncoder;
use bytes::Bytes;
use chrono::{DateTime, Utc};
use flate2::write::{GzEncoder, ZlibEncoder};
use flate2::Compression;
use relay_base_schema::project::{ProjectId, ProjectKey};
use relay_common::time::UnixTimestamp;
use relay_config::{Config, HttpEncoding};
use relay_dynamic_config::{ErrorBoundary, Feature, GlobalConfig};
use relay_event_normalization::{
    normalize_event, ClockDriftProcessor, DynamicMeasurementsConfig, MeasurementsConfig,
    NormalizationConfig, TransactionNameConfig,
};
use relay_event_normalization::{GeoIpLookup, RawUserAgentInfo};
use relay_event_schema::processor::ProcessingAction;
use relay_event_schema::protocol::{Event, EventType, IpAddr, Metrics, NetworkReportError};
use relay_filter::FilterStatKey;
use relay_metrics::aggregator::partition_buckets;
use relay_metrics::aggregator::AggregatorConfig;
use relay_metrics::{Bucket, BucketsView, MergeBuckets, MetricMeta, MetricNamespace};
use relay_pii::PiiConfigError;
use relay_profiling::ProfileId;
use relay_protocol::{Annotated, Value};
use relay_quotas::{DataCategory, RateLimits, Scoping};
use relay_sampling::evaluation::{MatchedRuleIds, ReservoirCounters, ReservoirEvaluator};
use relay_statsd::metric;
use relay_system::{Addr, FromMessage, NoResponse, Service};
use tokio::sync::Semaphore;

#[cfg(feature = "processing")]
use {
    crate::actors::project_cache::UpdateRateLimits,
    crate::utils::{EnvelopeLimiter, ItemAction, MetricsLimiter},
    relay_cardinality::{CardinalityLimiter, RedisSetLimiter, SlidingWindow},
    relay_metrics::{Aggregator, RedisMetricMetaStore},
    relay_quotas::{ItemScoping, RateLimitingError, ReasonCode, RedisRateLimiter},
    relay_redis::RedisPool,
    std::collections::BTreeMap,
    symbolic_unreal::{Unreal4Error, Unreal4ErrorKind},
};

use crate::actors::envelopes::{EnvelopeManager, SendEnvelope, SendEnvelopeError, SubmitEnvelope};
use crate::actors::outcome::{DiscardReason, Outcome, TrackOutcome};
use crate::actors::project::ProjectState;
use crate::actors::project_cache::{AddMetricMeta, ProjectCache};
use crate::actors::test_store::TestStore;
use crate::actors::upstream::{SendRequest, UpstreamRelay};
use crate::envelope::{ContentType, Envelope, Item, ItemType, SourceQuantities};
use crate::extractors::{PartialDsn, RequestMeta};
use crate::metrics_extraction::transactions::types::ExtractMetricsError;
use crate::metrics_extraction::transactions::{ExtractedMetrics, TransactionExtractor};
use crate::service::ServiceError;
use crate::statsd::{RelayCounters, RelayHistograms, RelayTimers};
use crate::utils::{
    self, extract_transaction_count, ExtractionMode, ManagedEnvelope, SamplingResult,
};

mod attachment;
mod dynamic_sampling;
mod event;
mod profile;
mod replay;
mod report;
mod session;
mod span;
#[cfg(feature = "processing")]
mod unreal;

/// The minimum clock drift for correction to apply.
const MINIMUM_CLOCK_DRIFT: Duration = Duration::from_secs(55 * 60);

/// An error returned when handling [`ProcessEnvelope`].
#[derive(Debug, thiserror::Error)]
pub enum ProcessingError {
    #[error("invalid json in event")]
    InvalidJson(#[source] serde_json::Error),

    #[error("invalid message pack event payload")]
    InvalidMsgpack(#[from] rmp_serde::decode::Error),

    #[cfg(feature = "processing")]
    #[error("invalid unreal crash report")]
    InvalidUnrealReport(#[source] Unreal4Error),

    #[error("event payload too large")]
    PayloadTooLarge,

    #[error("invalid transaction event")]
    InvalidTransaction,

    #[error("envelope processor failed")]
    ProcessingFailed(#[from] ProcessingAction),

    #[error("duplicate {0} in event")]
    DuplicateItem(ItemType),

    #[error("failed to extract event payload")]
    NoEventPayload,

    #[error("missing project id in DSN")]
    MissingProjectId,

    #[error("invalid security report type: {0:?}")]
    InvalidSecurityType(Bytes),

    #[error("invalid security report")]
    InvalidSecurityReport(#[source] serde_json::Error),

    #[error("invalid nel report")]
    InvalidNelReport(#[source] NetworkReportError),

    #[error("event filtered with reason: {0:?}")]
    EventFiltered(FilterStatKey),

    #[error("missing or invalid required event timestamp")]
    InvalidTimestamp,

    #[error("could not serialize event payload")]
    SerializeFailed(#[source] serde_json::Error),

    #[cfg(feature = "processing")]
    #[error("failed to apply quotas")]
    QuotasFailed(#[from] RateLimitingError),

    #[error("event dropped by sampling rule {0}")]
    Sampled(MatchedRuleIds),

    #[error("invalid pii config")]
    PiiConfigError(PiiConfigError),
}

impl ProcessingError {
    fn to_outcome(&self) -> Option<Outcome> {
        match *self {
            // General outcomes for invalid events
            Self::PayloadTooLarge => Some(Outcome::Invalid(DiscardReason::TooLarge)),
            Self::InvalidJson(_) => Some(Outcome::Invalid(DiscardReason::InvalidJson)),
            Self::InvalidMsgpack(_) => Some(Outcome::Invalid(DiscardReason::InvalidMsgpack)),
            Self::InvalidSecurityType(_) => {
                Some(Outcome::Invalid(DiscardReason::SecurityReportType))
            }
            Self::InvalidSecurityReport(_) => Some(Outcome::Invalid(DiscardReason::SecurityReport)),
            Self::InvalidNelReport(_) => Some(Outcome::Invalid(DiscardReason::InvalidJson)),
            Self::InvalidTransaction => Some(Outcome::Invalid(DiscardReason::InvalidTransaction)),
            Self::InvalidTimestamp => Some(Outcome::Invalid(DiscardReason::Timestamp)),
            Self::DuplicateItem(_) => Some(Outcome::Invalid(DiscardReason::DuplicateItem)),
            Self::NoEventPayload => Some(Outcome::Invalid(DiscardReason::NoEventPayload)),

            // Processing-only outcomes (Sentry-internal Relays)
            #[cfg(feature = "processing")]
            Self::InvalidUnrealReport(ref err)
                if err.kind() == Unreal4ErrorKind::BadCompression =>
            {
                Some(Outcome::Invalid(DiscardReason::InvalidCompression))
            }
            #[cfg(feature = "processing")]
            Self::InvalidUnrealReport(_) => Some(Outcome::Invalid(DiscardReason::ProcessUnreal)),

            // Internal errors
            Self::SerializeFailed(_) | Self::ProcessingFailed(_) => {
                Some(Outcome::Invalid(DiscardReason::Internal))
            }
            #[cfg(feature = "processing")]
            Self::QuotasFailed(_) => Some(Outcome::Invalid(DiscardReason::Internal)),
            Self::PiiConfigError(_) => Some(Outcome::Invalid(DiscardReason::ProjectStatePii)),

            // These outcomes are emitted at the source.
            Self::MissingProjectId => None,
            Self::EventFiltered(_) => None,
            Self::Sampled(_) => None,
        }
    }

    fn is_unexpected(&self) -> bool {
        self.to_outcome()
            .map_or(false, |outcome| outcome.is_unexpected())
    }

    fn should_keep_metrics(&self) -> bool {
        matches!(self, Self::Sampled(_))
    }
}

#[cfg(feature = "processing")]
impl From<Unreal4Error> for ProcessingError {
    fn from(err: Unreal4Error) -> Self {
        match err.kind() {
            Unreal4ErrorKind::TooLarge => Self::PayloadTooLarge,
            _ => ProcessingError::InvalidUnrealReport(err),
        }
    }
}

impl From<ExtractMetricsError> for ProcessingError {
    fn from(error: ExtractMetricsError) -> Self {
        match error {
            ExtractMetricsError::MissingTimestamp | ExtractMetricsError::InvalidTimestamp => {
                Self::InvalidTimestamp
            }
        }
    }
}

type ExtractedEvent = (Annotated<Event>, usize);

impl ExtractedMetrics {
    // TODO(ja): Move
    fn send_metrics(self, envelope: &Envelope, project_cache: Addr<ProjectCache>) {
        let project_key = envelope.meta().public_key();

        if !self.project_metrics.is_empty() {
            project_cache.send(MergeBuckets::new(project_key, self.project_metrics));
        }

        if !self.sampling_metrics.is_empty() {
            // If no sampling project state is available, we associate the sampling
            // metrics with the current project.
            //
            // project_without_tracing         -> metrics goes to self
            // dependent_project_with_tracing  -> metrics goes to root
            // root_project_with_tracing       -> metrics goes to root == self
            let sampling_project_key = utils::get_sampling_key(envelope).unwrap_or(project_key);
            project_cache.send(MergeBuckets::new(
                sampling_project_key,
                self.sampling_metrics,
            ));
        }
    }
}

fn source_quantities_from_buckets(
    buckets: &BucketsView,
    extraction_mode: ExtractionMode,
) -> SourceQuantities {
    buckets
        .iter()
        .filter_map(|bucket| extract_transaction_count(&bucket, extraction_mode))
        .fold(SourceQuantities::default(), |acc, c| {
            let profile_count = if c.has_profile { c.count } else { 0 };

            SourceQuantities {
                transactions: acc.transactions + c.count,
                profiles: acc.profiles + profile_count,
            }
        })
}

/// A state container for envelope processing.
#[derive(Debug)]
struct ProcessEnvelopeState<'a> {
    /// The extracted event payload.
    ///
    /// For Envelopes without event payloads, this contains `Annotated::empty`. If a single item has
    /// `creates_event`, the event is required and the pipeline errors if no payload can be
    /// extracted.
    event: Annotated<Event>,

    /// Track whether transaction metrics were already extracted.
    event_metrics_extracted: bool,

    /// Partial metrics of the Event during construction.
    ///
    /// The pipeline stages can add to this metrics objects. In `finalize_event`, the metrics are
    /// persisted into the Event. All modifications afterwards will have no effect.
    metrics: Metrics,

    /// A list of cumulative sample rates applied to this event.
    ///
    /// This element is obtained from the event or transaction item and re-serialized into the
    /// resulting item.
    sample_rates: Option<Value>,

    /// The result of a dynamic sampling operation on this envelope.
    ///
    /// The event will be kept if there's either no match, or there's a match and it was sampled.
    sampling_result: SamplingResult,

    /// Metrics extracted from items in the envelope.
    ///
    /// Relay can extract metrics for sessions and transactions, which is controlled by
    /// configuration objects in the project config.
    extracted_metrics: ExtractedMetrics,

    /// The state of the project that this envelope belongs to.
    project_state: Arc<ProjectState>,

    /// The state of the project that initiated the current trace.
    /// This is the config used for trace-based dynamic sampling.
    sampling_project_state: Option<Arc<ProjectState>>,

    /// The id of the project that this envelope is ingested into.
    ///
    /// This identifier can differ from the one stated in the Envelope's DSN if the key was moved to
    /// a new project or on the legacy endpoint. In that case, normalization will update the project
    /// ID.
    project_id: ProjectId,

    /// The managed envelope before processing.
    managed_envelope: ManagedEnvelope,

    /// The ID of the profile in the envelope, if a valid profile exists.
    profile_id: Option<ProfileId>,

    /// Reservoir evaluator that we use for dynamic sampling.
    reservoir: ReservoirEvaluator<'a>,

    /// Global config used for envelope processing.
    global_config: Arc<GlobalConfig>,
}

impl<'a> ProcessEnvelopeState<'a> {
    /// Returns a reference to the contained [`Envelope`].
    fn envelope(&self) -> &Envelope {
        self.managed_envelope.envelope()
    }

    /// Returns a mutable reference to the contained [`Envelope`].
    fn envelope_mut(&mut self) -> &mut Envelope {
        self.managed_envelope.envelope_mut()
    }

    /// Returns whether any item in the envelope creates an event in any relay.
    ///
    /// This is used to branch into the processing pipeline. If this function returns false, only
    /// rate limits are executed. If this function returns true, an event is created either in the
    /// current relay or in an upstream processing relay.
    fn creates_event(&self) -> bool {
        self.envelope().items().any(Item::creates_event)
    }

    /// Returns true if there is an event in the processing state.
    ///
    /// The event was previously removed from the Envelope. This returns false if there was an
    /// invalid event item.
    fn has_event(&self) -> bool {
        self.event.value().is_some()
    }

    /// Returns the event type if there is an event.
    ///
    /// If the event does not have a type, `Some(EventType::Default)` is assumed. If, in contrast, there
    /// is no event, `None` is returned.
    fn event_type(&self) -> Option<EventType> {
        self.event
            .value()
            .map(|event| event.ty.value().copied().unwrap_or_default())
    }

    /// Returns the data category if there is an event.
    ///
    /// The data category is computed from the event type. Both `Default` and `Error` events map to
    /// the `Error` data category. If there is no Event, `None` is returned.
    fn event_category(&self) -> Option<DataCategory> {
        self.event_type().map(DataCategory::from)
    }

    /// Removes the event payload from this processing state.
    #[cfg(feature = "processing")]
    fn remove_event(&mut self) {
        self.event = Annotated::empty();
    }
}

/// Response of the [`ProcessEnvelope`] message.
#[cfg_attr(not(feature = "processing"), allow(dead_code))]
pub struct ProcessEnvelopeResponse {
    /// The processed envelope.
    ///
    /// This is `Some` if the envelope passed inbound filtering and rate limiting. Invalid items are
    /// removed from the envelope. Otherwise, if the envelope is empty or the entire envelope needs
    /// to be dropped, this is `None`.
    pub envelope: Option<ManagedEnvelope>,
}

/// Applies processing to all contents of the given envelope.
///
/// Depending on the contents of the envelope and Relay's mode, this includes:
///
///  - Basic normalization and validation for all item types.
///  - Clock drift correction if the required `sent_at` header is present.
///  - Expansion of certain item types (e.g. unreal).
///  - Store normalization for event payloads in processing mode.
///  - Rate limiters and inbound filters on events in processing mode.
#[derive(Debug)]
pub struct ProcessEnvelope {
    pub envelope: ManagedEnvelope,
    pub project_state: Arc<ProjectState>,
    pub sampling_project_state: Option<Arc<ProjectState>>,
    pub reservoir_counters: ReservoirCounters,
    pub global_config: Arc<GlobalConfig>,
}

/// Parses a list of metrics or metric buckets and pushes them to the project's aggregator.
///
/// This parses and validates the metrics:
///  - For [`Metrics`](ItemType::Statsd), each metric is parsed separately, and invalid metrics are
///    ignored independently.
///  - For [`MetricBuckets`](ItemType::MetricBuckets), the entire list of buckets is parsed and
///    dropped together on parsing failure.
///  - Other items will be ignored with an error message.
///
/// Additionally, processing applies clock drift correction using the system clock of this Relay, if
/// the Envelope specifies the [`sent_at`](Envelope::sent_at) header.
#[derive(Debug)]
pub struct ProcessMetrics {
    /// A list of metric items.
    pub items: Vec<Item>,

    /// The target project.
    pub project_key: ProjectKey,

    /// The instant at which the request was received.
    pub start_time: Instant,

    /// The value of the Envelope's [`sent_at`](Envelope::sent_at) header for clock drift
    /// correction.
    pub sent_at: Option<DateTime<Utc>>,
}

/// Parses a list of metric meta items and pushes them to the project cache for aggregation.
#[derive(Debug)]
pub struct ProcessMetricMeta {
    /// A list of metric meta items.
    pub items: Vec<Item>,
    /// The target project.
    pub project_key: ProjectKey,
}

/// Applies HTTP content encoding to an envelope's payload.
///
/// This message is a workaround for a single-threaded upstream service.
#[derive(Debug)]
pub struct EncodeEnvelope {
    request: SendEnvelope,
}

impl EncodeEnvelope {
    /// Creates a new `EncodeEnvelope` message from `SendEnvelope` request.
    pub fn new(request: SendEnvelope) -> Self {
        Self { request }
    }
}

/// Encodes metrics into an envelope ready to be sent upstream.
#[derive(Debug)]
pub struct EncodeMetrics {
    /// The metric buckets to encode.
    pub buckets: Vec<Bucket>,
    /// Scoping for metric buckets.
    pub scoping: Scoping,
    /// Transaction metrics extraction mode.
    pub extraction_mode: ExtractionMode,
<<<<<<< HEAD
    /// Project state for extracting quotas.
    pub project_state: Arc<ProjectState>,
    /// The ratelimits belonging to the project.
    pub rate_limits: RateLimits,
=======
    /// Wether to check the contained metric buckets with the cardinality limiter.
    pub enable_cardinality_limiter: bool,
>>>>>>> c3d5eada
}

/// Encodes metric meta into an envelope and sends it upstream.
///
/// Upstream means directly into redis for processing relays
/// and otherwise submitting the envelope with the envelope manager.
#[derive(Debug)]
pub struct EncodeMetricMeta {
    /// Scoping of the meta.
    pub scoping: Scoping,
    /// The metric meta.
    pub meta: MetricMeta,
}

/// Applies rate limits to metrics buckets and forwards them to the envelope manager.
#[cfg(feature = "processing")]
#[derive(Debug)]
pub struct RateLimitBuckets {
    pub bucket_limiter: MetricsLimiter,
}

/// CPU-intensive processing tasks for envelopes.
#[derive(Debug)]
pub enum EnvelopeProcessor {
    ProcessEnvelope(Box<ProcessEnvelope>),
    ProcessMetrics(Box<ProcessMetrics>),
    ProcessMetricMeta(Box<ProcessMetricMeta>),
    EncodeEnvelope(Box<EncodeEnvelope>),
    EncodeMetrics(Box<EncodeMetrics>),
    EncodeMetricMeta(Box<EncodeMetricMeta>),
    #[cfg(feature = "processing")]
    RateLimitBuckets(RateLimitBuckets),
}

impl relay_system::Interface for EnvelopeProcessor {}

impl FromMessage<ProcessEnvelope> for EnvelopeProcessor {
    type Response = relay_system::NoResponse;

    fn from_message(message: ProcessEnvelope, _sender: ()) -> Self {
        Self::ProcessEnvelope(Box::new(message))
    }
}

impl FromMessage<ProcessMetrics> for EnvelopeProcessor {
    type Response = NoResponse;

    fn from_message(message: ProcessMetrics, _: ()) -> Self {
        Self::ProcessMetrics(Box::new(message))
    }
}

impl FromMessage<ProcessMetricMeta> for EnvelopeProcessor {
    type Response = NoResponse;

    fn from_message(message: ProcessMetricMeta, _: ()) -> Self {
        Self::ProcessMetricMeta(Box::new(message))
    }
}

impl FromMessage<EncodeEnvelope> for EnvelopeProcessor {
    type Response = NoResponse;

    fn from_message(message: EncodeEnvelope, _: ()) -> Self {
        Self::EncodeEnvelope(Box::new(message))
    }
}

impl FromMessage<EncodeMetrics> for EnvelopeProcessor {
    type Response = NoResponse;

    fn from_message(message: EncodeMetrics, _: ()) -> Self {
        Self::EncodeMetrics(Box::new(message))
    }
}

impl FromMessage<EncodeMetricMeta> for EnvelopeProcessor {
    type Response = NoResponse;

    fn from_message(message: EncodeMetricMeta, _: ()) -> Self {
        Self::EncodeMetricMeta(Box::new(message))
    }
}

#[cfg(feature = "processing")]
impl FromMessage<RateLimitBuckets> for EnvelopeProcessor {
    type Response = NoResponse;

    fn from_message(message: RateLimitBuckets, _: ()) -> Self {
        Self::RateLimitBuckets(message)
    }
}

/// Service implementing the [`EnvelopeProcessor`] interface.
///
/// This service handles messages in a worker pool with configurable concurrency.
#[derive(Clone)]
pub struct EnvelopeProcessorService {
    inner: Arc<InnerProcessor>,
}

struct InnerProcessor {
    config: Arc<Config>,
    #[cfg(feature = "processing")]
    redis_pool: Option<RedisPool>,
    envelope_manager: Addr<EnvelopeManager>,
    project_cache: Addr<ProjectCache>,
    outcome_aggregator: Addr<TrackOutcome>,
    #[cfg(feature = "processing")]
    aggregator: Addr<Aggregator>,
    upstream_relay: Addr<UpstreamRelay>,
    test_store: Addr<TestStore>,
    #[cfg(feature = "processing")]
    rate_limiter: Option<RedisRateLimiter>,
    geoip_lookup: Option<GeoIpLookup>,
    #[cfg(feature = "processing")]
    metric_meta_store: Option<RedisMetricMetaStore>,
    #[cfg(feature = "processing")]
    cardinality_limiter: Option<CardinalityLimiter>,
}

impl EnvelopeProcessorService {
    /// Creates a multi-threaded envelope processor.
    #[allow(clippy::too_many_arguments)]
    pub fn new(
        config: Arc<Config>,
        #[cfg(feature = "processing")] redis: Option<RedisPool>,
        envelope_manager: Addr<EnvelopeManager>,
        outcome_aggregator: Addr<TrackOutcome>,
        project_cache: Addr<ProjectCache>,
        upstream_relay: Addr<UpstreamRelay>,
        test_store: Addr<TestStore>,
        #[cfg(feature = "processing")] aggregator: Addr<Aggregator>,
    ) -> Self {
        let geoip_lookup = config.geoip_path().and_then(|p| {
            match GeoIpLookup::open(p).context(ServiceError::GeoIp) {
                Ok(geoip) => Some(geoip),
                Err(err) => {
                    relay_log::error!("failed to open GeoIP db {p:?}: {err:?}");
                    None
                }
            }
        });

        let inner = InnerProcessor {
            #[cfg(feature = "processing")]
            redis_pool: redis.clone(),
            #[cfg(feature = "processing")]
            rate_limiter: redis
                .clone()
                .map(|pool| RedisRateLimiter::new(pool).max_limit(config.max_rate_limit())),
            envelope_manager,
            project_cache,
            outcome_aggregator,
            upstream_relay,
            test_store,
            geoip_lookup,
            #[cfg(feature = "processing")]
            aggregator,
            #[cfg(feature = "processing")]
            metric_meta_store: redis.clone().map(|pool| {
                RedisMetricMetaStore::new(pool, config.metrics_meta_locations_expiry())
            }),
            #[cfg(feature = "processing")]
            cardinality_limiter: redis.clone().map(|pool| {
                CardinalityLimiter::new(
                    RedisSetLimiter::new(
                        pool,
                        SlidingWindow {
                            window_seconds: config.cardinality_limiter_window(),
                            granularity_seconds: config.cardinality_limiter_granularity(),
                        },
                    ),
                    relay_cardinality::CardinalityLimiterConfig {
                        cardinality_limit: config.cardinality_limit(),
                    },
                )
            }),
            config,
        };

        Self {
            inner: Arc::new(inner),
        }
    }

    /// Normalize monitor check-ins and remove invalid ones.
    #[cfg(feature = "processing")]
    fn process_check_ins(&self, state: &mut ProcessEnvelopeState) {
        state.managed_envelope.retain_items(|item| {
            if item.ty() != &ItemType::CheckIn {
                return ItemAction::Keep;
            }

            match relay_monitors::process_check_in(&item.payload(), state.project_id) {
                Ok(result) => {
                    item.set_routing_hint(result.routing_hint);
                    item.set_payload(ContentType::Json, result.payload);
                    ItemAction::Keep
                }
                Err(error) => {
                    // TODO: Track an outcome.
                    relay_log::debug!(
                        error = &error as &dyn Error,
                        "dropped invalid monitor check-in"
                    );
                    ItemAction::DropSilently
                }
            }
        })
    }

    /// Creates and initializes the processing state.
    ///
    /// This applies defaults to the envelope and initializes empty rate limits.
    fn prepare_state(
        &self,
        message: ProcessEnvelope,
    ) -> Result<ProcessEnvelopeState, ProcessingError> {
        let ProcessEnvelope {
            envelope: mut managed_envelope,
            project_state,
            sampling_project_state,
            reservoir_counters,
            global_config,
        } = message;

        let envelope = managed_envelope.envelope_mut();

        // Set the event retention. Effectively, this value will only be available in processing
        // mode when the full project config is queried from the upstream.
        if let Some(retention) = project_state.config.event_retention {
            envelope.set_retention(retention);
        }

        // Prefer the project's project ID, and fall back to the stated project id from the
        // envelope. The project ID is available in all modes, other than in proxy mode, where
        // envelopes for unknown projects are forwarded blindly.
        //
        // Neither ID can be available in proxy mode on the /store/ endpoint. This is not supported,
        // since we cannot process an envelope without project ID, so drop it.
        let project_id = match project_state
            .project_id
            .or_else(|| envelope.meta().project_id())
        {
            Some(project_id) => project_id,
            None => {
                managed_envelope.reject(Outcome::Invalid(DiscardReason::Internal));
                return Err(ProcessingError::MissingProjectId);
            }
        };

        // Ensure the project ID is updated to the stored instance for this project cache. This can
        // differ in two cases:
        //  1. The envelope was sent to the legacy `/store/` endpoint without a project ID.
        //  2. The DSN was moved and the envelope sent to the old project ID.
        envelope.meta_mut().set_project_id(project_id);

        #[allow(unused_mut)]
        let mut reservoir = ReservoirEvaluator::new(reservoir_counters);
        #[cfg(feature = "processing")]
        if let Some(redis_pool) = self.inner.redis_pool.as_ref() {
            let org_id = managed_envelope.scoping().organization_id;
            reservoir.set_redis(org_id, redis_pool);
        }

        Ok(ProcessEnvelopeState {
            event: Annotated::empty(),
            event_metrics_extracted: false,
            metrics: Metrics::default(),
            sample_rates: None,
            sampling_result: SamplingResult::Pending,
            extracted_metrics: Default::default(),
            project_state,
            sampling_project_state,
            project_id,
            managed_envelope,
            profile_id: None,
            reservoir,
            global_config,
        })
    }

    #[cfg(feature = "processing")]
    fn enforce_quotas(&self, state: &mut ProcessEnvelopeState) -> Result<(), ProcessingError> {
        let rate_limiter = match self.inner.rate_limiter.as_ref() {
            Some(rate_limiter) => rate_limiter,
            None => return Ok(()),
        };

        let project_state = &state.project_state;
        let quotas = project_state.config.quotas.as_slice();
        if quotas.is_empty() {
            return Ok(());
        }

        let event_category = state.event_category();

        // When invoking the rate limiter, capture if the event item has been rate limited to also
        // remove it from the processing state eventually.
        let mut envelope_limiter =
            EnvelopeLimiter::new(Some(&project_state.config), |item_scope, quantity| {
                rate_limiter.is_rate_limited(quotas, item_scope, quantity, false)
            });

        // Tell the envelope limiter about the event, since it has been removed from the Envelope at
        // this stage in processing.
        if let Some(category) = event_category {
            envelope_limiter.assume_event(category, state.event_metrics_extracted);
        }

        let scoping = state.managed_envelope.scoping();
        let (enforcement, limits) = metric!(timer(RelayTimers::EventProcessingRateLimiting), {
            envelope_limiter.enforce(state.managed_envelope.envelope_mut(), &scoping)?
        });

        if limits.is_limited() {
            self.inner
                .project_cache
                .send(UpdateRateLimits::new(scoping.project_key, limits));
        }

        if enforcement.event_active() {
            state.remove_event();
            debug_assert!(state.envelope().is_empty());
        }

        enforcement.track_outcomes(
            state.envelope(),
            &state.managed_envelope.scoping(),
            self.inner.outcome_aggregator.clone(),
        );

        Ok(())
    }

    /// Extract metrics from all envelope items.
    ///
    /// Caveats:
    ///  - This functionality is incomplete. At this point, extraction is implemented only for
    ///    transaction events.
    fn extract_metrics(&self, state: &mut ProcessEnvelopeState) -> Result<(), ProcessingError> {
        // NOTE: This function requires a `metric_extraction` in the project config. Legacy configs
        // will upsert this configuration from transaction and conditional tagging fields, even if
        // it is not present in the actual project config payload. Once transaction metric
        // extraction is moved to generic metrics, this can be converted into an early return.
        let config = match state.project_state.config.metric_extraction {
            ErrorBoundary::Ok(ref config) if config.is_enabled() => Some(config),
            _ => None,
        };

        // TODO: Make span metrics extraction immutable
        if let Some(event) = state.event.value() {
            if state.event_metrics_extracted {
                return Ok(());
            }

            if let Some(config) = config {
                let metrics = crate::metrics_extraction::event::extract_metrics(event, config);
                state.event_metrics_extracted |= !metrics.is_empty();
                state.extracted_metrics.project_metrics.extend(metrics);
            }

            match state.project_state.config.transaction_metrics {
                Some(ErrorBoundary::Ok(ref tx_config)) if tx_config.is_enabled() => {
                    let transaction_from_dsc = state
                        .managed_envelope
                        .envelope()
                        .dsc()
                        .and_then(|dsc| dsc.transaction.as_deref());

                    let extractor = TransactionExtractor {
                        config: tx_config,
                        generic_tags: config.map(|c| c.tags.as_slice()).unwrap_or_default(),
                        transaction_from_dsc,
                        sampling_result: &state.sampling_result,
                        has_profile: state.profile_id.is_some(),
                    };

                    state.extracted_metrics.extend(extractor.extract(event)?);
                    state.event_metrics_extracted |= true;
                }
                _ => (),
            }

            if state.event_metrics_extracted {
                state.managed_envelope.set_event_metrics_extracted();
            }
        }

        // NB: Other items can be added here.
        Ok(())
    }

    fn light_normalize_event(
        &self,
        state: &mut ProcessEnvelopeState,
    ) -> Result<(), ProcessingError> {
        let request_meta = state.managed_envelope.envelope().meta();
        let client_ipaddr = request_meta.client_addr().map(IpAddr::from);

        let normalize_spans = state
            .project_state
            .has_feature(Feature::SpanMetricsExtraction);

        let transaction_aggregator_config = self
            .inner
            .config
            .aggregator_config_for(MetricNamespace::Transactions);

        utils::log_transaction_name_metrics(&mut state.event, |event| {
            let config = NormalizationConfig {
                client_ip: client_ipaddr.as_ref(),
                user_agent: RawUserAgentInfo {
                    user_agent: request_meta.user_agent(),
                    client_hints: request_meta.client_hints().as_deref(),
                },
                received_at: Some(state.managed_envelope.received_at()),
                max_secs_in_past: Some(self.inner.config.max_secs_in_past()),
                max_secs_in_future: Some(self.inner.config.max_secs_in_future()),
                transaction_range: Some(
                    AggregatorConfig::from(transaction_aggregator_config).timestamp_range(),
                ),
                max_name_and_unit_len: Some(
                    transaction_aggregator_config
                        .max_name_length
                        .saturating_sub(MeasurementsConfig::MEASUREMENT_MRI_OVERHEAD),
                ),
                breakdowns_config: state.project_state.config.breakdowns_v2.as_ref(),
                performance_score: state.project_state.config.performance_score.as_ref(),
                normalize_user_agent: Some(true),
                transaction_name_config: TransactionNameConfig {
                    rules: &state.project_state.config.tx_name_rules,
                },
                device_class_synthesis_config: state
                    .project_state
                    .has_feature(Feature::DeviceClassSynthesis),
                enrich_spans: state
                    .project_state
                    .has_feature(Feature::SpanMetricsExtraction),
                max_tag_value_length: self
                    .inner
                    .config
                    .aggregator_config_for(MetricNamespace::Spans)
                    .max_tag_value_length,
                is_renormalize: false,
                normalize_spans,
                span_description_rules: state.project_state.config.span_description_rules.as_ref(),
                geoip_lookup: self.inner.geoip_lookup.as_ref(),
                enable_trimming: true,
                measurements: Some(DynamicMeasurementsConfig::new(
                    state.project_state.config().measurements.as_ref(),
                    state.global_config.measurements.as_ref(),
                )),
            };

            metric!(timer(RelayTimers::EventProcessingLightNormalization), {
                normalize_event(event, &config).map_err(|_| ProcessingError::InvalidTransaction)
            })
        })?;

        Ok(())
    }

    fn process_state(&self, state: &mut ProcessEnvelopeState) -> Result<(), ProcessingError> {
        macro_rules! if_processing {
            ($if_true:block) => {
                #[cfg(feature = "processing")] {
                    if self.inner.config.processing_enabled() $if_true
                }
            };
        }

        session::process(state, &self.inner.config);
        report::process(
            state,
            &self.inner.config,
            self.inner.outcome_aggregator.clone(),
        );
        replay::process(state, &self.inner.config)?;
        profile::filter(state);
        span::filter(state);

        if state.creates_event() {
            // Some envelopes only create events in processing relays; for example, unreal events.
            // This makes it possible to get in this code block while not really having an event in
            // the envelope.

            if_processing!({
                unreal::expand(state, &self.inner.config)?;
            });

            event::extract(state, &self.inner.config)?;
            profile::transfer_id(state);

            if_processing!({
                unreal::process(state)?;
                attachment::create_placeholders(state);
            });

            event::finalize(state, &self.inner.config)?;
            self.light_normalize_event(state)?;
            dynamic_sampling::normalize(state);
            event::filter(state)?;
            dynamic_sampling::run(state, &self.inner.config);

            // We avoid extracting metrics if we are not sampling the event while in non-processing
            // relays, in order to synchronize rate limits on indexed and processed transactions.
            if self.inner.config.processing_enabled() || state.sampling_result.should_drop() {
                self.extract_metrics(state)?;
            }

            dynamic_sampling::sample_envelope(state)?;

            if_processing!({
                event::store(state, &self.inner.config, self.inner.geoip_lookup.as_ref())?;
            });
        }

        if_processing!({
            self.enforce_quotas(state)?;
            profile::process(state, &self.inner.config);
            self.process_check_ins(state);
            span::process(state, self.inner.config.clone());
        });

        if state.has_event() {
            event::scrub(state)?;
            event::serialize(state)?;
            if_processing!({
                span::extract_from_event(state);
            });
        }

        attachment::scrub(state);

        Ok(())
    }

    fn process(
        &self,
        message: ProcessEnvelope,
    ) -> Result<ProcessEnvelopeResponse, ProcessingError> {
        let mut state = self.prepare_state(message)?;
        let project_id = state.project_id;
        let client = state.envelope().meta().client().map(str::to_owned);
        let user_agent = state.envelope().meta().user_agent().map(str::to_owned);

        relay_log::with_scope(
            |scope| {
                scope.set_tag("project", project_id);
                if let Some(client) = client {
                    scope.set_tag("sdk", client);
                }
                if let Some(user_agent) = user_agent {
                    scope.set_extra("user_agent", user_agent.into());
                }
            },
            || {
                match self.process_state(&mut state) {
                    Ok(()) => {
                        // The envelope could be modified or even emptied during processing, which
                        // requires recomputation of the context.
                        state.managed_envelope.update();

                        let has_metrics = !state.extracted_metrics.project_metrics.is_empty();

                        state.extracted_metrics.send_metrics(
                            state.managed_envelope.envelope(),
                            self.inner.project_cache.clone(),
                        );

                        let envelope_response = if state.managed_envelope.envelope().is_empty() {
                            if !has_metrics {
                                // Individual rate limits have already been issued
                                state.managed_envelope.reject(Outcome::RateLimited(None));
                            } else {
                                state.managed_envelope.accept();
                            }
                            None
                        } else {
                            Some(state.managed_envelope)
                        };

                        Ok(ProcessEnvelopeResponse {
                            envelope: envelope_response,
                        })
                    }
                    Err(err) => {
                        if let Some(outcome) = err.to_outcome() {
                            state.managed_envelope.reject(outcome);
                        }

                        if err.should_keep_metrics() {
                            state.extracted_metrics.send_metrics(
                                state.managed_envelope.envelope(),
                                self.inner.project_cache.clone(),
                            );
                        }

                        Err(err)
                    }
                }
            },
        )
    }

    fn handle_process_envelope(&self, message: ProcessEnvelope) {
        let project_key = message.envelope.envelope().meta().public_key();
        let wait_time = message.envelope.start_time().elapsed();
        metric!(timer(RelayTimers::EnvelopeWaitTime) = wait_time);

        let result = metric!(timer(RelayTimers::EnvelopeProcessingTime), {
            self.process(message)
        });

        match result {
            Ok(response) => {
                if let Some(managed_envelope) = response.envelope {
                    self.inner.envelope_manager.send(SubmitEnvelope {
                        envelope: managed_envelope,
                    })
                };
            }
            Err(error) => {
                // Errors are only logged for what we consider infrastructure or implementation
                // bugs. In other cases, we "expect" errors and log them as debug level.
                if error.is_unexpected() {
                    relay_log::error!(
                        tags.project_key = %project_key,
                        error = &error as &dyn Error,
                        "error processing envelope"
                    );
                }
            }
        }
    }

    fn handle_process_metrics(&self, message: ProcessMetrics) {
        let ProcessMetrics {
            items,
            project_key: public_key,
            start_time,
            sent_at,
        } = message;

        let received = relay_common::time::instant_to_date_time(start_time);
        let received_timestamp = UnixTimestamp::from_secs(received.timestamp() as u64);

        let clock_drift_processor =
            ClockDriftProcessor::new(sent_at, received).at_least(MINIMUM_CLOCK_DRIFT);

        for item in items {
            let payload = item.payload();
            if item.ty() == &ItemType::Statsd {
                let mut buckets = Vec::new();
                for bucket_result in Bucket::parse_all(&payload, received_timestamp) {
                    match bucket_result {
                        Ok(mut bucket) => {
                            clock_drift_processor.process_timestamp(&mut bucket.timestamp);
                            buckets.push(bucket);
                        }
                        Err(error) => relay_log::debug!(
                            error = &error as &dyn Error,
                            "failed to parse metric bucket from statsd format",
                        ),
                    }
                }

                relay_log::trace!("inserting metric buckets into project cache");
                self.inner
                    .project_cache
                    .send(MergeBuckets::new(public_key, buckets));
            } else if item.ty() == &ItemType::MetricBuckets {
                match serde_json::from_slice::<Vec<Bucket>>(&payload) {
                    Ok(mut buckets) => {
                        for bucket in &mut buckets {
                            clock_drift_processor.process_timestamp(&mut bucket.timestamp);
                        }

                        relay_log::trace!("merging metric buckets into project cache");
                        self.inner
                            .project_cache
                            .send(MergeBuckets::new(public_key, buckets));
                    }
                    Err(error) => {
                        relay_log::debug!(
                            error = &error as &dyn Error,
                            "failed to parse metric bucket",
                        );
                        metric!(counter(RelayCounters::MetricBucketsParsingFailed) += 1);
                    }
                }
            } else {
                relay_log::error!(
                    "invalid item of type {} passed to ProcessMetrics",
                    item.ty()
                );
            }
        }
    }

    fn handle_process_metric_meta(&self, message: ProcessMetricMeta) {
        let ProcessMetricMeta { items, project_key } = message;

        for item in items {
            if item.ty() != &ItemType::MetricMeta {
                relay_log::error!(
                    "invalid item of type {} passed to ProcessMetricMeta",
                    item.ty()
                );
                continue;
            }

            let mut payload = item.payload();
            match serde_json::from_slice::<MetricMeta>(&payload) {
                Ok(meta) => {
                    relay_log::trace!("adding metric metadata to project cache");
                    self.inner
                        .project_cache
                        .send(AddMetricMeta { project_key, meta });
                }
                Err(error) => {
                    metric!(counter(RelayCounters::MetricMetaParsingFailed) += 1);

                    relay_log::with_scope(
                        move |scope| {
                            // truncate the payload to basically 200KiB, just in case
                            payload.truncate(200_000);
                            scope.add_attachment(relay_log::protocol::Attachment {
                                buffer: payload.into(),
                                filename: "payload.json".to_owned(),
                                content_type: Some("application/json".to_owned()),
                                ty: None,
                            })
                        },
                        || {
                            relay_log::error!(
                                error = &error as &dyn Error,
                                "failed to parse metric meta"
                            )
                        },
                    );
                }
            }
        }
    }

    /// Check and apply rate limits to metrics buckets.
    #[cfg(feature = "processing")]
    fn handle_rate_limit_buckets(&self, message: RateLimitBuckets) {
        let RateLimitBuckets { mut bucket_limiter } = message;

        let scoping = *bucket_limiter.scoping();

        if let Some(rate_limiter) = self.inner.rate_limiter.as_ref() {
            let item_scoping = ItemScoping {
                category: DataCategory::Transaction,
                scoping: &scoping,
            };

            // We set over_accept_once such that the limit is actually reached, which allows subsequent
            // calls with quantity=0 to be rate limited.
            let over_accept_once = true;
            let rate_limits = rate_limiter.is_rate_limited(
                bucket_limiter.quotas(),
                item_scoping,
                bucket_limiter.transaction_count(),
                over_accept_once,
            );

            let was_enforced = bucket_limiter.enforce_limits(
                rate_limits.as_ref().map_err(|_| ()),
                self.inner.outcome_aggregator.clone(),
            );

            if was_enforced {
                if let Ok(limits) = rate_limits {
                    // Update the rate limits in the project cache.
                    self.inner
                        .project_cache
                        .send(UpdateRateLimits::new(scoping.project_key, limits));
                }
            }
        }

        let project_key = bucket_limiter.scoping().project_key;
        let buckets = bucket_limiter.into_metrics();

        if !buckets.is_empty() {
            self.inner
                .aggregator
                .send(MergeBuckets::new(project_key, buckets));
        }
    }

    fn encode_envelope_body(
        body: Vec<u8>,
        http_encoding: HttpEncoding,
    ) -> Result<Vec<u8>, std::io::Error> {
        let envelope_body = match http_encoding {
            HttpEncoding::Identity => body,
            HttpEncoding::Deflate => {
                let mut encoder = ZlibEncoder::new(Vec::new(), Compression::default());
                encoder.write_all(body.as_ref())?;
                encoder.finish()?
            }
            HttpEncoding::Gzip => {
                let mut encoder = GzEncoder::new(Vec::new(), Compression::default());
                encoder.write_all(body.as_ref())?;
                encoder.finish()?
            }
            HttpEncoding::Br => {
                // Use default buffer size (via 0), medium quality (5), and the default lgwin (22).
                let mut encoder = BrotliEncoder::new(Vec::new(), 0, 5, 22);
                encoder.write_all(body.as_ref())?;
                encoder.into_inner()
            }
        };
        Ok(envelope_body)
    }

    fn handle_encode_envelope(&self, message: EncodeEnvelope) {
        let mut request = message.request;
        match Self::encode_envelope_body(request.envelope_body, request.http_encoding) {
            Err(e) => {
                request
                    .response_sender
                    .send(Err(SendEnvelopeError::BodyEncodingFailed(e)))
                    .ok();
            }
            Ok(envelope_body) => {
                request.envelope_body = envelope_body;
                self.inner.upstream_relay.send(SendRequest(request));
            }
        }
    }

<<<<<<< HEAD
    /// Records the outcomes of the dropped buckets.
    #[cfg(feature = "processing")]
    fn drop_buckets_with_outcomes(
        &self,
        reason_code: Option<ReasonCode>,
        total_buckets: usize,
        scoping: Scoping,
        bucket_partitions: &BTreeMap<Option<u64>, Vec<Bucket>>,
        mode: ExtractionMode,
    ) {
        let mut source_quantities = SourceQuantities::default();

        for buckets in bucket_partitions.values() {
            source_quantities += source_quantities_from_buckets(&BucketsView::new(buckets), mode);
        }

        let timestamp = Utc::now();

        if source_quantities.transactions > 0 {
            self.inner.outcome_aggregator.send(TrackOutcome {
                timestamp,
                scoping,
                outcome: Outcome::RateLimited(reason_code.clone()),
                event_id: None,
                remote_addr: None,
                category: DataCategory::Transaction,
                quantity: source_quantities.transactions as u32,
            });
        }
        if source_quantities.profiles > 0 {
            self.inner.outcome_aggregator.send(TrackOutcome {
                timestamp,
                scoping,
                outcome: Outcome::RateLimited(reason_code.clone()),
                event_id: None,
                remote_addr: None,
                category: DataCategory::Profile,
                quantity: source_quantities.profiles as u32,
            });
        }

        self.inner.outcome_aggregator.send(TrackOutcome {
            timestamp,
            scoping,
            outcome: Outcome::RateLimited(reason_code),
            event_id: None,
            remote_addr: None,
            category: DataCategory::MetricBucket,
            quantity: total_buckets as u32,
        });
    }

    /// Returns `true` if the batches should be rate limited.
    #[cfg(feature = "processing")]
    fn rate_limit_batches(
        &self,
        cached_rate_limits: RateLimits,
        scoping: Scoping,
        bucket_partitions: &BTreeMap<Option<u64>, Vec<Bucket>>,
        max_batch_size_bytes: usize,
        project_state: Arc<ProjectState>,
    ) -> bool {
        let Some(rate_limiter) = self.inner.rate_limiter.as_ref() else {
            return false;
        };

        let mode = {
            let usage = match project_state.config.transaction_metrics {
                Some(ErrorBoundary::Ok(ref c)) => c.usage_metric(),
                _ => false,
            };
            ExtractionMode::from_usage(usage)
        };

        let quotas = &project_state.config.quotas;
        let item_scoping = ItemScoping {
            category: DataCategory::MetricBucket,
            scoping: &scoping,
        };

        // We couldn't use the bucket length directly because batching may change the amount of buckets.
        let total_buckets: usize = bucket_partitions
            .values()
            .flat_map(|buckets| {
                // Cheap operation because there's no allocations.
                BucketsView::new(buckets)
                    .by_size(max_batch_size_bytes)
                    .map(|batch| batch.len())
            })
            .sum();

        // For limiting the amount of redis calls we make, in case we already passed the limit.
        if cached_rate_limits
            .check_with_quotas(quotas, item_scoping)
            .is_limited()
        {
            relay_log::info!("dropping {total_buckets} buckets due to throughput ratelimit");
            let reason_code = cached_rate_limits
                .longest()
                .and_then(|limit| limit.reason_code.clone());

            self.drop_buckets_with_outcomes(
                reason_code,
                total_buckets,
                scoping,
                bucket_partitions,
                mode,
            );

            return true;
        }

        // Check with redis if the throughput limit has been exceeded, while also updating
        // the count so that other relays will be updated too.
        match rate_limiter.is_rate_limited(quotas, item_scoping, total_buckets, false) {
            Ok(limits) if limits.is_limited() => {
                relay_log::info!("dropping {total_buckets} buckets due to throughput ratelimit");

                let reason_code = limits.longest().and_then(|limit| limit.reason_code.clone());
                self.drop_buckets_with_outcomes(
                    reason_code,
                    total_buckets,
                    scoping,
                    bucket_partitions,
                    mode,
                );

                self.inner
                    .project_cache
                    .send(UpdateRateLimits::new(scoping.project_key, limits));

                return true;
            }
            Ok(_) => {} // not ratelimited
            Err(e) => {
                relay_log::error!(
                    error = &e as &dyn std::error::Error,
                    "failed to check redis rate limits"
                );
            }
        }

        false
=======
    fn check_cardinality_limits(
        &self,
        enable_cardinality_limiter: bool,
        _organization_id: u64,
        buckets: Vec<Bucket>,
    ) -> Result<Box<dyn Iterator<Item = Bucket>>, relay_cardinality::Error> {
        if !enable_cardinality_limiter {
            return Ok(Box::new(buckets.into_iter()));
        }

        #[cfg(feature = "processing")]
        if let Some(ref cardinality_limiter) = self.inner.cardinality_limiter {
            return Ok(Box::new(
                cardinality_limiter
                    .check_cardinality_limits(_organization_id, buckets)?
                    .into_accepted(),
            ));
        }

        Ok(Box::new(buckets.into_iter()))
>>>>>>> c3d5eada
    }

    fn handle_encode_metrics(&self, message: EncodeMetrics) {
        let EncodeMetrics {
            buckets,
            scoping,
            extraction_mode,
<<<<<<< HEAD
            project_state: _project_state,
            rate_limits: _cached_rate_limits,
=======
            enable_cardinality_limiter,
>>>>>>> c3d5eada
        } = message;

        let buckets = match self.check_cardinality_limits(
            enable_cardinality_limiter,
            scoping.organization_id,
            buckets,
        ) {
            Ok(buckets) => buckets,
            Err(error) => {
                relay_log::error!(
                    error = &error as &dyn std::error::Error,
                    "cardinality limiter failed"
                );
                return;
            }
        };

        let partitions = self.inner.config.metrics_partitions();
        let max_batch_size_bytes = self.inner.config.metrics_max_batch_size_bytes();

        let upstream = self.inner.config.upstream_descriptor();
        let dsn = PartialDsn::outbound(&scoping, upstream);

        let bucket_partitions = partition_buckets(scoping.project_key, buckets, partitions);

        #[cfg(feature = "processing")]
        if self.rate_limit_batches(
            _cached_rate_limits,
            scoping,
            &bucket_partitions,
            max_batch_size_bytes,
            _project_state,
        ) {
            return;
        }

        for (partition_key, buckets) in bucket_partitions {
            let mut num_batches = 0;

            for batch in BucketsView::new(&buckets).by_size(max_batch_size_bytes) {
                let mut envelope = Envelope::from_request(None, RequestMeta::outbound(dsn.clone()));
                envelope.add_item(create_metrics_item(&batch, extraction_mode));

                let mut envelope = ManagedEnvelope::standalone(
                    envelope,
                    self.inner.outcome_aggregator.clone(),
                    self.inner.test_store.clone(),
                );
                envelope.set_partition_key(partition_key).scope(scoping);

                relay_statsd::metric!(
                    histogram(RelayHistograms::BucketsPerBatch) = batch.len() as u64
                );

                self.inner
                    .envelope_manager
                    .send(SubmitEnvelope { envelope });

                num_batches += 1;
            }

            relay_statsd::metric!(histogram(RelayHistograms::BatchesPerPartition) = num_batches);
        }
    }

    fn handle_encode_metric_meta(&self, message: EncodeMetricMeta) {
        #[cfg(feature = "processing")]
        if self.inner.config.processing_enabled() {
            return self.store_metric_meta(message);
        }

        self.encode_metric_meta(message);
    }

    fn encode_metric_meta(&self, message: EncodeMetricMeta) {
        let EncodeMetricMeta { scoping, meta } = message;

        let upstream = self.inner.config.upstream_descriptor();
        let dsn = PartialDsn::outbound(&scoping, upstream);

        let mut item = Item::new(ItemType::MetricMeta);
        item.set_payload(ContentType::Json, serde_json::to_vec(&meta).unwrap());
        let mut envelope = Envelope::from_request(None, RequestMeta::outbound(dsn));
        envelope.add_item(item);
        let envelope = ManagedEnvelope::standalone(
            envelope,
            self.inner.outcome_aggregator.clone(),
            self.inner.test_store.clone(),
        );

        self.inner
            .envelope_manager
            .send(SubmitEnvelope { envelope });
    }

    #[cfg(feature = "processing")]
    fn store_metric_meta(&self, message: EncodeMetricMeta) {
        let EncodeMetricMeta { scoping, meta } = message;

        let Some(ref metric_meta_store) = self.inner.metric_meta_store else {
            return;
        };

        let r = metric_meta_store.store(scoping.organization_id, scoping.project_id, meta);
        if let Err(error) = r {
            relay_log::error!(
                error = &error as &dyn std::error::Error,
                "failed to store metric meta in redis"
            )
        }
    }

    fn handle_message(&self, message: EnvelopeProcessor) {
        match message {
            EnvelopeProcessor::ProcessEnvelope(message) => self.handle_process_envelope(*message),
            EnvelopeProcessor::ProcessMetrics(message) => self.handle_process_metrics(*message),
            EnvelopeProcessor::ProcessMetricMeta(message) => {
                self.handle_process_metric_meta(*message)
            }
            EnvelopeProcessor::EncodeEnvelope(message) => self.handle_encode_envelope(*message),
            EnvelopeProcessor::EncodeMetrics(message) => self.handle_encode_metrics(*message),
            EnvelopeProcessor::EncodeMetricMeta(message) => {
                self.handle_encode_metric_meta(*message)
            }
            #[cfg(feature = "processing")]
            EnvelopeProcessor::RateLimitBuckets(message) => {
                self.handle_rate_limit_buckets(message);
            }
        }
    }
}

impl Service for EnvelopeProcessorService {
    type Interface = EnvelopeProcessor;

    fn spawn_handler(self, mut rx: relay_system::Receiver<Self::Interface>) {
        let thread_count = self.inner.config.cpu_concurrency();
        relay_log::info!("starting {thread_count} envelope processing workers");

        tokio::spawn(async move {
            let semaphore = Arc::new(Semaphore::new(thread_count));

            loop {
                let next_msg = async {
                    let permit_result = semaphore.clone().acquire_owned().await;
                    // `permit_result` might get dropped when this future is cancelled while awaiting
                    // `rx.recv()`. This is OK though: No envelope is received so the permit is not
                    // required.
                    (rx.recv().await, permit_result)
                };

                tokio::select! {
                   biased;

                    (Some(message), Ok(permit)) = next_msg => {
                        let service = self.clone();
                        tokio::task::spawn_blocking(move || {
                            service.handle_message(message);
                            drop(permit);
                        });
                    },

                    else => break
                }
            }
        });
    }
}

fn create_metrics_item(buckets: &BucketsView<'_>, extraction_mode: ExtractionMode) -> Item {
    let source_quantities = source_quantities_from_buckets(buckets, extraction_mode);
    let mut item = Item::new(ItemType::MetricBuckets);
    item.set_source_quantities(source_quantities);
    item.set_payload(ContentType::Json, serde_json::to_vec(&buckets).unwrap());

    item
}

#[cfg(test)]
mod tests {
    use std::collections::BTreeMap;
    use std::env;

    use chrono::{DateTime, Utc};
    use relay_base_schema::metrics::{DurationUnit, MetricUnit};
    use relay_common::glob2::LazyGlob;
    use relay_dynamic_config::ProjectConfig;
    use relay_event_normalization::{
        normalize_event, MeasurementsConfig, RedactionRule, TransactionNameRule,
    };
    use relay_event_schema::protocol::{EventId, TransactionSource};
    use relay_pii::DataScrubbingConfig;
    use similar_asserts::assert_eq;

    use crate::extractors::RequestMeta;
    use crate::metrics_extraction::transactions::types::{
        CommonTags, TransactionMeasurementTags, TransactionMetric,
    };
    use crate::metrics_extraction::IntoMetric;

    use crate::testutils::{self, create_test_processor};

    use super::*;

    #[tokio::test]
    async fn test_browser_version_extraction_with_pii_like_data() {
        let processor = create_test_processor(Default::default());
        let (outcome_aggregator, test_store) = testutils::processor_services();
        let event_id = EventId::new();

        let dsn = "https://e12d836b15bb49d7bbf99e64295d995b:@sentry.io/42"
            .parse()
            .unwrap();

        let request_meta = RequestMeta::new(dsn);
        let mut envelope = Envelope::from_request(Some(event_id), request_meta);

        envelope.add_item({
                let mut item = Item::new(ItemType::Event);
                item.set_payload(
                    ContentType::Json,
                    r#"
                    {
                        "request": {
                            "headers": [
                                ["User-Agent", "Mozilla/5.0 (Macintosh; Intel Mac OS X 10_15_7) AppleWebKit/537.36 (KHTML, like Gecko) Chrome/103.0.0.0 Safari/537.36"]
                            ]
                        }
                    }
                "#,
                );
                item
            });

        let mut datascrubbing_settings = DataScrubbingConfig::default();
        // enable all the default scrubbing
        datascrubbing_settings.scrub_data = true;
        datascrubbing_settings.scrub_defaults = true;
        datascrubbing_settings.scrub_ip_addresses = true;

        // Make sure to mask any IP-like looking data
        let pii_config = serde_json::from_str(r#"{"applications": {"**": ["@ip:mask"]}}"#).unwrap();

        let config = ProjectConfig {
            datascrubbing_settings,
            pii_config: Some(pii_config),
            ..Default::default()
        };

        let mut project_state = ProjectState::allowed();
        project_state.config = config;
        let message = ProcessEnvelope {
            envelope: ManagedEnvelope::standalone(envelope, outcome_aggregator, test_store),
            project_state: Arc::new(project_state),
            sampling_project_state: None,
            reservoir_counters: ReservoirCounters::default(),
            global_config: Arc::default(),
        };

        let envelope_response = processor.process(message).unwrap();
        let new_envelope = envelope_response.envelope.unwrap();
        let new_envelope = new_envelope.envelope();

        let event_item = new_envelope.items().last().unwrap();
        let annotated_event: Annotated<Event> =
            Annotated::from_json_bytes(&event_item.payload()).unwrap();
        let event = annotated_event.into_value().unwrap();
        let headers = event
            .request
            .into_value()
            .unwrap()
            .headers
            .into_value()
            .unwrap();

        // IP-like data must be masked
        assert_eq!(Some("Mozilla/5.0 (Macintosh; Intel Mac OS X 10_15_7) AppleWebKit/537.36 (KHTML, like Gecko) Chrome/********* Safari/537.36"), headers.get_header("User-Agent"));
        // But we still get correct browser and version number
        let contexts = event.contexts.into_value().unwrap();
        let browser = contexts.0.get("browser").unwrap();
        assert_eq!(
            r#"{"name":"Chrome","version":"103.0.0","type":"browser"}"#,
            browser.to_json().unwrap()
        );
    }

    fn capture_test_event(transaction_name: &str, source: TransactionSource) -> Vec<String> {
        let mut event = Annotated::<Event>::from_json(
            r#"
            {
                "type": "transaction",
                "transaction": "/foo/",
                "timestamp": 946684810.0,
                "start_timestamp": 946684800.0,
                "contexts": {
                    "trace": {
                    "trace_id": "4c79f60c11214eb38604f4ae0781bfb2",
                    "span_id": "fa90fdead5f74053",
                    "op": "http.server",
                    "type": "trace"
                    }
                },
                "transaction_info": {
                    "source": "url"
                }
            }
            "#,
        )
        .unwrap();
        let e = event.value_mut().as_mut().unwrap();
        e.transaction.set_value(Some(transaction_name.into()));

        e.transaction_info
            .value_mut()
            .as_mut()
            .unwrap()
            .source
            .set_value(Some(source));

        relay_statsd::with_capturing_test_client(|| {
            utils::log_transaction_name_metrics(&mut event, |event| {
                let config = NormalizationConfig {
                    transaction_name_config: TransactionNameConfig {
                        rules: &[TransactionNameRule {
                            pattern: LazyGlob::new("/foo/*/**".to_owned()),
                            expiry: DateTime::<Utc>::MAX_UTC,
                            redaction: RedactionRule::Replace {
                                substitution: "*".to_owned(),
                            },
                        }],
                    },
                    ..Default::default()
                };
                normalize_event(event, &config)
            })
            .unwrap();
        })
    }

    #[test]
    fn test_log_transaction_metrics_none() {
        let captures = capture_test_event("/nothing", TransactionSource::Url);
        insta::assert_debug_snapshot!(captures, @r#"
        [
            "event.transaction_name_changes:1|c|#source_in:url,changes:none,source_out:sanitized,is_404:false",
        ]
        "#);
    }

    #[test]
    fn test_log_transaction_metrics_rule() {
        let captures = capture_test_event("/foo/john/denver", TransactionSource::Url);
        insta::assert_debug_snapshot!(captures, @r#"
        [
            "event.transaction_name_changes:1|c|#source_in:url,changes:rule,source_out:sanitized,is_404:false",
        ]
        "#);
    }

    #[test]
    fn test_log_transaction_metrics_pattern() {
        let captures = capture_test_event("/something/12345", TransactionSource::Url);
        insta::assert_debug_snapshot!(captures, @r#"
        [
            "event.transaction_name_changes:1|c|#source_in:url,changes:pattern,source_out:sanitized,is_404:false",
        ]
        "#);
    }

    #[test]
    fn test_log_transaction_metrics_both() {
        let captures = capture_test_event("/foo/john/12345", TransactionSource::Url);
        insta::assert_debug_snapshot!(captures, @r#"
        [
            "event.transaction_name_changes:1|c|#source_in:url,changes:both,source_out:sanitized,is_404:false",
        ]
        "#);
    }

    #[test]
    fn test_log_transaction_metrics_no_match() {
        let captures = capture_test_event("/foo/john/12345", TransactionSource::Route);
        insta::assert_debug_snapshot!(captures, @r#"
        [
            "event.transaction_name_changes:1|c|#source_in:route,changes:none,source_out:route,is_404:false",
        ]
        "#);
    }

    /// This is a stand-in test to assert panicking behavior for spawn_blocking.
    ///
    /// [`EnvelopeProcessorService`] relies on tokio to restart the worker threads for blocking
    /// tasks if there is a panic during processing. Tokio does not explicitly mention this behavior
    /// in documentation, though the `spawn_blocking` contract suggests that this is intentional.
    ///
    /// This test should be moved if the worker pool is extracted into a utility.
    #[test]
    fn test_processor_panics() {
        let future = async {
            let semaphore = Arc::new(Semaphore::new(1));

            // loop multiple times to prove that the runtime creates new threads
            for _ in 0..3 {
                // the previous permit should have been released during panic unwind
                let permit = semaphore.clone().acquire_owned().await.unwrap();

                let handle = tokio::task::spawn_blocking(move || {
                    let _permit = permit; // drop(permit) after panic!() would warn as "unreachable"
                    panic!("ignored");
                });

                assert!(handle.await.is_err());
            }
        };

        tokio::runtime::Builder::new_current_thread()
            .max_blocking_threads(1)
            .build()
            .unwrap()
            .block_on(future);
    }

    /// Confirms that the hardcoded value we use for the fixed length of the measurement MRI is
    /// correct. Unit test is placed here because it has dependencies to relay-server and therefore
    /// cannot be called from relay-metrics.
    #[test]
    fn test_mri_overhead_constant() {
        let hardcoded_value = MeasurementsConfig::MEASUREMENT_MRI_OVERHEAD;

        let derived_value = {
            let name = "foobar".to_string();
            let value = 5.0; // Arbitrary value.
            let unit = MetricUnit::Duration(DurationUnit::default());
            let tags = TransactionMeasurementTags {
                measurement_rating: None,
                universal_tags: CommonTags(BTreeMap::new()),
            };

            let measurement = TransactionMetric::Measurement {
                name: name.clone(),
                value,
                unit,
                tags,
            };

            let metric: Bucket = measurement.into_metric(UnixTimestamp::now());
            metric.name.len() - unit.to_string().len() - name.len()
        };
        assert_eq!(
            hardcoded_value, derived_value,
            "Update `MEASUREMENT_MRI_OVERHEAD` if the naming scheme changed."
        );
    }
}<|MERGE_RESOLUTION|>--- conflicted
+++ resolved
@@ -456,15 +456,12 @@
     pub scoping: Scoping,
     /// Transaction metrics extraction mode.
     pub extraction_mode: ExtractionMode,
-<<<<<<< HEAD
     /// Project state for extracting quotas.
     pub project_state: Arc<ProjectState>,
     /// The ratelimits belonging to the project.
     pub rate_limits: RateLimits,
-=======
     /// Wether to check the contained metric buckets with the cardinality limiter.
     pub enable_cardinality_limiter: bool,
->>>>>>> c3d5eada
 }
 
 /// Encodes metric meta into an envelope and sends it upstream.
@@ -1303,7 +1300,6 @@
         }
     }
 
-<<<<<<< HEAD
     /// Records the outcomes of the dropped buckets.
     #[cfg(feature = "processing")]
     fn drop_buckets_with_outcomes(
@@ -1447,7 +1443,8 @@
         }
 
         false
-=======
+    }
+
     fn check_cardinality_limits(
         &self,
         enable_cardinality_limiter: bool,
@@ -1468,7 +1465,6 @@
         }
 
         Ok(Box::new(buckets.into_iter()))
->>>>>>> c3d5eada
     }
 
     fn handle_encode_metrics(&self, message: EncodeMetrics) {
@@ -1476,12 +1472,9 @@
             buckets,
             scoping,
             extraction_mode,
-<<<<<<< HEAD
             project_state: _project_state,
             rate_limits: _cached_rate_limits,
-=======
             enable_cardinality_limiter,
->>>>>>> c3d5eada
         } = message;
 
         let buckets = match self.check_cardinality_limits(
