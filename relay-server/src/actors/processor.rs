use std::collections::BTreeMap;
use std::convert::TryFrom;
use std::error::Error;
use std::io::Write;
use std::net;
use std::net::IpAddr as NetIPAddr;
use std::sync::Arc;
use std::time::{Duration, Instant};

use anyhow::Context;
use brotli::CompressorWriter as BrotliEncoder;
use bytes::Bytes;
use chrono::{DateTime, Duration as SignedDuration, Utc};
use flate2::write::{GzEncoder, ZlibEncoder};
use flate2::Compression;
use once_cell::sync::OnceCell;
use relay_profiling::ProfileError;
use serde_json::Value as SerdeValue;
use tokio::sync::Semaphore;

use crate::metrics_extraction::transactions::{ExtractedMetrics, TransactionExtractor};
use crate::service::ServiceError;
use relay_auth::RelayVersion;
use relay_common::{ProjectId, ProjectKey, UnixTimestamp};
use relay_config::{Config, HttpEncoding};
use relay_dynamic_config::{ErrorBoundary, Feature, ProjectConfig, SessionMetricsConfig};
use relay_filter::FilterStatKey;
use relay_general::pii::{PiiAttachmentsProcessor, PiiConfigError, PiiProcessor};
use relay_general::processor::{process_value, ProcessingState};
use relay_general::protocol::{
    self, Breadcrumb, ClientReport, Csp, Event, EventType, ExpectCt, ExpectStaple, Hpkp, IpAddr,
    LenientString, Metrics, RelayInfo, Replay, ReplayError, SecurityReportType, SessionAggregates,
    SessionAttributes, SessionStatus, SessionUpdate, Timestamp, TraceContext, UserReport, Values,
};
use relay_general::protocol::{Contexts, OtelContext};
use relay_general::store::GeoIpLookup;
use relay_general::store::{
    ClockDriftProcessor, LightNormalizationConfig, MeasurementsConfig, TransactionNameConfig,
};
use relay_general::types::{Annotated, Array, Empty, FromValue, Object, ProcessingAction, Value};
use relay_general::user_agent::RawUserAgentInfo;
use relay_metrics::{Bucket, InsertMetrics, MergeBuckets, Metric, MetricNamespace};
use relay_quotas::{DataCategory, ReasonCode};
use relay_redis::RedisPool;
use relay_replays::recording::RecordingScrubber;
use relay_sampling::{DynamicSamplingContext, MatchedRuleIds};
use relay_statsd::metric;
use relay_system::{Addr, FromMessage, NoResponse, Service};
#[cfg(feature = "processing")]
use {
    crate::actors::envelopes::SendMetrics,
    crate::actors::project_cache::UpdateRateLimits,
    crate::utils::{EnvelopeLimiter, MetricsLimiter},
    relay_general::protocol::ProfileContext,
    relay_general::store::{StoreConfig, StoreProcessor},
    relay_quotas::{RateLimitingError, RedisRateLimiter},
    symbolic_unreal::{Unreal4Error, Unreal4ErrorKind},
};

use crate::actors::envelopes::{EnvelopeManager, SendEnvelope, SendEnvelopeError, SubmitEnvelope};
use crate::actors::outcome::{DiscardReason, Outcome, TrackOutcome};
use crate::actors::project::ProjectState;
use crate::actors::project_cache::ProjectCache;
use crate::actors::upstream::{SendRequest, UpstreamRelay};
use crate::envelope::{AttachmentType, ContentType, Envelope, Item, ItemType};
use crate::extractors::RequestMeta;
use crate::metrics_extraction::transactions::types::ExtractMetricsError;
use crate::statsd::{PlatformTag, RelayCounters, RelayHistograms, RelayTimers};
use crate::utils::{
    self, get_sampling_key, log_transaction_name_metrics, transaction_source_tag,
    ChunkedFormDataAggregator, FormDataIter, ItemAction, ManagedEnvelope, SamplingResult,
};

/// The minimum clock drift for correction to apply.
const MINIMUM_CLOCK_DRIFT: Duration = Duration::from_secs(55 * 60);

/// An error returned when handling [`ProcessEnvelope`].
#[derive(Debug, thiserror::Error)]
pub enum ProcessingError {
    #[error("invalid json in event")]
    InvalidJson(#[source] serde_json::Error),

    #[error("invalid message pack event payload")]
    InvalidMsgpack(#[from] rmp_serde::decode::Error),

    #[cfg(feature = "processing")]
    #[error("invalid unreal crash report")]
    InvalidUnrealReport(#[source] Unreal4Error),

    #[error("event payload too large")]
    PayloadTooLarge,

    #[error("invalid transaction event")]
    InvalidTransaction,

    #[error("envelope processor failed")]
    ProcessingFailed(#[from] ProcessingAction),

    #[error("duplicate {0} in event")]
    DuplicateItem(ItemType),

    #[error("failed to extract event payload")]
    NoEventPayload,

    #[error("missing project id in DSN")]
    MissingProjectId,

    #[error("invalid security report type")]
    InvalidSecurityType,

    #[error("invalid security report")]
    InvalidSecurityReport(#[source] serde_json::Error),

    #[error("event filtered with reason: {0:?}")]
    EventFiltered(FilterStatKey),

    #[error("missing or invalid required event timestamp")]
    InvalidTimestamp,

    #[error("could not serialize event payload")]
    SerializeFailed(#[source] serde_json::Error),

    #[cfg(feature = "processing")]
    #[error("failed to apply quotas")]
    QuotasFailed(#[from] RateLimitingError),

    #[error("event dropped by sampling rule {0}")]
    Sampled(MatchedRuleIds),

    #[error("invalid pii config")]
    PiiConfigError(PiiConfigError),
}

impl ProcessingError {
    fn to_outcome(&self) -> Option<Outcome> {
        match *self {
            // General outcomes for invalid events
            Self::PayloadTooLarge => Some(Outcome::Invalid(DiscardReason::TooLarge)),
            Self::InvalidJson(_) => Some(Outcome::Invalid(DiscardReason::InvalidJson)),
            Self::InvalidMsgpack(_) => Some(Outcome::Invalid(DiscardReason::InvalidMsgpack)),
            Self::InvalidSecurityType => Some(Outcome::Invalid(DiscardReason::SecurityReportType)),
            Self::InvalidSecurityReport(_) => Some(Outcome::Invalid(DiscardReason::SecurityReport)),
            Self::InvalidTransaction => Some(Outcome::Invalid(DiscardReason::InvalidTransaction)),
            Self::InvalidTimestamp => Some(Outcome::Invalid(DiscardReason::Timestamp)),
            Self::DuplicateItem(_) => Some(Outcome::Invalid(DiscardReason::DuplicateItem)),
            Self::NoEventPayload => Some(Outcome::Invalid(DiscardReason::NoEventPayload)),

            // Processing-only outcomes (Sentry-internal Relays)
            #[cfg(feature = "processing")]
            Self::InvalidUnrealReport(ref err)
                if err.kind() == Unreal4ErrorKind::BadCompression =>
            {
                Some(Outcome::Invalid(DiscardReason::InvalidCompression))
            }
            #[cfg(feature = "processing")]
            Self::InvalidUnrealReport(_) => Some(Outcome::Invalid(DiscardReason::ProcessUnreal)),

            // Internal errors
            Self::SerializeFailed(_) | Self::ProcessingFailed(_) => {
                Some(Outcome::Invalid(DiscardReason::Internal))
            }
            #[cfg(feature = "processing")]
            Self::QuotasFailed(_) => Some(Outcome::Invalid(DiscardReason::Internal)),
            Self::PiiConfigError(_) => Some(Outcome::Invalid(DiscardReason::ProjectStatePii)),

            // These outcomes are emitted at the source.
            Self::MissingProjectId => None,
            Self::EventFiltered(_) => None,
            Self::Sampled(_) => None,
        }
    }

    fn is_unexpected(&self) -> bool {
        self.to_outcome()
            .map_or(false, |outcome| outcome.is_unexpected())
    }

    fn should_keep_metrics(&self) -> bool {
        matches!(self, Self::Sampled(_))
    }
}

#[cfg(feature = "processing")]
impl From<Unreal4Error> for ProcessingError {
    fn from(err: Unreal4Error) -> Self {
        match err.kind() {
            Unreal4ErrorKind::TooLarge => Self::PayloadTooLarge,
            _ => ProcessingError::InvalidUnrealReport(err),
        }
    }
}

impl From<ExtractMetricsError> for ProcessingError {
    fn from(error: ExtractMetricsError) -> Self {
        match error {
            ExtractMetricsError::MissingTimestamp | ExtractMetricsError::InvalidTimestamp => {
                Self::InvalidTimestamp
            }
        }
    }
}

type ExtractedEvent = (Annotated<Event>, usize);

/// Checks if the Event includes unprintable fields.
#[cfg(feature = "processing")]
fn has_unprintable_fields(event: &Annotated<Event>) -> bool {
    fn is_unprintable(value: &&str) -> bool {
        value.chars().any(|c| {
            c == '\u{fffd}' // unicode replacement character
                || (c.is_control() && !c.is_whitespace()) // non-whitespace control characters
        })
    }
    if let Some(event) = event.value() {
        let env = event.environment.as_str().filter(is_unprintable);
        let release = event.release.as_str().filter(is_unprintable);
        env.is_some() || release.is_some()
    } else {
        false
    }
}

impl ExtractedMetrics {
    // TODO(ja): Move
    fn send_metrics(self, envelope: &Envelope, project_cache: Addr<ProjectCache>) {
        let project_key = envelope.meta().public_key();

        if !self.project_metrics.is_empty() {
            project_cache.send(InsertMetrics::new(project_key, self.project_metrics));
        }

        if !self.sampling_metrics.is_empty() {
            // If no sampling project state is available, we associate the sampling
            // metrics with the current project.
            //
            // project_without_tracing         -> metrics goes to self
            // dependent_project_with_tracing  -> metrics goes to root
            // root_project_with_tracing       -> metrics goes to root == self
            let sampling_project_key = get_sampling_key(envelope).unwrap_or(project_key);
            project_cache.send(InsertMetrics::new(
                sampling_project_key,
                self.sampling_metrics,
            ));
        }
    }
}

/// A state container for envelope processing.
#[derive(Debug)]
struct ProcessEnvelopeState {
    /// The extracted event payload.
    ///
    /// For Envelopes without event payloads, this contains `Annotated::empty`. If a single item has
    /// `creates_event`, the event is required and the pipeline errors if no payload can be
    /// extracted.
    event: Annotated<Event>,

    /// Track whether transaction metrics were already extracted.
    event_metrics_extracted: bool,

    /// Partial metrics of the Event during construction.
    ///
    /// The pipeline stages can add to this metrics objects. In `finalize_event`, the metrics are
    /// persisted into the Event. All modifications afterwards will have no effect.
    metrics: Metrics,

    /// A list of cumulative sample rates applied to this event.
    ///
    /// This element is obtained from the event or transaction item and re-serialized into the
    /// resulting item.
    sample_rates: Option<Value>,

    /// The result of a dynamic sampling operation on this envelope.
    ///
    /// This defaults to [`SamplingResult::Keep`] and is determined based on dynamic sampling rules
    /// in the project configuration. In the drop case, this contains a list of rules that applied
    /// on the envelope.
    sampling_result: SamplingResult,

    /// Metrics extracted from items in the envelope.
    ///
    /// Relay can extract metrics for sessions and transactions, which is controlled by
    /// configuration objects in the project config.
    extracted_metrics: ExtractedMetrics,

    /// The state of the project that this envelope belongs to.
    project_state: Arc<ProjectState>,

    /// The state of the project that initiated the current trace.
    /// This is the config used for trace-based dynamic sampling.
    sampling_project_state: Option<Arc<ProjectState>>,

    /// The id of the project that this envelope is ingested into.
    ///
    /// This identifier can differ from the one stated in the Envelope's DSN if the key was moved to
    /// a new project or on the legacy endpoint. In that case, normalization will update the project
    /// ID.
    project_id: ProjectId,

    /// The managed envelope before processing.
    managed_envelope: ManagedEnvelope,

    /// Whether there is a profiling item in the envelope.
    has_profile: bool,
}

impl ProcessEnvelopeState {
    /// Returns a reference to the contained [`Envelope`].
    fn envelope(&self) -> &Envelope {
        self.managed_envelope.envelope()
    }

    /// Returns a mutable reference to the contained [`Envelope`].
    fn envelope_mut(&mut self) -> &mut Envelope {
        self.managed_envelope.envelope_mut()
    }

    /// Returns whether any item in the envelope creates an event in any relay.
    ///
    /// This is used to branch into the processing pipeline. If this function returns false, only
    /// rate limits are executed. If this function returns true, an event is created either in the
    /// current relay or in an upstream processing relay.
    fn creates_event(&self) -> bool {
        self.envelope().items().any(Item::creates_event)
    }

    /// Returns true if there is an event in the processing state.
    ///
    /// The event was previously removed from the Envelope. This returns false if there was an
    /// invalid event item.
    fn has_event(&self) -> bool {
        self.event.value().is_some()
    }

    /// Returns the event type if there is an event.
    ///
    /// If the event does not have a type, `Some(EventType::Default)` is assumed. If, in contrast, there
    /// is no event, `None` is returned.
    fn event_type(&self) -> Option<EventType> {
        self.event
            .value()
            .map(|event| event.ty.value().copied().unwrap_or_default())
    }

    /// Returns the data category if there is an event.
    ///
    /// The data category is computed from the event type. Both `Default` and `Error` events map to
    /// the `Error` data category. If there is no Event, `None` is returned.
    fn event_category(&self) -> Option<DataCategory> {
        self.event_type().map(DataCategory::from)
    }

    /// Removes the event payload from this processing state.
    #[cfg(feature = "processing")]
    fn remove_event(&mut self) {
        self.event = Annotated::empty();
    }
}

/// Fields of client reports that map to specific [`Outcome`]s without content.
#[derive(Clone, Copy, Debug, PartialEq, Eq, PartialOrd, Ord)]
enum ClientReportField {
    /// The event has been filtered by an inbound data filter.
    Filtered,

    /// The event has been filtered by a sampling rule.
    FilteredSampling,

    /// The event has been rate limited.
    RateLimited,

    /// The event has already been discarded on the client side.
    ClientDiscard,
}

/// Parse an outcome from an outcome ID and a reason string.
///
/// Currently only used to reconstruct outcomes encoded in client reports.
fn outcome_from_parts(field: ClientReportField, reason: &str) -> Result<Outcome, ()> {
    match field {
        ClientReportField::FilteredSampling => match reason.strip_prefix("Sampled:") {
            Some(rule_ids) => MatchedRuleIds::from_string(rule_ids)
                .map(Outcome::FilteredSampling)
                .map_err(|_| ()),
            None => Err(()),
        },
        ClientReportField::ClientDiscard => Ok(Outcome::ClientDiscard(reason.into())),
        ClientReportField::Filtered => Ok(Outcome::Filtered(
            FilterStatKey::try_from(reason).map_err(|_| ())?,
        )),
        ClientReportField::RateLimited => Ok(Outcome::RateLimited(match reason {
            "" => None,
            other => Some(ReasonCode::new(other)),
        })),
    }
}

/// Response of the [`ProcessEnvelope`] message.
#[cfg_attr(not(feature = "processing"), allow(dead_code))]
pub struct ProcessEnvelopeResponse {
    /// The processed envelope.
    ///
    /// This is `Some` if the envelope passed inbound filtering and rate limiting. Invalid items are
    /// removed from the envelope. Otherwise, if the envelope is empty or the entire envelope needs
    /// to be dropped, this is `None`.
    pub envelope: Option<ManagedEnvelope>,
}

/// Applies processing to all contents of the given envelope.
///
/// Depending on the contents of the envelope and Relay's mode, this includes:
///
///  - Basic normalization and validation for all item types.
///  - Clock drift correction if the required `sent_at` header is present.
///  - Expansion of certain item types (e.g. unreal).
///  - Store normalization for event payloads in processing mode.
///  - Rate limiters and inbound filters on events in processing mode.
#[derive(Debug)]
pub struct ProcessEnvelope {
    pub envelope: ManagedEnvelope,
    pub project_state: Arc<ProjectState>,
    pub sampling_project_state: Option<Arc<ProjectState>>,
}

/// Parses a list of metrics or metric buckets and pushes them to the project's aggregator.
///
/// This parses and validates the metrics:
///  - For [`Metrics`](ItemType::Metrics), each metric is parsed separately, and invalid metrics are
///    ignored independently.
///  - For [`MetricBuckets`](ItemType::MetricBuckets), the entire list of buckets is parsed and
///    dropped together on parsing failure.
///  - Other items will be ignored with an error message.
///
/// Additionally, processing applies clock drift correction using the system clock of this Relay, if
/// the Envelope specifies the [`sent_at`](Envelope::sent_at) header.
#[derive(Debug)]
pub struct ProcessMetrics {
    /// A list of metric items.
    pub items: Vec<Item>,

    /// The target project.
    pub project_key: ProjectKey,

    /// The instant at which the request was received.
    pub start_time: Instant,

    /// The value of the Envelope's [`sent_at`](Envelope::sent_at) header for clock drift
    /// correction.
    pub sent_at: Option<DateTime<Utc>>,
}

/// Applies HTTP content encoding to an envelope's payload.
///
/// This message is a workaround for a single-threaded upstream service.
#[derive(Debug)]
pub struct EncodeEnvelope {
    request: SendEnvelope,
}

impl EncodeEnvelope {
    /// Creates a new `EncodeEnvelope` message from `SendEnvelope` request.
    pub fn new(request: SendEnvelope) -> Self {
        Self { request }
    }
}

/// Applies rate limits to metrics buckets and forwards them to the envelope manager.
#[cfg(feature = "processing")]
#[derive(Debug)]
pub struct RateLimitFlushBuckets {
    pub bucket_limiter: MetricsLimiter<Bucket>,
    pub partition_key: Option<u64>,
}

/// CPU-intensive processing tasks for envelopes.
#[derive(Debug)]
pub enum EnvelopeProcessor {
    ProcessEnvelope(Box<ProcessEnvelope>),
    ProcessMetrics(Box<ProcessMetrics>),
    EncodeEnvelope(Box<EncodeEnvelope>),
    #[cfg(feature = "processing")]
    RateLimitFlushBuckets(RateLimitFlushBuckets),
}

impl relay_system::Interface for EnvelopeProcessor {}

impl FromMessage<ProcessEnvelope> for EnvelopeProcessor {
    type Response = relay_system::NoResponse;

    fn from_message(message: ProcessEnvelope, _sender: ()) -> Self {
        Self::ProcessEnvelope(Box::new(message))
    }
}

impl FromMessage<ProcessMetrics> for EnvelopeProcessor {
    type Response = NoResponse;

    fn from_message(message: ProcessMetrics, _: ()) -> Self {
        Self::ProcessMetrics(Box::new(message))
    }
}

impl FromMessage<EncodeEnvelope> for EnvelopeProcessor {
    type Response = NoResponse;

    fn from_message(message: EncodeEnvelope, _: ()) -> Self {
        Self::EncodeEnvelope(Box::new(message))
    }
}

#[cfg(feature = "processing")]
impl FromMessage<RateLimitFlushBuckets> for EnvelopeProcessor {
    type Response = NoResponse;

    fn from_message(message: RateLimitFlushBuckets, _: ()) -> Self {
        Self::RateLimitFlushBuckets(message)
    }
}

/// Service implementing the [`EnvelopeProcessor`] interface.
///
/// This service handles messages in a worker pool with configurable concurrency.
#[derive(Clone)]
pub struct EnvelopeProcessorService {
    inner: Arc<InnerProcessor>,
}

struct InnerProcessor {
    config: Arc<Config>,
    envelope_manager: Addr<EnvelopeManager>,
    project_cache: Addr<ProjectCache>,
    outcome_aggregator: Addr<TrackOutcome>,
    upstream_relay: Addr<UpstreamRelay>,
    #[cfg(feature = "processing")]
    rate_limiter: Option<RedisRateLimiter>,
    geoip_lookup: Option<GeoIpLookup>,
}

impl EnvelopeProcessorService {
    /// Creates a multi-threaded envelope processor.
    pub fn new(
        config: Arc<Config>,
        _redis: Option<RedisPool>,
        envelope_manager: Addr<EnvelopeManager>,
        outcome_aggregator: Addr<TrackOutcome>,
        project_cache: Addr<ProjectCache>,
        upstream_relay: Addr<UpstreamRelay>,
    ) -> Self {
        let geoip_lookup = config.geoip_path().and_then(|p| {
            match GeoIpLookup::open(p).context(ServiceError::GeoIp) {
                Ok(geoip) => Some(geoip),
                Err(err) => {
                    relay_log::error!("failed to open GeoIP db {p:?}: {err:?}");
                    None
                }
            }
        });

        let inner = InnerProcessor {
            #[cfg(feature = "processing")]
            rate_limiter: _redis
                .map(|pool| RedisRateLimiter::new(pool).max_limit(config.max_rate_limit())),
            config,
            envelope_manager,
            project_cache,
            outcome_aggregator,
            upstream_relay,
            geoip_lookup,
        };

        Self {
            inner: Arc::new(inner),
        }
    }

    /// Returns Ok(true) if attributes were modified.
    /// Returns Err if the session should be dropped.
    fn validate_attributes(
        &self,
        client_addr: &Option<net::IpAddr>,
        attributes: &mut SessionAttributes,
    ) -> Result<bool, ()> {
        let mut changed = false;

        let release = &attributes.release;
        if let Err(e) = protocol::validate_release(release) {
            relay_log::trace!(
                error = &e as &dyn Error,
                release,
                "skipping session with invalid release"
            );
            return Err(());
        }

        if let Some(ref env) = attributes.environment {
            if let Err(e) = protocol::validate_environment(env) {
                relay_log::trace!(
                    error = &e as &dyn Error,
                    env,
                    "removing invalid environment"
                );
                attributes.environment = None;
                changed = true;
            }
        }

        if let Some(ref ip_address) = attributes.ip_address {
            if ip_address.is_auto() {
                attributes.ip_address = client_addr.map(IpAddr::from);
                changed = true;
            }
        }

        Ok(changed)
    }

    fn is_valid_session_timestamp(
        &self,
        received: DateTime<Utc>,
        timestamp: DateTime<Utc>,
    ) -> bool {
        let max_age = SignedDuration::seconds(self.inner.config.max_session_secs_in_past());
        if (received - timestamp) > max_age {
            relay_log::trace!("skipping session older than {} days", max_age.num_days());
            return false;
        }

        let max_future = SignedDuration::seconds(self.inner.config.max_secs_in_future());
        if (timestamp - received) > max_future {
            relay_log::trace!(
                "skipping session more than {}s in the future",
                max_future.num_seconds()
            );
            return false;
        }

        true
    }

    /// Returns true if the item should be kept.
    #[allow(clippy::too_many_arguments)]
    fn process_session(
        &self,
        item: &mut Item,
        received: DateTime<Utc>,
        client: Option<&str>,
        client_addr: Option<net::IpAddr>,
        metrics_config: SessionMetricsConfig,
        clock_drift_processor: &ClockDriftProcessor,
        extracted_metrics: &mut Vec<Metric>,
    ) -> bool {
        let mut changed = false;
        let payload = item.payload();

        // sessionupdate::parse is already tested
        let mut session = match SessionUpdate::parse(&payload) {
            Ok(session) => session,
            Err(error) => {
                relay_log::trace!(
                    error = &error as &dyn Error,
                    "skipping invalid session payload"
                );
                return false;
            }
        };

        if session.sequence == u64::MAX {
            relay_log::trace!("skipping session due to sequence overflow");
            return false;
        };

        if clock_drift_processor.is_drifted() {
            relay_log::trace!("applying clock drift correction to session");
            clock_drift_processor.process_datetime(&mut session.started);
            clock_drift_processor.process_datetime(&mut session.timestamp);
            changed = true;
        }

        if session.timestamp < session.started {
            relay_log::trace!("fixing session timestamp to {}", session.timestamp);
            session.timestamp = session.started;
            changed = true;
        }

        // Log the timestamp delay for all sessions after clock drift correction.
        let session_delay = received - session.timestamp;
        if session_delay > SignedDuration::minutes(1) {
            metric!(
                timer(RelayTimers::TimestampDelay) = session_delay.to_std().unwrap(),
                category = "session",
            );
        }

        // Validate timestamps
        for t in [session.timestamp, session.started] {
            if !self.is_valid_session_timestamp(received, t) {
                return false;
            }
        }

        // Validate attributes
        match self.validate_attributes(&client_addr, &mut session.attributes) {
            Err(_) => return false,
            Ok(changed_attributes) => {
                changed |= changed_attributes;
            }
        }

        if self.inner.config.processing_enabled()
            && matches!(session.status, SessionStatus::Unknown(_))
        {
            return false;
        }

        // Extract metrics if they haven't been extracted by a prior Relay
        if metrics_config.is_enabled()
            && !item.metrics_extracted()
            && !matches!(session.status, SessionStatus::Unknown(_))
        {
            crate::metrics_extraction::sessions::extract_session_metrics(
                &session.attributes,
                &session,
                client,
                extracted_metrics,
                metrics_config.should_extract_abnormal_mechanism(),
            );
            item.set_metrics_extracted(true);
        }

        // Drop the session if metrics have been extracted in this or a prior Relay
        if metrics_config.should_drop() && item.metrics_extracted() {
            return false;
        }

        if changed {
            let json_string = match serde_json::to_string(&session) {
                Ok(json) => json,
                Err(err) => {
                    relay_log::error!(error = &err as &dyn Error, "failed to serialize session");
                    return false;
                }
            };

            item.set_payload(ContentType::Json, json_string);
        }

        true
    }

    #[allow(clippy::too_many_arguments)]
    fn process_session_aggregates(
        &self,
        item: &mut Item,
        received: DateTime<Utc>,
        client: Option<&str>,
        client_addr: Option<net::IpAddr>,
        metrics_config: SessionMetricsConfig,
        clock_drift_processor: &ClockDriftProcessor,
        extracted_metrics: &mut Vec<Metric>,
    ) -> bool {
        let mut changed = false;
        let payload = item.payload();

        let mut session = match SessionAggregates::parse(&payload) {
            Ok(session) => session,
            Err(error) => {
                relay_log::trace!(
                    error = &error as &dyn Error,
                    "skipping invalid sessions payload"
                );
                return false;
            }
        };

        if clock_drift_processor.is_drifted() {
            relay_log::trace!("applying clock drift correction to session");
            for aggregate in &mut session.aggregates {
                clock_drift_processor.process_datetime(&mut aggregate.started);
            }
            changed = true;
        }

        // Validate timestamps
        session
            .aggregates
            .retain(|aggregate| self.is_valid_session_timestamp(received, aggregate.started));

        // Aftter timestamp validation, aggregates could now be empty
        if session.aggregates.is_empty() {
            return false;
        }

        // Validate attributes
        match self.validate_attributes(&client_addr, &mut session.attributes) {
            Err(_) => return false,
            Ok(changed_attributes) => {
                changed |= changed_attributes;
            }
        }

        // Extract metrics if they haven't been extracted by a prior Relay
        if metrics_config.is_enabled() && !item.metrics_extracted() {
            for aggregate in &session.aggregates {
                crate::metrics_extraction::sessions::extract_session_metrics(
                    &session.attributes,
                    aggregate,
                    client,
                    extracted_metrics,
                    metrics_config.should_extract_abnormal_mechanism(),
                );
                item.set_metrics_extracted(true);
            }
        }

        // Drop the aggregate if metrics have been extracted in this or a prior Relay
        if metrics_config.should_drop() && item.metrics_extracted() {
            return false;
        }

        if changed {
            let json_string = match serde_json::to_string(&session) {
                Ok(json) => json,
                Err(err) => {
                    relay_log::error!(error = &err as &dyn Error, "failed to serialize session");
                    return false;
                }
            };

            item.set_payload(ContentType::Json, json_string);
        }

        true
    }

    /// Validates all sessions and session aggregates in the envelope, if any.
    ///
    /// Both are removed from the envelope if they contain invalid JSON or if their timestamps
    /// are out of range after clock drift correction.
    fn process_sessions(&self, state: &mut ProcessEnvelopeState) {
        let received = state.managed_envelope.received_at();
        let extracted_metrics = &mut state.extracted_metrics.project_metrics;
        let metrics_config = state.project_state.config().session_metrics;
        let envelope = state.managed_envelope.envelope_mut();
        let client = envelope.meta().client().map(|x| x.to_owned());
        let client_addr = envelope.meta().client_addr();

        let clock_drift_processor =
            ClockDriftProcessor::new(envelope.sent_at(), received).at_least(MINIMUM_CLOCK_DRIFT);

        state.managed_envelope.retain_items(|item| {
            let should_keep = match item.ty() {
                ItemType::Session => self.process_session(
                    item,
                    received,
                    client.as_deref(),
                    client_addr,
                    metrics_config,
                    &clock_drift_processor,
                    extracted_metrics,
                ),
                ItemType::Sessions => self.process_session_aggregates(
                    item,
                    received,
                    client.as_deref(),
                    client_addr,
                    metrics_config,
                    &clock_drift_processor,
                    extracted_metrics,
                ),
                _ => true, // Keep all other item types
            };
            if should_keep {
                ItemAction::Keep
            } else {
                ItemAction::DropSilently // sessions never log outcomes.
            }
        });
    }

    /// Validates and normalizes all user report items in the envelope.
    ///
    /// User feedback items are removed from the envelope if they contain invalid JSON or if the
    /// JSON violates the schema (basic type validation). Otherwise, their normalized representation
    /// is written back into the item.
    fn process_user_reports(&self, state: &mut ProcessEnvelopeState) {
        state.managed_envelope.retain_items(|item| {
            if item.ty() != &ItemType::UserReport {
                return ItemAction::Keep;
            };

            let report = match serde_json::from_slice::<UserReport>(&item.payload()) {
                Ok(session) => session,
                Err(error) => {
                    relay_log::error!(error = &error as &dyn Error, "failed to store user report");
                    return ItemAction::DropSilently;
                }
            };

            let json_string = match serde_json::to_string(&report) {
                Ok(json) => json,
                Err(err) => {
                    relay_log::error!(
                        error = &err as &dyn Error,
                        "failed to serialize user report"
                    );
                    return ItemAction::DropSilently;
                }
            };

            item.set_payload(ContentType::Json, json_string);
            ItemAction::Keep
        });
    }

    /// Validates and extracts client reports.
    ///
    /// At the moment client reports are primarily used to transfer outcomes from
    /// client SDKs.  The outcomes are removed here and sent directly to the outcomes
    /// system.
    fn process_client_reports(&self, state: &mut ProcessEnvelopeState) {
        // if client outcomes are disabled we leave the the client reports unprocessed
        // and pass them on.
        if !self.inner.config.emit_outcomes().any() || !self.inner.config.emit_client_outcomes() {
            // if a processing relay has client outcomes disabled we drop them.
            if self.inner.config.processing_enabled() {
                state.managed_envelope.retain_items(|item| match item.ty() {
                    ItemType::ClientReport => ItemAction::DropSilently,
                    _ => ItemAction::Keep,
                });
            }
            return;
        }

        let mut timestamp = None;
        let mut output_events = BTreeMap::new();
        let received = state.managed_envelope.received_at();

        let clock_drift_processor = ClockDriftProcessor::new(state.envelope().sent_at(), received)
            .at_least(MINIMUM_CLOCK_DRIFT);

        // we're going through all client reports but we're effectively just merging
        // them into the first one.
        state.managed_envelope.retain_items(|item| {
            if item.ty() != &ItemType::ClientReport {
                return ItemAction::Keep;
            };
            match ClientReport::parse(&item.payload()) {
                Ok(ClientReport {
                    timestamp: report_timestamp,
                    discarded_events,
                    rate_limited_events,
                    filtered_events,
                    filtered_sampling_events,
                }) => {
                    // Glue all discarded events together and give them the appropriate outcome type
                    let input_events = discarded_events
                        .into_iter()
                        .map(|discarded_event| (ClientReportField::ClientDiscard, discarded_event))
                        .chain(
                            filtered_events.into_iter().map(|discarded_event| {
                                (ClientReportField::Filtered, discarded_event)
                            }),
                        )
                        .chain(filtered_sampling_events.into_iter().map(|discarded_event| {
                            (ClientReportField::FilteredSampling, discarded_event)
                        }))
                        .chain(rate_limited_events.into_iter().map(|discarded_event| {
                            (ClientReportField::RateLimited, discarded_event)
                        }));

                    for (outcome_type, discarded_event) in input_events {
                        if discarded_event.reason.len() > 200 {
                            relay_log::trace!("ignored client outcome with an overlong reason");
                            continue;
                        }
                        *output_events
                            .entry((
                                outcome_type,
                                discarded_event.reason,
                                discarded_event.category,
                            ))
                            .or_insert(0) += discarded_event.quantity;
                    }
                    if let Some(ts) = report_timestamp {
                        timestamp.get_or_insert(ts);
                    }
                }
                Err(err) => {
                    relay_log::trace!(error = &err as &dyn Error, "invalid client report received")
                }
            }
            ItemAction::DropSilently
        });

        if output_events.is_empty() {
            return;
        }

        let timestamp =
            timestamp.get_or_insert_with(|| UnixTimestamp::from_secs(received.timestamp() as u64));

        if clock_drift_processor.is_drifted() {
            relay_log::trace!("applying clock drift correction to client report");
            clock_drift_processor.process_timestamp(timestamp);
        }

        let max_age = SignedDuration::seconds(self.inner.config.max_secs_in_past());
        // also if we unable to parse the timestamp, we assume it's way too old here.
        let in_past = timestamp
            .as_datetime()
            .map(|ts| (received - ts) > max_age)
            .unwrap_or(true);
        if in_past {
            relay_log::trace!(
                "skipping client outcomes older than {} days",
                max_age.num_days()
            );
            return;
        }

        let max_future = SignedDuration::seconds(self.inner.config.max_secs_in_future());
        // also if we unable to parse the timestamp, we assume it's way far in the future here.
        let in_future = timestamp
            .as_datetime()
            .map(|ts| (ts - received) > max_future)
            .unwrap_or(true);
        if in_future {
            relay_log::trace!(
                "skipping client outcomes more than {}s in the future",
                max_future.num_seconds()
            );
            return;
        }

        for ((outcome_type, reason, category), quantity) in output_events.into_iter() {
            let outcome = match outcome_from_parts(outcome_type, &reason) {
                Ok(outcome) => outcome,
                Err(_) => {
                    relay_log::trace!(?outcome_type, reason, "invalid outcome combination");
                    continue;
                }
            };

            self.inner.outcome_aggregator.send(TrackOutcome {
                // If we get to this point, the unwrap should not be used anymore, since we know by
                // now that the timestamp can be parsed, but just incase we fallback to UTC current
                // `DateTime`.
                timestamp: timestamp.as_datetime().unwrap_or_else(Utc::now),
                scoping: state.managed_envelope.scoping(),
                outcome,
                event_id: None,
                remote_addr: None, // omitting the client address allows for better aggregation
                category,
                quantity,
            });
        }
    }

    /// Remove profiles from the envelope if they can not be parsed
    fn filter_profiles(&self, state: &mut ProcessEnvelopeState) {
        let transaction_count: usize = state
            .managed_envelope
            .envelope()
            .items()
            .filter(|item| item.ty() == &ItemType::Transaction)
            .count();
        let mut found_profile = false;
        state.managed_envelope.retain_items(|item| match item.ty() {
            // Drop profile without a transaction in the same envelope.
            ItemType::Profile if transaction_count == 0 => ItemAction::DropSilently,
            ItemType::Profile => {
                if !found_profile {
                    match relay_profiling::parse_metadata(&item.payload()) {
                        Ok(_) => {
                            found_profile = true;
                            ItemAction::Keep
                        }
                        Err(err) => ItemAction::Drop(Outcome::Invalid(DiscardReason::Profiling(
                            relay_profiling::discard_reason(err),
                        ))),
                    }
                } else {
                    // We found a second profile, drop it.
                    return ItemAction::Drop(Outcome::Invalid(DiscardReason::Profiling(
                        relay_profiling::discard_reason(ProfileError::TooManyProfiles),
                    )));
                }
            }
            _ => ItemAction::Keep,
        });
        state.has_profile = found_profile;
    }

    /// Normalize monitor check-ins and remove invalid ones.
    #[cfg(feature = "processing")]
    fn process_check_ins(&self, state: &mut ProcessEnvelopeState) {
        state.managed_envelope.retain_items(|item| {
            if item.ty() != &ItemType::CheckIn {
                return ItemAction::Keep;
            }

            match relay_monitors::process_check_in(&item.payload()) {
                Ok(processed) => {
                    item.set_payload(ContentType::Json, processed);
                    ItemAction::Keep
                }
                Err(error) => {
                    // TODO: Track an outcome.
                    relay_log::debug!(
                        error = &error as &dyn Error,
                        "dropped invalid monitor check-in"
                    );
                    ItemAction::DropSilently
                }
            }
        })
    }

    /// Process profiles and set the profile ID in the profile context on the transaction if successful
    #[cfg(feature = "processing")]
    fn process_profiles(&self, state: &mut ProcessEnvelopeState) {
        state.managed_envelope.retain_items(|item| match item.ty() {
            ItemType::Profile => {
                match relay_profiling::expand_profile(&item.payload(), state.event.value()) {
                    Ok((profile_id, payload)) => {
                        if payload.len() <= self.inner.config.max_profile_size() {
                            if let Some(event) = state.event.value_mut() {
                                if event.ty.value() == Some(&EventType::Transaction) {
                                    let contexts = event.contexts.get_or_insert_with(Contexts::new);
                                    contexts.add(ProfileContext {
                                        profile_id: Annotated::new(profile_id),
                                    });
                                }
                            }
                            item.set_payload(ContentType::Json, payload);
                            ItemAction::Keep
                        } else {
                            if let Some(event) = state.event.value_mut() {
                                if event.ty.value() == Some(&EventType::Transaction) {
                                    if let Some(ref mut contexts) = event.contexts.value_mut() {
                                        contexts.remove::<ProfileContext>();
                                    }
                                }
                            }
                            ItemAction::Drop(Outcome::Invalid(DiscardReason::Profiling(
                                relay_profiling::discard_reason(
                                    relay_profiling::ProfileError::ExceedSizeLimit,
                                ),
                            )))
                        }
                    }
                    Err(err) => {
                        if let Some(event) = state.event.value_mut() {
                            if event.ty.value() == Some(&EventType::Transaction) {
                                let contexts = event.contexts.get_or_insert_with(Contexts::new);
                                contexts.remove::<ProfileContext>();
                            }
                        }

                        match err {
                            relay_profiling::ProfileError::InvalidJson(_) => {
                                relay_log::warn!(error = &err as &dyn Error, "invalid profile");
                            }
                            _ => relay_log::debug!(error = &err as &dyn Error, "invalid profile"),
                        };
                        ItemAction::Drop(Outcome::Invalid(DiscardReason::Profiling(
                            relay_profiling::discard_reason(err),
                        )))
                    }
                }
            }
            _ => ItemAction::Keep,
        });
    }

    /// Remove replays if the feature flag is not enabled.
    fn process_replays(&self, state: &mut ProcessEnvelopeState) -> Result<(), ProcessingError> {
        let project_state = &state.project_state;
        let replays_enabled = project_state.has_feature(Feature::SessionReplay);
        let scrubbing_enabled = project_state.has_feature(Feature::SessionReplayRecordingScrubbing);

        let meta = state.envelope().meta().clone();
        let client_addr = meta.client_addr();
        let event_id = state.envelope().event_id();

        let limit = self.inner.config.max_replay_uncompressed_size();
        let config = project_state.config();
        let datascrubbing_config = config
            .datascrubbing_settings
            .pii_config()
            .map_err(|e| ProcessingError::PiiConfigError(e.clone()))?
            .as_ref();
        let mut scrubber =
            RecordingScrubber::new(limit, config.pii_config.as_ref(), datascrubbing_config);

        let user_agent = &RawUserAgentInfo {
            user_agent: meta.user_agent(),
            client_hints: meta.client_hints().as_deref(),
        };

        state.managed_envelope.retain_items(|item| match item.ty() {
            ItemType::ReplayEvent => {
                if !replays_enabled {
                    return ItemAction::DropSilently;
                }

                match self.process_replay_event(&item.payload(), config, client_addr, user_agent) {
                    Ok(replay) => match replay.to_json() {
                        Ok(json) => {
                            item.set_payload(ContentType::Json, json);
                            ItemAction::Keep
                        }
                        Err(error) => {
                            relay_log::error!(
                                error = &error as &dyn Error,
                                "failed to serialize replay"
                            );
                            ItemAction::Keep
                        }
                    },
                    Err(error) => {
                        relay_log::warn!(error = &error as &dyn Error, "invalid replay event");
                        ItemAction::Drop(Outcome::Invalid(match error {
                            ReplayError::NoContent => DiscardReason::InvalidReplayEventNoPayload,
                            ReplayError::CouldNotScrub(_) => DiscardReason::InvalidReplayEventPii,
                            ReplayError::CouldNotParse(_) => DiscardReason::InvalidReplayEvent,
                            ReplayError::InvalidPayload(_) => DiscardReason::InvalidReplayEvent,
                        }))
                    }
                }
            }
            ItemType::ReplayRecording => {
                if !replays_enabled {
                    return ItemAction::DropSilently;
                }

                // XXX: Processing is there just for data scrubbing. Skip the entire expensive
                // processing step if we do not need to scrub.
                if !scrubbing_enabled || scrubber.is_empty() {
                    return ItemAction::Keep;
                }

                // Limit expansion of recordings to the max replay size. The payload is
                // decompressed temporarily and then immediately re-compressed. However, to
                // limit memory pressure, we use the replay limit as a good overall limit for
                // allocations.
                let parsed_recording = metric!(timer(RelayTimers::ReplayRecordingProcessing), {
                    scrubber.process_recording(&item.payload())
                });

                match parsed_recording {
                    Ok(recording) => {
                        item.set_payload(ContentType::OctetStream, recording);
                        ItemAction::Keep
                    }
                    Err(e) => {
                        relay_log::warn!("replay-recording-event: {e} {event_id:?}");
                        ItemAction::Drop(Outcome::Invalid(
                            DiscardReason::InvalidReplayRecordingEvent,
                        ))
                    }
                }
            }
            _ => ItemAction::Keep,
        });

        Ok(())
    }

    /// Validates, normalizes, and scrubs PII from a replay event.
    fn process_replay_event(
        &self,
        payload: &Bytes,
        config: &ProjectConfig,
        client_ip: Option<NetIPAddr>,
        user_agent: &RawUserAgentInfo<&str>,
    ) -> Result<Annotated<Replay>, ReplayError> {
        let mut replay =
            Annotated::<Replay>::from_json_bytes(payload).map_err(ReplayError::CouldNotParse)?;

        if let Some(replay_value) = replay.value_mut() {
            replay_value.validate()?;
            replay_value.normalize(client_ip, user_agent);
        } else {
            return Err(ReplayError::NoContent);
        }

        if let Some(ref config) = config.pii_config {
            let mut processor = PiiProcessor::new(config.compiled());
            process_value(&mut replay, &mut processor, ProcessingState::root())
                .map_err(|e| ReplayError::CouldNotScrub(e.to_string()))?;
        }

        let pii_config = config
            .datascrubbing_settings
            .pii_config()
            .map_err(|e| ReplayError::CouldNotScrub(e.to_string()))?;
        if let Some(config) = pii_config {
            let mut processor = PiiProcessor::new(config.compiled());
            process_value(&mut replay, &mut processor, ProcessingState::root())
                .map_err(|e| ReplayError::CouldNotScrub(e.to_string()))?;
        }

        Ok(replay)
    }

    /// Creates and initializes the processing state.
    ///
    /// This applies defaults to the envelope and initializes empty rate limits.
    fn prepare_state(
        &self,
        message: ProcessEnvelope,
    ) -> Result<ProcessEnvelopeState, ProcessingError> {
        let ProcessEnvelope {
            envelope: mut managed_envelope,
            project_state,
            sampling_project_state,
        } = message;

        let envelope = managed_envelope.envelope_mut();

        // Set the event retention. Effectively, this value will only be available in processing
        // mode when the full project config is queried from the upstream.
        if let Some(retention) = project_state.config.event_retention {
            envelope.set_retention(retention);
        }

        // Prefer the project's project ID, and fall back to the stated project id from the
        // envelope. The project ID is available in all modes, other than in proxy mode, where
        // envelopes for unknown projects are forwarded blindly.
        //
        // Neither ID can be available in proxy mode on the /store/ endpoint. This is not supported,
        // since we cannot process an envelope without project ID, so drop it.
        let project_id = match project_state
            .project_id
            .or_else(|| envelope.meta().project_id())
        {
            Some(project_id) => project_id,
            None => {
                managed_envelope.reject(Outcome::Invalid(DiscardReason::Internal));
                return Err(ProcessingError::MissingProjectId);
            }
        };

        // Ensure the project ID is updated to the stored instance for this project cache. This can
        // differ in two cases:
        //  1. The envelope was sent to the legacy `/store/` endpoint without a project ID.
        //  2. The DSN was moved and the envelope sent to the old project ID.
        envelope.meta_mut().set_project_id(project_id);

        Ok(ProcessEnvelopeState {
            event: Annotated::empty(),
            event_metrics_extracted: false,
            metrics: Metrics::default(),
            sample_rates: None,
            sampling_result: SamplingResult::Keep,
            extracted_metrics: Default::default(),
            project_state,
            sampling_project_state,
            project_id,
            managed_envelope,
            has_profile: false,
        })
    }

    /// Expands Unreal 4 items inside an envelope.
    ///
    /// If the envelope does NOT contain an `UnrealReport` item, it doesn't do anything. If the
    /// envelope contains an `UnrealReport` item, it removes it from the envelope and inserts new
    /// items for each of its contents.
    ///
    /// The envelope may be dropped if it exceeds size limits after decompression. Particularly,
    /// this includes cases where a single attachment file exceeds the maximum file size. This is in
    /// line with the behavior of the envelope endpoint.
    ///
    /// After this, [`EnvelopeProcessorService`] should be able to process the envelope the same
    /// way it processes any other envelopes.
    #[cfg(feature = "processing")]
    fn expand_unreal(&self, state: &mut ProcessEnvelopeState) -> Result<(), ProcessingError> {
        let envelope = &mut state.envelope_mut();

        if let Some(item) = envelope.take_item_by(|item| item.ty() == &ItemType::UnrealReport) {
            utils::expand_unreal_envelope(item, envelope, &self.inner.config)?;
        }

        Ok(())
    }

    fn event_from_json_payload(
        &self,
        item: Item,
        event_type: Option<EventType>,
    ) -> Result<ExtractedEvent, ProcessingError> {
        let mut event = Annotated::<Event>::from_json_bytes(&item.payload())
            .map_err(ProcessingError::InvalidJson)?;

        if let Some(event_value) = event.value_mut() {
            event_value.ty.set_value(event_type);
        }

        Ok((event, item.len()))
    }

    fn event_from_security_report(
        &self,
        item: Item,
        meta: &RequestMeta,
    ) -> Result<ExtractedEvent, ProcessingError> {
        let len = item.len();
        let mut event = Event::default();

        let data = &item.payload();
        let report_type = SecurityReportType::from_json(data)
            .map_err(ProcessingError::InvalidJson)?
            .ok_or(ProcessingError::InvalidSecurityType)?;

        let apply_result = match report_type {
            SecurityReportType::Csp => Csp::apply_to_event(data, &mut event),
            SecurityReportType::ExpectCt => ExpectCt::apply_to_event(data, &mut event),
            SecurityReportType::ExpectStaple => ExpectStaple::apply_to_event(data, &mut event),
            SecurityReportType::Hpkp => Hpkp::apply_to_event(data, &mut event),
        };

        if let Err(json_error) = apply_result {
            // logged in extract_event
            relay_log::configure_scope(|scope| {
                scope.set_extra("payload", String::from_utf8_lossy(data).into());
            });

            return Err(ProcessingError::InvalidSecurityReport(json_error));
        }

        if let Some(release) = item.get_header("sentry_release").and_then(Value::as_str) {
            event.release = Annotated::from(LenientString(release.to_owned()));
        }

        if let Some(env) = item
            .get_header("sentry_environment")
            .and_then(Value::as_str)
        {
            event.environment = Annotated::from(env.to_owned());
        }

        if let Some(origin) = meta.origin() {
            event
                .request
                .get_or_insert_with(Default::default)
                .headers
                .get_or_insert_with(Default::default)
                .insert("Origin".into(), Annotated::new(origin.to_string().into()));
        }

        // Explicitly set the event type. This is required so that a `Security` item can be created
        // instead of a regular `Event` item.
        event.ty = Annotated::new(match report_type {
            SecurityReportType::Csp => EventType::Csp,
            SecurityReportType::ExpectCt => EventType::ExpectCt,
            SecurityReportType::ExpectStaple => EventType::ExpectStaple,
            SecurityReportType::Hpkp => EventType::Hpkp,
        });

        Ok((Annotated::new(event), len))
    }

    fn merge_formdata(&self, target: &mut SerdeValue, item: Item) {
        let payload = item.payload();
        let mut aggregator = ChunkedFormDataAggregator::new();

        for entry in FormDataIter::new(&payload) {
            if entry.key() == "sentry" || entry.key().starts_with("sentry___") {
                // Custom clients can submit longer payloads and should JSON encode event data into
                // the optional `sentry` field or a `sentry___<namespace>` field.
                match serde_json::from_str(entry.value()) {
                    Ok(event) => utils::merge_values(target, event),
                    Err(_) => relay_log::debug!("invalid json event payload in sentry form field"),
                }
            } else if let Some(index) = utils::get_sentry_chunk_index(entry.key(), "sentry__") {
                // Electron SDK splits up long payloads into chunks starting at sentry__1 with an
                // incrementing counter. Assemble these chunks here and then decode them below.
                aggregator.insert(index, entry.value());
            } else if let Some(keys) = utils::get_sentry_entry_indexes(entry.key()) {
                // Try to parse the nested form syntax `sentry[key][key]` This is required for the
                // Breakpad client library, which only supports string values of up to 64
                // characters.
                utils::update_nested_value(target, &keys, entry.value());
            } else {
                // Merge additional form fields from the request with `extra` data from the event
                // payload and set defaults for processing. This is sent by clients like Breakpad or
                // Crashpad.
                utils::update_nested_value(target, &["extra", entry.key()], entry.value());
            }
        }

        if !aggregator.is_empty() {
            match serde_json::from_str(&aggregator.join()) {
                Ok(event) => utils::merge_values(target, event),
                Err(_) => relay_log::debug!("invalid json event payload in sentry__* form fields"),
            }
        }
    }

    fn extract_attached_event(
        config: &Config,
        item: Option<Item>,
    ) -> Result<Annotated<Event>, ProcessingError> {
        let item = match item {
            Some(item) if !item.is_empty() => item,
            _ => return Ok(Annotated::new(Event::default())),
        };

        // Protect against blowing up during deserialization. Attachments can have a significantly
        // larger size than regular events and may cause significant processing delays.
        if item.len() > config.max_event_size() {
            return Err(ProcessingError::PayloadTooLarge);
        }

        let payload = item.payload();
        let deserializer = &mut rmp_serde::Deserializer::from_read_ref(payload.as_ref());
        Annotated::deserialize_with_meta(deserializer).map_err(ProcessingError::InvalidMsgpack)
    }

    fn parse_msgpack_breadcrumbs(
        config: &Config,
        item: Option<Item>,
    ) -> Result<Array<Breadcrumb>, ProcessingError> {
        let mut breadcrumbs = Array::new();
        let item = match item {
            Some(item) if !item.is_empty() => item,
            _ => return Ok(breadcrumbs),
        };

        // Validate that we do not exceed the maximum breadcrumb payload length. Breadcrumbs are
        // truncated to a maximum of 100 in event normalization, but this is to protect us from
        // blowing up during deserialization. As approximation, we use the maximum event payload
        // size as bound, which is roughly in the right ballpark.
        if item.len() > config.max_event_size() {
            return Err(ProcessingError::PayloadTooLarge);
        }

        let payload = item.payload();
        let mut deserializer = rmp_serde::Deserializer::new(payload.as_ref());

        while !deserializer.get_ref().is_empty() {
            let breadcrumb = Annotated::deserialize_with_meta(&mut deserializer)?;
            breadcrumbs.push(breadcrumb);
        }

        Ok(breadcrumbs)
    }

    fn event_from_attachments(
        config: &Config,
        event_item: Option<Item>,
        breadcrumbs_item1: Option<Item>,
        breadcrumbs_item2: Option<Item>,
    ) -> Result<ExtractedEvent, ProcessingError> {
        let len = event_item.as_ref().map_or(0, |item| item.len())
            + breadcrumbs_item1.as_ref().map_or(0, |item| item.len())
            + breadcrumbs_item2.as_ref().map_or(0, |item| item.len());

        let mut event = Self::extract_attached_event(config, event_item)?;
        let mut breadcrumbs1 = Self::parse_msgpack_breadcrumbs(config, breadcrumbs_item1)?;
        let mut breadcrumbs2 = Self::parse_msgpack_breadcrumbs(config, breadcrumbs_item2)?;

        let timestamp1 = breadcrumbs1
            .iter()
            .rev()
            .find_map(|breadcrumb| breadcrumb.value().and_then(|b| b.timestamp.value()));

        let timestamp2 = breadcrumbs2
            .iter()
            .rev()
            .find_map(|breadcrumb| breadcrumb.value().and_then(|b| b.timestamp.value()));

        // Sort breadcrumbs by date. We presume that last timestamp from each row gives the
        // relative sequence of the whole sequence, i.e., we don't need to splice the sequences
        // to get the breadrumbs sorted.
        if timestamp1 > timestamp2 {
            std::mem::swap(&mut breadcrumbs1, &mut breadcrumbs2);
        }

        // Limit the total length of the breadcrumbs. We presume that if we have both
        // breadcrumbs with items one contains the maximum number of breadcrumbs allowed.
        let max_length = std::cmp::max(breadcrumbs1.len(), breadcrumbs2.len());

        breadcrumbs1.extend(breadcrumbs2);

        if breadcrumbs1.len() > max_length {
            // Keep only the last max_length elements from the vectors
            breadcrumbs1.drain(0..(breadcrumbs1.len() - max_length));
        }

        if !breadcrumbs1.is_empty() {
            event.get_or_insert_with(Event::default).breadcrumbs = Annotated::new(Values {
                values: Annotated::new(breadcrumbs1),
                other: Object::default(),
            });
        }

        Ok((event, len))
    }

    /// Checks for duplicate items in an envelope.
    ///
    /// An item is considered duplicate if it was not removed by sanitation in `process_event` and
    /// `extract_event`. This partially depends on the `processing_enabled` flag.
    fn is_duplicate(&self, item: &Item) -> bool {
        match item.ty() {
            // These should always be removed by `extract_event`:
            ItemType::Event => true,
            ItemType::Transaction => true,
            ItemType::Security => true,
            ItemType::FormData => true,
            ItemType::RawSecurity => true,

            // These should be removed conditionally:
            ItemType::UnrealReport => self.inner.config.processing_enabled(),

            // These may be forwarded to upstream / store:
            ItemType::Attachment => false,
            ItemType::UserReport => false,

            // Aggregate data is never considered as part of deduplication
            ItemType::Session => false,
            ItemType::Sessions => false,
            ItemType::Metrics => false,
            ItemType::MetricBuckets => false,
            ItemType::ClientReport => false,
            ItemType::Profile => false,
            ItemType::ReplayEvent => false,
            ItemType::ReplayRecording => false,
            ItemType::CheckIn => false,

            // Without knowing more, `Unknown` items are allowed to be repeated
            ItemType::Unknown(_) => false,
        }
    }

    /// Extracts the primary event payload from an envelope.
    ///
    /// The event is obtained from only one source in the following precedence:
    ///  1. An explicit event item. This is also the case for JSON uploads.
    ///  2. A security report item.
    ///  3. Attachments `__sentry-event` and `__sentry-breadcrumb1/2`.
    ///  4. A multipart form data body.
    ///  5. If none match, `Annotated::empty()`.
    fn extract_event(&self, state: &mut ProcessEnvelopeState) -> Result<(), ProcessingError> {
        let envelope = &mut state.envelope_mut();

        // Remove all items first, and then process them. After this function returns, only
        // attachments can remain in the envelope. The event will be added again at the end of
        // `process_event`.
        let event_item = envelope.take_item_by(|item| item.ty() == &ItemType::Event);
        let transaction_item = envelope.take_item_by(|item| item.ty() == &ItemType::Transaction);
        let security_item = envelope.take_item_by(|item| item.ty() == &ItemType::Security);
        let raw_security_item = envelope.take_item_by(|item| item.ty() == &ItemType::RawSecurity);
        let form_item = envelope.take_item_by(|item| item.ty() == &ItemType::FormData);
        let attachment_item = envelope
            .take_item_by(|item| item.attachment_type() == Some(&AttachmentType::EventPayload));
        let breadcrumbs1 = envelope
            .take_item_by(|item| item.attachment_type() == Some(&AttachmentType::Breadcrumbs));
        let breadcrumbs2 = envelope
            .take_item_by(|item| item.attachment_type() == Some(&AttachmentType::Breadcrumbs));

        // Event items can never occur twice in an envelope.
        if let Some(duplicate) = envelope.get_item_by(|item| self.is_duplicate(item)) {
            return Err(ProcessingError::DuplicateItem(duplicate.ty().clone()));
        }

        let mut sample_rates = None;
        let (event, event_len) = if let Some(mut item) = event_item.or(security_item) {
            relay_log::trace!("processing json event");
            sample_rates = item.take_sample_rates();
            metric!(timer(RelayTimers::EventProcessingDeserialize), {
                // Event items can never include transactions, so retain the event type and let
                // inference deal with this during store normalization.
                self.event_from_json_payload(item, None)?
            })
        } else if let Some(mut item) = transaction_item {
            relay_log::trace!("processing json transaction");
            sample_rates = item.take_sample_rates();
            state.event_metrics_extracted = item.metrics_extracted();
            metric!(timer(RelayTimers::EventProcessingDeserialize), {
                // Transaction items can only contain transaction events. Force the event type to
                // hint to normalization that we're dealing with a transaction now.
                self.event_from_json_payload(item, Some(EventType::Transaction))?
            })
        } else if let Some(mut item) = raw_security_item {
            relay_log::trace!("processing security report");
            sample_rates = item.take_sample_rates();
            self.event_from_security_report(item, envelope.meta())
                .map_err(|error| {
                    relay_log::error!(
                        error = &error as &dyn Error,
                        "failed to extract security report"
                    );
                    error
                })?
        } else if attachment_item.is_some() || breadcrumbs1.is_some() || breadcrumbs2.is_some() {
            relay_log::trace!("extracting attached event data");
            Self::event_from_attachments(
                &self.inner.config,
                attachment_item,
                breadcrumbs1,
                breadcrumbs2,
            )?
        } else if let Some(item) = form_item {
            relay_log::trace!("extracting form data");
            let len = item.len();

            let mut value = SerdeValue::Object(Default::default());
            self.merge_formdata(&mut value, item);
            let event = Annotated::deserialize_with_meta(value).unwrap_or_default();

            (event, len)
        } else {
            relay_log::trace!("no event in envelope");
            (Annotated::empty(), 0)
        };

        state.event = event;
        state.sample_rates = sample_rates;
        state.metrics.bytes_ingested_event = Annotated::new(event_len as u64);

        Ok(())
    }

    /// Extracts event information from an unreal context.
    ///
    /// If the event does not contain an unreal context, this function does not perform any action.
    /// If there was no event payload prior to this function, it is created.
    #[cfg(feature = "processing")]
    fn process_unreal(&self, state: &mut ProcessEnvelopeState) -> Result<(), ProcessingError> {
        utils::process_unreal_envelope(&mut state.event, state.managed_envelope.envelope_mut())
            .map_err(ProcessingError::InvalidUnrealReport)
    }

    /// Adds processing placeholders for special attachments.
    ///
    /// If special attachments are present in the envelope, this adds placeholder payloads to the
    /// event. This indicates to the pipeline that the event needs special processing.
    ///
    /// If the event payload was empty before, it is created.
    #[cfg(feature = "processing")]
    fn create_placeholders(&self, state: &mut ProcessEnvelopeState) {
        let envelope = state.managed_envelope.envelope();
        let minidump_attachment =
            envelope.get_item_by(|item| item.attachment_type() == Some(&AttachmentType::Minidump));
        let apple_crash_report_attachment = envelope
            .get_item_by(|item| item.attachment_type() == Some(&AttachmentType::AppleCrashReport));

        if let Some(item) = minidump_attachment {
            let event = state.event.get_or_insert_with(Event::default);
            state.metrics.bytes_ingested_event_minidump = Annotated::new(item.len() as u64);
            utils::process_minidump(event, &item.payload());
        } else if let Some(item) = apple_crash_report_attachment {
            let event = state.event.get_or_insert_with(Event::default);
            state.metrics.bytes_ingested_event_applecrashreport = Annotated::new(item.len() as u64);
            utils::process_apple_crash_report(event, &item.payload());
        }
    }

    fn finalize_event(&self, state: &mut ProcessEnvelopeState) -> Result<(), ProcessingError> {
        let is_transaction = state.event_type() == Some(EventType::Transaction);
        let envelope = state.managed_envelope.envelope_mut();

        let event = match state.event.value_mut() {
            Some(event) => event,
            None if !self.inner.config.processing_enabled() => return Ok(()),
            None => return Err(ProcessingError::NoEventPayload),
        };

        if !self.inner.config.processing_enabled() {
            static MY_VERSION_STRING: OnceCell<String> = OnceCell::new();
            let my_version = MY_VERSION_STRING.get_or_init(|| RelayVersion::current().to_string());

            event
                .ingest_path
                .get_or_insert_with(Default::default)
                .push(Annotated::new(RelayInfo {
                    version: Annotated::new(my_version.clone()),
                    public_key: self
                        .inner
                        .config
                        .public_key()
                        .map_or(Annotated::empty(), |pk| Annotated::new(pk.to_string())),
                    other: Default::default(),
                }));
        }

        // Event id is set statically in the ingest path.
        let event_id = envelope.event_id().unwrap_or_default();
        debug_assert!(!event_id.is_nil());

        // Ensure that the event id in the payload is consistent with the envelope. If an event
        // id was ingested, this will already be the case. Otherwise, this will insert a new
        // event id. To be defensive, we always overwrite to ensure consistency.
        event.id = Annotated::new(event_id);

        // In processing mode, also write metrics into the event. Most metrics have already been
        // collected at this state, except for the combined size of all attachments.
        if self.inner.config.processing_enabled() {
            let mut metrics = std::mem::take(&mut state.metrics);

            let attachment_size = envelope
                .items()
                .filter(|item| item.attachment_type() == Some(&AttachmentType::Attachment))
                .map(|item| item.len() as u64)
                .sum::<u64>();

            if attachment_size > 0 {
                metrics.bytes_ingested_event_attachment = Annotated::new(attachment_size);
            }

            let sample_rates = state
                .sample_rates
                .take()
                .and_then(|value| Array::from_value(Annotated::new(value)).into_value());

            if let Some(rates) = sample_rates {
                metrics
                    .sample_rates
                    .get_or_insert_with(Array::new)
                    .extend(rates)
            }

            event._metrics = Annotated::new(metrics);

            if event.ty.value() == Some(&EventType::Transaction) {
                metric!(
                    counter(RelayCounters::EventTransaction) += 1,
                    source = transaction_source_tag(event),
                    platform =
                        PlatformTag::from(event.platform.as_str().unwrap_or("other")).as_str(),
                    contains_slashes =
                        if event.transaction.as_str().unwrap_or_default().contains('/') {
                            "true"
                        } else {
                            "false"
                        }
                );

                let span_count = event.spans.value().map(Vec::len).unwrap_or(0) as u64;
                metric!(
                    histogram(RelayHistograms::EventSpans) = span_count,
                    sdk = envelope.meta().client_name().unwrap_or("proprietary"),
                    platform = event.platform.as_str().unwrap_or("other"),
                );

                let has_otel = event
                    .contexts
                    .value()
                    .map_or(false, |contexts| contexts.contains::<OtelContext>());

                if has_otel {
                    metric!(
                        counter(RelayCounters::OpenTelemetryEvent) += 1,
                        sdk = envelope.meta().client_name().unwrap_or("proprietary"),
                        platform = event.platform.as_str().unwrap_or("other"),
                    );
                }
            }
        }

        // TODO: Temporary workaround before processing. Experimental SDKs relied on a buggy
        // clock drift correction that assumes the event timestamp is the sent_at time. This
        // should be removed as soon as legacy ingestion has been removed.
        let sent_at = match envelope.sent_at() {
            Some(sent_at) => Some(sent_at),
            None if is_transaction => event.timestamp.value().copied().map(Timestamp::into_inner),
            None => None,
        };

        let mut processor = ClockDriftProcessor::new(sent_at, state.managed_envelope.received_at())
            .at_least(MINIMUM_CLOCK_DRIFT);
        process_value(&mut state.event, &mut processor, ProcessingState::root())
            .map_err(|_| ProcessingError::InvalidTransaction)?;

        // Log timestamp delays for all events after clock drift correction. This happens before
        // store processing, which could modify the timestamp if it exceeds a threshold. We are
        // interested in the actual delay before this correction.
        if let Some(timestamp) = state.event.value().and_then(|e| e.timestamp.value()) {
            let event_delay = state.managed_envelope.received_at() - timestamp.into_inner();
            if event_delay > SignedDuration::minutes(1) {
                let category = state.event_category().unwrap_or(DataCategory::Unknown);
                metric!(
                    timer(RelayTimers::TimestampDelay) = event_delay.to_std().unwrap(),
                    category = category.name(),
                );
            }
        }

        Ok(())
    }

    #[cfg(feature = "processing")]
    fn store_process_event(&self, state: &mut ProcessEnvelopeState) -> Result<(), ProcessingError> {
        let ProcessEnvelopeState {
            ref mut event,
            ref project_state,
            ref managed_envelope,
            ..
        } = *state;

        let key_id = project_state
            .get_public_key_config()
            .and_then(|k| Some(k.numeric_id?.to_string()));

        let envelope = state.managed_envelope.envelope();

        if key_id.is_none() {
            relay_log::error!(
                "project state for key {} is missing key id",
                envelope.meta().public_key()
            );
        }

        let store_config = StoreConfig {
            project_id: Some(state.project_id.value()),
            client_ip: envelope.meta().client_addr().map(IpAddr::from),
            client: envelope.meta().client().map(str::to_owned),
            key_id,
            protocol_version: Some(envelope.meta().version().to_string()),
            grouping_config: project_state.config.grouping_config.clone(),
            user_agent: envelope.meta().user_agent().map(str::to_owned),
            max_secs_in_future: Some(self.inner.config.max_secs_in_future()),
            max_secs_in_past: Some(self.inner.config.max_secs_in_past()),
            enable_trimming: Some(true),
            is_renormalize: Some(false),
            remove_other: Some(true),
            normalize_user_agent: Some(true),
            sent_at: envelope.sent_at(),
            received_at: Some(managed_envelope.received_at()),
            breakdowns: project_state.config.breakdowns_v2.clone(),
            span_attributes: project_state.config.span_attributes.clone(),
            client_sample_rate: envelope.dsc().and_then(|ctx| ctx.sample_rate),
            replay_id: envelope.dsc().and_then(|ctx| ctx.replay_id),
            client_hints: envelope.meta().client_hints().to_owned(),
        };

        let mut store_processor =
            StoreProcessor::new(store_config, self.inner.geoip_lookup.as_ref());
        metric!(timer(RelayTimers::EventProcessingProcess), {
            process_value(event, &mut store_processor, ProcessingState::root())
                .map_err(|_| ProcessingError::InvalidTransaction)?;
            if has_unprintable_fields(event) {
                metric!(counter(RelayCounters::EventCorrupted) += 1);
            }
        });

        Ok(())
    }

    /// Ensures there is a valid dynamic sampling context and corresponding project state.
    ///
    /// The dynamic sampling context (DSC) specifies the project_key of the project that initiated
    /// the trace. That project state should have been loaded previously by the project cache and is
    /// available on the `ProcessEnvelopeState`. Under these conditions, this cannot happen:
    ///
    ///  - There is no DSC in the envelope headers. This occurs with older or third-party SDKs.
    ///  - The project key does not exist. This can happen if the project key was disabled, the
    ///    project removed, or in rare cases when a project from another Sentry instance is referred
    ///    to.
    ///  - The project key refers to a project from another organization. In this case the project
    ///    cache does not resolve the state and instead leaves it blank.
    ///  - The project state could not be fetched. This is a runtime error, but in this case Relay
    ///    should fall back to the next-best sampling rule set.
    ///
    /// In all of the above cases, this function will compute a new DSC using information from the
    /// event payload, similar to how SDKs do this. The `sampling_project_state` is also switched to
    /// the main project state.
    ///
    /// If there is no transaction event in the envelope, this function will do nothing.
    fn normalize_dsc(&self, state: &mut ProcessEnvelopeState) {
        if state.envelope().dsc().is_some() && state.sampling_project_state.is_some() {
            return;
        }

        // The DSC can only be computed if there's a transaction event. Note that `from_transaction`
        // below already checks for the event type.
        let Some(event) = state.event.value() else { return };
        let Some(key_config) = state.project_state.get_public_key_config() else { return };

        if let Some(dsc) = DynamicSamplingContext::from_transaction(key_config.public_key, event) {
            state.envelope_mut().set_dsc(dsc);
            state.sampling_project_state = Some(state.project_state.clone());
        }
    }

    fn filter_event(&self, state: &mut ProcessEnvelopeState) -> Result<(), ProcessingError> {
        let event = match state.event.value_mut() {
            Some(event) => event,
            // Some events are created by processing relays (e.g. unreal), so they do not yet
            // exist at this point in non-processing relays.
            None => return Ok(()),
        };

        let client_ip = state.managed_envelope.envelope().meta().client_addr();
        let filter_settings = &state.project_state.config.filter_settings;

        metric!(timer(RelayTimers::EventProcessingFiltering), {
            relay_filter::should_filter(event, client_ip, filter_settings).map_err(|err| {
                state.managed_envelope.reject(Outcome::Filtered(err));
                ProcessingError::EventFiltered(err)
            })
        })
    }

    #[cfg(feature = "processing")]
    fn enforce_quotas(&self, state: &mut ProcessEnvelopeState) -> Result<(), ProcessingError> {
        let rate_limiter = match self.inner.rate_limiter.as_ref() {
            Some(rate_limiter) => rate_limiter,
            None => return Ok(()),
        };

        let project_state = &state.project_state;
        let quotas = project_state.config.quotas.as_slice();
        if quotas.is_empty() {
            return Ok(());
        }

        let event_category = state.event_category();

        // When invoking the rate limiter, capture if the event item has been rate limited to also
        // remove it from the processing state eventually.
        let mut envelope_limiter =
            EnvelopeLimiter::new(Some(&project_state.config), |item_scope, quantity| {
                rate_limiter.is_rate_limited(quotas, item_scope, quantity, false)
            });

        // Tell the envelope limiter about the event, since it has been removed from the Envelope at
        // this stage in processing.
        if let Some(category) = event_category {
            envelope_limiter.assume_event(category, state.event_metrics_extracted);
        }

        let scoping = state.managed_envelope.scoping();
        let (enforcement, limits) = metric!(timer(RelayTimers::EventProcessingRateLimiting), {
            envelope_limiter.enforce(state.managed_envelope.envelope_mut(), &scoping)?
        });

        if limits.is_limited() {
            self.inner
                .project_cache
                .send(UpdateRateLimits::new(scoping.project_key, limits));
        }

        if enforcement.event_active() {
            state.remove_event();
            debug_assert!(state.envelope().is_empty());
        }

        enforcement.track_outcomes(
            state.envelope(),
            &state.managed_envelope.scoping(),
            self.inner.outcome_aggregator.clone(),
        );

        Ok(())
    }

    /// Extract metrics from all envelope items.
    ///
    /// Caveats:
    ///  - This functionality is incomplete. At this point, extraction is implemented only for
    ///    transaction events.
    fn extract_metrics(&self, state: &mut ProcessEnvelopeState) -> Result<(), ProcessingError> {
        // TODO: Make span metrics extraction immutable
        if let Some(event) = state.event.value() {
            if state.event_metrics_extracted {
                return Ok(());
            }

            match state.project_state.config.metric_extraction {
                ErrorBoundary::Ok(ref config) if config.is_enabled() => {
                    let metrics =
                        crate::metrics_extraction::event::extract_event_metrics(event, config);
                    state.event_metrics_extracted |= !metrics.is_empty();
                    state.extracted_metrics.project_metrics.extend(metrics);
                }
                _ => (),
            }

            match state.project_state.config.transaction_metrics {
                Some(ErrorBoundary::Ok(ref config)) if config.is_enabled() => {
                    let transaction_from_dsc = state
                        .managed_envelope
                        .envelope()
                        .dsc()
                        .and_then(|dsc| dsc.transaction.as_deref());

                    let extractor = TransactionExtractor {
                        aggregator_config: self.inner.config.aggregator_config(),
                        config,
                        transaction_from_dsc,
                        sampling_result: &state.sampling_result,
                        has_profile: state.has_profile,
                    };

                    let mut extracted = extractor.extract(event)?;

                    // TODO: Move conditional tagging to generic metrics extraction
                    let tagging_config = &state.project_state.config.metric_conditional_tagging;
                    crate::metrics_extraction::conditional_tagging::run_conditional_tagging(
                        event,
                        tagging_config,
                        &mut extracted.project_metrics,
                    );

                    state.extracted_metrics.extend(extracted);
                    state.event_metrics_extracted |= true;
                }
                _ => (),
            }

            if state
                .project_state
                .has_feature(Feature::SpanMetricsExtraction)
            {
<<<<<<< HEAD
                let metrics = crate::metrics_extraction::spans::extract_span_metrics(event)?;
=======
                let metrics = crate::metrics_extraction::spans::extract_span_metrics(
                    self.inner.config.aggregator_config(),
                    event,
                )?;
>>>>>>> 46c46e73
                state.extracted_metrics.project_metrics.extend(metrics);
            }

            if state.event_metrics_extracted {
                state.managed_envelope.set_event_metrics_extracted();
            }
        }

        // NB: Other items can be added here.
        Ok(())
    }

    /// Apply data privacy rules to the event payload.
    ///
    /// This uses both the general `datascrubbing_settings`, as well as the the PII rules.
    fn scrub_event(&self, state: &mut ProcessEnvelopeState) -> Result<(), ProcessingError> {
        let event = &mut state.event;
        let config = &state.project_state.config;

        metric!(timer(RelayTimers::EventProcessingPii), {
            if let Some(ref config) = config.pii_config {
                let mut processor = PiiProcessor::new(config.compiled());
                process_value(event, &mut processor, ProcessingState::root())?;
            }
            let pii_config = config
                .datascrubbing_settings
                .pii_config()
                .map_err(|e| ProcessingError::PiiConfigError(e.clone()))?;
            if let Some(config) = pii_config {
                let mut processor = PiiProcessor::new(config.compiled());
                process_value(event, &mut processor, ProcessingState::root())?;
            }
        });

        Ok(())
    }

    /// Apply data privacy rules to attachments in the envelope.
    ///
    /// This only applies the new PII rules that explicitly select `ValueType::Binary` or one of the
    /// attachment types. When special attachments are detected, these are scrubbed with custom
    /// logic; otherwise the entire attachment is treated as a single binary blob.
    fn scrub_attachments(&self, state: &mut ProcessEnvelopeState) {
        let envelope = state.managed_envelope.envelope_mut();
        if let Some(ref config) = state.project_state.config.pii_config {
            let minidump = envelope
                .get_item_by_mut(|item| item.attachment_type() == Some(&AttachmentType::Minidump));

            if let Some(item) = minidump {
                let filename = item.filename().unwrap_or_default();
                let mut payload = item.payload().to_vec();

                let processor = PiiAttachmentsProcessor::new(config.compiled());

                // Minidump scrubbing can fail if the minidump cannot be parsed. In this case, we
                // must be conservative and treat it as a plain attachment. Under extreme
                // conditions, this could destroy stack memory.
                let start = Instant::now();
                match processor.scrub_minidump(filename, &mut payload) {
                    Ok(modified) => {
                        metric!(
                            timer(RelayTimers::MinidumpScrubbing) = start.elapsed(),
                            status = if modified { "ok" } else { "n/a" },
                        );
                    }
                    Err(scrub_error) => {
                        metric!(
                            timer(RelayTimers::MinidumpScrubbing) = start.elapsed(),
                            status = "error"
                        );
                        relay_log::warn!(
                            error = &scrub_error as &dyn Error,
                            "failed to scrub minidump",
                        );
                        metric!(timer(RelayTimers::AttachmentScrubbing), {
                            processor.scrub_attachment(filename, &mut payload);
                        })
                    }
                }

                let content_type = item
                    .content_type()
                    .unwrap_or(&ContentType::Minidump)
                    .clone();

                item.set_payload(content_type, payload);
            }
        }
    }

    fn serialize_event(&self, state: &mut ProcessEnvelopeState) -> Result<(), ProcessingError> {
        let data = metric!(timer(RelayTimers::EventProcessingSerialization), {
            state
                .event
                .to_json()
                .map_err(ProcessingError::SerializeFailed)?
        });

        let event_type = state.event_type().unwrap_or_default();
        let mut event_item = Item::new(ItemType::from_event_type(event_type));
        event_item.set_payload(ContentType::Json, data);

        // If transaction metrics were extracted, set the corresponding item header
        event_item.set_metrics_extracted(state.event_metrics_extracted);

        // If there are sample rates, write them back to the envelope. In processing mode, sample
        // rates have been removed from the state and burnt into the event via `finalize_event`.
        if let Some(sample_rates) = state.sample_rates.take() {
            event_item.set_sample_rates(sample_rates);
        }

        state.envelope_mut().add_item(event_item);

        Ok(())
    }

    /// Computes the sampling decision on the incoming event
    fn run_dynamic_sampling(&self, state: &mut ProcessEnvelopeState) {
        // Running dynamic sampling involves either:
        // - Tagging whether an incoming error has a sampled trace connected to it.
        // - Computing the actual sampling decision on an incoming transaction.
        match state.event_type().unwrap_or_default() {
            EventType::Default | EventType::Error => {
                self.tag_error_with_sampling_decision(state);
            }
            EventType::Transaction => {
                if let Some(ErrorBoundary::Ok(config)) =
                    &state.project_state.config.transaction_metrics
                {
                    if config.is_enabled() {
                        self.compute_sampling_decision(state);
                    }
                }
            }

            _ => {}
        }
    }

    /// Computes the sampling decision on the incoming transaction.
    fn compute_sampling_decision(&self, state: &mut ProcessEnvelopeState) {
        state.sampling_result = utils::get_sampling_result(
            self.inner.config.processing_enabled(),
            Some(&state.project_state),
            state.sampling_project_state.as_deref(),
            state.envelope().dsc(),
            state.event.value(),
        );
    }

    /// Runs dynamic sampling on an incoming error and tags it in case of successful sampling
    /// decision.
    ///
    /// This execution of dynamic sampling is technically a "simulation" since we will use the result
    /// only for tagging errors and not for actually sampling incoming events.
    fn tag_error_with_sampling_decision(&self, state: &mut ProcessEnvelopeState) {
        if state.event.is_empty() {
            return;
        }

        let sampled = utils::is_trace_fully_sampled(
            self.inner.config.processing_enabled(),
            state.sampling_project_state.as_deref(),
            state.envelope().dsc(),
        );

        let (Some(event), Some(sampled)) = (state.event.value_mut(), sampled) else {
            return;
        };

        // We want to get the trace context, in which we will inject the `sampled` field.
        let context = event
            .contexts
            .get_or_insert_with(Contexts::new)
            .get_or_default::<TraceContext>();

        // We want to update `sampled` only if it was not set, since if we don't check this
        // we will end up overriding the value set by downstream Relays and this will lead
        // to more complex debugging in case of problems.
        if context.sampled.is_empty() {
            relay_log::trace!("tagged error with `sampled = {}` flag", sampled);
            context.sampled = Annotated::new(sampled);
        }
    }

    /// Apply the dynamic sampling decision from `compute_sampling_decision`.
    fn sample_envelope(&self, state: &mut ProcessEnvelopeState) -> Result<(), ProcessingError> {
        match std::mem::take(&mut state.sampling_result) {
            // We assume that sampling is only supposed to work on transactions.
            SamplingResult::Drop(rule_ids)
                if state.event_type() == Some(EventType::Transaction) =>
            {
                state
                    .managed_envelope
                    .reject(Outcome::FilteredSampling(rule_ids.clone()));

                Err(ProcessingError::Sampled(rule_ids))
            }
            _ => Ok(()),
        }
    }

    fn light_normalize_event(
        &self,
        state: &mut ProcessEnvelopeState,
    ) -> Result<(), ProcessingError> {
        let request_meta = state.managed_envelope.envelope().meta();
        let client_ipaddr = request_meta.client_addr().map(IpAddr::from);

        let light_normalize_spans = state
            .project_state
            .has_feature(Feature::SpanMetricsExtraction);

        log_transaction_name_metrics(&mut state.event, |event| {
            let config = LightNormalizationConfig {
                client_ip: client_ipaddr.as_ref(),
                user_agent: RawUserAgentInfo {
                    user_agent: request_meta.user_agent(),
                    client_hints: request_meta.client_hints().as_deref(),
                },
                received_at: Some(state.managed_envelope.received_at()),
                max_secs_in_past: Some(self.inner.config.max_secs_in_past()),
                max_secs_in_future: Some(self.inner.config.max_secs_in_future()),
                max_name_and_unit_len: Some(
                    self.inner
                        .config
                        .aggregator_config()
                        .max_name_length
                        .saturating_sub(MeasurementsConfig::MEASUREMENT_MRI_OVERHEAD),
                ),
                measurements_config: state.project_state.config.measurements.as_ref(),
                breakdowns_config: state.project_state.config.breakdowns_v2.as_ref(),
                normalize_user_agent: Some(true),
                transaction_name_config: TransactionNameConfig {
                    rules: &state.project_state.config.tx_name_rules,
                },
                device_class_synthesis_config: state
                    .project_state
                    .has_feature(Feature::DeviceClassSynthesis),
                enrich_spans: state
                    .project_state
                    .has_feature(Feature::SpanMetricsExtraction),
                max_tag_value_length: self
                    .inner
                    .config
                    .aggregator_config_for(MetricNamespace::Spans)
                    .max_tag_value_length,
                is_renormalize: false,
                light_normalize_spans,
                span_description_rules: state.project_state.config.span_description_rules.as_ref(),
                geoip_lookup: self.inner.geoip_lookup.as_ref(),
                enable_trimming: true,
            };

            metric!(timer(RelayTimers::EventProcessingLightNormalization), {
                relay_general::store::light_normalize_event(event, config)
                    .map_err(|_| ProcessingError::InvalidTransaction)
            })
        })?;

        Ok(())
    }

    fn process_state(&self, state: &mut ProcessEnvelopeState) -> Result<(), ProcessingError> {
        macro_rules! if_processing {
            ($if_true:block) => {
                #[cfg(feature = "processing")] {
                    if self.inner.config.processing_enabled() $if_true
                }
            };
        }

        self.process_sessions(state);
        self.process_client_reports(state);
        self.process_user_reports(state);
        self.process_replays(state)?;
        self.filter_profiles(state);

        if state.creates_event() {
            // Some envelopes only create events in processing relays; for example, unreal events.
            // This makes it possible to get in this code block while not really having an event in
            // the envelope.

            if_processing!({
                self.expand_unreal(state)?;
            });

            self.extract_event(state)?;

            if_processing!({
                self.process_unreal(state)?;
                self.create_placeholders(state);
            });

            self.finalize_event(state)?;
            self.light_normalize_event(state)?;
            self.normalize_dsc(state);
            self.filter_event(state)?;
            self.run_dynamic_sampling(state);
            self.extract_metrics(state)?;
            self.sample_envelope(state)?;

            if_processing!({
                self.store_process_event(state)?;
            });
        }

        if_processing!({
            self.enforce_quotas(state)?;
            // We need the event parsed in order to set the profile context on it
            self.process_profiles(state);
            self.process_check_ins(state);
        });

        if state.has_event() {
            self.scrub_event(state)?;
            self.serialize_event(state)?;
        }

        self.scrub_attachments(state);

        Ok(())
    }

    fn process(
        &self,
        message: ProcessEnvelope,
    ) -> Result<ProcessEnvelopeResponse, ProcessingError> {
        let mut state = self.prepare_state(message)?;
        let project_id = state.project_id;
        let client = state.envelope().meta().client().map(str::to_owned);
        let user_agent = state.envelope().meta().user_agent().map(str::to_owned);

        relay_log::with_scope(
            |scope| {
                scope.set_tag("project", project_id);
                if let Some(client) = client {
                    scope.set_tag("sdk", client);
                }
                if let Some(user_agent) = user_agent {
                    scope.set_extra("user_agent", user_agent.into());
                }
            },
            || {
                match self.process_state(&mut state) {
                    Ok(()) => {
                        // The envelope could be modified or even emptied during processing, which
                        // requires recomputation of the context.
                        state.managed_envelope.update();

                        let has_metrics = !state.extracted_metrics.project_metrics.is_empty();

                        state.extracted_metrics.send_metrics(
                            state.managed_envelope.envelope(),
                            self.inner.project_cache.clone(),
                        );

                        let envelope_response = if state.managed_envelope.envelope().is_empty() {
                            if !has_metrics {
                                // Individual rate limits have already been issued
                                state.managed_envelope.reject(Outcome::RateLimited(None));
                            } else {
                                state.managed_envelope.accept();
                            }
                            None
                        } else {
                            Some(state.managed_envelope)
                        };

                        Ok(ProcessEnvelopeResponse {
                            envelope: envelope_response,
                        })
                    }
                    Err(err) => {
                        if let Some(outcome) = err.to_outcome() {
                            state.managed_envelope.reject(outcome);
                        }

                        if err.should_keep_metrics() {
                            state.extracted_metrics.send_metrics(
                                state.managed_envelope.envelope(),
                                self.inner.project_cache.clone(),
                            );
                        }

                        Err(err)
                    }
                }
            },
        )
    }

    fn handle_process_envelope(&self, message: ProcessEnvelope) {
        let project_key = message.envelope.envelope().meta().public_key();
        let wait_time = message.envelope.start_time().elapsed();
        metric!(timer(RelayTimers::EnvelopeWaitTime) = wait_time);

        let result = metric!(timer(RelayTimers::EnvelopeProcessingTime), {
            self.process(message)
        });

        match result {
            Ok(response) => {
                if let Some(managed_envelope) = response.envelope {
                    self.inner.envelope_manager.send(SubmitEnvelope {
                        envelope: managed_envelope,
                    })
                };
            }
            Err(error) => {
                // Errors are only logged for what we consider infrastructure or implementation
                // bugs. In other cases, we "expect" errors and log them as debug level.
                if error.is_unexpected() {
                    relay_log::error!(
                        tags.project_key = %project_key,
                        error = &error as &dyn Error,
                        "error processing envelope"
                    );
                }
            }
        }
    }

    fn handle_process_metrics(&self, message: ProcessMetrics) {
        let ProcessMetrics {
            items,
            project_key: public_key,
            start_time,
            sent_at,
        } = message;

        let received = relay_common::instant_to_date_time(start_time);
        let received_timestamp = UnixTimestamp::from_secs(received.timestamp() as u64);

        let clock_drift_processor =
            ClockDriftProcessor::new(sent_at, received).at_least(MINIMUM_CLOCK_DRIFT);

        for item in items {
            let payload = item.payload();
            if item.ty() == &ItemType::Metrics {
                let mut timestamp = item.timestamp().unwrap_or(received_timestamp);
                clock_drift_processor.process_timestamp(&mut timestamp);

                let metrics =
                    Metric::parse_all(&payload, timestamp).filter_map(|result| result.ok());

                relay_log::trace!("inserting metrics into project cache");
                self.inner
                    .project_cache
                    .send(InsertMetrics::new(public_key, metrics));
            } else if item.ty() == &ItemType::MetricBuckets {
                match Bucket::parse_all(&payload) {
                    Ok(mut buckets) => {
                        for bucket in &mut buckets {
                            clock_drift_processor.process_timestamp(&mut bucket.timestamp);
                        }

                        relay_log::trace!("merging metric buckets into project cache");
                        self.inner
                            .project_cache
                            .send(MergeBuckets::new(public_key, buckets));
                    }
                    Err(error) => {
                        relay_log::debug!(
                            error = &error as &dyn Error,
                            "failed to parse metric bucket",
                        );
                        metric!(counter(RelayCounters::MetricBucketsParsingFailed) += 1);
                    }
                }
            } else {
                relay_log::error!(
                    "invalid item of type {} passed to ProcessMetrics",
                    item.ty()
                );
            }
        }
    }

    /// Check and apply rate limits to metrics buckets.
    #[cfg(feature = "processing")]
    fn handle_rate_limit_flush_buckets(&self, message: RateLimitFlushBuckets) {
        use relay_quotas::ItemScoping;

        let RateLimitFlushBuckets {
            mut bucket_limiter,
            partition_key,
        } = message;

        let scoping = *bucket_limiter.scoping();

        if let Some(rate_limiter) = self.inner.rate_limiter.as_ref() {
            let item_scoping = ItemScoping {
                category: DataCategory::Transaction,
                scoping: &scoping,
            };

            // We set over_accept_once such that the limit is actually reached, which allows subsequent
            // calls with quantity=0 to be rate limited.
            let over_accept_once = true;
            let rate_limits = rate_limiter.is_rate_limited(
                bucket_limiter.quotas(),
                item_scoping,
                bucket_limiter.transaction_count(),
                over_accept_once,
            );

            let was_enforced = bucket_limiter.enforce_limits(
                rate_limits.as_ref().map_err(|_| ()),
                self.inner.outcome_aggregator.clone(),
            );

            if was_enforced {
                if let Ok(limits) = rate_limits {
                    // Update the rate limits in the project cache.
                    self.inner
                        .project_cache
                        .send(UpdateRateLimits::new(scoping.project_key, limits));
                }
            }
        }

        let buckets = bucket_limiter.into_metrics();
        if !buckets.is_empty() {
            // Forward buckets to envelope manager to send them to upstream or kafka:
            self.inner.envelope_manager.send(SendMetrics {
                buckets,
                scoping,
                partition_key,
            });
        }
    }

    fn encode_envelope_body(
        body: Vec<u8>,
        http_encoding: HttpEncoding,
    ) -> Result<Vec<u8>, std::io::Error> {
        let envelope_body = match http_encoding {
            HttpEncoding::Identity => body,
            HttpEncoding::Deflate => {
                let mut encoder = ZlibEncoder::new(Vec::new(), Compression::default());
                encoder.write_all(body.as_ref())?;
                encoder.finish()?
            }
            HttpEncoding::Gzip => {
                let mut encoder = GzEncoder::new(Vec::new(), Compression::default());
                encoder.write_all(body.as_ref())?;
                encoder.finish()?
            }
            HttpEncoding::Br => {
                // Use default buffer size (via 0), medium quality (5), and the default lgwin (22).
                let mut encoder = BrotliEncoder::new(Vec::new(), 0, 5, 22);
                encoder.write_all(body.as_ref())?;
                encoder.into_inner()
            }
        };
        Ok(envelope_body)
    }

    fn handle_encode_envelope(&self, message: EncodeEnvelope) {
        let mut request = message.request;
        match Self::encode_envelope_body(request.envelope_body, request.http_encoding) {
            Err(e) => {
                request
                    .response_sender
                    .send(Err(SendEnvelopeError::BodyEncodingFailed(e)))
                    .ok();
            }
            Ok(envelope_body) => {
                request.envelope_body = envelope_body;
                self.inner.upstream_relay.send(SendRequest(request));
            }
        }
    }

    fn handle_message(&self, message: EnvelopeProcessor) {
        match message {
            EnvelopeProcessor::ProcessEnvelope(message) => self.handle_process_envelope(*message),
            EnvelopeProcessor::ProcessMetrics(message) => self.handle_process_metrics(*message),
            EnvelopeProcessor::EncodeEnvelope(message) => self.handle_encode_envelope(*message),
            #[cfg(feature = "processing")]
            EnvelopeProcessor::RateLimitFlushBuckets(message) => {
                self.handle_rate_limit_flush_buckets(message);
            }
        }
    }
}

impl Service for EnvelopeProcessorService {
    type Interface = EnvelopeProcessor;

    fn spawn_handler(self, mut rx: relay_system::Receiver<Self::Interface>) {
        let thread_count = self.inner.config.cpu_concurrency();
        relay_log::info!("starting {thread_count} envelope processing workers");

        tokio::spawn(async move {
            let semaphore = Arc::new(Semaphore::new(thread_count));

            while let (Some(message), Ok(permit)) =
                tokio::join!(rx.recv(), semaphore.clone().acquire_owned())
            {
                let service = self.clone();

                tokio::task::spawn_blocking(move || {
                    service.handle_message(message);
                    drop(permit);
                });
            }
        });
    }
}

#[cfg(test)]
mod tests {
    use std::env;
    use std::str::FromStr;

    use chrono::{DateTime, TimeZone, Utc};
    use similar_asserts::assert_eq;

    use relay_common::{DurationUnit, MetricUnit, Uuid};
    use relay_general::pii::{DataScrubbingConfig, PiiConfig};
    use relay_general::protocol::{EventId, TransactionSource};
    use relay_general::store::{LazyGlob, MeasurementsConfig, RedactionRule, TransactionNameRule};
    use relay_sampling::{
        RuleCondition, RuleId, RuleType, SamplingConfig, SamplingMode, SamplingRule, SamplingValue,
    };
    use relay_test::mock_service;

    use crate::actors::test_store::TestStore;
    use crate::extractors::RequestMeta;
    use crate::metrics_extraction::transactions::types::{
        CommonTags, TransactionMeasurementTags, TransactionMetric,
    };
    use crate::metrics_extraction::IntoMetric;
    use crate::testutils::{new_envelope, state_with_rule_and_condition};
    use crate::utils::Semaphore as TestSemaphore;

    use super::*;

    struct TestProcessSessionArguments<'a> {
        item: Item,
        received: DateTime<Utc>,
        client: Option<&'a str>,
        client_addr: Option<net::IpAddr>,
        metrics_config: SessionMetricsConfig,
        clock_drift_processor: ClockDriftProcessor,
        extracted_metrics: Vec<Metric>,
    }

    impl<'a> TestProcessSessionArguments<'a> {
        fn run_session_producer(&mut self) -> bool {
            let proc = create_test_processor(Default::default());
            proc.process_session(
                &mut self.item,
                self.received,
                self.client,
                self.client_addr,
                self.metrics_config,
                &self.clock_drift_processor,
                &mut self.extracted_metrics,
            )
        }

        fn default() -> Self {
            let mut item = Item::new(ItemType::Event);

            let session = r#"{
            "init": false,
            "started": "2021-04-26T08:00:00+0100",
            "timestamp": "2021-04-26T08:00:00+0100",
            "attrs": {
                "release": "1.0.0"
            },
            "did": "user123",
            "status": "this is not a valid status!",
            "duration": 123.4
        }"#;

            item.set_payload(ContentType::Json, session);
            let received = DateTime::from_str("2021-04-26T08:00:00+0100").unwrap();

            Self {
                item,
                received,
                client: None,
                client_addr: None,
                metrics_config: serde_json::from_str(
                    "
        {
            \"version\": 0,
            \"drop\": true
        }",
                )
                .unwrap(),
                clock_drift_processor: ClockDriftProcessor::new(None, received),
                extracted_metrics: vec![],
            }
        }
    }

    /// Checks that the default test-arguments leads to the item being kept, which helps ensure the
    /// other tests are valid.
    #[tokio::test]
    async fn test_process_session_keep_item() {
        let mut args = TestProcessSessionArguments::default();
        assert!(args.run_session_producer());
    }

    #[tokio::test]
    async fn test_process_session_invalid_json() {
        let mut args = TestProcessSessionArguments::default();
        args.item
            .set_payload(ContentType::Json, "this isnt valid json");
        assert!(!args.run_session_producer());
    }

    #[tokio::test]
    async fn test_process_session_sequence_overflow() {
        let mut args = TestProcessSessionArguments::default();
        args.item.set_payload(
            ContentType::Json,
            r#"{
            "init": false,
            "started": "2021-04-26T08:00:00+0100",
            "timestamp": "2021-04-26T08:00:00+0100",
            "seq": 18446744073709551615,
            "attrs": {
                "release": "1.0.0"
            },
            "did": "user123",
            "status": "this is not a valid status!",
            "duration": 123.4
        }"#,
        );
        assert!(!args.run_session_producer());
    }

    #[tokio::test]
    async fn test_process_session_invalid_timestamp() {
        let mut args = TestProcessSessionArguments::default();
        args.received = DateTime::from_str("2021-05-26T08:00:00+0100").unwrap();
        assert!(!args.run_session_producer());
    }

    #[tokio::test]
    async fn test_process_session_metrics_extracted() {
        let mut args = TestProcessSessionArguments::default();
        args.item.set_metrics_extracted(true);
        assert!(!args.run_session_producer());
    }

    fn create_breadcrumbs_item(breadcrumbs: &[(Option<DateTime<Utc>>, &str)]) -> Item {
        let mut data = Vec::new();

        for (date, message) in breadcrumbs {
            let mut breadcrumb = BTreeMap::new();
            breadcrumb.insert("message", (*message).to_string());
            if let Some(date) = date {
                breadcrumb.insert("timestamp", date.to_rfc3339());
            }

            rmp_serde::encode::write(&mut data, &breadcrumb).expect("write msgpack");
        }

        let mut item = Item::new(ItemType::Attachment);
        item.set_payload(ContentType::MsgPack, data);
        item
    }

    fn breadcrumbs_from_event(event: &Annotated<Event>) -> &Vec<Annotated<Breadcrumb>> {
        event
            .value()
            .unwrap()
            .breadcrumbs
            .value()
            .unwrap()
            .values
            .value()
            .unwrap()
    }

    fn services() -> (Addr<TrackOutcome>, Addr<TestStore>) {
        let (outcome_aggregator, _) = mock_service("outcome_aggregator", (), |&mut (), _| {});
        let (test_store, _) = mock_service("test_store", (), |&mut (), _| {});
        (outcome_aggregator, test_store)
    }

    #[tokio::test]
    async fn test_dsc_respects_metrics_extracted() {
        relay_test::setup();
        let (outcome_aggregator, test_store) = services();

        let config = Config::from_json_value(serde_json::json!({
            "processing": {
                "enabled": true,
                "kafka_config": [],
            }
        }))
        .unwrap();

        let service: EnvelopeProcessorService = create_test_processor(config);

        // Gets a ProcessEnvelopeState, either with or without the metrics_exracted flag toggled.
        let get_state = |version: Option<u16>| {
            let event = Event {
                id: Annotated::new(EventId::new()),
                ty: Annotated::new(EventType::Transaction),
                transaction: Annotated::new("testing".to_owned()),
                ..Event::default()
            };

            let mut project_state = state_with_rule_and_condition(
                Some(0.0),
                RuleType::Transaction,
                RuleCondition::all(),
            );

            if let Some(version) = version {
                project_state.config.transaction_metrics =
                    ErrorBoundary::Ok(relay_dynamic_config::TransactionMetricsConfig {
                        version,
                        ..Default::default()
                    })
                    .into();
            }

            ProcessEnvelopeState {
                event: Annotated::from(event),
                metrics: Default::default(),
                sample_rates: None,
                sampling_result: SamplingResult::Keep,
                extracted_metrics: Default::default(),
                project_state: Arc::new(project_state),
                sampling_project_state: None,
                project_id: ProjectId::new(42),
                managed_envelope: ManagedEnvelope::new(
                    new_envelope(false, "foo"),
                    TestSemaphore::new(42).try_acquire().unwrap(),
                    outcome_aggregator.clone(),
                    test_store.clone(),
                ),
                has_profile: false,
                event_metrics_extracted: false,
            }
        };

        // None represents no TransactionMetricsConfig, DS will not be run
        let mut state = get_state(None);
        service.run_dynamic_sampling(&mut state);
        assert!(matches!(state.sampling_result, SamplingResult::Keep));

        // Current version is 1, so it won't run DS if it's outdated
        let mut state = get_state(Some(0));
        service.run_dynamic_sampling(&mut state);
        assert!(matches!(state.sampling_result, SamplingResult::Keep));

        // Dynamic sampling is run, as the transactionmetrics version is up to date.
        let mut state = get_state(Some(1));
        service.run_dynamic_sampling(&mut state);
        assert!(matches!(state.sampling_result, SamplingResult::Drop(_)));
    }

    #[tokio::test]
    async fn test_it_keeps_or_drops_transactions() {
        relay_test::setup();

        let (outcome_aggregator, test_store) = services();

        // an empty json still produces a valid config
        let json_config = serde_json::json!({});

        let config = Config::from_json_value(json_config).unwrap();

        let service = create_test_processor(config);

        let event = Event {
            id: Annotated::new(EventId::new()),
            ty: Annotated::new(EventType::Transaction),
            transaction: Annotated::new("testing".to_owned()),
            ..Event::default()
        };

        for (sample_rate, expected_result) in [
            (0.0, SamplingResult::Drop(MatchedRuleIds(vec![RuleId(1)]))),
            (1.0, SamplingResult::Keep),
        ] {
            let project_state = state_with_rule_and_condition(
                Some(sample_rate),
                RuleType::Transaction,
                RuleCondition::all(),
            );

            let mut state = ProcessEnvelopeState {
                event: Annotated::from(event.clone()),
                event_metrics_extracted: false,
                metrics: Default::default(),
                sample_rates: None,
                sampling_result: SamplingResult::Keep,
                extracted_metrics: Default::default(),
                project_state: Arc::new(project_state),
                sampling_project_state: None,
                project_id: ProjectId::new(42),
                managed_envelope: ManagedEnvelope::new(
                    new_envelope(false, "foo"),
                    TestSemaphore::new(42).try_acquire().unwrap(),
                    outcome_aggregator.clone(),
                    test_store.clone(),
                ),
                has_profile: false,
            };

            // TODO: This does not test if the sampling decision is actually applied. This should be
            // refactored to send a proper Envelope in and call process_state to cover the full
            // pipeline.
            service.compute_sampling_decision(&mut state);
            assert_eq!(state.sampling_result, expected_result);
        }
    }

    #[test]
    fn test_breadcrumbs_file1() {
        let item = create_breadcrumbs_item(&[(None, "item1")]);

        // NOTE: using (Some, None) here:
        let result = EnvelopeProcessorService::event_from_attachments(
            &Config::default(),
            None,
            Some(item),
            None,
        );

        let event = result.unwrap().0;
        let breadcrumbs = breadcrumbs_from_event(&event);

        assert_eq!(breadcrumbs.len(), 1);
        let first_breadcrumb_message = breadcrumbs[0].value().unwrap().message.value().unwrap();
        assert_eq!("item1", first_breadcrumb_message);
    }

    #[test]
    fn test_breadcrumbs_file2() {
        let item = create_breadcrumbs_item(&[(None, "item2")]);

        // NOTE: using (None, Some) here:
        let result = EnvelopeProcessorService::event_from_attachments(
            &Config::default(),
            None,
            None,
            Some(item),
        );

        let event = result.unwrap().0;
        let breadcrumbs = breadcrumbs_from_event(&event);
        assert_eq!(breadcrumbs.len(), 1);

        let first_breadcrumb_message = breadcrumbs[0].value().unwrap().message.value().unwrap();
        assert_eq!("item2", first_breadcrumb_message);
    }

    #[test]
    fn test_breadcrumbs_truncation() {
        let item1 = create_breadcrumbs_item(&[(None, "crumb1")]);
        let item2 = create_breadcrumbs_item(&[(None, "crumb2"), (None, "crumb3")]);

        let result = EnvelopeProcessorService::event_from_attachments(
            &Config::default(),
            None,
            Some(item1),
            Some(item2),
        );

        let event = result.unwrap().0;
        let breadcrumbs = breadcrumbs_from_event(&event);
        assert_eq!(breadcrumbs.len(), 2);
    }

    #[test]
    fn test_breadcrumbs_order_with_none() {
        let d1 = Utc.with_ymd_and_hms(2019, 10, 10, 12, 10, 10).unwrap();
        let d2 = Utc.with_ymd_and_hms(2019, 10, 11, 12, 10, 10).unwrap();

        let item1 = create_breadcrumbs_item(&[(None, "none"), (Some(d1), "d1")]);
        let item2 = create_breadcrumbs_item(&[(Some(d2), "d2")]);

        let result = EnvelopeProcessorService::event_from_attachments(
            &Config::default(),
            None,
            Some(item1),
            Some(item2),
        );

        let event = result.unwrap().0;
        let breadcrumbs = breadcrumbs_from_event(&event);
        assert_eq!(breadcrumbs.len(), 2);

        assert_eq!(Some("d1"), breadcrumbs[0].value().unwrap().message.as_str());
        assert_eq!(Some("d2"), breadcrumbs[1].value().unwrap().message.as_str());
    }

    #[test]
    fn test_breadcrumbs_reversed_with_none() {
        let d1 = Utc.with_ymd_and_hms(2019, 10, 10, 12, 10, 10).unwrap();
        let d2 = Utc.with_ymd_and_hms(2019, 10, 11, 12, 10, 10).unwrap();

        let item1 = create_breadcrumbs_item(&[(Some(d2), "d2")]);
        let item2 = create_breadcrumbs_item(&[(None, "none"), (Some(d1), "d1")]);

        let result = EnvelopeProcessorService::event_from_attachments(
            &Config::default(),
            None,
            Some(item1),
            Some(item2),
        );

        let event = result.unwrap().0;
        let breadcrumbs = breadcrumbs_from_event(&event);
        assert_eq!(breadcrumbs.len(), 2);

        assert_eq!(Some("d1"), breadcrumbs[0].value().unwrap().message.as_str());
        assert_eq!(Some("d2"), breadcrumbs[1].value().unwrap().message.as_str());
    }

    #[test]
    fn test_empty_breadcrumbs_item() {
        let item1 = create_breadcrumbs_item(&[]);
        let item2 = create_breadcrumbs_item(&[]);
        let item3 = create_breadcrumbs_item(&[]);

        let result = EnvelopeProcessorService::event_from_attachments(
            &Config::default(),
            Some(item1),
            Some(item2),
            Some(item3),
        );

        // regression test to ensure we don't fail parsing an empty file
        result.expect("event_from_attachments");
    }

    fn create_test_processor(config: Config) -> EnvelopeProcessorService {
        let (envelope_manager, _) = mock_service("envelope_manager", (), |&mut (), _| {});
        let (outcome_aggregator, _) = mock_service("outcome_aggregator", (), |&mut (), _| {});
        let (project_cache, _) = mock_service("project_cache", (), |&mut (), _| {});
        let (upstream_relay, _) = mock_service("upstream_relay", (), |&mut (), _| {});
        let inner = InnerProcessor {
            config: Arc::new(config),
            envelope_manager,
            project_cache,
            outcome_aggregator,
            upstream_relay,
            #[cfg(feature = "processing")]
            rate_limiter: None,
            geoip_lookup: None,
        };

        EnvelopeProcessorService {
            inner: Arc::new(inner),
        }
    }

    #[tokio::test]
    async fn test_user_report_invalid() {
        let processor = create_test_processor(Default::default());
        let (outcome_aggregator, test_store) = services();
        let event_id = protocol::EventId::new();

        let dsn = "https://e12d836b15bb49d7bbf99e64295d995b:@sentry.io/42"
            .parse()
            .unwrap();

        let request_meta = RequestMeta::new(dsn);
        let mut envelope = Envelope::from_request(Some(event_id), request_meta);

        envelope.add_item({
            let mut item = Item::new(ItemType::UserReport);
            item.set_payload(ContentType::Json, r###"{"foo": "bar"}"###);
            item
        });

        envelope.add_item({
            let mut item = Item::new(ItemType::Event);
            item.set_payload(ContentType::Json, "{}");
            item
        });

        let message = ProcessEnvelope {
            envelope: ManagedEnvelope::standalone(envelope, outcome_aggregator, test_store),
            project_state: Arc::new(ProjectState::allowed()),
            sampling_project_state: None,
        };

        let envelope_response = processor.process(message).unwrap();
        let ctx = envelope_response.envelope.unwrap();
        let new_envelope = ctx.envelope();

        assert_eq!(new_envelope.len(), 1);
        assert_eq!(new_envelope.items().next().unwrap().ty(), &ItemType::Event);
    }

    fn process_envelope_with_root_project_state(
        envelope: Box<Envelope>,
        sampling_project_state: Option<Arc<ProjectState>>,
    ) -> Envelope {
        let processor = create_test_processor(Default::default());
        let (outcome_aggregator, test_store) = services();

        let message = ProcessEnvelope {
            envelope: ManagedEnvelope::standalone(envelope, outcome_aggregator, test_store),
            project_state: Arc::new(ProjectState::allowed()),
            sampling_project_state,
        };

        let envelope_response = processor.process(message).unwrap();
        let ctx = envelope_response.envelope.unwrap();
        ctx.envelope().clone()
    }

    fn extract_first_event_from_envelope(envelope: Envelope) -> Event {
        let item = envelope.items().next().unwrap();
        let annotated_event: Annotated<Event> =
            Annotated::from_json_bytes(&item.payload()).unwrap();
        annotated_event.into_value().unwrap()
    }

    fn mocked_error_item() -> Item {
        let mut item = Item::new(ItemType::Event);
        item.set_payload(
            ContentType::Json,
            r#"{
              "event_id": "52df9022835246eeb317dbd739ccd059",
              "exception": {
                "values": [
                    {
                      "type": "mytype",
                      "value": "myvalue",
                      "module": "mymodule",
                      "thread_id": 42,
                      "other": "value"
                    }
                ]
              }
            }"#,
        );
        item
    }

    fn project_state_with_single_rule(sample_rate: f64) -> ProjectState {
        let sampling_config = SamplingConfig {
            rules: vec![],
            rules_v2: vec![SamplingRule {
                condition: RuleCondition::all(),
                sampling_value: SamplingValue::SampleRate { value: sample_rate },
                ty: RuleType::Trace,
                id: RuleId(1),
                time_range: Default::default(),
                decaying_fn: Default::default(),
            }],
            mode: SamplingMode::Received,
        };
        let mut sampling_project_state = ProjectState::allowed();
        sampling_project_state.config.dynamic_sampling = Some(sampling_config);
        sampling_project_state
    }

    #[tokio::test]
    async fn test_error_is_tagged_correctly_if_trace_sampling_result_is_some() {
        let event_id = EventId::new();
        let dsn = "https://e12d836b15bb49d7bbf99e64295d995b:@sentry.io/42"
            .parse()
            .unwrap();
        let request_meta = RequestMeta::new(dsn);
        let mut envelope = Envelope::from_request(Some(event_id), request_meta);
        let dsc = DynamicSamplingContext {
            trace_id: Uuid::new_v4(),
            public_key: ProjectKey::parse("abd0f232775f45feab79864e580d160b").unwrap(),
            release: Some("1.1.1".to_string()),
            user: Default::default(),
            replay_id: None,
            environment: None,
            transaction: Some("transaction1".into()),
            sample_rate: None,
            sampled: Some(true),
            other: BTreeMap::new(),
        };
        envelope.set_dsc(dsc);
        envelope.add_item(mocked_error_item());

        // We test with sample rate equal to 100%.
        let sampling_project_state = project_state_with_single_rule(1.0);
        let new_envelope = process_envelope_with_root_project_state(
            envelope.clone(),
            Some(Arc::new(sampling_project_state)),
        );
        let event = extract_first_event_from_envelope(new_envelope);
        let trace_context = event.context::<TraceContext>().unwrap();
        assert!(trace_context.sampled.value().unwrap());

        // We test with sample rate equal to 0%.
        let sampling_project_state = project_state_with_single_rule(0.0);
        let new_envelope = process_envelope_with_root_project_state(
            envelope,
            Some(Arc::new(sampling_project_state)),
        );
        let event = extract_first_event_from_envelope(new_envelope);
        let trace_context = event.context::<TraceContext>().unwrap();
        assert!(!trace_context.sampled.value().unwrap());
    }

    #[tokio::test]
    async fn test_error_is_not_tagged_if_already_tagged() {
        let event_id = EventId::new();
        let dsn = "https://e12d836b15bb49d7bbf99e64295d995b:@sentry.io/42"
            .parse()
            .unwrap();
        let request_meta = RequestMeta::new(dsn);

        // We test tagging with an incoming event that has already been tagged by downstream Relay.
        let mut envelope = Envelope::from_request(Some(event_id), request_meta);
        let mut item = Item::new(ItemType::Event);
        item.set_payload(
            ContentType::Json,
            r#"{
              "event_id": "52df9022835246eeb317dbd739ccd059",
              "exception": {
                "values": [
                    {
                      "type": "mytype",
                      "value": "myvalue",
                      "module": "mymodule",
                      "thread_id": 42,
                      "other": "value"
                    }
                ]
              },
              "contexts": {
                "trace": {
                    "sampled": true
                }
              }
            }"#,
        );
        envelope.add_item(item);
        let sampling_project_state = project_state_with_single_rule(0.0);
        let new_envelope = process_envelope_with_root_project_state(
            envelope,
            Some(Arc::new(sampling_project_state)),
        );
        let event = extract_first_event_from_envelope(new_envelope);
        let trace_context = event.context::<TraceContext>().unwrap();
        assert!(trace_context.sampled.value().unwrap());
    }

    #[tokio::test]
    async fn test_error_is_tagged_correctly_if_trace_sampling_result_is_none() {
        let event_id = EventId::new();
        let dsn = "https://e12d836b15bb49d7bbf99e64295d995b:@sentry.io/42"
            .parse()
            .unwrap();
        let request_meta = RequestMeta::new(dsn);

        // We test tagging when root project state and dsc are none.
        let mut envelope = Envelope::from_request(Some(event_id), request_meta);
        envelope.add_item(mocked_error_item());
        let new_envelope = process_envelope_with_root_project_state(envelope, None);
        let event = extract_first_event_from_envelope(new_envelope);

        assert!(event.contexts.value().is_none());
    }

    #[tokio::test]
    async fn test_browser_version_extraction_with_pii_like_data() {
        let processor = create_test_processor(Default::default());
        let (outcome_aggregator, test_store) = services();
        let event_id = protocol::EventId::new();

        let dsn = "https://e12d836b15bb49d7bbf99e64295d995b:@sentry.io/42"
            .parse()
            .unwrap();

        let request_meta = RequestMeta::new(dsn);
        let mut envelope = Envelope::from_request(Some(event_id), request_meta);

        envelope.add_item({
                let mut item = Item::new(ItemType::Event);
                item.set_payload(
                    ContentType::Json,
                    r###"
                    {
                        "request": {
                            "headers": [
                                ["User-Agent", "Mozilla/5.0 (Macintosh; Intel Mac OS X 10_15_7) AppleWebKit/537.36 (KHTML, like Gecko) Chrome/103.0.0.0 Safari/537.36"]
                            ]
                        }
                    }
                "###,
                );
                item
            });

        let mut datascrubbing_settings = DataScrubbingConfig::default();
        // enable all the default scrubbing
        datascrubbing_settings.scrub_data = true;
        datascrubbing_settings.scrub_defaults = true;
        datascrubbing_settings.scrub_ip_addresses = true;

        // Make sure to mask any IP-like looking data
        let pii_config = PiiConfig::from_json(
            r##"
                {
                    "applications": {
                        "**": ["@ip:mask"]
                    }
                }
                "##,
        )
        .unwrap();

        let config = ProjectConfig {
            datascrubbing_settings,
            pii_config: Some(pii_config),
            ..Default::default()
        };

        let mut project_state = ProjectState::allowed();
        project_state.config = config;
        let message = ProcessEnvelope {
            envelope: ManagedEnvelope::standalone(envelope, outcome_aggregator, test_store),
            project_state: Arc::new(project_state),
            sampling_project_state: None,
        };

        let envelope_response = processor.process(message).unwrap();
        let new_envelope = envelope_response.envelope.unwrap();
        let new_envelope = new_envelope.envelope();

        let event_item = new_envelope.items().last().unwrap();
        let annotated_event: Annotated<Event> =
            Annotated::from_json_bytes(&event_item.payload()).unwrap();
        let event = annotated_event.into_value().unwrap();
        let headers = event
            .request
            .into_value()
            .unwrap()
            .headers
            .into_value()
            .unwrap();

        // IP-like data must be masked
        assert_eq!(Some("Mozilla/5.0 (Macintosh; Intel Mac OS X 10_15_7) AppleWebKit/537.36 (KHTML, like Gecko) Chrome/********* Safari/537.36"), headers.get_header("User-Agent"));
        // But we still get correct browser and version number
        let contexts = event.contexts.into_value().unwrap();
        let browser = contexts.0.get("browser").unwrap();
        assert_eq!(
            r#"{"name":"Chrome","version":"103.0.0","type":"browser"}"#,
            browser.to_json().unwrap()
        );
    }

    #[tokio::test]
    async fn test_client_report_removal() {
        relay_test::setup();
        let (outcome_aggregator, test_store) = services();

        let config = Config::from_json_value(serde_json::json!({
            "outcomes": {
                "emit_outcomes": true,
                "emit_client_outcomes": true
            }
        }))
        .unwrap();

        let processor = create_test_processor(config);

        let dsn = "https://e12d836b15bb49d7bbf99e64295d995b:@sentry.io/42"
            .parse()
            .unwrap();

        let request_meta = RequestMeta::new(dsn);
        let mut envelope = Envelope::from_request(None, request_meta);

        envelope.add_item({
            let mut item = Item::new(ItemType::ClientReport);
            item.set_payload(
                ContentType::Json,
                r###"
                    {
                        "discarded_events": [
                            ["queue_full", "error", 42]
                        ]
                    }
                "###,
            );
            item
        });

        let message = ProcessEnvelope {
            envelope: ManagedEnvelope::standalone(envelope, outcome_aggregator, test_store),
            project_state: Arc::new(ProjectState::allowed()),
            sampling_project_state: None,
        };

        let envelope_response = processor.process(message).unwrap();
        assert!(envelope_response.envelope.is_none());
    }

    #[tokio::test]
    async fn test_client_report_forwarding() {
        relay_test::setup();
        let (outcome_aggregator, test_store) = services();

        let config = Config::from_json_value(serde_json::json!({
            "outcomes": {
                "emit_outcomes": false,
                // a relay need to emit outcomes at all to not process.
                "emit_client_outcomes": true
            }
        }))
        .unwrap();

        let processor = create_test_processor(config);

        let dsn = "https://e12d836b15bb49d7bbf99e64295d995b:@sentry.io/42"
            .parse()
            .unwrap();

        let request_meta = RequestMeta::new(dsn);
        let mut envelope = Envelope::from_request(None, request_meta);

        envelope.add_item({
            let mut item = Item::new(ItemType::ClientReport);
            item.set_payload(
                ContentType::Json,
                r###"
                    {
                        "discarded_events": [
                            ["queue_full", "error", 42]
                        ]
                    }
                "###,
            );
            item
        });

        let message = ProcessEnvelope {
            envelope: ManagedEnvelope::standalone(envelope, outcome_aggregator, test_store),
            project_state: Arc::new(ProjectState::allowed()),
            sampling_project_state: None,
        };

        let envelope_response = processor.process(message).unwrap();
        let ctx = envelope_response.envelope.unwrap();
        let item = ctx.envelope().items().next().unwrap();
        assert_eq!(item.ty(), &ItemType::ClientReport);

        ctx.accept(); // do not try to capture or emit outcomes
    }

    #[tokio::test]
    #[cfg(feature = "processing")]
    async fn test_client_report_removal_in_processing() {
        relay_test::setup();
        let (outcome_aggregator, test_store) = services();

        let config = Config::from_json_value(serde_json::json!({
            "outcomes": {
                "emit_outcomes": true,
                "emit_client_outcomes": false,
            },
            "processing": {
                "enabled": true,
                "kafka_config": [],
            }
        }))
        .unwrap();

        let processor = create_test_processor(config);

        let dsn = "https://e12d836b15bb49d7bbf99e64295d995b:@sentry.io/42"
            .parse()
            .unwrap();

        let request_meta = RequestMeta::new(dsn);
        let mut envelope = Envelope::from_request(None, request_meta);

        envelope.add_item({
            let mut item = Item::new(ItemType::ClientReport);
            item.set_payload(
                ContentType::Json,
                r###"
                    {
                        "discarded_events": [
                            ["queue_full", "error", 42]
                        ]
                    }
                "###,
            );
            item
        });

        let message = ProcessEnvelope {
            envelope: ManagedEnvelope::standalone(envelope, outcome_aggregator, test_store),
            project_state: Arc::new(ProjectState::allowed()),
            sampling_project_state: None,
        };

        let envelope_response = processor.process(message).unwrap();
        assert!(envelope_response.envelope.is_none());
    }

    #[test]
    #[cfg(feature = "processing")]
    fn test_unprintable_fields() {
        let event = Annotated::new(Event {
            environment: Annotated::new(String::from(
                "�9�~YY���)�����9�~YY���)�����9�~YY���)�����9�~YY���)�����",
            )),
            ..Default::default()
        });
        assert!(has_unprintable_fields(&event));

        let event = Annotated::new(Event {
            release: Annotated::new(
                String::from("���7��#1G����7��#1G����7��#1G����7��#1G����7��#").into(),
            ),
            ..Default::default()
        });
        assert!(has_unprintable_fields(&event));

        let event = Annotated::new(Event {
            environment: Annotated::new(String::from("production")),
            ..Default::default()
        });
        assert!(!has_unprintable_fields(&event));

        let event = Annotated::new(Event {
            release: Annotated::new(
                String::from("release with\t some\n normal\r\nwhitespace").into(),
            ),
            ..Default::default()
        });
        assert!(!has_unprintable_fields(&event));
    }

    #[test]
    fn test_from_outcome_type_sampled() {
        assert!(matches!(
            outcome_from_parts(ClientReportField::FilteredSampling, "adsf"),
            Err(_)
        ));

        assert!(matches!(
            outcome_from_parts(ClientReportField::FilteredSampling, "Sampled:"),
            Err(_)
        ));

        assert!(matches!(
            outcome_from_parts(ClientReportField::FilteredSampling, "Sampled:foo"),
            Err(_)
        ));

        assert!(matches!(
            outcome_from_parts(ClientReportField::FilteredSampling, "Sampled:"),
            Err(())
        ));

        assert!(matches!(
            outcome_from_parts(ClientReportField::FilteredSampling, "Sampled:;"),
            Err(())
        ));

        assert!(matches!(
            outcome_from_parts(ClientReportField::FilteredSampling, "Sampled:ab;12"),
            Err(())
        ));

        assert_eq!(
            outcome_from_parts(ClientReportField::FilteredSampling, "Sampled:123,456"),
            Ok(Outcome::FilteredSampling(MatchedRuleIds(vec![
                RuleId(123),
                RuleId(456),
            ])))
        );

        assert_eq!(
            outcome_from_parts(ClientReportField::FilteredSampling, "Sampled:123"),
            Ok(Outcome::FilteredSampling(MatchedRuleIds(vec![RuleId(123)])))
        );
    }

    #[test]
    fn test_from_outcome_type_filtered() {
        assert!(matches!(
            outcome_from_parts(ClientReportField::Filtered, "error-message"),
            Ok(Outcome::Filtered(FilterStatKey::ErrorMessage))
        ));
        assert!(matches!(
            outcome_from_parts(ClientReportField::Filtered, "adsf"),
            Err(_)
        ));
    }

    #[test]
    fn test_from_outcome_type_client_discard() {
        assert_eq!(
            outcome_from_parts(ClientReportField::ClientDiscard, "foo_reason").unwrap(),
            Outcome::ClientDiscard("foo_reason".into())
        );
    }

    #[test]
    fn test_from_outcome_type_rate_limited() {
        assert!(matches!(
            outcome_from_parts(ClientReportField::RateLimited, ""),
            Ok(Outcome::RateLimited(None))
        ));
        assert_eq!(
            outcome_from_parts(ClientReportField::RateLimited, "foo_reason").unwrap(),
            Outcome::RateLimited(Some(ReasonCode::new("foo_reason")))
        );
    }

    fn capture_test_event(transaction_name: &str, source: TransactionSource) -> Vec<String> {
        let mut event = Annotated::<Event>::from_json(
            r###"
            {
                "type": "transaction",
                "transaction": "/foo/",
                "timestamp": 946684810.0,
                "start_timestamp": 946684800.0,
                "contexts": {
                    "trace": {
                    "trace_id": "4c79f60c11214eb38604f4ae0781bfb2",
                    "span_id": "fa90fdead5f74053",
                    "op": "http.server",
                    "type": "trace"
                    }
                },
                "transaction_info": {
                    "source": "url"
                }
            }
            "###,
        )
        .unwrap();
        let e = event.value_mut().as_mut().unwrap();
        e.transaction.set_value(Some(transaction_name.into()));

        e.transaction_info
            .value_mut()
            .as_mut()
            .unwrap()
            .source
            .set_value(Some(source));

        relay_statsd::with_capturing_test_client(|| {
            log_transaction_name_metrics(&mut event, |event| {
                let config = LightNormalizationConfig {
                    transaction_name_config: TransactionNameConfig {
                        rules: &[TransactionNameRule {
                            pattern: LazyGlob::new("/foo/*/**".to_owned()),
                            expiry: DateTime::<Utc>::MAX_UTC,
                            redaction: RedactionRule::Replace {
                                substitution: "*".to_owned(),
                            },
                        }],
                    },
                    ..Default::default()
                };
                relay_general::store::light_normalize_event(event, config)
            })
            .unwrap();
        })
    }

    #[test]
    fn test_log_transaction_metrics_none() {
        let captures = capture_test_event("/nothing", TransactionSource::Url);
        insta::assert_debug_snapshot!(captures, @r###"
        [
            "event.transaction_name_changes:1|c|#source_in:url,changes:none,source_out:sanitized,is_404:false",
        ]
        "###);
    }

    #[test]
    fn test_log_transaction_metrics_rule() {
        let captures = capture_test_event("/foo/john/denver", TransactionSource::Url);
        insta::assert_debug_snapshot!(captures, @r###"
        [
            "event.transaction_name_changes:1|c|#source_in:url,changes:rule,source_out:sanitized,is_404:false",
        ]
        "###);
    }

    #[test]
    fn test_log_transaction_metrics_pattern() {
        let captures = capture_test_event("/something/12345", TransactionSource::Url);
        insta::assert_debug_snapshot!(captures, @r###"
        [
            "event.transaction_name_changes:1|c|#source_in:url,changes:pattern,source_out:sanitized,is_404:false",
        ]
        "###);
    }

    #[test]
    fn test_log_transaction_metrics_both() {
        let captures = capture_test_event("/foo/john/12345", TransactionSource::Url);
        insta::assert_debug_snapshot!(captures, @r###"
        [
            "event.transaction_name_changes:1|c|#source_in:url,changes:both,source_out:sanitized,is_404:false",
        ]
        "###);
    }

    #[test]
    fn test_log_transaction_metrics_no_match() {
        let captures = capture_test_event("/foo/john/12345", TransactionSource::Route);
        insta::assert_debug_snapshot!(captures, @r###"
        [
            "event.transaction_name_changes:1|c|#source_in:route,changes:none,source_out:route,is_404:false",
        ]
        "###);
    }

    /// This is a stand-in test to assert panicking behavior for spawn_blocking.
    ///
    /// [`EnvelopeProcessorService`] relies on tokio to restart the worker threads for blocking
    /// tasks if there is a panic during processing. Tokio does not explicitly mention this behavior
    /// in documentation, though the `spawn_blocking` contract suggests that this is intentional.
    ///
    /// This test should be moved if the worker pool is extracted into a utility.
    #[test]
    fn test_processor_panics() {
        let future = async {
            let semaphore = Arc::new(Semaphore::new(1));

            // loop multiple times to prove that the runtime creates new threads
            for _ in 0..3 {
                // the previous permit should have been released during panic unwind
                let permit = semaphore.clone().acquire_owned().await.unwrap();

                let handle = tokio::task::spawn_blocking(move || {
                    let _permit = permit; // drop(permit) after panic!() would warn as "unreachable"
                    panic!("ignored");
                });

                assert!(handle.await.is_err());
            }
        };

        tokio::runtime::Builder::new_current_thread()
            .max_blocking_threads(1)
            .build()
            .unwrap()
            .block_on(future);
    }

    /// Confirms that the hardcoded value we use for the fixed length of the measurement MRI is
    /// correct. Unit test is placed here because it has dependencies to relay-server and therefore
    /// cannot be called from relay-general.
    #[test]
    fn test_mri_overhead_constant() {
        let hardcoded_value = MeasurementsConfig::MEASUREMENT_MRI_OVERHEAD;

        let derived_value = {
            let name = "foobar".to_string();
            let value = 5.0; // Arbitrary value.
            let unit = MetricUnit::Duration(DurationUnit::default());
            let tags = TransactionMeasurementTags {
                measurement_rating: None,
                universal_tags: CommonTags(BTreeMap::new()),
            };

            let measurement = TransactionMetric::Measurement {
                name: name.clone(),
                value,
                unit,
                tags,
            };

            let metric: Metric = measurement.into_metric(UnixTimestamp::now());

            metric.name.len() - unit.to_string().len() - name.len()
        };
        assert_eq!(
            hardcoded_value, derived_value,
            "Update `MEASUREMENT_MRI_OVERHEAD` if the naming scheme changed."
        );
    }

    #[test]
    fn test_geo_in_light_normalize() {
        let mut event = Annotated::<Event>::from_json(
            r###"
            {
                "type": "transaction",
                "transaction": "/foo/",
                "timestamp": 946684810.0,
                "start_timestamp": 946684800.0,
                "contexts": {
                    "trace": {
                        "trace_id": "4c79f60c11214eb38604f4ae0781bfb2",
                        "span_id": "fa90fdead5f74053",
                        "op": "http.server",
                        "type": "trace"
                    }
                },
                "transaction_info": {
                    "source": "url"
                },
                "user": {
                    "ip_address": "2.125.160.216"
                }
            }
            "###,
        )
        .unwrap();

        let lookup =
            GeoIpLookup::open("../relay-general/tests/fixtures/GeoIP2-Enterprise-Test.mmdb")
                .unwrap();
        let config = LightNormalizationConfig {
            geoip_lookup: Some(&lookup),
            ..Default::default()
        };

        // Extract user's geo information before normalization.
        let user_geo = event.value().unwrap().user.value().unwrap().geo.value();

        assert!(user_geo.is_none());

        relay_general::store::light_normalize_event(&mut event, config).unwrap();

        // Extract user's geo information after normalization.
        let user_geo = event
            .value()
            .unwrap()
            .user
            .value()
            .unwrap()
            .geo
            .value()
            .unwrap();

        assert_eq!(user_geo.country_code.value().unwrap(), "GB");
        assert_eq!(user_geo.city.value().unwrap(), "Boxford");
    }
}<|MERGE_RESOLUTION|>--- conflicted
+++ resolved
@@ -2117,14 +2117,7 @@
                 .project_state
                 .has_feature(Feature::SpanMetricsExtraction)
             {
-<<<<<<< HEAD
                 let metrics = crate::metrics_extraction::spans::extract_span_metrics(event)?;
-=======
-                let metrics = crate::metrics_extraction::spans::extract_span_metrics(
-                    self.inner.config.aggregator_config(),
-                    event,
-                )?;
->>>>>>> 46c46e73
                 state.extracted_metrics.project_metrics.extend(metrics);
             }
 
