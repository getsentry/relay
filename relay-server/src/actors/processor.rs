--- conflicted
+++ resolved
@@ -43,13 +43,7 @@
 #[cfg(feature = "processing")]
 use {
     crate::actors::project_cache::UpdateRateLimits,
-<<<<<<< HEAD
-    crate::metrics_extraction::generic::extract_metrics,
-    crate::utils::{EnvelopeLimiter, MetricsLimiter},
-    relay_event_normalization::span as span_normalization,
-=======
     crate::utils::{EnvelopeLimiter, ItemAction, MetricsLimiter},
->>>>>>> a251ae85
     relay_event_normalization::{StoreConfig, StoreProcessor},
     relay_metrics::{Aggregator, RedisMetricMetaStore},
     relay_quotas::{RateLimitingError, RedisRateLimiter},
@@ -1129,297 +1123,6 @@
         Ok(())
     }
 
-<<<<<<< HEAD
-    #[cfg(feature = "processing")]
-    fn is_span_allowed(&self, span: &Span) -> bool {
-        let Some(op) = span.op.value() else {
-            return false;
-        };
-        let Some(description) = span.description.value() else {
-            return false;
-        };
-        let system: &str = span
-            .data
-            .value()
-            .and_then(|v| v.get("span.system"))
-            .and_then(|system| system.as_str())
-            .unwrap_or_default();
-        op.contains("resource.script")
-            || op.contains("resource.css")
-            || op == "http.client"
-            || op.starts_with("app.")
-            || op.starts_with("ui.load")
-            || op.starts_with("file")
-            || op.starts_with("db")
-                && !(op.contains("clickhouse")
-                    || op.contains("mongodb")
-                    || op.contains("redis")
-                    || op.contains("compiler"))
-                && !(op == "db.sql.query" && (description.contains("\"$") || system == "mongodb"))
-    }
-
-    #[cfg(feature = "processing")]
-    fn extract_spans(&self, state: &mut ProcessEnvelopeState) {
-        // Only extract spans from transactions (not errors).
-        if state.event_type() != Some(EventType::Transaction) {
-            return;
-        };
-
-        // Check feature flag.
-        if !state
-            .project_state
-            .has_feature(Feature::SpanMetricsExtraction)
-        {
-            return;
-        };
-
-        let mut add_span = |span: Annotated<Span>| {
-            let span = match self.validate_span(span) {
-                Ok(span) => span,
-                Err(e) => {
-                    relay_log::error!("Invalid span: {e}");
-                    return;
-                }
-            };
-            let span = match span.to_json() {
-                Ok(span) => span,
-                Err(e) => {
-                    relay_log::error!(error = &e as &dyn Error, "Failed to serialize span");
-                    return;
-                }
-            };
-            let mut item = Item::new(ItemType::Span);
-            item.set_payload(ContentType::Json, span);
-            state.managed_envelope.envelope_mut().add_item(item);
-        };
-
-        let Some(event) = state.event.value() else {
-            return;
-        };
-
-        // Extract transaction as a span.
-        let mut transaction_span: Span = event.into();
-
-        let all_modules_enabled = state
-            .project_state
-            .has_feature(Feature::SpanMetricsExtractionAllModules);
-
-        // Add child spans as envelope items.
-        if let Some(child_spans) = event.spans.value() {
-            for span in child_spans {
-                let Some(inner_span) = span.value() else {
-                    continue;
-                };
-                // HACK: filter spans based on module until we figure out grouping.
-                if !all_modules_enabled && !self.is_span_allowed(inner_span) {
-                    continue;
-                }
-                // HACK: clone the span to set the segment_id. This should happen
-                // as part of normalization once standalone spans reach wider adoption.
-                let mut new_span = inner_span.clone();
-                new_span.is_segment = Annotated::new(false);
-                new_span.received = transaction_span.received.clone();
-                new_span.segment_id = transaction_span.segment_id.clone();
-
-                // If a profile is associated with the transaction, also associate it with its
-                // child spans.
-                new_span.profile_id = transaction_span.profile_id.clone();
-
-                add_span(Annotated::new(new_span));
-            }
-        }
-
-        // Extract tags to add to this span as well
-        let shared_tags = span_normalization::tag_extraction::extract_shared_tags(event);
-        transaction_span.sentry_tags = Annotated::new(
-            shared_tags
-                .clone()
-                .into_iter()
-                .map(|(k, v)| (k.sentry_tag_key().to_owned(), Annotated::new(v)))
-                .collect(),
-        );
-        add_span(transaction_span.into());
-    }
-
-    /// We do not extract spans with missing fields if those fields are required on the Kafka topic.
-    #[cfg(feature = "processing")]
-    fn validate_span(&self, mut span: Annotated<Span>) -> Result<Annotated<Span>, anyhow::Error> {
-        let inner = span
-            .value_mut()
-            .as_mut()
-            .ok_or(anyhow::anyhow!("empty span"))?;
-        let Span {
-            ref exclusive_time,
-            ref mut tags,
-            ref mut sentry_tags,
-            ref mut start_timestamp,
-            ref mut timestamp,
-            ref mut span_id,
-            ref mut trace_id,
-            ..
-        } = inner;
-
-        trace_id
-            .value()
-            .ok_or(anyhow::anyhow!("span is missing trace_id"))?;
-        span_id
-            .value()
-            .ok_or(anyhow::anyhow!("span is missing span_id"))?;
-
-        match (start_timestamp.value(), timestamp.value()) {
-            (Some(start), Some(end)) => {
-                if end < start {
-                    return Err(anyhow::anyhow!(
-                        "end timestamp is smaller than start timestamp"
-                    ));
-                }
-            }
-            (_, None) => {
-                return Err(anyhow::anyhow!("timestamp hard-required for spans"));
-            }
-            (None, _) => {
-                return Err(anyhow::anyhow!("start_timestamp hard-required for spans"));
-            }
-        }
-
-        // `is_segment` is set by `extract_span`.
-        exclusive_time
-            .value()
-            .ok_or(anyhow::anyhow!("missing exclusive_time"))?;
-
-        if let Some(sentry_tags) = sentry_tags.value_mut() {
-            sentry_tags.retain(|key, value| match value.value() {
-                Some(s) => {
-                    match key.as_str() {
-                        "group" => {
-                            // Only allow up to 16-char hex strings in group.
-                            s.len() <= 16 && s.chars().all(|c| c.is_ascii_hexdigit())
-                        }
-                        "status_code" => s.parse::<u16>().is_ok(),
-                        _ => true,
-                    }
-                }
-                // Drop empty string values.
-                None => false,
-            });
-        }
-        if let Some(tags) = tags.value_mut() {
-            tags.retain(|_, value| !value.value().is_empty())
-        }
-
-        Ok(span)
-    }
-
-    fn filter_spans(&self, state: &mut ProcessEnvelopeState) {
-        let standalone_span_ingestion_enabled = state
-            .project_state
-            .has_feature(Feature::StandaloneSpanIngestion);
-        state.managed_envelope.retain_items(|item| match item.ty() {
-            ItemType::OtelSpan | ItemType::Span => {
-                if !standalone_span_ingestion_enabled {
-                    relay_log::warn!("dropping span because feature is disabled");
-                    ItemAction::DropSilently
-                } else {
-                    ItemAction::Keep
-                }
-            }
-            _ => ItemAction::Keep,
-        });
-    }
-
-    #[cfg(feature = "processing")]
-    fn process_spans(&self, state: &mut ProcessEnvelopeState) {
-        let span_metrics_extraction_config = match state.project_state.config.metric_extraction {
-            ErrorBoundary::Ok(ref config) if config.is_enabled() => Some(config),
-            _ => None,
-        };
-        state.managed_envelope.retain_items(|item| {
-            let mut annotated_span = match item.ty() {
-                ItemType::OtelSpan => {
-                    match serde_json::from_slice::<relay_spans::OtelSpan>(&item.payload()) {
-                        Ok(otel_span) => Annotated::new(otel_span.into()),
-                        Err(err) => {
-                            relay_log::debug!("failed to parse OTel span: {}", err);
-                            return ItemAction::DropSilently;
-                        }
-                    }
-                }
-                ItemType::Span => match Annotated::<Span>::from_json_bytes(&item.payload()) {
-                    Ok(span) => span,
-                    Err(err) => {
-                        relay_log::debug!("failed to parse span: {}", err);
-                        return ItemAction::DropSilently;
-                    }
-                },
-
-                _ => return ItemAction::Keep,
-            };
-
-            let config = NormalizeSpanConfig {
-                transaction_range: AggregatorConfig::from(
-                    self.inner
-                        .config
-                        .aggregator_config_for(MetricNamespace::Transactions),
-                )
-                .timestamp_range(),
-                max_tag_value_size: self
-                    .inner
-                    .config
-                    .aggregator_config_for(MetricNamespace::Spans)
-                    .max_tag_value_length,
-            };
-            match normalize_span(&mut annotated_span, config) {
-                Ok(s) => s,
-                Err(e) => {
-                    relay_log::debug!("invalid span: {}", e);
-                    return ItemAction::DropSilently;
-                }
-            };
-
-            let Some(span) = annotated_span.value_mut() else {
-                return ItemAction::DropSilently;
-            };
-
-            if let Some(config) = span_metrics_extraction_config {
-                let metrics = extract_metrics(span, config);
-                state.extracted_metrics.project_metrics.extend(metrics);
-            }
-
-            // TODO: dynamic sampling
-
-            // TODO: retain processor
-            // TODO: pii processor
-
-            // TODO: rate limiting
-
-            // Validate for kafka (TODO: this should be moved to kafka producer)
-            let annotated_span = match self.validate_span(annotated_span) {
-                Ok(res) => res,
-                Err(err) => {
-                    relay_log::error!("invalid span: {err}");
-                    return ItemAction::DropSilently;
-                }
-            };
-
-            // Write back:
-            let mut new_item = Item::new(ItemType::Span);
-            let payload = match annotated_span.to_json() {
-                Ok(payload) => payload,
-                Err(err) => {
-                    relay_log::debug!("failed to serialize span: {}", err);
-                    return ItemAction::DropSilently;
-                }
-            };
-            new_item.set_payload(ContentType::Json, payload);
-
-            *item = new_item;
-
-            ItemAction::Keep
-        });
-    }
-
-=======
->>>>>>> a251ae85
     /// Computes the sampling decision on the incoming event
     fn run_dynamic_sampling(&self, state: &mut ProcessEnvelopeState) {
         // Running dynamic sampling involves either:
