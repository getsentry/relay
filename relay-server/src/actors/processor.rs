--- conflicted
+++ resolved
@@ -854,7 +854,6 @@
         let envelope = &mut state.envelope;
         let context = &state.envelope_context;
 
-<<<<<<< HEAD
         if let Some(item) = envelope.take_item_by(|item| item.ty() == &ItemType::Profile) {
             if profiling_enabled {
                 return;
@@ -870,30 +869,6 @@
                         let mut item = Item::new(ItemType::Profile);
                         item.set_payload(ContentType::Json, &payload[..]);
                         envelope.add_item(item);
-=======
-        state.envelope.retain_items(|item| {
-            match item.ty() {
-                ItemType::Profile => {
-                    if !profiling_enabled {
-                        return false;
-                    }
-                    if self.config.processing_enabled() {
-                        match relay_profiling::parse_profile(&item.payload()) {
-                            Ok(payload) => {
-                                item.set_payload(ContentType::Json, &payload[..]);
-                                return true;
-                            }
-                            Err(err) => {
-                                context.track_outcome(
-                                    outcome_from_profile_error(err),
-                                    DataCategory::Profile,
-                                    1,
-                                );
-
-                                return false;
-                            }
-                        }
->>>>>>> 6a255cbd
                     }
                 }
                 Err(err) => {
