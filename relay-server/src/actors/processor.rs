use std::collections::BTreeMap;
use std::convert::TryFrom;
use std::error::Error;
use std::io::Write;
use std::net::IpAddr as NetIPAddr;
use std::ops::ControlFlow;
use std::sync::Arc;
use std::time::{Duration, Instant};

use anyhow::Context;
use brotli::CompressorWriter as BrotliEncoder;
use bytes::Bytes;
use chrono::{DateTime, Duration as SignedDuration, Utc};
use flate2::write::{GzEncoder, ZlibEncoder};
use flate2::Compression;
use once_cell::sync::OnceCell;
use relay_auth::RelayVersion;
use relay_base_schema::project::{ProjectId, ProjectKey};
use relay_common::time::UnixTimestamp;
use relay_config::{Config, HttpEncoding};
use relay_dynamic_config::{ErrorBoundary, Feature, GlobalConfig, ProjectConfig};
use relay_event_normalization::replay::{self, ReplayError};
use relay_event_normalization::{
    nel, ClockDriftProcessor, DynamicMeasurementsConfig, MeasurementsConfig,
    NormalizeProcessorConfig, TransactionNameConfig,
};
use relay_event_normalization::{GeoIpLookup, RawUserAgentInfo};
use relay_event_schema::processor::{self, process_value, ProcessingAction, ProcessingState};
use relay_event_schema::protocol::{
    Breadcrumb, ClientReport, Contexts, Csp, Event, EventType, ExpectCt, ExpectStaple, Hpkp,
    IpAddr, LenientString, Metrics, NetworkReportError, OtelContext, ProfileContext, RelayInfo,
<<<<<<< HEAD
    Replay, SecurityReportType, SessionAggregates, SessionAttributes, SessionStatus, SessionUpdate,
    Span, Timestamp, TraceContext, UserReport, Values,
=======
    Replay, SecurityReportType, Timestamp, TraceContext, UserReport, Values,
>>>>>>> 6f83edc5
};
use relay_filter::FilterStatKey;
use relay_metrics::aggregator::AggregatorConfig;
use relay_metrics::{Bucket, MergeBuckets, MetricMeta, MetricNamespace};
use relay_pii::{scrub_graphql, PiiAttachmentsProcessor, PiiConfigError, PiiProcessor};
use relay_profiling::{ProfileError, ProfileId};
use relay_protocol::{Annotated, Array, Empty, FromValue, Object, Value};
use relay_quotas::{DataCategory, ReasonCode, Scoping};
use relay_replays::recording::RecordingScrubber;
use relay_sampling::config::{RuleType, SamplingMode};
use relay_sampling::evaluation::{
    MatchedRuleIds, ReservoirCounters, ReservoirEvaluator, SamplingEvaluator,
};
use relay_sampling::{DynamicSamplingContext, SamplingConfig};
use relay_statsd::metric;
use relay_system::{Addr, FromMessage, NoResponse, Service};
use serde_json::Value as SerdeValue;
use tokio::sync::Semaphore;

#[cfg(feature = "processing")]
use {
    crate::actors::project_cache::UpdateRateLimits,
    crate::utils::{EnvelopeLimiter, MetricsLimiter},
    relay_event_normalization::{span, StoreConfig, StoreProcessor},
<<<<<<< HEAD
    relay_metrics::Aggregator,
=======
    relay_event_schema::protocol::Span,
    relay_metrics::{Aggregator, RedisMetricMetaStore},
>>>>>>> 6f83edc5
    relay_quotas::{RateLimitingError, RedisRateLimiter},
    relay_redis::RedisPool,
    symbolic_unreal::{Unreal4Error, Unreal4ErrorKind},
};

use crate::actors::envelopes::{EnvelopeManager, SendEnvelope, SendEnvelopeError, SubmitEnvelope};
use crate::actors::outcome::{DiscardReason, Outcome, TrackOutcome};
use crate::actors::project::ProjectState;
use crate::actors::project_cache::{AddMetricMeta, ProjectCache};
use crate::actors::upstream::{SendRequest, UpstreamRelay};
use crate::envelope::{AttachmentType, ContentType, Envelope, Item, ItemType};
use crate::extractors::RequestMeta;
use crate::metrics_extraction::transactions::types::ExtractMetricsError;
use crate::metrics_extraction::transactions::{ExtractedMetrics, TransactionExtractor};
use crate::service::ServiceError;
use crate::statsd::{PlatformTag, RelayCounters, RelayHistograms, RelayTimers};
use crate::utils::{
    self, ChunkedFormDataAggregator, FormDataIter, ItemAction, ManagedEnvelope, SamplingResult,
};

mod session;

/// The minimum clock drift for correction to apply.
const MINIMUM_CLOCK_DRIFT: Duration = Duration::from_secs(55 * 60);

/// An error returned when handling [`ProcessEnvelope`].
#[derive(Debug, thiserror::Error)]
pub enum ProcessingError {
    #[error("invalid json in event")]
    InvalidJson(#[source] serde_json::Error),

    #[error("invalid message pack event payload")]
    InvalidMsgpack(#[from] rmp_serde::decode::Error),

    #[cfg(feature = "processing")]
    #[error("invalid unreal crash report")]
    InvalidUnrealReport(#[source] Unreal4Error),

    #[error("event payload too large")]
    PayloadTooLarge,

    #[error("invalid transaction event")]
    InvalidTransaction,

    #[error("envelope processor failed")]
    ProcessingFailed(#[from] ProcessingAction),

    #[error("duplicate {0} in event")]
    DuplicateItem(ItemType),

    #[error("failed to extract event payload")]
    NoEventPayload,

    #[error("missing project id in DSN")]
    MissingProjectId,

    #[error("invalid security report type: {0:?}")]
    InvalidSecurityType(Bytes),

    #[error("invalid security report")]
    InvalidSecurityReport(#[source] serde_json::Error),

    #[error("invalid nel report")]
    InvalidNelReport(#[source] NetworkReportError),

    #[error("event filtered with reason: {0:?}")]
    EventFiltered(FilterStatKey),

    #[error("missing or invalid required event timestamp")]
    InvalidTimestamp,

    #[error("could not serialize event payload")]
    SerializeFailed(#[source] serde_json::Error),

    #[cfg(feature = "processing")]
    #[error("failed to apply quotas")]
    QuotasFailed(#[from] RateLimitingError),

    #[error("event dropped by sampling rule {0}")]
    Sampled(MatchedRuleIds),

    #[error("invalid pii config")]
    PiiConfigError(PiiConfigError),
}

impl ProcessingError {
    fn to_outcome(&self) -> Option<Outcome> {
        match *self {
            // General outcomes for invalid events
            Self::PayloadTooLarge => Some(Outcome::Invalid(DiscardReason::TooLarge)),
            Self::InvalidJson(_) => Some(Outcome::Invalid(DiscardReason::InvalidJson)),
            Self::InvalidMsgpack(_) => Some(Outcome::Invalid(DiscardReason::InvalidMsgpack)),
            Self::InvalidSecurityType(_) => {
                Some(Outcome::Invalid(DiscardReason::SecurityReportType))
            }
            Self::InvalidSecurityReport(_) => Some(Outcome::Invalid(DiscardReason::SecurityReport)),
            Self::InvalidNelReport(_) => Some(Outcome::Invalid(DiscardReason::InvalidJson)),
            Self::InvalidTransaction => Some(Outcome::Invalid(DiscardReason::InvalidTransaction)),
            Self::InvalidTimestamp => Some(Outcome::Invalid(DiscardReason::Timestamp)),
            Self::DuplicateItem(_) => Some(Outcome::Invalid(DiscardReason::DuplicateItem)),
            Self::NoEventPayload => Some(Outcome::Invalid(DiscardReason::NoEventPayload)),

            // Processing-only outcomes (Sentry-internal Relays)
            #[cfg(feature = "processing")]
            Self::InvalidUnrealReport(ref err)
                if err.kind() == Unreal4ErrorKind::BadCompression =>
            {
                Some(Outcome::Invalid(DiscardReason::InvalidCompression))
            }
            #[cfg(feature = "processing")]
            Self::InvalidUnrealReport(_) => Some(Outcome::Invalid(DiscardReason::ProcessUnreal)),

            // Internal errors
            Self::SerializeFailed(_) | Self::ProcessingFailed(_) => {
                Some(Outcome::Invalid(DiscardReason::Internal))
            }
            #[cfg(feature = "processing")]
            Self::QuotasFailed(_) => Some(Outcome::Invalid(DiscardReason::Internal)),
            Self::PiiConfigError(_) => Some(Outcome::Invalid(DiscardReason::ProjectStatePii)),

            // These outcomes are emitted at the source.
            Self::MissingProjectId => None,
            Self::EventFiltered(_) => None,
            Self::Sampled(_) => None,
        }
    }

    fn is_unexpected(&self) -> bool {
        self.to_outcome()
            .map_or(false, |outcome| outcome.is_unexpected())
    }

    fn should_keep_metrics(&self) -> bool {
        matches!(self, Self::Sampled(_))
    }
}

#[cfg(feature = "processing")]
impl From<Unreal4Error> for ProcessingError {
    fn from(err: Unreal4Error) -> Self {
        match err.kind() {
            Unreal4ErrorKind::TooLarge => Self::PayloadTooLarge,
            _ => ProcessingError::InvalidUnrealReport(err),
        }
    }
}

impl From<ExtractMetricsError> for ProcessingError {
    fn from(error: ExtractMetricsError) -> Self {
        match error {
            ExtractMetricsError::MissingTimestamp | ExtractMetricsError::InvalidTimestamp => {
                Self::InvalidTimestamp
            }
        }
    }
}

type ExtractedEvent = (Annotated<Event>, usize);

/// Checks if the Event includes unprintable fields.
#[cfg(feature = "processing")]
fn has_unprintable_fields(event: &Annotated<Event>) -> bool {
    fn is_unprintable(value: &&str) -> bool {
        value.chars().any(|c| {
            c == '\u{fffd}' // unicode replacement character
                || (c.is_control() && !c.is_whitespace()) // non-whitespace control characters
        })
    }
    if let Some(event) = event.value() {
        let env = event.environment.as_str().filter(is_unprintable);
        let release = event.release.as_str().filter(is_unprintable);
        env.is_some() || release.is_some()
    } else {
        false
    }
}

impl ExtractedMetrics {
    // TODO(ja): Move
    fn send_metrics(self, envelope: &Envelope, project_cache: Addr<ProjectCache>) {
        let project_key = envelope.meta().public_key();

        if !self.project_metrics.is_empty() {
            project_cache.send(MergeBuckets::new(project_key, self.project_metrics));
        }

        if !self.sampling_metrics.is_empty() {
            // If no sampling project state is available, we associate the sampling
            // metrics with the current project.
            //
            // project_without_tracing         -> metrics goes to self
            // dependent_project_with_tracing  -> metrics goes to root
            // root_project_with_tracing       -> metrics goes to root == self
            let sampling_project_key = utils::get_sampling_key(envelope).unwrap_or(project_key);
            project_cache.send(MergeBuckets::new(
                sampling_project_key,
                self.sampling_metrics,
            ));
        }
    }
}

/// A state container for envelope processing.
#[derive(Debug)]
struct ProcessEnvelopeState<'a> {
    /// The extracted event payload.
    ///
    /// For Envelopes without event payloads, this contains `Annotated::empty`. If a single item has
    /// `creates_event`, the event is required and the pipeline errors if no payload can be
    /// extracted.
    event: Annotated<Event>,

    /// Track whether transaction metrics were already extracted.
    event_metrics_extracted: bool,

    /// Partial metrics of the Event during construction.
    ///
    /// The pipeline stages can add to this metrics objects. In `finalize_event`, the metrics are
    /// persisted into the Event. All modifications afterwards will have no effect.
    metrics: Metrics,

    /// A list of cumulative sample rates applied to this event.
    ///
    /// This element is obtained from the event or transaction item and re-serialized into the
    /// resulting item.
    sample_rates: Option<Value>,

    /// The result of a dynamic sampling operation on this envelope.
    ///
    /// The event will be kept if there's either no match, or there's a match and it was sampled.
    sampling_result: SamplingResult,

    /// Metrics extracted from items in the envelope.
    ///
    /// Relay can extract metrics for sessions and transactions, which is controlled by
    /// configuration objects in the project config.
    extracted_metrics: ExtractedMetrics,

    /// The state of the project that this envelope belongs to.
    project_state: Arc<ProjectState>,

    /// The state of the project that initiated the current trace.
    /// This is the config used for trace-based dynamic sampling.
    sampling_project_state: Option<Arc<ProjectState>>,

    /// The id of the project that this envelope is ingested into.
    ///
    /// This identifier can differ from the one stated in the Envelope's DSN if the key was moved to
    /// a new project or on the legacy endpoint. In that case, normalization will update the project
    /// ID.
    project_id: ProjectId,

    /// The managed envelope before processing.
    managed_envelope: ManagedEnvelope,

    /// The ID of the profile in the envelope, if a valid profile exists.
    profile_id: Option<ProfileId>,

    /// Reservoir evaluator that we use for dynamic sampling.
    reservoir: ReservoirEvaluator<'a>,

    /// Global config used for envelope processing.
    global_config: Arc<GlobalConfig>,
}

impl<'a> ProcessEnvelopeState<'a> {
    /// Returns a reference to the contained [`Envelope`].
    fn envelope(&self) -> &Envelope {
        self.managed_envelope.envelope()
    }

    /// Returns a mutable reference to the contained [`Envelope`].
    fn envelope_mut(&mut self) -> &mut Envelope {
        self.managed_envelope.envelope_mut()
    }

    /// Returns whether any item in the envelope creates an event in any relay.
    ///
    /// This is used to branch into the processing pipeline. If this function returns false, only
    /// rate limits are executed. If this function returns true, an event is created either in the
    /// current relay or in an upstream processing relay.
    fn creates_event(&self) -> bool {
        self.envelope().items().any(Item::creates_event)
    }

    /// Returns true if there is an event in the processing state.
    ///
    /// The event was previously removed from the Envelope. This returns false if there was an
    /// invalid event item.
    fn has_event(&self) -> bool {
        self.event.value().is_some()
    }

    /// Returns the event type if there is an event.
    ///
    /// If the event does not have a type, `Some(EventType::Default)` is assumed. If, in contrast, there
    /// is no event, `None` is returned.
    fn event_type(&self) -> Option<EventType> {
        self.event
            .value()
            .map(|event| event.ty.value().copied().unwrap_or_default())
    }

    /// Returns the data category if there is an event.
    ///
    /// The data category is computed from the event type. Both `Default` and `Error` events map to
    /// the `Error` data category. If there is no Event, `None` is returned.
    fn event_category(&self) -> Option<DataCategory> {
        self.event_type().map(DataCategory::from)
    }

    /// Removes the event payload from this processing state.
    #[cfg(feature = "processing")]
    fn remove_event(&mut self) {
        self.event = Annotated::empty();
    }
}

/// Fields of client reports that map to specific [`Outcome`]s without content.
#[derive(Clone, Copy, Debug, PartialEq, Eq, PartialOrd, Ord)]
enum ClientReportField {
    /// The event has been filtered by an inbound data filter.
    Filtered,

    /// The event has been filtered by a sampling rule.
    FilteredSampling,

    /// The event has been rate limited.
    RateLimited,

    /// The event has already been discarded on the client side.
    ClientDiscard,
}

/// Parse an outcome from an outcome ID and a reason string.
///
/// Currently only used to reconstruct outcomes encoded in client reports.
fn outcome_from_parts(field: ClientReportField, reason: &str) -> Result<Outcome, ()> {
    match field {
        ClientReportField::FilteredSampling => match reason.strip_prefix("Sampled:") {
            Some(rule_ids) => MatchedRuleIds::parse(rule_ids)
                .map(Outcome::FilteredSampling)
                .map_err(|_| ()),
            None => Err(()),
        },
        ClientReportField::ClientDiscard => Ok(Outcome::ClientDiscard(reason.into())),
        ClientReportField::Filtered => Ok(Outcome::Filtered(
            FilterStatKey::try_from(reason).map_err(|_| ())?,
        )),
        ClientReportField::RateLimited => Ok(Outcome::RateLimited(match reason {
            "" => None,
            other => Some(ReasonCode::new(other)),
        })),
    }
}

/// Response of the [`ProcessEnvelope`] message.
#[cfg_attr(not(feature = "processing"), allow(dead_code))]
pub struct ProcessEnvelopeResponse {
    /// The processed envelope.
    ///
    /// This is `Some` if the envelope passed inbound filtering and rate limiting. Invalid items are
    /// removed from the envelope. Otherwise, if the envelope is empty or the entire envelope needs
    /// to be dropped, this is `None`.
    pub envelope: Option<ManagedEnvelope>,
}

/// Applies processing to all contents of the given envelope.
///
/// Depending on the contents of the envelope and Relay's mode, this includes:
///
///  - Basic normalization and validation for all item types.
///  - Clock drift correction if the required `sent_at` header is present.
///  - Expansion of certain item types (e.g. unreal).
///  - Store normalization for event payloads in processing mode.
///  - Rate limiters and inbound filters on events in processing mode.
#[derive(Debug)]
pub struct ProcessEnvelope {
    pub envelope: ManagedEnvelope,
    pub project_state: Arc<ProjectState>,
    pub sampling_project_state: Option<Arc<ProjectState>>,
    pub reservoir_counters: ReservoirCounters,
    pub global_config: Arc<GlobalConfig>,
}

/// Parses a list of metrics or metric buckets and pushes them to the project's aggregator.
///
/// This parses and validates the metrics:
///  - For [`Metrics`](ItemType::Statsd), each metric is parsed separately, and invalid metrics are
///    ignored independently.
///  - For [`MetricBuckets`](ItemType::MetricBuckets), the entire list of buckets is parsed and
///    dropped together on parsing failure.
///  - Other items will be ignored with an error message.
///
/// Additionally, processing applies clock drift correction using the system clock of this Relay, if
/// the Envelope specifies the [`sent_at`](Envelope::sent_at) header.
#[derive(Debug)]
pub struct ProcessMetrics {
    /// A list of metric items.
    pub items: Vec<Item>,

    /// The target project.
    pub project_key: ProjectKey,

    /// The instant at which the request was received.
    pub start_time: Instant,

    /// The value of the Envelope's [`sent_at`](Envelope::sent_at) header for clock drift
    /// correction.
    pub sent_at: Option<DateTime<Utc>>,
}

/// Parses a list of metric meta items and pushes them to the project cache for aggregation.
#[derive(Debug)]
pub struct ProcessMetricMeta {
    /// A list of metric meta items.
    pub items: Vec<Item>,
    /// The target project.
    pub project_key: ProjectKey,
}

/// Applies HTTP content encoding to an envelope's payload.
///
/// This message is a workaround for a single-threaded upstream service.
#[derive(Debug)]
pub struct EncodeEnvelope {
    request: SendEnvelope,
}

impl EncodeEnvelope {
    /// Creates a new `EncodeEnvelope` message from `SendEnvelope` request.
    pub fn new(request: SendEnvelope) -> Self {
        Self { request }
    }
}

/// Encodes metric meta into an envelope and sends it upstream.
///
/// Upstream means directly into redis for processing relays
/// and otherwise submitting the envelope with the envelope manager.
#[derive(Debug)]
pub struct EncodeMetricMeta {
    /// Scoping of the meta.
    pub scoping: Scoping,
    /// The metric meta.
    pub meta: MetricMeta,
}

/// Applies rate limits to metrics buckets and forwards them to the envelope manager.
#[cfg(feature = "processing")]
#[derive(Debug)]
pub struct RateLimitBuckets {
    pub bucket_limiter: MetricsLimiter,
}

/// CPU-intensive processing tasks for envelopes.
#[derive(Debug)]
pub enum EnvelopeProcessor {
    ProcessEnvelope(Box<ProcessEnvelope>),
    ProcessMetrics(Box<ProcessMetrics>),
    ProcessMetricMeta(Box<ProcessMetricMeta>),
    EncodeEnvelope(Box<EncodeEnvelope>),
    EncodeMetricMeta(Box<EncodeMetricMeta>),
    #[cfg(feature = "processing")]
    RateLimitFlushBuckets(RateLimitBuckets),
}

impl relay_system::Interface for EnvelopeProcessor {}

impl FromMessage<ProcessEnvelope> for EnvelopeProcessor {
    type Response = relay_system::NoResponse;

    fn from_message(message: ProcessEnvelope, _sender: ()) -> Self {
        Self::ProcessEnvelope(Box::new(message))
    }
}

impl FromMessage<ProcessMetrics> for EnvelopeProcessor {
    type Response = NoResponse;

    fn from_message(message: ProcessMetrics, _: ()) -> Self {
        Self::ProcessMetrics(Box::new(message))
    }
}

impl FromMessage<ProcessMetricMeta> for EnvelopeProcessor {
    type Response = NoResponse;

    fn from_message(message: ProcessMetricMeta, _: ()) -> Self {
        Self::ProcessMetricMeta(Box::new(message))
    }
}

impl FromMessage<EncodeEnvelope> for EnvelopeProcessor {
    type Response = NoResponse;

    fn from_message(message: EncodeEnvelope, _: ()) -> Self {
        Self::EncodeEnvelope(Box::new(message))
    }
}

impl FromMessage<EncodeMetricMeta> for EnvelopeProcessor {
    type Response = NoResponse;

    fn from_message(message: EncodeMetricMeta, _: ()) -> Self {
        Self::EncodeMetricMeta(Box::new(message))
    }
}

#[cfg(feature = "processing")]
impl FromMessage<RateLimitBuckets> for EnvelopeProcessor {
    type Response = NoResponse;

    fn from_message(message: RateLimitBuckets, _: ()) -> Self {
        Self::RateLimitFlushBuckets(message)
    }
}

/// Service implementing the [`EnvelopeProcessor`] interface.
///
/// This service handles messages in a worker pool with configurable concurrency.
#[derive(Clone)]
pub struct EnvelopeProcessorService {
    inner: Arc<InnerProcessor>,
}

struct InnerProcessor {
    config: Arc<Config>,
    #[cfg(feature = "processing")]
    redis_pool: Option<RedisPool>,
    envelope_manager: Addr<EnvelopeManager>,
    project_cache: Addr<ProjectCache>,
    outcome_aggregator: Addr<TrackOutcome>,
    #[cfg(feature = "processing")]
    aggregator: Addr<Aggregator>,
    upstream_relay: Addr<UpstreamRelay>,
    #[cfg(feature = "processing")]
    rate_limiter: Option<RedisRateLimiter>,
    geoip_lookup: Option<GeoIpLookup>,
    #[cfg(feature = "processing")]
    metric_meta_store: Option<RedisMetricMetaStore>,
}

impl EnvelopeProcessorService {
    /// Creates a multi-threaded envelope processor.
    #[allow(clippy::too_many_arguments)]
    pub fn new(
        config: Arc<Config>,
        #[cfg(feature = "processing")] redis: Option<RedisPool>,
        envelope_manager: Addr<EnvelopeManager>,
        outcome_aggregator: Addr<TrackOutcome>,
        project_cache: Addr<ProjectCache>,
        upstream_relay: Addr<UpstreamRelay>,
        #[cfg(feature = "processing")] aggregator: Addr<Aggregator>,
    ) -> Self {
        let geoip_lookup = config.geoip_path().and_then(|p| {
            match GeoIpLookup::open(p).context(ServiceError::GeoIp) {
                Ok(geoip) => Some(geoip),
                Err(err) => {
                    relay_log::error!("failed to open GeoIP db {p:?}: {err:?}");
                    None
                }
            }
        });

        let inner = InnerProcessor {
            #[cfg(feature = "processing")]
            redis_pool: redis.clone(),
            #[cfg(feature = "processing")]
            rate_limiter: redis
                .clone()
                .map(|pool| RedisRateLimiter::new(pool).max_limit(config.max_rate_limit())),
            envelope_manager,
            project_cache,
            outcome_aggregator,
            upstream_relay,
            geoip_lookup,
            #[cfg(feature = "processing")]
            aggregator,
            #[cfg(feature = "processing")]
            metric_meta_store: redis.clone().map(|pool| {
                RedisMetricMetaStore::new(pool, config.metrics_meta_locations_expiry())
            }),
            config,
        };

        Self {
            inner: Arc::new(inner),
        }
    }

    /// Validates and normalizes all user report items in the envelope.
    ///
    /// User feedback items are removed from the envelope if they contain invalid JSON or if the
    /// JSON violates the schema (basic type validation). Otherwise, their normalized representation
    /// is written back into the item.
    fn process_user_reports(&self, state: &mut ProcessEnvelopeState) {
        state.managed_envelope.retain_items(|item| {
            if item.ty() != &ItemType::UserReport {
                return ItemAction::Keep;
            };

            let report = match serde_json::from_slice::<UserReport>(&item.payload()) {
                Ok(session) => session,
                Err(error) => {
                    relay_log::error!(error = &error as &dyn Error, "failed to store user report");
                    return ItemAction::DropSilently;
                }
            };

            let json_string = match serde_json::to_string(&report) {
                Ok(json) => json,
                Err(err) => {
                    relay_log::error!(
                        error = &err as &dyn Error,
                        "failed to serialize user report"
                    );
                    return ItemAction::DropSilently;
                }
            };

            item.set_payload(ContentType::Json, json_string);
            ItemAction::Keep
        });
    }

    /// Validates and extracts client reports.
    ///
    /// At the moment client reports are primarily used to transfer outcomes from
    /// client SDKs.  The outcomes are removed here and sent directly to the outcomes
    /// system.
    fn process_client_reports(&self, state: &mut ProcessEnvelopeState) {
        // if client outcomes are disabled we leave the the client reports unprocessed
        // and pass them on.
        if !self.inner.config.emit_outcomes().any() || !self.inner.config.emit_client_outcomes() {
            // if a processing relay has client outcomes disabled we drop them.
            if self.inner.config.processing_enabled() {
                state.managed_envelope.retain_items(|item| match item.ty() {
                    ItemType::ClientReport => ItemAction::DropSilently,
                    _ => ItemAction::Keep,
                });
            }
            return;
        }

        let mut timestamp = None;
        let mut output_events = BTreeMap::new();
        let received = state.managed_envelope.received_at();

        let clock_drift_processor = ClockDriftProcessor::new(state.envelope().sent_at(), received)
            .at_least(MINIMUM_CLOCK_DRIFT);

        // we're going through all client reports but we're effectively just merging
        // them into the first one.
        state.managed_envelope.retain_items(|item| {
            if item.ty() != &ItemType::ClientReport {
                return ItemAction::Keep;
            };
            match ClientReport::parse(&item.payload()) {
                Ok(ClientReport {
                    timestamp: report_timestamp,
                    discarded_events,
                    rate_limited_events,
                    filtered_events,
                    filtered_sampling_events,
                }) => {
                    // Glue all discarded events together and give them the appropriate outcome type
                    let input_events = discarded_events
                        .into_iter()
                        .map(|discarded_event| (ClientReportField::ClientDiscard, discarded_event))
                        .chain(
                            filtered_events.into_iter().map(|discarded_event| {
                                (ClientReportField::Filtered, discarded_event)
                            }),
                        )
                        .chain(filtered_sampling_events.into_iter().map(|discarded_event| {
                            (ClientReportField::FilteredSampling, discarded_event)
                        }))
                        .chain(rate_limited_events.into_iter().map(|discarded_event| {
                            (ClientReportField::RateLimited, discarded_event)
                        }));

                    for (outcome_type, discarded_event) in input_events {
                        if discarded_event.reason.len() > 200 {
                            relay_log::trace!("ignored client outcome with an overlong reason");
                            continue;
                        }
                        *output_events
                            .entry((
                                outcome_type,
                                discarded_event.reason,
                                discarded_event.category,
                            ))
                            .or_insert(0) += discarded_event.quantity;
                    }
                    if let Some(ts) = report_timestamp {
                        timestamp.get_or_insert(ts);
                    }
                }
                Err(err) => {
                    relay_log::trace!(error = &err as &dyn Error, "invalid client report received")
                }
            }
            ItemAction::DropSilently
        });

        if output_events.is_empty() {
            return;
        }

        let timestamp =
            timestamp.get_or_insert_with(|| UnixTimestamp::from_secs(received.timestamp() as u64));

        if clock_drift_processor.is_drifted() {
            relay_log::trace!("applying clock drift correction to client report");
            clock_drift_processor.process_timestamp(timestamp);
        }

        let max_age = SignedDuration::seconds(self.inner.config.max_secs_in_past());
        // also if we unable to parse the timestamp, we assume it's way too old here.
        let in_past = timestamp
            .as_datetime()
            .map(|ts| (received - ts) > max_age)
            .unwrap_or(true);
        if in_past {
            relay_log::trace!(
                "skipping client outcomes older than {} days",
                max_age.num_days()
            );
            return;
        }

        let max_future = SignedDuration::seconds(self.inner.config.max_secs_in_future());
        // also if we unable to parse the timestamp, we assume it's way far in the future here.
        let in_future = timestamp
            .as_datetime()
            .map(|ts| (ts - received) > max_future)
            .unwrap_or(true);
        if in_future {
            relay_log::trace!(
                "skipping client outcomes more than {}s in the future",
                max_future.num_seconds()
            );
            return;
        }

        for ((outcome_type, reason, category), quantity) in output_events.into_iter() {
            let outcome = match outcome_from_parts(outcome_type, &reason) {
                Ok(outcome) => outcome,
                Err(_) => {
                    relay_log::trace!(?outcome_type, reason, "invalid outcome combination");
                    continue;
                }
            };

            self.inner.outcome_aggregator.send(TrackOutcome {
                // If we get to this point, the unwrap should not be used anymore, since we know by
                // now that the timestamp can be parsed, but just incase we fallback to UTC current
                // `DateTime`.
                timestamp: timestamp.as_datetime().unwrap_or_else(Utc::now),
                scoping: state.managed_envelope.scoping(),
                outcome,
                event_id: None,
                remote_addr: None, // omitting the client address allows for better aggregation
                category,
                quantity,
            });
        }
    }

    /// Remove profiles from the envelope if they can not be parsed
    fn filter_profiles(&self, state: &mut ProcessEnvelopeState) {
        let transaction_count: usize = state
            .managed_envelope
            .envelope()
            .items()
            .filter(|item| item.ty() == &ItemType::Transaction)
            .count();
        let mut profile_id = None;
        state.managed_envelope.retain_items(|item| match item.ty() {
            // Drop profile without a transaction in the same envelope.
            ItemType::Profile if transaction_count == 0 => ItemAction::DropSilently,
            // First profile found in the envelope, we'll keep it if metadata are valid.
            ItemType::Profile if profile_id.is_none() => {
                match relay_profiling::parse_metadata(&item.payload(), state.project_id) {
                    Ok(id) => {
                        profile_id = Some(id);
                        ItemAction::Keep
                    }
                    Err(err) => ItemAction::Drop(Outcome::Invalid(DiscardReason::Profiling(
                        relay_profiling::discard_reason(err),
                    ))),
                }
            }
            // We found another profile, we'll drop it.
            ItemType::Profile => ItemAction::Drop(Outcome::Invalid(DiscardReason::Profiling(
                relay_profiling::discard_reason(ProfileError::TooManyProfiles),
            ))),
            _ => ItemAction::Keep,
        });
        state.profile_id = profile_id;
    }

    /// Transfers the profile ID from the profile item to the transaction item.
    ///
    /// If profile processing happens at a later stage, we remove the context again.
    fn transfer_profile_id(&self, state: &mut ProcessEnvelopeState) {
        if let Some(event) = state.event.value_mut() {
            if event.ty.value() == Some(&EventType::Transaction) {
                let contexts = event.contexts.get_or_insert_with(Contexts::new);
                // If we found a profile, add its ID to the profile context on the transaction.
                if let Some(profile_id) = state.profile_id {
                    contexts.add(ProfileContext {
                        profile_id: Annotated::new(profile_id),
                    });
                }
            }
        }
    }

    /// Normalize monitor check-ins and remove invalid ones.
    #[cfg(feature = "processing")]
    fn process_check_ins(&self, state: &mut ProcessEnvelopeState) {
        state.managed_envelope.retain_items(|item| {
            if item.ty() != &ItemType::CheckIn {
                return ItemAction::Keep;
            }

            match relay_monitors::process_check_in(&item.payload(), state.project_id) {
                Ok(result) => {
                    item.set_routing_hint(result.routing_hint);
                    item.set_payload(ContentType::Json, result.payload);
                    ItemAction::Keep
                }
                Err(error) => {
                    // TODO: Track an outcome.
                    relay_log::debug!(
                        error = &error as &dyn Error,
                        "dropped invalid monitor check-in"
                    );
                    ItemAction::DropSilently
                }
            }
        })
    }

    /// Process profiles and set the profile ID in the profile context on the transaction if successful
    #[cfg(feature = "processing")]
    fn process_profiles(&self, state: &mut ProcessEnvelopeState) {
        let profiling_enabled = state.project_state.has_feature(Feature::Profiling);
        let mut found_profile_id = None;
        state.managed_envelope.retain_items(|item| match item.ty() {
            ItemType::Profile => {
                if !profiling_enabled {
                    return ItemAction::DropSilently;
                }
                // If we don't have an event at this stage, we need to drop the profile.
                let Some(event) = state.event.value() else {
                    return ItemAction::DropSilently;
                };
                match relay_profiling::expand_profile(&item.payload(), event) {
                    Ok((profile_id, payload)) => {
                        if payload.len() <= self.inner.config.max_profile_size() {
                            found_profile_id = Some(profile_id);
                            item.set_payload(ContentType::Json, payload);
                            ItemAction::Keep
                        } else {
                            ItemAction::Drop(Outcome::Invalid(DiscardReason::Profiling(
                                relay_profiling::discard_reason(
                                    relay_profiling::ProfileError::ExceedSizeLimit,
                                ),
                            )))
                        }
                    }
                    Err(err) => ItemAction::Drop(Outcome::Invalid(DiscardReason::Profiling(
                        relay_profiling::discard_reason(err),
                    ))),
                }
            }
            _ => ItemAction::Keep,
        });
        if found_profile_id.is_none() {
            // Remove profile context from event.
            if let Some(event) = state.event.value_mut() {
                if event.ty.value() == Some(&EventType::Transaction) {
                    if let Some(contexts) = event.contexts.value_mut() {
                        contexts.remove::<ProfileContext>();
                    }
                }
            }
        }
    }

    /// Remove replays if the feature flag is not enabled.
    fn process_replays(&self, state: &mut ProcessEnvelopeState) -> Result<(), ProcessingError> {
        let project_state = &state.project_state;
        let replays_enabled = project_state.has_feature(Feature::SessionReplay);
        let scrubbing_enabled = project_state.has_feature(Feature::SessionReplayRecordingScrubbing);

        let meta = state.envelope().meta().clone();
        let client_addr = meta.client_addr();
        let event_id = state.envelope().event_id();

        let limit = self.inner.config.max_replay_uncompressed_size();
        let config = project_state.config();
        let datascrubbing_config = config
            .datascrubbing_settings
            .pii_config()
            .map_err(|e| ProcessingError::PiiConfigError(e.clone()))?
            .as_ref();
        let mut scrubber =
            RecordingScrubber::new(limit, config.pii_config.as_ref(), datascrubbing_config);

        let user_agent = &RawUserAgentInfo {
            user_agent: meta.user_agent(),
            client_hints: meta.client_hints().as_deref(),
        };

        state.managed_envelope.retain_items(|item| match item.ty() {
            ItemType::ReplayEvent => {
                if !replays_enabled {
                    return ItemAction::DropSilently;
                }

                match self.process_replay_event(&item.payload(), config, client_addr, user_agent) {
                    Ok(replay) => match replay.to_json() {
                        Ok(json) => {
                            item.set_payload(ContentType::Json, json);
                            ItemAction::Keep
                        }
                        Err(error) => {
                            relay_log::error!(
                                error = &error as &dyn Error,
                                "failed to serialize replay"
                            );
                            ItemAction::Keep
                        }
                    },
                    Err(error) => {
                        relay_log::warn!(error = &error as &dyn Error, "invalid replay event");
                        ItemAction::Drop(Outcome::Invalid(match error {
                            ReplayError::NoContent => DiscardReason::InvalidReplayEventNoPayload,
                            ReplayError::CouldNotScrub(_) => DiscardReason::InvalidReplayEventPii,
                            ReplayError::CouldNotParse(_) => DiscardReason::InvalidReplayEvent,
                            ReplayError::InvalidPayload(_) => DiscardReason::InvalidReplayEvent,
                        }))
                    }
                }
            }
            ItemType::ReplayRecording => {
                if !replays_enabled {
                    return ItemAction::DropSilently;
                }

                // XXX: Processing is there just for data scrubbing. Skip the entire expensive
                // processing step if we do not need to scrub.
                if !scrubbing_enabled || scrubber.is_empty() {
                    return ItemAction::Keep;
                }

                // Limit expansion of recordings to the max replay size. The payload is
                // decompressed temporarily and then immediately re-compressed. However, to
                // limit memory pressure, we use the replay limit as a good overall limit for
                // allocations.
                let parsed_recording = metric!(timer(RelayTimers::ReplayRecordingProcessing), {
                    scrubber.process_recording(&item.payload())
                });

                match parsed_recording {
                    Ok(recording) => {
                        item.set_payload(ContentType::OctetStream, recording);
                        ItemAction::Keep
                    }
                    Err(e) => {
                        relay_log::warn!("replay-recording-event: {e} {event_id:?}");
                        ItemAction::Drop(Outcome::Invalid(
                            DiscardReason::InvalidReplayRecordingEvent,
                        ))
                    }
                }
            }
            _ => ItemAction::Keep,
        });

        Ok(())
    }

    /// Validates, normalizes, and scrubs PII from a replay event.
    fn process_replay_event(
        &self,
        payload: &Bytes,
        config: &ProjectConfig,
        client_ip: Option<NetIPAddr>,
        user_agent: &RawUserAgentInfo<&str>,
    ) -> Result<Annotated<Replay>, ReplayError> {
        let mut replay =
            Annotated::<Replay>::from_json_bytes(payload).map_err(ReplayError::CouldNotParse)?;

        if let Some(replay_value) = replay.value_mut() {
            replay::validate(replay_value)?;
            replay::normalize(replay_value, client_ip, user_agent);
        } else {
            return Err(ReplayError::NoContent);
        }

        if let Some(ref config) = config.pii_config {
            let mut processor = PiiProcessor::new(config.compiled());
            processor::process_value(&mut replay, &mut processor, ProcessingState::root())
                .map_err(|e| ReplayError::CouldNotScrub(e.to_string()))?;
        }

        let pii_config = config
            .datascrubbing_settings
            .pii_config()
            .map_err(|e| ReplayError::CouldNotScrub(e.to_string()))?;
        if let Some(config) = pii_config {
            let mut processor = PiiProcessor::new(config.compiled());
            processor::process_value(&mut replay, &mut processor, ProcessingState::root())
                .map_err(|e| ReplayError::CouldNotScrub(e.to_string()))?;
        }

        Ok(replay)
    }

    /// Creates and initializes the processing state.
    ///
    /// This applies defaults to the envelope and initializes empty rate limits.
    fn prepare_state(
        &self,
        message: ProcessEnvelope,
    ) -> Result<ProcessEnvelopeState, ProcessingError> {
        let ProcessEnvelope {
            envelope: mut managed_envelope,
            project_state,
            sampling_project_state,
            reservoir_counters,
            global_config,
        } = message;

        let envelope = managed_envelope.envelope_mut();

        // Set the event retention. Effectively, this value will only be available in processing
        // mode when the full project config is queried from the upstream.
        if let Some(retention) = project_state.config.event_retention {
            envelope.set_retention(retention);
        }

        // Prefer the project's project ID, and fall back to the stated project id from the
        // envelope. The project ID is available in all modes, other than in proxy mode, where
        // envelopes for unknown projects are forwarded blindly.
        //
        // Neither ID can be available in proxy mode on the /store/ endpoint. This is not supported,
        // since we cannot process an envelope without project ID, so drop it.
        let project_id = match project_state
            .project_id
            .or_else(|| envelope.meta().project_id())
        {
            Some(project_id) => project_id,
            None => {
                managed_envelope.reject(Outcome::Invalid(DiscardReason::Internal));
                return Err(ProcessingError::MissingProjectId);
            }
        };

        // Ensure the project ID is updated to the stored instance for this project cache. This can
        // differ in two cases:
        //  1. The envelope was sent to the legacy `/store/` endpoint without a project ID.
        //  2. The DSN was moved and the envelope sent to the old project ID.
        envelope.meta_mut().set_project_id(project_id);

        #[allow(unused_mut)]
        let mut reservoir = ReservoirEvaluator::new(reservoir_counters);
        #[cfg(feature = "processing")]
        if let Some(redis_pool) = self.inner.redis_pool.as_ref() {
            let org_id = managed_envelope.scoping().organization_id;
            reservoir.set_redis(org_id, redis_pool);
        }

        Ok(ProcessEnvelopeState {
            event: Annotated::empty(),
            event_metrics_extracted: false,
            metrics: Metrics::default(),
            sample_rates: None,
            sampling_result: SamplingResult::Pending,
            extracted_metrics: Default::default(),
            project_state,
            sampling_project_state,
            project_id,
            managed_envelope,
            profile_id: None,
            reservoir,
            global_config,
        })
    }

    /// Expands Unreal 4 items inside an envelope.
    ///
    /// If the envelope does NOT contain an `UnrealReport` item, it doesn't do anything. If the
    /// envelope contains an `UnrealReport` item, it removes it from the envelope and inserts new
    /// items for each of its contents.
    ///
    /// The envelope may be dropped if it exceeds size limits after decompression. Particularly,
    /// this includes cases where a single attachment file exceeds the maximum file size. This is in
    /// line with the behavior of the envelope endpoint.
    ///
    /// After this, [`EnvelopeProcessorService`] should be able to process the envelope the same
    /// way it processes any other envelopes.
    #[cfg(feature = "processing")]
    fn expand_unreal(&self, state: &mut ProcessEnvelopeState) -> Result<(), ProcessingError> {
        let envelope = &mut state.envelope_mut();

        if let Some(item) = envelope.take_item_by(|item| item.ty() == &ItemType::UnrealReport) {
            utils::expand_unreal_envelope(item, envelope, &self.inner.config)?;
        }

        Ok(())
    }

    fn event_from_json_payload(
        &self,
        item: Item,
        event_type: Option<EventType>,
    ) -> Result<ExtractedEvent, ProcessingError> {
        let mut event = Annotated::<Event>::from_json_bytes(&item.payload())
            .map_err(ProcessingError::InvalidJson)?;

        if let Some(event_value) = event.value_mut() {
            event_value.ty.set_value(event_type);
        }

        Ok((event, item.len()))
    }

    fn event_from_security_report(
        &self,
        item: Item,
        meta: &RequestMeta,
    ) -> Result<ExtractedEvent, ProcessingError> {
        let len = item.len();
        let mut event = Event::default();

        let bytes = item.payload();
        let data = &bytes;
        let Some(report_type) =
            SecurityReportType::from_json(data).map_err(ProcessingError::InvalidJson)?
        else {
            return Err(ProcessingError::InvalidSecurityType(bytes));
        };

        let apply_result = match report_type {
            SecurityReportType::Csp => Csp::apply_to_event(data, &mut event),
            SecurityReportType::ExpectCt => ExpectCt::apply_to_event(data, &mut event),
            SecurityReportType::ExpectStaple => ExpectStaple::apply_to_event(data, &mut event),
            SecurityReportType::Hpkp => Hpkp::apply_to_event(data, &mut event),
        };

        if let Err(json_error) = apply_result {
            // logged in extract_event
            relay_log::configure_scope(|scope| {
                scope.set_extra("payload", String::from_utf8_lossy(data).into());
            });

            return Err(ProcessingError::InvalidSecurityReport(json_error));
        }

        if let Some(release) = item.get_header("sentry_release").and_then(Value::as_str) {
            event.release = Annotated::from(LenientString(release.to_owned()));
        }

        if let Some(env) = item
            .get_header("sentry_environment")
            .and_then(Value::as_str)
        {
            event.environment = Annotated::from(env.to_owned());
        }

        if let Some(origin) = meta.origin() {
            event
                .request
                .get_or_insert_with(Default::default)
                .headers
                .get_or_insert_with(Default::default)
                .insert("Origin".into(), Annotated::new(origin.to_string().into()));
        }

        // Explicitly set the event type. This is required so that a `Security` item can be created
        // instead of a regular `Event` item.
        event.ty = Annotated::new(match report_type {
            SecurityReportType::Csp => EventType::Csp,
            SecurityReportType::ExpectCt => EventType::ExpectCt,
            SecurityReportType::ExpectStaple => EventType::ExpectStaple,
            SecurityReportType::Hpkp => EventType::Hpkp,
        });

        Ok((Annotated::new(event), len))
    }

    fn event_from_nel_item(
        &self,
        item: Item,
        _meta: &RequestMeta,
    ) -> Result<ExtractedEvent, ProcessingError> {
        let len = item.len();
        let mut event = Event {
            ty: Annotated::new(EventType::Nel),
            ..Default::default()
        };
        let data: &[u8] = &item.payload();

        // Try to get the raw network report.
        let report = Annotated::from_json_bytes(data).map_err(NetworkReportError::InvalidJson);

        match report {
            // If the incoming payload could be converted into the raw network error, try
            // to use it to normalize the event.
            Ok(report) => {
                nel::enrich_event(&mut event, report);
            }
            Err(err) => {
                // logged in extract_event
                relay_log::configure_scope(|scope| {
                    scope.set_extra("payload", String::from_utf8_lossy(data).into());
                });
                return Err(ProcessingError::InvalidNelReport(err));
            }
        }

        Ok((Annotated::new(event), len))
    }

    fn merge_formdata(&self, target: &mut SerdeValue, item: Item) {
        let payload = item.payload();
        let mut aggregator = ChunkedFormDataAggregator::new();

        for entry in FormDataIter::new(&payload) {
            if entry.key() == "sentry" || entry.key().starts_with("sentry___") {
                // Custom clients can submit longer payloads and should JSON encode event data into
                // the optional `sentry` field or a `sentry___<namespace>` field.
                match serde_json::from_str(entry.value()) {
                    Ok(event) => utils::merge_values(target, event),
                    Err(_) => relay_log::debug!("invalid json event payload in sentry form field"),
                }
            } else if let Some(index) = utils::get_sentry_chunk_index(entry.key(), "sentry__") {
                // Electron SDK splits up long payloads into chunks starting at sentry__1 with an
                // incrementing counter. Assemble these chunks here and then decode them below.
                aggregator.insert(index, entry.value());
            } else if let Some(keys) = utils::get_sentry_entry_indexes(entry.key()) {
                // Try to parse the nested form syntax `sentry[key][key]` This is required for the
                // Breakpad client library, which only supports string values of up to 64
                // characters.
                utils::update_nested_value(target, &keys, entry.value());
            } else {
                // Merge additional form fields from the request with `extra` data from the event
                // payload and set defaults for processing. This is sent by clients like Breakpad or
                // Crashpad.
                utils::update_nested_value(target, &["extra", entry.key()], entry.value());
            }
        }

        if !aggregator.is_empty() {
            match serde_json::from_str(&aggregator.join()) {
                Ok(event) => utils::merge_values(target, event),
                Err(_) => relay_log::debug!("invalid json event payload in sentry__* form fields"),
            }
        }
    }

    fn extract_attached_event(
        config: &Config,
        item: Option<Item>,
    ) -> Result<Annotated<Event>, ProcessingError> {
        let item = match item {
            Some(item) if !item.is_empty() => item,
            _ => return Ok(Annotated::new(Event::default())),
        };

        // Protect against blowing up during deserialization. Attachments can have a significantly
        // larger size than regular events and may cause significant processing delays.
        if item.len() > config.max_event_size() {
            return Err(ProcessingError::PayloadTooLarge);
        }

        let payload = item.payload();
        let deserializer = &mut rmp_serde::Deserializer::from_read_ref(payload.as_ref());
        Annotated::deserialize_with_meta(deserializer).map_err(ProcessingError::InvalidMsgpack)
    }

    fn parse_msgpack_breadcrumbs(
        config: &Config,
        item: Option<Item>,
    ) -> Result<Array<Breadcrumb>, ProcessingError> {
        let mut breadcrumbs = Array::new();
        let item = match item {
            Some(item) if !item.is_empty() => item,
            _ => return Ok(breadcrumbs),
        };

        // Validate that we do not exceed the maximum breadcrumb payload length. Breadcrumbs are
        // truncated to a maximum of 100 in event normalization, but this is to protect us from
        // blowing up during deserialization. As approximation, we use the maximum event payload
        // size as bound, which is roughly in the right ballpark.
        if item.len() > config.max_event_size() {
            return Err(ProcessingError::PayloadTooLarge);
        }

        let payload = item.payload();
        let mut deserializer = rmp_serde::Deserializer::new(payload.as_ref());

        while !deserializer.get_ref().is_empty() {
            let breadcrumb = Annotated::deserialize_with_meta(&mut deserializer)?;
            breadcrumbs.push(breadcrumb);
        }

        Ok(breadcrumbs)
    }

    fn event_from_attachments(
        config: &Config,
        event_item: Option<Item>,
        breadcrumbs_item1: Option<Item>,
        breadcrumbs_item2: Option<Item>,
    ) -> Result<ExtractedEvent, ProcessingError> {
        let len = event_item.as_ref().map_or(0, |item| item.len())
            + breadcrumbs_item1.as_ref().map_or(0, |item| item.len())
            + breadcrumbs_item2.as_ref().map_or(0, |item| item.len());

        let mut event = Self::extract_attached_event(config, event_item)?;
        let mut breadcrumbs1 = Self::parse_msgpack_breadcrumbs(config, breadcrumbs_item1)?;
        let mut breadcrumbs2 = Self::parse_msgpack_breadcrumbs(config, breadcrumbs_item2)?;

        let timestamp1 = breadcrumbs1
            .iter()
            .rev()
            .find_map(|breadcrumb| breadcrumb.value().and_then(|b| b.timestamp.value()));

        let timestamp2 = breadcrumbs2
            .iter()
            .rev()
            .find_map(|breadcrumb| breadcrumb.value().and_then(|b| b.timestamp.value()));

        // Sort breadcrumbs by date. We presume that last timestamp from each row gives the
        // relative sequence of the whole sequence, i.e., we don't need to splice the sequences
        // to get the breadrumbs sorted.
        if timestamp1 > timestamp2 {
            std::mem::swap(&mut breadcrumbs1, &mut breadcrumbs2);
        }

        // Limit the total length of the breadcrumbs. We presume that if we have both
        // breadcrumbs with items one contains the maximum number of breadcrumbs allowed.
        let max_length = std::cmp::max(breadcrumbs1.len(), breadcrumbs2.len());

        breadcrumbs1.extend(breadcrumbs2);

        if breadcrumbs1.len() > max_length {
            // Keep only the last max_length elements from the vectors
            breadcrumbs1.drain(0..(breadcrumbs1.len() - max_length));
        }

        if !breadcrumbs1.is_empty() {
            event.get_or_insert_with(Event::default).breadcrumbs = Annotated::new(Values {
                values: Annotated::new(breadcrumbs1),
                other: Object::default(),
            });
        }

        Ok((event, len))
    }

    /// Checks for duplicate items in an envelope.
    ///
    /// An item is considered duplicate if it was not removed by sanitation in `process_event` and
    /// `extract_event`. This partially depends on the `processing_enabled` flag.
    fn is_duplicate(&self, item: &Item) -> bool {
        match item.ty() {
            // These should always be removed by `extract_event`:
            ItemType::Event => true,
            ItemType::Transaction => true,
            ItemType::Security => true,
            ItemType::FormData => true,
            ItemType::RawSecurity => true,
            ItemType::UserReportV2 => true,

            // These should be removed conditionally:
            ItemType::UnrealReport => self.inner.config.processing_enabled(),

            // These may be forwarded to upstream / store:
            ItemType::Attachment => false,
            ItemType::Nel => false,
            ItemType::UserReport => false,

            // Aggregate data is never considered as part of deduplication
            ItemType::Session => false,
            ItemType::Sessions => false,
            ItemType::Statsd => false,
            ItemType::MetricBuckets => false,
            ItemType::MetricMeta => false,
            ItemType::ClientReport => false,
            ItemType::Profile => false,
            ItemType::ReplayEvent => false,
            ItemType::ReplayRecording => false,
            ItemType::CheckIn => false,
            ItemType::Span => false,
            ItemType::OtelSpan => false,
            ItemType::EventSpan => false,

            // Without knowing more, `Unknown` items are allowed to be repeated
            ItemType::Unknown(_) => false,
        }
    }

    /// Extracts the primary event payload from an envelope.
    ///
    /// The event is obtained from only one source in the following precedence:
    ///  1. An explicit event item. This is also the case for JSON uploads.
    ///  2. A security report item.
    ///  3. Attachments `__sentry-event` and `__sentry-breadcrumb1/2`.
    ///  4. A multipart form data body.
    ///  5. If none match, `Annotated::empty()`.
    fn extract_event(&self, state: &mut ProcessEnvelopeState) -> Result<(), ProcessingError> {
        let envelope = &mut state.envelope_mut();

        // Remove all items first, and then process them. After this function returns, only
        // attachments can remain in the envelope. The event will be added again at the end of
        // `process_event`.
        let event_item = envelope.take_item_by(|item| item.ty() == &ItemType::Event);
        let transaction_item = envelope.take_item_by(|item| item.ty() == &ItemType::Transaction);
        let security_item = envelope.take_item_by(|item| item.ty() == &ItemType::Security);
        let raw_security_item = envelope.take_item_by(|item| item.ty() == &ItemType::RawSecurity);
        let nel_item = envelope.take_item_by(|item| item.ty() == &ItemType::Nel);
        let user_report_v2_item =
            envelope.take_item_by(|item| item.ty() == &ItemType::UserReportV2);
        let form_item = envelope.take_item_by(|item| item.ty() == &ItemType::FormData);
        let attachment_item = envelope
            .take_item_by(|item| item.attachment_type() == Some(&AttachmentType::EventPayload));
        let breadcrumbs1 = envelope
            .take_item_by(|item| item.attachment_type() == Some(&AttachmentType::Breadcrumbs));
        let breadcrumbs2 = envelope
            .take_item_by(|item| item.attachment_type() == Some(&AttachmentType::Breadcrumbs));

        // Event items can never occur twice in an envelope.
        if let Some(duplicate) = envelope.get_item_by(|item| self.is_duplicate(item)) {
            return Err(ProcessingError::DuplicateItem(duplicate.ty().clone()));
        }

        let mut sample_rates = None;
        let (event, event_len) = if let Some(mut item) = event_item.or(security_item) {
            relay_log::trace!("processing json event");
            sample_rates = item.take_sample_rates();
            metric!(timer(RelayTimers::EventProcessingDeserialize), {
                // Event items can never include transactions, so retain the event type and let
                // inference deal with this during store normalization.
                self.event_from_json_payload(item, None)?
            })
        } else if let Some(mut item) = transaction_item {
            relay_log::trace!("processing json transaction");
            sample_rates = item.take_sample_rates();
            state.event_metrics_extracted = item.metrics_extracted();
            metric!(timer(RelayTimers::EventProcessingDeserialize), {
                // Transaction items can only contain transaction events. Force the event type to
                // hint to normalization that we're dealing with a transaction now.
                self.event_from_json_payload(item, Some(EventType::Transaction))?
            })
        } else if let Some(item) = user_report_v2_item {
            relay_log::trace!("processing user_report_v2");
            let project_state = &state.project_state;
            let user_report_v2_ingest = project_state.has_feature(Feature::UserReportV2Ingest);
            if !user_report_v2_ingest {
                return Err(ProcessingError::NoEventPayload);
            }
            self.event_from_json_payload(item, Some(EventType::UserReportV2))?
        } else if let Some(mut item) = raw_security_item {
            relay_log::trace!("processing security report");
            sample_rates = item.take_sample_rates();
            self.event_from_security_report(item, envelope.meta())
                .map_err(|error| {
                    relay_log::error!(
                        error = &error as &dyn Error,
                        "failed to extract security report"
                    );
                    error
                })?
        } else if let Some(item) = nel_item {
            relay_log::trace!("processing nel report");
            self.event_from_nel_item(item, envelope.meta())
                .map_err(|error| {
                    relay_log::error!(error = &error as &dyn Error, "failed to extract NEL report");
                    error
                })?
        } else if attachment_item.is_some() || breadcrumbs1.is_some() || breadcrumbs2.is_some() {
            relay_log::trace!("extracting attached event data");
            Self::event_from_attachments(
                &self.inner.config,
                attachment_item,
                breadcrumbs1,
                breadcrumbs2,
            )?
        } else if let Some(item) = form_item {
            relay_log::trace!("extracting form data");
            let len = item.len();

            let mut value = SerdeValue::Object(Default::default());
            self.merge_formdata(&mut value, item);
            let event = Annotated::deserialize_with_meta(value).unwrap_or_default();

            (event, len)
        } else {
            relay_log::trace!("no event in envelope");
            (Annotated::empty(), 0)
        };

        state.event = event;
        state.sample_rates = sample_rates;
        state.metrics.bytes_ingested_event = Annotated::new(event_len as u64);

        Ok(())
    }

    /// Extracts event information from an unreal context.
    ///
    /// If the event does not contain an unreal context, this function does not perform any action.
    /// If there was no event payload prior to this function, it is created.
    #[cfg(feature = "processing")]
    fn process_unreal(&self, state: &mut ProcessEnvelopeState) -> Result<(), ProcessingError> {
        utils::process_unreal_envelope(&mut state.event, state.managed_envelope.envelope_mut())
            .map_err(ProcessingError::InvalidUnrealReport)
    }

    /// Adds processing placeholders for special attachments.
    ///
    /// If special attachments are present in the envelope, this adds placeholder payloads to the
    /// event. This indicates to the pipeline that the event needs special processing.
    ///
    /// If the event payload was empty before, it is created.
    #[cfg(feature = "processing")]
    fn create_placeholders(&self, state: &mut ProcessEnvelopeState) {
        let envelope = state.managed_envelope.envelope();
        let minidump_attachment =
            envelope.get_item_by(|item| item.attachment_type() == Some(&AttachmentType::Minidump));
        let apple_crash_report_attachment = envelope
            .get_item_by(|item| item.attachment_type() == Some(&AttachmentType::AppleCrashReport));

        if let Some(item) = minidump_attachment {
            let event = state.event.get_or_insert_with(Event::default);
            state.metrics.bytes_ingested_event_minidump = Annotated::new(item.len() as u64);
            utils::process_minidump(event, &item.payload());
        } else if let Some(item) = apple_crash_report_attachment {
            let event = state.event.get_or_insert_with(Event::default);
            state.metrics.bytes_ingested_event_applecrashreport = Annotated::new(item.len() as u64);
            utils::process_apple_crash_report(event, &item.payload());
        }
    }

    fn finalize_event(&self, state: &mut ProcessEnvelopeState) -> Result<(), ProcessingError> {
        let is_transaction = state.event_type() == Some(EventType::Transaction);
        let envelope = state.managed_envelope.envelope_mut();

        let event = match state.event.value_mut() {
            Some(event) => event,
            None if !self.inner.config.processing_enabled() => return Ok(()),
            None => return Err(ProcessingError::NoEventPayload),
        };

        if !self.inner.config.processing_enabled() {
            static MY_VERSION_STRING: OnceCell<String> = OnceCell::new();
            let my_version = MY_VERSION_STRING.get_or_init(|| RelayVersion::current().to_string());

            event
                .ingest_path
                .get_or_insert_with(Default::default)
                .push(Annotated::new(RelayInfo {
                    version: Annotated::new(my_version.clone()),
                    public_key: self
                        .inner
                        .config
                        .public_key()
                        .map_or(Annotated::empty(), |pk| Annotated::new(pk.to_string())),
                    other: Default::default(),
                }));
        }

        // Event id is set statically in the ingest path.
        let event_id = envelope.event_id().unwrap_or_default();
        debug_assert!(!event_id.is_nil());

        // Ensure that the event id in the payload is consistent with the envelope. If an event
        // id was ingested, this will already be the case. Otherwise, this will insert a new
        // event id. To be defensive, we always overwrite to ensure consistency.
        event.id = Annotated::new(event_id);

        // In processing mode, also write metrics into the event. Most metrics have already been
        // collected at this state, except for the combined size of all attachments.
        if self.inner.config.processing_enabled() {
            let mut metrics = std::mem::take(&mut state.metrics);

            let attachment_size = envelope
                .items()
                .filter(|item| item.attachment_type() == Some(&AttachmentType::Attachment))
                .map(|item| item.len() as u64)
                .sum::<u64>();

            if attachment_size > 0 {
                metrics.bytes_ingested_event_attachment = Annotated::new(attachment_size);
            }

            let sample_rates = state
                .sample_rates
                .take()
                .and_then(|value| Array::from_value(Annotated::new(value)).into_value());

            if let Some(rates) = sample_rates {
                metrics
                    .sample_rates
                    .get_or_insert_with(Array::new)
                    .extend(rates)
            }

            event._metrics = Annotated::new(metrics);

            if event.ty.value() == Some(&EventType::Transaction) {
                metric!(
                    counter(RelayCounters::EventTransaction) += 1,
                    source = utils::transaction_source_tag(event),
                    platform =
                        PlatformTag::from(event.platform.as_str().unwrap_or("other")).as_str(),
                    contains_slashes =
                        if event.transaction.as_str().unwrap_or_default().contains('/') {
                            "true"
                        } else {
                            "false"
                        }
                );

                let span_count = event.spans.value().map(Vec::len).unwrap_or(0) as u64;
                metric!(
                    histogram(RelayHistograms::EventSpans) = span_count,
                    sdk = envelope.meta().client_name().unwrap_or("proprietary"),
                    platform = event.platform.as_str().unwrap_or("other"),
                );

                let has_otel = event
                    .contexts
                    .value()
                    .map_or(false, |contexts| contexts.contains::<OtelContext>());

                if has_otel {
                    metric!(
                        counter(RelayCounters::OpenTelemetryEvent) += 1,
                        sdk = envelope.meta().client_name().unwrap_or("proprietary"),
                        platform = event.platform.as_str().unwrap_or("other"),
                    );
                }
            }
        }

        // TODO: Temporary workaround before processing. Experimental SDKs relied on a buggy
        // clock drift correction that assumes the event timestamp is the sent_at time. This
        // should be removed as soon as legacy ingestion has been removed.
        let sent_at = match envelope.sent_at() {
            Some(sent_at) => Some(sent_at),
            None if is_transaction => event.timestamp.value().copied().map(Timestamp::into_inner),
            None => None,
        };

        let mut processor = ClockDriftProcessor::new(sent_at, state.managed_envelope.received_at())
            .at_least(MINIMUM_CLOCK_DRIFT);
        processor::process_value(&mut state.event, &mut processor, ProcessingState::root())
            .map_err(|_| ProcessingError::InvalidTransaction)?;

        // Log timestamp delays for all events after clock drift correction. This happens before
        // store processing, which could modify the timestamp if it exceeds a threshold. We are
        // interested in the actual delay before this correction.
        if let Some(timestamp) = state.event.value().and_then(|e| e.timestamp.value()) {
            let event_delay = state.managed_envelope.received_at() - timestamp.into_inner();
            if event_delay > SignedDuration::minutes(1) {
                let category = state.event_category().unwrap_or(DataCategory::Unknown);
                metric!(
                    timer(RelayTimers::TimestampDelay) = event_delay.to_std().unwrap(),
                    category = category.name(),
                );
            }
        }

        Ok(())
    }

    #[cfg(feature = "processing")]
    fn store_process_event(&self, state: &mut ProcessEnvelopeState) -> Result<(), ProcessingError> {
        let ProcessEnvelopeState {
            ref mut event,
            ref project_state,
            ref managed_envelope,
            ..
        } = *state;

        let key_id = project_state
            .get_public_key_config()
            .and_then(|k| Some(k.numeric_id?.to_string()));

        let envelope = state.managed_envelope.envelope();

        if key_id.is_none() {
            relay_log::error!(
                "project state for key {} is missing key id",
                envelope.meta().public_key()
            );
        }

        let store_config = StoreConfig {
            project_id: Some(state.project_id.value()),
            client_ip: envelope.meta().client_addr().map(IpAddr::from),
            client: envelope.meta().client().map(str::to_owned),
            key_id,
            protocol_version: Some(envelope.meta().version().to_string()),
            grouping_config: project_state.config.grouping_config.clone(),
            user_agent: envelope.meta().user_agent().map(str::to_owned),
            max_secs_in_future: Some(self.inner.config.max_secs_in_future()),
            max_secs_in_past: Some(self.inner.config.max_secs_in_past()),
            enable_trimming: Some(true),
            is_renormalize: Some(false),
            remove_other: Some(true),
            normalize_user_agent: Some(true),
            sent_at: envelope.sent_at(),
            received_at: Some(managed_envelope.received_at()),
            breakdowns: project_state.config.breakdowns_v2.clone(),
            span_attributes: project_state.config.span_attributes.clone(),
            client_sample_rate: envelope.dsc().and_then(|ctx| ctx.sample_rate),
            replay_id: envelope.dsc().and_then(|ctx| ctx.replay_id),
            client_hints: envelope.meta().client_hints().to_owned(),
        };

        let mut store_processor =
            StoreProcessor::new(store_config, self.inner.geoip_lookup.as_ref());
        metric!(timer(RelayTimers::EventProcessingProcess), {
            processor::process_value(event, &mut store_processor, ProcessingState::root())
                .map_err(|_| ProcessingError::InvalidTransaction)?;
            if has_unprintable_fields(event) {
                metric!(counter(RelayCounters::EventCorrupted) += 1);
            }
        });

        Ok(())
    }

    /// Ensures there is a valid dynamic sampling context and corresponding project state.
    ///
    /// The dynamic sampling context (DSC) specifies the project_key of the project that initiated
    /// the trace. That project state should have been loaded previously by the project cache and is
    /// available on the `ProcessEnvelopeState`. Under these conditions, this cannot happen:
    ///
    ///  - There is no DSC in the envelope headers. This occurs with older or third-party SDKs.
    ///  - The project key does not exist. This can happen if the project key was disabled, the
    ///    project removed, or in rare cases when a project from another Sentry instance is referred
    ///    to.
    ///  - The project key refers to a project from another organization. In this case the project
    ///    cache does not resolve the state and instead leaves it blank.
    ///  - The project state could not be fetched. This is a runtime error, but in this case Relay
    ///    should fall back to the next-best sampling rule set.
    ///
    /// In all of the above cases, this function will compute a new DSC using information from the
    /// event payload, similar to how SDKs do this. The `sampling_project_state` is also switched to
    /// the main project state.
    ///
    /// If there is no transaction event in the envelope, this function will do nothing.
    fn normalize_dsc(&self, state: &mut ProcessEnvelopeState) {
        if state.envelope().dsc().is_some() && state.sampling_project_state.is_some() {
            return;
        }

        // The DSC can only be computed if there's a transaction event. Note that `from_transaction`
        // below already checks for the event type.
        let Some(event) = state.event.value() else {
            return;
        };
        let Some(key_config) = state.project_state.get_public_key_config() else {
            return;
        };

        if let Some(dsc) = utils::dsc_from_event(key_config.public_key, event) {
            state.envelope_mut().set_dsc(dsc);
            state.sampling_project_state = Some(state.project_state.clone());
        }
    }

    fn filter_event(&self, state: &mut ProcessEnvelopeState) -> Result<(), ProcessingError> {
        let event = match state.event.value_mut() {
            Some(event) => event,
            // Some events are created by processing relays (e.g. unreal), so they do not yet
            // exist at this point in non-processing relays.
            None => return Ok(()),
        };

        let client_ip = state.managed_envelope.envelope().meta().client_addr();
        let filter_settings = &state.project_state.config.filter_settings;

        metric!(timer(RelayTimers::EventProcessingFiltering), {
            relay_filter::should_filter(event, client_ip, filter_settings).map_err(|err| {
                state
                    .managed_envelope
                    .reject(Outcome::Filtered(err.clone()));
                ProcessingError::EventFiltered(err)
            })
        })
    }

    #[cfg(feature = "processing")]
    fn enforce_quotas(&self, state: &mut ProcessEnvelopeState) -> Result<(), ProcessingError> {
        let rate_limiter = match self.inner.rate_limiter.as_ref() {
            Some(rate_limiter) => rate_limiter,
            None => return Ok(()),
        };

        let project_state = &state.project_state;
        let quotas = project_state.config.quotas.as_slice();
        if quotas.is_empty() {
            return Ok(());
        }

        let event_category = state.event_category();

        // When invoking the rate limiter, capture if the event item has been rate limited to also
        // remove it from the processing state eventually.
        let mut envelope_limiter =
            EnvelopeLimiter::new(Some(&project_state.config), |item_scope, quantity| {
                rate_limiter.is_rate_limited(quotas, item_scope, quantity, false)
            });

        // Tell the envelope limiter about the event, since it has been removed from the Envelope at
        // this stage in processing.
        if let Some(category) = event_category {
            envelope_limiter.assume_event(category, state.event_metrics_extracted);
        }

        let scoping = state.managed_envelope.scoping();
        let (enforcement, limits) = metric!(timer(RelayTimers::EventProcessingRateLimiting), {
            envelope_limiter.enforce(state.managed_envelope.envelope_mut(), &scoping)?
        });

        if limits.is_limited() {
            self.inner
                .project_cache
                .send(UpdateRateLimits::new(scoping.project_key, limits));
        }

        if enforcement.event_active() {
            state.remove_event();
            debug_assert!(state.envelope().is_empty());
        }

        enforcement.track_outcomes(
            state.envelope(),
            &state.managed_envelope.scoping(),
            self.inner.outcome_aggregator.clone(),
        );

        Ok(())
    }

    /// Extract metrics from all envelope items.
    ///
    /// Caveats:
    ///  - This functionality is incomplete. At this point, extraction is implemented only for
    ///    transaction events.
    fn extract_metrics(&self, state: &mut ProcessEnvelopeState) -> Result<(), ProcessingError> {
        // NOTE: This function requires a `metric_extraction` in the project config. Legacy configs
        // will upsert this configuration from transaction and conditional tagging fields, even if
        // it is not present in the actual project config payload. Once transaction metric
        // extraction is moved to generic metrics, this can be converted into an early return.
        let config = match state.project_state.config.metric_extraction {
            ErrorBoundary::Ok(ref config) if config.is_enabled() => Some(config),
            _ => None,
        };

        // TODO: Make span metrics extraction immutable
        if let Some(event) = state.event.value() {
            if state.event_metrics_extracted {
                return Ok(());
            }

            if let Some(config) = config {
                let metrics = crate::metrics_extraction::event::extract_metrics(event, config);
                state.event_metrics_extracted |= !metrics.is_empty();
                state.extracted_metrics.project_metrics.extend(metrics);
            }

            match state.project_state.config.transaction_metrics {
                Some(ErrorBoundary::Ok(ref tx_config)) if tx_config.is_enabled() => {
                    let transaction_from_dsc = state
                        .managed_envelope
                        .envelope()
                        .dsc()
                        .and_then(|dsc| dsc.transaction.as_deref());

                    let extractor = TransactionExtractor {
                        config: tx_config,
                        generic_tags: config.map(|c| c.tags.as_slice()).unwrap_or_default(),
                        transaction_from_dsc,
                        sampling_result: &state.sampling_result,
                        has_profile: state.profile_id.is_some(),
                    };

                    state.extracted_metrics.extend(extractor.extract(event)?);
                    state.event_metrics_extracted |= true;
                }
                _ => (),
            }

            if state.event_metrics_extracted {
                state.managed_envelope.set_event_metrics_extracted();
            }
        }

        // NB: Other items can be added here.
        Ok(())
    }

    /// Apply data privacy rules to the event payload.
    ///
    /// This uses both the general `datascrubbing_settings`, as well as the the PII rules.
    fn scrub_event(&self, state: &mut ProcessEnvelopeState) -> Result<(), ProcessingError> {
        let event = &mut state.event;
        let config = &state.project_state.config;

        if config.datascrubbing_settings.scrub_data {
            if let Some(event) = event.value_mut() {
                scrub_graphql(event);
            }
        }

        metric!(timer(RelayTimers::EventProcessingPii), {
            if let Some(ref config) = config.pii_config {
                let mut processor = PiiProcessor::new(config.compiled());
                processor::process_value(event, &mut processor, ProcessingState::root())?;
            }
            let pii_config = config
                .datascrubbing_settings
                .pii_config()
                .map_err(|e| ProcessingError::PiiConfigError(e.clone()))?;
            if let Some(config) = pii_config {
                let mut processor = PiiProcessor::new(config.compiled());
                processor::process_value(event, &mut processor, ProcessingState::root())?;
            }
        });

        Ok(())
    }

    /// Apply data privacy rules to attachments in the envelope.
    ///
    /// This only applies the new PII rules that explicitly select `ValueType::Binary` or one of the
    /// attachment types. When special attachments are detected, these are scrubbed with custom
    /// logic; otherwise the entire attachment is treated as a single binary blob.
    fn scrub_attachments(&self, state: &mut ProcessEnvelopeState) {
        let envelope = state.managed_envelope.envelope_mut();
        if let Some(ref config) = state.project_state.config.pii_config {
            let minidump = envelope
                .get_item_by_mut(|item| item.attachment_type() == Some(&AttachmentType::Minidump));

            if let Some(item) = minidump {
                let filename = item.filename().unwrap_or_default();
                let mut payload = item.payload().to_vec();

                let processor = PiiAttachmentsProcessor::new(config.compiled());

                // Minidump scrubbing can fail if the minidump cannot be parsed. In this case, we
                // must be conservative and treat it as a plain attachment. Under extreme
                // conditions, this could destroy stack memory.
                let start = Instant::now();
                match processor.scrub_minidump(filename, &mut payload) {
                    Ok(modified) => {
                        metric!(
                            timer(RelayTimers::MinidumpScrubbing) = start.elapsed(),
                            status = if modified { "ok" } else { "n/a" },
                        );
                    }
                    Err(scrub_error) => {
                        metric!(
                            timer(RelayTimers::MinidumpScrubbing) = start.elapsed(),
                            status = "error"
                        );
                        relay_log::warn!(
                            error = &scrub_error as &dyn Error,
                            "failed to scrub minidump",
                        );
                        metric!(timer(RelayTimers::AttachmentScrubbing), {
                            processor.scrub_attachment(filename, &mut payload);
                        })
                    }
                }

                let content_type = item
                    .content_type()
                    .unwrap_or(&ContentType::Minidump)
                    .clone();

                item.set_payload(content_type, payload);
            }
        }
    }

    fn serialize_event(&self, state: &mut ProcessEnvelopeState) -> Result<(), ProcessingError> {
        let data = metric!(timer(RelayTimers::EventProcessingSerialization), {
            state
                .event
                .to_json()
                .map_err(ProcessingError::SerializeFailed)?
        });

        let event_type = state.event_type().unwrap_or_default();
        let mut event_item = Item::new(ItemType::from_event_type(event_type));
        event_item.set_payload(ContentType::Json, data);

        // If transaction metrics were extracted, set the corresponding item header
        event_item.set_metrics_extracted(state.event_metrics_extracted);

        // If there are sample rates, write them back to the envelope. In processing mode, sample
        // rates have been removed from the state and burnt into the event via `finalize_event`.
        if let Some(sample_rates) = state.sample_rates.take() {
            event_item.set_sample_rates(sample_rates);
        }

        state.envelope_mut().add_item(event_item);

        Ok(())
    }

    #[cfg(feature = "processing")]
    fn is_span_allowed(&self, span: &Span) -> bool {
        let Some(op) = span.op.value() else {
            return false;
        };
        let Some(description) = span.description.value() else {
            return false;
        };
        let system: &str = span
            .data
            .value()
            .and_then(|v| v.get("span.system"))
            .and_then(|system| system.as_str())
            .unwrap_or_default();
        op.contains("resource.script")
            || op.contains("resource.css")
            || op == "http.client"
            || op.starts_with("app.")
            || op.starts_with("ui.load")
            || op.starts_with("file")
            || op.starts_with("db")
                && !(op.contains("clickhouse")
                    || op.contains("mongodb")
                    || op.contains("redis")
                    || op.contains("compiler"))
                && !(op == "db.sql.query" && (description.contains("\"$") || system == "mongodb"))
    }

    #[cfg(feature = "processing")]
    fn extract_spans(&self, state: &mut ProcessEnvelopeState) {
        // For now, drop any spans submitted by the SDK.
        state.managed_envelope.retain_items(|item| match item.ty() {
            ItemType::Span => ItemAction::DropSilently,
            _ => ItemAction::Keep,
        });

        // Only extract spans from transactions (not errors).
        if state.event_type() != Some(EventType::Transaction) {
            return;
        };

        // Check feature flag.
        if !state
            .project_state
            .has_feature(Feature::SpanMetricsExtraction)
        {
            return;
        };

        let mut add_span = |span: Annotated<Span>| {
            let span = match self.validate_span(span) {
                Ok(span) => span,
                Err(e) => {
                    relay_log::error!("Invalid span: {e}");
                    return;
                }
            };
            let span = match span.to_json() {
                Ok(span) => span,
                Err(e) => {
                    relay_log::error!(error = &e as &dyn Error, "Failed to serialize span");
                    return;
                }
            };
            let mut item = Item::new(ItemType::Span);
            item.set_payload(ContentType::Json, span);
            state.managed_envelope.envelope_mut().add_item(item);
        };

        let Some(event) = state.event.value() else {
            return;
        };

        // Extract transaction as a span.
        let mut transaction_span: Span = event.into();

        let all_modules_enabled = state
            .project_state
            .has_feature(Feature::SpanMetricsExtractionAllModules);

        // Add child spans as envelope items.
        if let Some(child_spans) = event.spans.value() {
            for span in child_spans {
                let Some(inner_span) = span.value() else {
                    continue;
                };
                // HACK: filter spans based on module until we figure out grouping.
                if !all_modules_enabled && !self.is_span_allowed(inner_span) {
                    continue;
                }
                // HACK: clone the span to set the segment_id. This should happen
                // as part of normalization once standalone spans reach wider adoption.
                let mut new_span = inner_span.clone();
                new_span.is_segment = Annotated::new(false);
                new_span.received = transaction_span.received.clone();
                new_span.segment_id = transaction_span.segment_id.clone();

                // If a profile is associated with the transaction, also associate it with its
                // child spans.
                new_span.profile_id = transaction_span.profile_id.clone();

                add_span(Annotated::new(new_span));
            }
        }

        // Extract tags to add to this span as well
        let shared_tags = span::tag_extraction::extract_shared_tags(event);
        transaction_span.sentry_tags = Annotated::new(
            shared_tags
                .clone()
                .into_iter()
                .map(|(k, v)| (k.sentry_tag_key().to_owned(), Annotated::new(v)))
                .collect(),
        );
        add_span(transaction_span.into());
    }

    /// We do not extract spans with missing fields if those fields are required on the Kafka topic.
    fn validate_span(&self, mut span: Annotated<Span>) -> Result<Annotated<Span>, anyhow::Error> {
        let inner = span
            .value_mut()
            .as_mut()
            .ok_or(anyhow::anyhow!("empty span"))?;
        let Span {
            ref exclusive_time,
            ref mut tags,
            ref mut sentry_tags,
            ref mut start_timestamp,
            ref mut timestamp,
            ref mut span_id,
            ref mut trace_id,
            ..
        } = inner;

        trace_id
            .value()
            .ok_or(anyhow::anyhow!("span is missing trace_id"))?;
        span_id
            .value()
            .ok_or(anyhow::anyhow!("span is missing span_id"))?;

        match (start_timestamp.value(), timestamp.value()) {
            (Some(start), Some(end)) => {
                if end < start {
                    return Err(anyhow::anyhow!(
                        "end timestamp is smaller than start timestamp"
                    ));
                }
            }
            (_, None) => {
                return Err(anyhow::anyhow!("timestamp hard-required for spans"));
            }
            (None, _) => {
                return Err(anyhow::anyhow!("start_timestamp hard-required for spans"));
            }
        }

        // `is_segment` is set by `extract_span`.
        exclusive_time
            .value()
            .ok_or(anyhow::anyhow!("missing exclusive_time"))?;

        if let Some(sentry_tags) = sentry_tags.value_mut() {
            sentry_tags.retain(|key, value| match value.value() {
                Some(s) => {
                    match key.as_str() {
                        "group" => {
                            // Only allow up to 16-char hex strings in group.
                            s.len() <= 16 && s.chars().all(|c| c.is_ascii_hexdigit())
                        }
                        "status_code" => s.parse::<u16>().is_ok(),
                        _ => true,
                    }
                }
                // Drop empty string values.
                None => false,
            });
        }
        if let Some(tags) = tags.value_mut() {
            tags.retain(|_, value| !value.value().is_empty())
        }

        Ok(span)
    }

    fn filter_spans(&self, state: &mut ProcessEnvelopeState) {
        let standalone_span_ingestion_enabled = state
            .project_state
            .has_feature(Feature::StandaloneSpanIngestion);
        state.managed_envelope.retain_items(|item| match item.ty() {
            ItemType::OtelSpan | ItemType::EventSpan => {
                if !standalone_span_ingestion_enabled {
                    relay_log::warn!("dropping span because feature is disabled");
                    ItemAction::DropSilently
                } else {
                    ItemAction::Keep
                }
            }
            _ => ItemAction::Keep,
        });
    }

    fn extract_span_metrics(&self, state: &mut ProcessEnvelopeState) {
        if state
            .project_state
            .has_feature(Feature::StandaloneSpanIngestion)
        {
            return;
        }
        let span_metrics_extraction_config = match state.project_state.config.metric_extraction {
            ErrorBoundary::Ok(ref config) if config.is_enabled() => config,
            _ => return,
        };
        let extract_span_metrics = |span: Annotated<Span>| {
            let span = match self.validate_span(span) {
                Ok(span) => span,
                Err(e) => {
                    relay_log::error!("Invalid span: {e}");
                    return;
                }
            };
            if let Some(span) = span.value() {
                crate::metrics_extraction::generic::extract_metrics(
                    span,
                    span_metrics_extraction_config,
                );
            }
        };
        for item in state.managed_envelope.envelope().items() {
            if item.ty() == &ItemType::OtelSpan {
                if let Ok(otel_span) =
                    serde_json::from_slice::<relay_spans::OtelSpan>(&item.payload())
                {
                    extract_span_metrics(Annotated::new(otel_span.into()));
                }
            } else if item.ty() == &ItemType::EventSpan {
                if let Ok(event_span) = Annotated::<Span>::from_json_bytes(&item.payload()) {
                    extract_span_metrics(event_span);
                }
            }
        }
    }

    #[cfg(feature = "processing")]
    fn process_spans(&self, state: &mut ProcessEnvelopeState) {
        let mut items: Vec<Item> = Vec::new();
        let mut add_span = |span: Annotated<Span>| {
            let span = match self.validate_span(span) {
                Ok(span) => span,
                Err(e) => {
                    relay_log::error!("Invalid span: {e}");
                    return;
                }
            };
            if let Ok(payload) = span.to_json() {
                let mut item = Item::new(ItemType::Span);
                item.set_payload(ContentType::Json, payload);
                items.push(item);
            }
        };
        let standalone_span_ingestion_enabled = state
            .project_state
            .has_feature(Feature::StandaloneSpanIngestion);

        state.managed_envelope.retain_items(|item| match item.ty() {
            ItemType::OtelSpan if !standalone_span_ingestion_enabled => ItemAction::DropSilently,
            ItemType::EventSpan if !standalone_span_ingestion_enabled => ItemAction::DropSilently,
            ItemType::OtelSpan => {
                if let Ok(otel_span) =
                    serde_json::from_slice::<relay_spans::OtelSpan>(&item.payload())
                {
                    add_span(Annotated::new(otel_span.into()));
                }
                ItemAction::DropSilently
            }
            ItemType::EventSpan => {
                if let Ok(event_span) = Annotated::<Span>::from_json_bytes(&item.payload()) {
                    add_span(event_span);
                }
                ItemAction::DropSilently
            }
            _ => ItemAction::Keep,
        });
        let envelope = state.managed_envelope.envelope_mut();
        for item in items {
            envelope.add_item(item);
        }
    }

    /// Computes the sampling decision on the incoming event
    fn run_dynamic_sampling(&self, state: &mut ProcessEnvelopeState) {
        // Running dynamic sampling involves either:
        // - Tagging whether an incoming error has a sampled trace connected to it.
        // - Computing the actual sampling decision on an incoming transaction.
        match state.event_type().unwrap_or_default() {
            EventType::Default | EventType::Error => {
                self.tag_error_with_sampling_decision(state);
            }
            EventType::Transaction => {
                match state.project_state.config.transaction_metrics {
                    Some(ErrorBoundary::Ok(ref c)) if c.is_enabled() => (),
                    _ => return,
                }

                let sampling_config = match state.project_state.config.sampling {
                    Some(ErrorBoundary::Ok(ref config)) if !config.unsupported() => Some(config),
                    _ => None,
                };

                let root_state = state.sampling_project_state.as_ref();
                let root_config = match root_state.and_then(|s| s.config.sampling.as_ref()) {
                    Some(ErrorBoundary::Ok(ref config)) if !config.unsupported() => Some(config),
                    _ => None,
                };

                state.sampling_result = Self::compute_sampling_decision(
                    self.inner.config.processing_enabled(),
                    &state.reservoir,
                    sampling_config,
                    state.event.value(),
                    root_config,
                    state.envelope().dsc(),
                );
            }
            _ => {}
        }
    }

    /// Computes the sampling decision on the incoming transaction.
    fn compute_sampling_decision(
        processing_enabled: bool,
        reservoir: &ReservoirEvaluator,
        sampling_config: Option<&SamplingConfig>,
        event: Option<&Event>,
        root_sampling_config: Option<&SamplingConfig>,
        dsc: Option<&DynamicSamplingContext>,
    ) -> SamplingResult {
        if (sampling_config.is_none() || event.is_none())
            && (root_sampling_config.is_none() || dsc.is_none())
        {
            return SamplingResult::NoMatch;
        }

        if sampling_config.map_or(false, |config| config.unsupported())
            || root_sampling_config.map_or(false, |config| config.unsupported())
        {
            if processing_enabled {
                relay_log::error!("found unsupported rules even as processing relay");
            } else {
                return SamplingResult::NoMatch;
            }
        }

        let adjustment_rate = match sampling_config
            .or(root_sampling_config)
            .map(|config| config.mode)
        {
            Some(SamplingMode::Received) => None,
            Some(SamplingMode::Total) => dsc.and_then(|dsc| dsc.sample_rate),
            Some(SamplingMode::Unsupported) => {
                if processing_enabled {
                    relay_log::error!("found unsupported sampling mode even as processing Relay");
                }
                return SamplingResult::NoMatch;
            }
            None => {
                relay_log::error!("cannot sample without at least one sampling config");
                return SamplingResult::NoMatch;
            }
        };

        let mut evaluator = SamplingEvaluator::new(Utc::now())
            .adjust_client_sample_rate(adjustment_rate)
            .set_reservoir(reservoir);

        if let (Some(event), Some(sampling_state)) = (event, sampling_config) {
            if let Some(seed) = event.id.value().map(|id| id.0) {
                let rules = sampling_state.filter_rules(RuleType::Transaction);
                evaluator = match evaluator.match_rules(seed, event, rules) {
                    ControlFlow::Continue(evaluator) => evaluator,
                    ControlFlow::Break(sampling_match) => {
                        return SamplingResult::Match(sampling_match);
                    }
                }
            };
        }

        if let (Some(dsc), Some(sampling_state)) = (dsc, root_sampling_config) {
            let rules = sampling_state.filter_rules(RuleType::Trace);
            return evaluator.match_rules(dsc.trace_id, dsc, rules).into();
        }

        SamplingResult::NoMatch
    }

    /// Runs dynamic sampling on an incoming error and tags it in case of successful sampling
    /// decision.
    ///
    /// This execution of dynamic sampling is technically a "simulation" since we will use the result
    /// only for tagging errors and not for actually sampling incoming events.
    fn tag_error_with_sampling_decision(&self, state: &mut ProcessEnvelopeState) {
        let (Some(dsc), Some(event)) = (
            state.managed_envelope.envelope().dsc(),
            state.event.value_mut(),
        ) else {
            return;
        };

        let root_state = state.sampling_project_state.as_ref();
        let config = match root_state.and_then(|s| s.config.sampling.as_ref()) {
            Some(ErrorBoundary::Ok(ref config)) => config,
            _ => return,
        };

        if config.unsupported() {
            if self.inner.config.processing_enabled() {
                relay_log::error!("found unsupported rules even as processing relay");
            }

            return;
        }

        let Some(sampled) = utils::is_trace_fully_sampled(config, dsc) else {
            return;
        };

        // We want to get the trace context, in which we will inject the `sampled` field.
        let context = event
            .contexts
            .get_or_insert_with(Contexts::new)
            .get_or_default::<TraceContext>();

        // We want to update `sampled` only if it was not set, since if we don't check this
        // we will end up overriding the value set by downstream Relays and this will lead
        // to more complex debugging in case of problems.
        if context.sampled.is_empty() {
            relay_log::trace!("tagged error with `sampled = {}` flag", sampled);
            context.sampled = Annotated::new(sampled);
        }
    }

    /// Apply the dynamic sampling decision from `compute_sampling_decision`.
    fn sample_envelope(&self, state: &mut ProcessEnvelopeState) -> Result<(), ProcessingError> {
        if let SamplingResult::Match(sampling_match) = std::mem::take(&mut state.sampling_result) {
            // We assume that sampling is only supposed to work on transactions.
            if state.event_type() == Some(EventType::Transaction) && sampling_match.should_drop() {
                let matched_rules = sampling_match.into_matched_rules();

                state
                    .managed_envelope
                    .reject(Outcome::FilteredSampling(matched_rules.clone()));

                return Err(ProcessingError::Sampled(matched_rules));
            }
        }
        Ok(())
    }

    fn light_normalize_event(
        &self,
        state: &mut ProcessEnvelopeState,
    ) -> Result<(), ProcessingError> {
        let request_meta = state.managed_envelope.envelope().meta();
        let client_ipaddr = request_meta.client_addr().map(IpAddr::from);

        let light_normalize_spans = state
            .project_state
            .has_feature(Feature::SpanMetricsExtraction);

        let transaction_aggregator_config = self
            .inner
            .config
            .aggregator_config_for(MetricNamespace::Transactions);

        utils::log_transaction_name_metrics(&mut state.event, |event| {
            let config = NormalizeProcessorConfig {
                client_ip: client_ipaddr.as_ref(),
                user_agent: RawUserAgentInfo {
                    user_agent: request_meta.user_agent(),
                    client_hints: request_meta.client_hints().as_deref(),
                },
                received_at: Some(state.managed_envelope.received_at()),
                max_secs_in_past: Some(self.inner.config.max_secs_in_past()),
                max_secs_in_future: Some(self.inner.config.max_secs_in_future()),
                transaction_range: Some(
                    AggregatorConfig::from(transaction_aggregator_config).timestamp_range(),
                ),
                max_name_and_unit_len: Some(
                    transaction_aggregator_config
                        .max_name_length
                        .saturating_sub(MeasurementsConfig::MEASUREMENT_MRI_OVERHEAD),
                ),
                breakdowns_config: state.project_state.config.breakdowns_v2.as_ref(),
                performance_score: state.project_state.config.performance_score.as_ref(),
                normalize_user_agent: Some(true),
                transaction_name_config: TransactionNameConfig {
                    rules: &state.project_state.config.tx_name_rules,
                },
                device_class_synthesis_config: state
                    .project_state
                    .has_feature(Feature::DeviceClassSynthesis),
                enrich_spans: state
                    .project_state
                    .has_feature(Feature::SpanMetricsExtraction),
                max_tag_value_length: self
                    .inner
                    .config
                    .aggregator_config_for(MetricNamespace::Spans)
                    .max_tag_value_length,
                is_renormalize: false,
                light_normalize_spans,
                span_description_rules: state.project_state.config.span_description_rules.as_ref(),
                geoip_lookup: self.inner.geoip_lookup.as_ref(),
                enable_trimming: true,
                measurements: Some(DynamicMeasurementsConfig::new(
                    state.project_state.config().measurements.as_ref(),
                    state.global_config.measurements.as_ref(),
                )),
            };

            metric!(timer(RelayTimers::EventProcessingLightNormalization), {
                process_value(
                    event,
                    &mut relay_event_normalization::NormalizeProcessor::new(config),
                    ProcessingState::root(),
                )
                .map_err(|_| ProcessingError::InvalidTransaction)
            })
        })?;

        Ok(())
    }

    fn process_state(&self, state: &mut ProcessEnvelopeState) -> Result<(), ProcessingError> {
        macro_rules! if_processing {
            ($if_true:block) => {
                #[cfg(feature = "processing")] {
                    if self.inner.config.processing_enabled() $if_true
                }
            };
        }

        session::process(state, self.inner.config.clone());
        self.process_client_reports(state);
        self.process_user_reports(state);
        self.process_replays(state)?;
        self.filter_profiles(state);
        self.filter_spans(state);

        if state.creates_event() {
            // Some envelopes only create events in processing relays; for example, unreal events.
            // This makes it possible to get in this code block while not really having an event in
            // the envelope.

            if_processing!({
                self.expand_unreal(state)?;
            });

            self.extract_event(state)?;
            self.transfer_profile_id(state);

            if_processing!({
                self.process_unreal(state)?;
                self.create_placeholders(state);
            });

            self.finalize_event(state)?;
            self.light_normalize_event(state)?;
            self.normalize_dsc(state);
            self.filter_event(state)?;
            self.run_dynamic_sampling(state);

            // We avoid extracting metrics if we are not sampling the event while in non-processing
            // relays, in order to synchronize rate limits on indexed and processed transactions.
            if self.inner.config.processing_enabled() || state.sampling_result.should_drop() {
                self.extract_metrics(state)?;
            }

            self.sample_envelope(state)?;

            if_processing!({
                self.store_process_event(state)?;
            });
        }

        // Extract span metrics from standalone spans only
        if self.inner.config.processing_enabled() || state.sampling_result.should_drop() {
            self.extract_span_metrics(state);
        }

        if_processing!({
            self.enforce_quotas(state)?;
            self.process_profiles(state);
            self.process_check_ins(state);
            self.process_spans(state);
        });

        if state.has_event() {
            self.scrub_event(state)?;
            self.serialize_event(state)?;
            if_processing!({
                self.extract_spans(state);
            });
        }

        self.scrub_attachments(state);

        Ok(())
    }

    fn process(
        &self,
        message: ProcessEnvelope,
    ) -> Result<ProcessEnvelopeResponse, ProcessingError> {
        let mut state = self.prepare_state(message)?;
        let project_id = state.project_id;
        let client = state.envelope().meta().client().map(str::to_owned);
        let user_agent = state.envelope().meta().user_agent().map(str::to_owned);

        relay_log::with_scope(
            |scope| {
                scope.set_tag("project", project_id);
                if let Some(client) = client {
                    scope.set_tag("sdk", client);
                }
                if let Some(user_agent) = user_agent {
                    scope.set_extra("user_agent", user_agent.into());
                }
            },
            || {
                match self.process_state(&mut state) {
                    Ok(()) => {
                        // The envelope could be modified or even emptied during processing, which
                        // requires recomputation of the context.
                        state.managed_envelope.update();

                        let has_metrics = !state.extracted_metrics.project_metrics.is_empty();

                        state.extracted_metrics.send_metrics(
                            state.managed_envelope.envelope(),
                            self.inner.project_cache.clone(),
                        );

                        let envelope_response = if state.managed_envelope.envelope().is_empty() {
                            if !has_metrics {
                                // Individual rate limits have already been issued
                                state.managed_envelope.reject(Outcome::RateLimited(None));
                            } else {
                                state.managed_envelope.accept();
                            }
                            None
                        } else {
                            Some(state.managed_envelope)
                        };

                        Ok(ProcessEnvelopeResponse {
                            envelope: envelope_response,
                        })
                    }
                    Err(err) => {
                        if let Some(outcome) = err.to_outcome() {
                            state.managed_envelope.reject(outcome);
                        }

                        if err.should_keep_metrics() {
                            state.extracted_metrics.send_metrics(
                                state.managed_envelope.envelope(),
                                self.inner.project_cache.clone(),
                            );
                        }

                        Err(err)
                    }
                }
            },
        )
    }

    fn handle_process_envelope(&self, message: ProcessEnvelope) {
        let project_key = message.envelope.envelope().meta().public_key();
        let wait_time = message.envelope.start_time().elapsed();
        metric!(timer(RelayTimers::EnvelopeWaitTime) = wait_time);

        let result = metric!(timer(RelayTimers::EnvelopeProcessingTime), {
            self.process(message)
        });

        match result {
            Ok(response) => {
                if let Some(managed_envelope) = response.envelope {
                    self.inner.envelope_manager.send(SubmitEnvelope {
                        envelope: managed_envelope,
                    })
                };
            }
            Err(error) => {
                // Errors are only logged for what we consider infrastructure or implementation
                // bugs. In other cases, we "expect" errors and log them as debug level.
                if error.is_unexpected() {
                    relay_log::error!(
                        tags.project_key = %project_key,
                        error = &error as &dyn Error,
                        "error processing envelope"
                    );
                }
            }
        }
    }

    fn handle_process_metrics(&self, message: ProcessMetrics) {
        let ProcessMetrics {
            items,
            project_key: public_key,
            start_time,
            sent_at,
        } = message;

        let received = relay_common::time::instant_to_date_time(start_time);
        let received_timestamp = UnixTimestamp::from_secs(received.timestamp() as u64);

        let clock_drift_processor =
            ClockDriftProcessor::new(sent_at, received).at_least(MINIMUM_CLOCK_DRIFT);

        for item in items {
            let payload = item.payload();
            if item.ty() == &ItemType::Statsd {
                let mut buckets = Vec::new();
                for bucket_result in Bucket::parse_all(&payload, received_timestamp) {
                    match bucket_result {
                        Ok(mut bucket) => {
                            clock_drift_processor.process_timestamp(&mut bucket.timestamp);
                            buckets.push(bucket);
                        }
                        Err(error) => relay_log::debug!(
                            error = &error as &dyn Error,
                            "failed to parse metric bucket from statsd format",
                        ),
                    }
                }

                relay_log::trace!("inserting metric buckets into project cache");
                self.inner
                    .project_cache
                    .send(MergeBuckets::new(public_key, buckets));
            } else if item.ty() == &ItemType::MetricBuckets {
                match serde_json::from_slice::<Vec<Bucket>>(&payload) {
                    Ok(mut buckets) => {
                        for bucket in &mut buckets {
                            clock_drift_processor.process_timestamp(&mut bucket.timestamp);
                        }

                        relay_log::trace!("merging metric buckets into project cache");
                        self.inner
                            .project_cache
                            .send(MergeBuckets::new(public_key, buckets));
                    }
                    Err(error) => {
                        relay_log::debug!(
                            error = &error as &dyn Error,
                            "failed to parse metric bucket",
                        );
                        metric!(counter(RelayCounters::MetricBucketsParsingFailed) += 1);
                    }
                }
            } else {
                relay_log::error!(
                    "invalid item of type {} passed to ProcessMetrics",
                    item.ty()
                );
            }
        }
    }

    fn handle_process_metric_meta(&self, message: ProcessMetricMeta) {
        let ProcessMetricMeta { items, project_key } = message;

        for item in items {
            if item.ty() != &ItemType::MetricMeta {
                relay_log::error!(
                    "invalid item of type {} passed to ProcessMetricMeta",
                    item.ty()
                );
                continue;
            }

            let mut payload = item.payload();
            match serde_json::from_slice::<MetricMeta>(&payload) {
                Ok(meta) => {
                    relay_log::trace!("adding metric metadata to project cache");
                    self.inner
                        .project_cache
                        .send(AddMetricMeta { project_key, meta });
                }
                Err(error) => {
                    metric!(counter(RelayCounters::MetricMetaParsingFailed) += 1);

                    relay_log::with_scope(
                        move |scope| {
                            // truncate the payload to basically 200KiB, just in case
                            payload.truncate(200_000);
                            scope.add_attachment(relay_log::protocol::Attachment {
                                buffer: payload.into(),
                                filename: "payload.json".to_owned(),
                                content_type: Some("application/json".to_owned()),
                                ty: None,
                            })
                        },
                        || {
                            relay_log::error!(
                                error = &error as &dyn Error,
                                "failed to parse metric meta"
                            )
                        },
                    );
                }
            }
        }
    }

    /// Check and apply rate limits to metrics buckets.
    #[cfg(feature = "processing")]
    fn handle_rate_limit_flush_buckets(&self, message: RateLimitBuckets) {
        use relay_quotas::ItemScoping;

        let RateLimitBuckets {
            mut bucket_limiter, ..
        } = message;

        let scoping = *bucket_limiter.scoping();

        if let Some(rate_limiter) = self.inner.rate_limiter.as_ref() {
            let item_scoping = ItemScoping {
                category: DataCategory::Transaction,
                scoping: &scoping,
            };

            // We set over_accept_once such that the limit is actually reached, which allows subsequent
            // calls with quantity=0 to be rate limited.
            let over_accept_once = true;
            let rate_limits = rate_limiter.is_rate_limited(
                bucket_limiter.quotas(),
                item_scoping,
                bucket_limiter.transaction_count(),
                over_accept_once,
            );

            let was_enforced = bucket_limiter.enforce_limits(
                rate_limits.as_ref().map_err(|_| ()),
                self.inner.outcome_aggregator.clone(),
            );

            if was_enforced {
                if let Ok(limits) = rate_limits {
                    // Update the rate limits in the project cache.
                    self.inner
                        .project_cache
                        .send(UpdateRateLimits::new(scoping.project_key, limits));
                }
            }
        }

        let project_key = bucket_limiter.scoping().project_key;
        let buckets = bucket_limiter.into_metrics();

        if !buckets.is_empty() {
            self.inner
                .aggregator
                .send(MergeBuckets::new(project_key, buckets));
        }
    }

    fn encode_envelope_body(
        body: Vec<u8>,
        http_encoding: HttpEncoding,
    ) -> Result<Vec<u8>, std::io::Error> {
        let envelope_body = match http_encoding {
            HttpEncoding::Identity => body,
            HttpEncoding::Deflate => {
                let mut encoder = ZlibEncoder::new(Vec::new(), Compression::default());
                encoder.write_all(body.as_ref())?;
                encoder.finish()?
            }
            HttpEncoding::Gzip => {
                let mut encoder = GzEncoder::new(Vec::new(), Compression::default());
                encoder.write_all(body.as_ref())?;
                encoder.finish()?
            }
            HttpEncoding::Br => {
                // Use default buffer size (via 0), medium quality (5), and the default lgwin (22).
                let mut encoder = BrotliEncoder::new(Vec::new(), 0, 5, 22);
                encoder.write_all(body.as_ref())?;
                encoder.into_inner()
            }
        };
        Ok(envelope_body)
    }

    fn handle_encode_envelope(&self, message: EncodeEnvelope) {
        let mut request = message.request;
        match Self::encode_envelope_body(request.envelope_body, request.http_encoding) {
            Err(e) => {
                request
                    .response_sender
                    .send(Err(SendEnvelopeError::BodyEncodingFailed(e)))
                    .ok();
            }
            Ok(envelope_body) => {
                request.envelope_body = envelope_body;
                self.inner.upstream_relay.send(SendRequest(request));
            }
        }
    }

    fn handle_encode_metric_meta(&self, message: EncodeMetricMeta) {
        #[cfg(feature = "processing")]
        if self.inner.config.processing_enabled() {
            return self.store_metric_meta(message);
        }

        self.encode_metric_meta(message);
    }

    fn encode_metric_meta(&self, message: EncodeMetricMeta) {
        let EncodeMetricMeta { scoping, meta } = message;

        let upstream = self.inner.config.upstream_descriptor();
        let dsn = crate::extractors::PartialDsn {
            scheme: upstream.scheme(),
            public_key: scoping.project_key,
            host: upstream.host().to_owned(),
            port: upstream.port(),
            path: "".to_owned(),
            project_id: Some(scoping.project_id),
        };

        let mut item = Item::new(ItemType::MetricMeta);
        item.set_payload(ContentType::Json, serde_json::to_vec(&meta).unwrap());
        let mut envelope = Envelope::from_request(None, RequestMeta::outbound(dsn));
        envelope.add_item(item);
        let envelope = ManagedEnvelope::standalone(envelope, Addr::dummy(), Addr::dummy());

        self.inner
            .envelope_manager
            .send(SubmitEnvelope { envelope });
    }

    #[cfg(feature = "processing")]
    fn store_metric_meta(&self, message: EncodeMetricMeta) {
        let EncodeMetricMeta { scoping, meta } = message;

        let Some(ref metric_meta_store) = self.inner.metric_meta_store else {
            return;
        };

        let r = metric_meta_store.store(scoping.organization_id, scoping.project_id, meta);
        if let Err(error) = r {
            relay_log::error!(
                error = &error as &dyn std::error::Error,
                "failed to store metric meta in redis"
            )
        }
    }

    fn handle_message(&self, message: EnvelopeProcessor) {
        match message {
            EnvelopeProcessor::ProcessEnvelope(message) => self.handle_process_envelope(*message),
            EnvelopeProcessor::ProcessMetrics(message) => self.handle_process_metrics(*message),
            EnvelopeProcessor::ProcessMetricMeta(message) => {
                self.handle_process_metric_meta(*message)
            }
            EnvelopeProcessor::EncodeEnvelope(message) => self.handle_encode_envelope(*message),
            EnvelopeProcessor::EncodeMetricMeta(message) => {
                self.handle_encode_metric_meta(*message)
            }
            #[cfg(feature = "processing")]
            EnvelopeProcessor::RateLimitFlushBuckets(message) => {
                self.handle_rate_limit_flush_buckets(message);
            }
        }
    }
}

impl Service for EnvelopeProcessorService {
    type Interface = EnvelopeProcessor;

    fn spawn_handler(self, mut rx: relay_system::Receiver<Self::Interface>) {
        let thread_count = self.inner.config.cpu_concurrency();
        relay_log::info!("starting {thread_count} envelope processing workers");

        tokio::spawn(async move {
            let semaphore = Arc::new(Semaphore::new(thread_count));

            loop {
                let next_msg = async {
                    let permit_result = semaphore.clone().acquire_owned().await;
                    // `permit_result` might get dropped when this future is cancelled while awaiting
                    // `rx.recv()`. This is OK though: No envelope is received so the permit is not
                    // required.
                    (rx.recv().await, permit_result)
                };

                tokio::select! {
                   biased;

                    (Some(message), Ok(permit)) = next_msg => {
                        let service = self.clone();
                        tokio::task::spawn_blocking(move || {
                            service.handle_message(message);
                            drop(permit);
                        });
                    },

                    else => break
                }
            }
        });
    }
}

#[cfg(test)]
mod tests {
    use std::env;

    use chrono::{DateTime, TimeZone, Utc};
    use insta::assert_debug_snapshot;
    use relay_base_schema::metrics::{DurationUnit, MetricUnit};
    use relay_common::glob2::LazyGlob;
    use relay_event_normalization::{
        MeasurementsConfig, NormalizeProcessor, RedactionRule, TransactionNameRule,
    };
    use relay_event_schema::protocol::{EventId, TransactionSource};
    use relay_pii::DataScrubbingConfig;
    use relay_protocol::RuleCondition;
    use relay_sampling::config::{
        DecayingFunction, RuleId, RuleType, SamplingConfig, SamplingMode, SamplingRule,
        SamplingValue, TimeRange,
    };
    use relay_sampling::evaluation::SamplingMatch;
    use relay_test::mock_service;
    use similar_asserts::assert_eq;
    use uuid::Uuid;

    use crate::actors::test_store::TestStore;
    use crate::extractors::RequestMeta;
    use crate::metrics_extraction::transactions::types::{
        CommonTags, TransactionMeasurementTags, TransactionMetric,
    };
    use crate::metrics_extraction::IntoMetric;

    use crate::testutils::{new_envelope, state_with_rule_and_condition};
    use crate::utils::Semaphore as TestSemaphore;

    use super::*;

    fn dummy_reservoir() -> ReservoirEvaluator<'static> {
        ReservoirEvaluator::new(ReservoirCounters::default())
    }

    fn mocked_event(event_type: EventType, transaction: &str, release: &str) -> Event {
        Event {
            id: Annotated::new(EventId::new()),
            ty: Annotated::new(event_type),
            transaction: Annotated::new(transaction.to_string()),
            release: Annotated::new(LenientString(release.to_string())),
            ..Event::default()
        }
    }

    fn create_breadcrumbs_item(breadcrumbs: &[(Option<DateTime<Utc>>, &str)]) -> Item {
        let mut data = Vec::new();

        for (date, message) in breadcrumbs {
            let mut breadcrumb = BTreeMap::new();
            breadcrumb.insert("message", (*message).to_string());
            if let Some(date) = date {
                breadcrumb.insert("timestamp", date.to_rfc3339());
            }

            rmp_serde::encode::write(&mut data, &breadcrumb).expect("write msgpack");
        }

        let mut item = Item::new(ItemType::Attachment);
        item.set_payload(ContentType::MsgPack, data);
        item
    }

    fn breadcrumbs_from_event(event: &Annotated<Event>) -> &Vec<Annotated<Breadcrumb>> {
        event
            .value()
            .unwrap()
            .breadcrumbs
            .value()
            .unwrap()
            .values
            .value()
            .unwrap()
    }

    fn services() -> (Addr<TrackOutcome>, Addr<TestStore>) {
        let (outcome_aggregator, _) = mock_service("outcome_aggregator", (), |&mut (), _| {});
        let (test_store, _) = mock_service("test_store", (), |&mut (), _| {});
        (outcome_aggregator, test_store)
    }

    #[tokio::test]
    async fn test_dsc_respects_metrics_extracted() {
        relay_test::setup();
        let (outcome_aggregator, test_store) = services();

        let config = Config::from_json_value(serde_json::json!({
            "processing": {
                "enabled": true,
                "kafka_config": [],
            }
        }))
        .unwrap();

        let service: EnvelopeProcessorService = create_test_processor(config);

        // Gets a ProcessEnvelopeState, either with or without the metrics_exracted flag toggled.
        let get_state = |version: Option<u16>| {
            let event = Event {
                id: Annotated::new(EventId::new()),
                ty: Annotated::new(EventType::Transaction),
                transaction: Annotated::new("testing".to_owned()),
                ..Event::default()
            };

            let mut project_state = state_with_rule_and_condition(
                Some(0.0),
                RuleType::Transaction,
                RuleCondition::all(),
            );

            if let Some(version) = version {
                project_state.config.transaction_metrics =
                    ErrorBoundary::Ok(relay_dynamic_config::TransactionMetricsConfig {
                        version,
                        ..Default::default()
                    })
                    .into();
            }

            ProcessEnvelopeState {
                event: Annotated::from(event),
                metrics: Default::default(),
                sample_rates: None,
                sampling_result: SamplingResult::Pending,
                extracted_metrics: Default::default(),
                project_state: Arc::new(project_state),
                sampling_project_state: None,
                project_id: ProjectId::new(42),
                managed_envelope: ManagedEnvelope::new(
                    new_envelope(false, "foo"),
                    TestSemaphore::new(42).try_acquire().unwrap(),
                    outcome_aggregator.clone(),
                    test_store.clone(),
                ),
                profile_id: None,
                event_metrics_extracted: false,
                reservoir: dummy_reservoir(),
                global_config: Arc::default(),
            }
        };

        // None represents no TransactionMetricsConfig, DS will not be run
        let mut state = get_state(None);
        service.run_dynamic_sampling(&mut state);
        assert!(state.sampling_result.should_keep());

        // Current version is 1, so it won't run DS if it's outdated
        let mut state = get_state(Some(0));
        service.run_dynamic_sampling(&mut state);
        assert!(state.sampling_result.should_keep());

        // Dynamic sampling is run, as the transactionmetrics version is up to date.
        let mut state = get_state(Some(1));
        service.run_dynamic_sampling(&mut state);
        assert!(state.sampling_result.should_drop());
    }

    #[test]
    fn test_it_keeps_or_drops_transactions() {
        let event = Event {
            id: Annotated::new(EventId::new()),
            ty: Annotated::new(EventType::Transaction),
            transaction: Annotated::new("testing".to_owned()),
            ..Event::default()
        };

        for (sample_rate, should_keep) in [(0.0, false), (1.0, true)] {
            let sampling_config = SamplingConfig {
                rules: vec![SamplingRule {
                    condition: RuleCondition::all(),
                    sampling_value: SamplingValue::SampleRate { value: sample_rate },
                    ty: RuleType::Transaction,
                    id: RuleId(1),
                    time_range: Default::default(),
                    decaying_fn: DecayingFunction::Constant,
                }],
                ..SamplingConfig::new()
            };

            // TODO: This does not test if the sampling decision is actually applied. This should be
            // refactored to send a proper Envelope in and call process_state to cover the full
            // pipeline.
            let res = EnvelopeProcessorService::compute_sampling_decision(
                false,
                &dummy_reservoir(),
                Some(&sampling_config),
                Some(&event),
                None,
                None,
            );
            assert_eq!(res.should_keep(), should_keep);
        }
    }

    #[test]
    fn test_breadcrumbs_file1() {
        let item = create_breadcrumbs_item(&[(None, "item1")]);

        // NOTE: using (Some, None) here:
        let result = EnvelopeProcessorService::event_from_attachments(
            &Config::default(),
            None,
            Some(item),
            None,
        );

        let event = result.unwrap().0;
        let breadcrumbs = breadcrumbs_from_event(&event);

        assert_eq!(breadcrumbs.len(), 1);
        let first_breadcrumb_message = breadcrumbs[0].value().unwrap().message.value().unwrap();
        assert_eq!("item1", first_breadcrumb_message);
    }

    #[test]
    fn test_breadcrumbs_file2() {
        let item = create_breadcrumbs_item(&[(None, "item2")]);

        // NOTE: using (None, Some) here:
        let result = EnvelopeProcessorService::event_from_attachments(
            &Config::default(),
            None,
            None,
            Some(item),
        );

        let event = result.unwrap().0;
        let breadcrumbs = breadcrumbs_from_event(&event);
        assert_eq!(breadcrumbs.len(), 1);

        let first_breadcrumb_message = breadcrumbs[0].value().unwrap().message.value().unwrap();
        assert_eq!("item2", first_breadcrumb_message);
    }

    #[test]
    fn test_breadcrumbs_truncation() {
        let item1 = create_breadcrumbs_item(&[(None, "crumb1")]);
        let item2 = create_breadcrumbs_item(&[(None, "crumb2"), (None, "crumb3")]);

        let result = EnvelopeProcessorService::event_from_attachments(
            &Config::default(),
            None,
            Some(item1),
            Some(item2),
        );

        let event = result.unwrap().0;
        let breadcrumbs = breadcrumbs_from_event(&event);
        assert_eq!(breadcrumbs.len(), 2);
    }

    #[test]
    fn test_breadcrumbs_order_with_none() {
        let d1 = Utc.with_ymd_and_hms(2019, 10, 10, 12, 10, 10).unwrap();
        let d2 = Utc.with_ymd_and_hms(2019, 10, 11, 12, 10, 10).unwrap();

        let item1 = create_breadcrumbs_item(&[(None, "none"), (Some(d1), "d1")]);
        let item2 = create_breadcrumbs_item(&[(Some(d2), "d2")]);

        let result = EnvelopeProcessorService::event_from_attachments(
            &Config::default(),
            None,
            Some(item1),
            Some(item2),
        );

        let event = result.unwrap().0;
        let breadcrumbs = breadcrumbs_from_event(&event);
        assert_eq!(breadcrumbs.len(), 2);

        assert_eq!(Some("d1"), breadcrumbs[0].value().unwrap().message.as_str());
        assert_eq!(Some("d2"), breadcrumbs[1].value().unwrap().message.as_str());
    }

    #[test]
    fn test_breadcrumbs_reversed_with_none() {
        let d1 = Utc.with_ymd_and_hms(2019, 10, 10, 12, 10, 10).unwrap();
        let d2 = Utc.with_ymd_and_hms(2019, 10, 11, 12, 10, 10).unwrap();

        let item1 = create_breadcrumbs_item(&[(Some(d2), "d2")]);
        let item2 = create_breadcrumbs_item(&[(None, "none"), (Some(d1), "d1")]);

        let result = EnvelopeProcessorService::event_from_attachments(
            &Config::default(),
            None,
            Some(item1),
            Some(item2),
        );

        let event = result.unwrap().0;
        let breadcrumbs = breadcrumbs_from_event(&event);
        assert_eq!(breadcrumbs.len(), 2);

        assert_eq!(Some("d1"), breadcrumbs[0].value().unwrap().message.as_str());
        assert_eq!(Some("d2"), breadcrumbs[1].value().unwrap().message.as_str());
    }

    #[test]
    fn test_empty_breadcrumbs_item() {
        let item1 = create_breadcrumbs_item(&[]);
        let item2 = create_breadcrumbs_item(&[]);
        let item3 = create_breadcrumbs_item(&[]);

        let result = EnvelopeProcessorService::event_from_attachments(
            &Config::default(),
            Some(item1),
            Some(item2),
            Some(item3),
        );

        // regression test to ensure we don't fail parsing an empty file
        result.expect("event_from_attachments");
    }

    fn create_test_processor(config: Config) -> EnvelopeProcessorService {
        let (envelope_manager, _) = mock_service("envelope_manager", (), |&mut (), _| {});
        let (outcome_aggregator, _) = mock_service("outcome_aggregator", (), |&mut (), _| {});
        let (project_cache, _) = mock_service("project_cache", (), |&mut (), _| {});
        let (upstream_relay, _) = mock_service("upstream_relay", (), |&mut (), _| {});
        #[cfg(feature = "processing")]
        let (aggregator, _) = mock_service("aggregator", (), |&mut (), _| {});
        let inner = InnerProcessor {
            config: Arc::new(config),
            envelope_manager,
            project_cache,
            outcome_aggregator,
            upstream_relay,
            #[cfg(feature = "processing")]
            rate_limiter: None,
            #[cfg(feature = "processing")]
            redis_pool: None,
            geoip_lookup: None,
            #[cfg(feature = "processing")]
            aggregator,
            #[cfg(feature = "processing")]
            metric_meta_store: None,
        };

        EnvelopeProcessorService {
            inner: Arc::new(inner),
        }
    }

    /// Creates test processor that can be initialized in sync tests.
    fn create_test_processor_sync(config: Config) -> EnvelopeProcessorService {
        let inner = InnerProcessor {
            config: Arc::new(config),
            envelope_manager: Addr::dummy(),
            project_cache: Addr::dummy(),
            outcome_aggregator: Addr::dummy(),
            upstream_relay: Addr::dummy(),
            #[cfg(feature = "processing")]
            rate_limiter: None,
            #[cfg(feature = "processing")]
            redis_pool: None,
            geoip_lookup: None,
            #[cfg(feature = "processing")]
            aggregator: Addr::dummy(),
            #[cfg(feature = "processing")]
            metric_meta_store: None,
        };

        EnvelopeProcessorService {
            inner: Arc::new(inner),
        }
    }

    #[tokio::test]
    async fn test_user_report_invalid() {
        let processor = create_test_processor(Default::default());
        let (outcome_aggregator, test_store) = services();
        let event_id = EventId::new();

        let dsn = "https://e12d836b15bb49d7bbf99e64295d995b:@sentry.io/42"
            .parse()
            .unwrap();

        let request_meta = RequestMeta::new(dsn);
        let mut envelope = Envelope::from_request(Some(event_id), request_meta);

        envelope.add_item({
            let mut item = Item::new(ItemType::UserReport);
            item.set_payload(ContentType::Json, r#"{"foo": "bar"}"#);
            item
        });

        envelope.add_item({
            let mut item = Item::new(ItemType::Event);
            item.set_payload(ContentType::Json, "{}");
            item
        });

        let message = ProcessEnvelope {
            envelope: ManagedEnvelope::standalone(envelope, outcome_aggregator, test_store),
            project_state: Arc::new(ProjectState::allowed()),
            sampling_project_state: None,
            reservoir_counters: ReservoirCounters::default(),
            global_config: Arc::default(),
        };

        let envelope_response = processor.process(message).unwrap();
        let ctx = envelope_response.envelope.unwrap();
        let new_envelope = ctx.envelope();

        assert_eq!(new_envelope.len(), 1);
        assert_eq!(new_envelope.items().next().unwrap().ty(), &ItemType::Event);
    }

    fn process_envelope_with_root_project_state(
        envelope: Box<Envelope>,
        sampling_project_state: Option<Arc<ProjectState>>,
    ) -> Envelope {
        let processor = create_test_processor(Default::default());
        let (outcome_aggregator, test_store) = services();

        let message = ProcessEnvelope {
            envelope: ManagedEnvelope::standalone(envelope, outcome_aggregator, test_store),
            project_state: Arc::new(ProjectState::allowed()),
            sampling_project_state,
            reservoir_counters: ReservoirCounters::default(),
            global_config: Arc::default(),
        };

        let envelope_response = processor.process(message).unwrap();
        let ctx = envelope_response.envelope.unwrap();
        ctx.envelope().clone()
    }

    fn extract_first_event_from_envelope(envelope: Envelope) -> Event {
        let item = envelope.items().next().unwrap();
        let annotated_event: Annotated<Event> =
            Annotated::from_json_bytes(&item.payload()).unwrap();
        annotated_event.into_value().unwrap()
    }

    fn mocked_error_item() -> Item {
        let mut item = Item::new(ItemType::Event);
        item.set_payload(
            ContentType::Json,
            r#"{
              "event_id": "52df9022835246eeb317dbd739ccd059",
              "exception": {
                "values": [
                    {
                      "type": "mytype",
                      "value": "myvalue",
                      "module": "mymodule",
                      "thread_id": 42,
                      "other": "value"
                    }
                ]
              }
            }"#,
        );
        item
    }

    fn project_state_with_single_rule(sample_rate: f64) -> ProjectState {
        let sampling_config = SamplingConfig {
            rules: vec![SamplingRule {
                condition: RuleCondition::all(),
                sampling_value: SamplingValue::SampleRate { value: sample_rate },
                ty: RuleType::Trace,
                id: RuleId(1),
                time_range: Default::default(),
                decaying_fn: Default::default(),
            }],
            ..SamplingConfig::new()
        };

        let mut sampling_project_state = ProjectState::allowed();
        sampling_project_state.config.sampling = Some(ErrorBoundary::Ok(sampling_config));
        sampling_project_state
    }

    #[tokio::test]
    async fn test_error_is_tagged_correctly_if_trace_sampling_result_is_some() {
        let event_id = EventId::new();
        let dsn = "https://e12d836b15bb49d7bbf99e64295d995b:@sentry.io/42"
            .parse()
            .unwrap();
        let request_meta = RequestMeta::new(dsn);
        let mut envelope = Envelope::from_request(Some(event_id), request_meta);
        let dsc = DynamicSamplingContext {
            trace_id: Uuid::new_v4(),
            public_key: ProjectKey::parse("abd0f232775f45feab79864e580d160b").unwrap(),
            release: Some("1.1.1".to_string()),
            user: Default::default(),
            replay_id: None,
            environment: None,
            transaction: Some("transaction1".into()),
            sample_rate: None,
            sampled: Some(true),
            other: BTreeMap::new(),
        };
        envelope.set_dsc(dsc);
        envelope.add_item(mocked_error_item());

        // We test with sample rate equal to 100%.
        let sampling_project_state = project_state_with_single_rule(1.0);
        let new_envelope = process_envelope_with_root_project_state(
            envelope.clone(),
            Some(Arc::new(sampling_project_state)),
        );
        let event = extract_first_event_from_envelope(new_envelope);
        let trace_context = event.context::<TraceContext>().unwrap();
        assert!(trace_context.sampled.value().unwrap());

        // We test with sample rate equal to 0%.
        let sampling_project_state = project_state_with_single_rule(0.0);
        let new_envelope = process_envelope_with_root_project_state(
            envelope,
            Some(Arc::new(sampling_project_state)),
        );
        let event = extract_first_event_from_envelope(new_envelope);
        let trace_context = event.context::<TraceContext>().unwrap();
        assert!(!trace_context.sampled.value().unwrap());
    }

    #[tokio::test]
    async fn test_error_is_not_tagged_if_already_tagged() {
        let event_id = EventId::new();
        let dsn = "https://e12d836b15bb49d7bbf99e64295d995b:@sentry.io/42"
            .parse()
            .unwrap();
        let request_meta = RequestMeta::new(dsn);

        // We test tagging with an incoming event that has already been tagged by downstream Relay.
        let mut envelope = Envelope::from_request(Some(event_id), request_meta);
        let mut item = Item::new(ItemType::Event);
        item.set_payload(
            ContentType::Json,
            r#"{
              "event_id": "52df9022835246eeb317dbd739ccd059",
              "exception": {
                "values": [
                    {
                      "type": "mytype",
                      "value": "myvalue",
                      "module": "mymodule",
                      "thread_id": 42,
                      "other": "value"
                    }
                ]
              },
              "contexts": {
                "trace": {
                    "sampled": true
                }
              }
            }"#,
        );
        envelope.add_item(item);
        let sampling_project_state = project_state_with_single_rule(0.0);
        let new_envelope = process_envelope_with_root_project_state(
            envelope,
            Some(Arc::new(sampling_project_state)),
        );
        let event = extract_first_event_from_envelope(new_envelope);
        let trace_context = event.context::<TraceContext>().unwrap();
        assert!(trace_context.sampled.value().unwrap());
    }

    #[tokio::test]
    async fn test_error_is_tagged_correctly_if_trace_sampling_result_is_none() {
        let event_id = EventId::new();
        let dsn = "https://e12d836b15bb49d7bbf99e64295d995b:@sentry.io/42"
            .parse()
            .unwrap();
        let request_meta = RequestMeta::new(dsn);

        // We test tagging when root project state and dsc are none.
        let mut envelope = Envelope::from_request(Some(event_id), request_meta);
        envelope.add_item(mocked_error_item());
        let new_envelope = process_envelope_with_root_project_state(envelope, None);
        let event = extract_first_event_from_envelope(new_envelope);

        assert!(event.contexts.value().is_none());
    }

    #[tokio::test]
    async fn test_browser_version_extraction_with_pii_like_data() {
        let processor = create_test_processor(Default::default());
        let (outcome_aggregator, test_store) = services();
        let event_id = EventId::new();

        let dsn = "https://e12d836b15bb49d7bbf99e64295d995b:@sentry.io/42"
            .parse()
            .unwrap();

        let request_meta = RequestMeta::new(dsn);
        let mut envelope = Envelope::from_request(Some(event_id), request_meta);

        envelope.add_item({
                let mut item = Item::new(ItemType::Event);
                item.set_payload(
                    ContentType::Json,
                    r#"
                    {
                        "request": {
                            "headers": [
                                ["User-Agent", "Mozilla/5.0 (Macintosh; Intel Mac OS X 10_15_7) AppleWebKit/537.36 (KHTML, like Gecko) Chrome/103.0.0.0 Safari/537.36"]
                            ]
                        }
                    }
                "#,
                );
                item
            });

        let mut datascrubbing_settings = DataScrubbingConfig::default();
        // enable all the default scrubbing
        datascrubbing_settings.scrub_data = true;
        datascrubbing_settings.scrub_defaults = true;
        datascrubbing_settings.scrub_ip_addresses = true;

        // Make sure to mask any IP-like looking data
        let pii_config = serde_json::from_str(r#"{"applications": {"**": ["@ip:mask"]}}"#).unwrap();

        let config = ProjectConfig {
            datascrubbing_settings,
            pii_config: Some(pii_config),
            ..Default::default()
        };

        let mut project_state = ProjectState::allowed();
        project_state.config = config;
        let message = ProcessEnvelope {
            envelope: ManagedEnvelope::standalone(envelope, outcome_aggregator, test_store),
            project_state: Arc::new(project_state),
            sampling_project_state: None,
            reservoir_counters: ReservoirCounters::default(),
            global_config: Arc::default(),
        };

        let envelope_response = processor.process(message).unwrap();
        let new_envelope = envelope_response.envelope.unwrap();
        let new_envelope = new_envelope.envelope();

        let event_item = new_envelope.items().last().unwrap();
        let annotated_event: Annotated<Event> =
            Annotated::from_json_bytes(&event_item.payload()).unwrap();
        let event = annotated_event.into_value().unwrap();
        let headers = event
            .request
            .into_value()
            .unwrap()
            .headers
            .into_value()
            .unwrap();

        // IP-like data must be masked
        assert_eq!(Some("Mozilla/5.0 (Macintosh; Intel Mac OS X 10_15_7) AppleWebKit/537.36 (KHTML, like Gecko) Chrome/********* Safari/537.36"), headers.get_header("User-Agent"));
        // But we still get correct browser and version number
        let contexts = event.contexts.into_value().unwrap();
        let browser = contexts.0.get("browser").unwrap();
        assert_eq!(
            r#"{"name":"Chrome","version":"103.0.0","type":"browser"}"#,
            browser.to_json().unwrap()
        );
    }

    #[tokio::test]
    async fn test_client_report_removal() {
        relay_test::setup();
        let (outcome_aggregator, test_store) = services();

        let config = Config::from_json_value(serde_json::json!({
            "outcomes": {
                "emit_outcomes": true,
                "emit_client_outcomes": true
            }
        }))
        .unwrap();

        let processor = create_test_processor(config);

        let dsn = "https://e12d836b15bb49d7bbf99e64295d995b:@sentry.io/42"
            .parse()
            .unwrap();

        let request_meta = RequestMeta::new(dsn);
        let mut envelope = Envelope::from_request(None, request_meta);

        envelope.add_item({
            let mut item = Item::new(ItemType::ClientReport);
            item.set_payload(
                ContentType::Json,
                r#"
                    {
                        "discarded_events": [
                            ["queue_full", "error", 42]
                        ]
                    }
                "#,
            );
            item
        });

        let message = ProcessEnvelope {
            envelope: ManagedEnvelope::standalone(envelope, outcome_aggregator, test_store),
            project_state: Arc::new(ProjectState::allowed()),
            sampling_project_state: None,
            reservoir_counters: ReservoirCounters::default(),
            global_config: Arc::default(),
        };

        let envelope_response = processor.process(message).unwrap();
        assert!(envelope_response.envelope.is_none());
    }

    #[tokio::test]
    async fn test_client_report_forwarding() {
        relay_test::setup();
        let (outcome_aggregator, test_store) = services();

        let config = Config::from_json_value(serde_json::json!({
            "outcomes": {
                "emit_outcomes": false,
                // a relay need to emit outcomes at all to not process.
                "emit_client_outcomes": true
            }
        }))
        .unwrap();

        let processor = create_test_processor(config);

        let dsn = "https://e12d836b15bb49d7bbf99e64295d995b:@sentry.io/42"
            .parse()
            .unwrap();

        let request_meta = RequestMeta::new(dsn);
        let mut envelope = Envelope::from_request(None, request_meta);

        envelope.add_item({
            let mut item = Item::new(ItemType::ClientReport);
            item.set_payload(
                ContentType::Json,
                r#"
                    {
                        "discarded_events": [
                            ["queue_full", "error", 42]
                        ]
                    }
                "#,
            );
            item
        });

        let message = ProcessEnvelope {
            envelope: ManagedEnvelope::standalone(envelope, outcome_aggregator, test_store),
            project_state: Arc::new(ProjectState::allowed()),
            sampling_project_state: None,
            reservoir_counters: ReservoirCounters::default(),
            global_config: Arc::default(),
        };

        let envelope_response = processor.process(message).unwrap();
        let ctx = envelope_response.envelope.unwrap();
        let item = ctx.envelope().items().next().unwrap();
        assert_eq!(item.ty(), &ItemType::ClientReport);

        ctx.accept(); // do not try to capture or emit outcomes
    }

    #[tokio::test]
    #[cfg(feature = "processing")]
    async fn test_client_report_removal_in_processing() {
        relay_test::setup();
        let (outcome_aggregator, test_store) = services();

        let config = Config::from_json_value(serde_json::json!({
            "outcomes": {
                "emit_outcomes": true,
                "emit_client_outcomes": false,
            },
            "processing": {
                "enabled": true,
                "kafka_config": [],
            }
        }))
        .unwrap();

        let processor = create_test_processor(config);

        let dsn = "https://e12d836b15bb49d7bbf99e64295d995b:@sentry.io/42"
            .parse()
            .unwrap();

        let request_meta = RequestMeta::new(dsn);
        let mut envelope = Envelope::from_request(None, request_meta);

        envelope.add_item({
            let mut item = Item::new(ItemType::ClientReport);
            item.set_payload(
                ContentType::Json,
                r#"
                    {
                        "discarded_events": [
                            ["queue_full", "error", 42]
                        ]
                    }
                "#,
            );
            item
        });

        let message = ProcessEnvelope {
            envelope: ManagedEnvelope::standalone(envelope, outcome_aggregator, test_store),
            project_state: Arc::new(ProjectState::allowed()),
            sampling_project_state: None,
            reservoir_counters: ReservoirCounters::default(),
            global_config: Arc::default(),
        };

        let envelope_response = processor.process(message).unwrap();
        assert!(envelope_response.envelope.is_none());
    }

    #[test]
    #[cfg(feature = "processing")]
    fn test_unprintable_fields() {
        let event = Annotated::new(Event {
            environment: Annotated::new(String::from(
                "�9�~YY���)�����9�~YY���)�����9�~YY���)�����9�~YY���)�����",
            )),
            ..Default::default()
        });
        assert!(has_unprintable_fields(&event));

        let event = Annotated::new(Event {
            release: Annotated::new(
                String::from("���7��#1G����7��#1G����7��#1G����7��#1G����7��#").into(),
            ),
            ..Default::default()
        });
        assert!(has_unprintable_fields(&event));

        let event = Annotated::new(Event {
            environment: Annotated::new(String::from("production")),
            ..Default::default()
        });
        assert!(!has_unprintable_fields(&event));

        let event = Annotated::new(Event {
            release: Annotated::new(
                String::from("release with\t some\n normal\r\nwhitespace").into(),
            ),
            ..Default::default()
        });
        assert!(!has_unprintable_fields(&event));
    }

    #[test]
    fn test_from_outcome_type_sampled() {
        assert!(outcome_from_parts(ClientReportField::FilteredSampling, "adsf").is_err());

        assert!(outcome_from_parts(ClientReportField::FilteredSampling, "Sampled:").is_err());

        assert!(outcome_from_parts(ClientReportField::FilteredSampling, "Sampled:foo").is_err());

        assert!(matches!(
            outcome_from_parts(ClientReportField::FilteredSampling, "Sampled:"),
            Err(())
        ));

        assert!(matches!(
            outcome_from_parts(ClientReportField::FilteredSampling, "Sampled:;"),
            Err(())
        ));

        assert!(matches!(
            outcome_from_parts(ClientReportField::FilteredSampling, "Sampled:ab;12"),
            Err(())
        ));

        assert_eq!(
            outcome_from_parts(ClientReportField::FilteredSampling, "Sampled:123,456"),
            Ok(Outcome::FilteredSampling(MatchedRuleIds(vec![
                RuleId(123),
                RuleId(456),
            ])))
        );

        assert_eq!(
            outcome_from_parts(ClientReportField::FilteredSampling, "Sampled:123"),
            Ok(Outcome::FilteredSampling(MatchedRuleIds(vec![RuleId(123)])))
        );
    }

    #[test]
    fn test_from_outcome_type_filtered() {
        assert!(matches!(
            outcome_from_parts(ClientReportField::Filtered, "error-message"),
            Ok(Outcome::Filtered(FilterStatKey::ErrorMessage))
        ));

        assert!(matches!(
            outcome_from_parts(ClientReportField::Filtered, "hydration-error"),
            Ok(Outcome::Filtered(FilterStatKey::GenericFilter(_)))
        ));
    }

    #[test]
    fn test_from_outcome_type_client_discard() {
        assert_eq!(
            outcome_from_parts(ClientReportField::ClientDiscard, "foo_reason").unwrap(),
            Outcome::ClientDiscard("foo_reason".into())
        );
    }

    #[test]
    fn test_from_outcome_type_rate_limited() {
        assert!(matches!(
            outcome_from_parts(ClientReportField::RateLimited, ""),
            Ok(Outcome::RateLimited(None))
        ));
        assert_eq!(
            outcome_from_parts(ClientReportField::RateLimited, "foo_reason").unwrap(),
            Outcome::RateLimited(Some(ReasonCode::new("foo_reason")))
        );
    }

    fn capture_test_event(transaction_name: &str, source: TransactionSource) -> Vec<String> {
        let mut event = Annotated::<Event>::from_json(
            r#"
            {
                "type": "transaction",
                "transaction": "/foo/",
                "timestamp": 946684810.0,
                "start_timestamp": 946684800.0,
                "contexts": {
                    "trace": {
                    "trace_id": "4c79f60c11214eb38604f4ae0781bfb2",
                    "span_id": "fa90fdead5f74053",
                    "op": "http.server",
                    "type": "trace"
                    }
                },
                "transaction_info": {
                    "source": "url"
                }
            }
            "#,
        )
        .unwrap();
        let e = event.value_mut().as_mut().unwrap();
        e.transaction.set_value(Some(transaction_name.into()));

        e.transaction_info
            .value_mut()
            .as_mut()
            .unwrap()
            .source
            .set_value(Some(source));

        relay_statsd::with_capturing_test_client(|| {
            utils::log_transaction_name_metrics(&mut event, |event| {
                let config = NormalizeProcessorConfig {
                    transaction_name_config: TransactionNameConfig {
                        rules: &[TransactionNameRule {
                            pattern: LazyGlob::new("/foo/*/**".to_owned()),
                            expiry: DateTime::<Utc>::MAX_UTC,
                            redaction: RedactionRule::Replace {
                                substitution: "*".to_owned(),
                            },
                        }],
                    },
                    ..Default::default()
                };
                process_value(
                    event,
                    &mut NormalizeProcessor::new(config),
                    ProcessingState::root(),
                )
            })
            .unwrap();
        })
    }

    #[test]
    fn test_log_transaction_metrics_none() {
        let captures = capture_test_event("/nothing", TransactionSource::Url);
        insta::assert_debug_snapshot!(captures, @r#"
        [
            "event.transaction_name_changes:1|c|#source_in:url,changes:none,source_out:sanitized,is_404:false",
        ]
        "#);
    }

    #[test]
    fn test_log_transaction_metrics_rule() {
        let captures = capture_test_event("/foo/john/denver", TransactionSource::Url);
        insta::assert_debug_snapshot!(captures, @r#"
        [
            "event.transaction_name_changes:1|c|#source_in:url,changes:rule,source_out:sanitized,is_404:false",
        ]
        "#);
    }

    #[test]
    fn test_log_transaction_metrics_pattern() {
        let captures = capture_test_event("/something/12345", TransactionSource::Url);
        insta::assert_debug_snapshot!(captures, @r#"
        [
            "event.transaction_name_changes:1|c|#source_in:url,changes:pattern,source_out:sanitized,is_404:false",
        ]
        "#);
    }

    #[test]
    fn test_log_transaction_metrics_both() {
        let captures = capture_test_event("/foo/john/12345", TransactionSource::Url);
        insta::assert_debug_snapshot!(captures, @r#"
        [
            "event.transaction_name_changes:1|c|#source_in:url,changes:both,source_out:sanitized,is_404:false",
        ]
        "#);
    }

    #[test]
    fn test_log_transaction_metrics_no_match() {
        let captures = capture_test_event("/foo/john/12345", TransactionSource::Route);
        insta::assert_debug_snapshot!(captures, @r#"
        [
            "event.transaction_name_changes:1|c|#source_in:route,changes:none,source_out:route,is_404:false",
        ]
        "#);
    }

    /// This is a stand-in test to assert panicking behavior for spawn_blocking.
    ///
    /// [`EnvelopeProcessorService`] relies on tokio to restart the worker threads for blocking
    /// tasks if there is a panic during processing. Tokio does not explicitly mention this behavior
    /// in documentation, though the `spawn_blocking` contract suggests that this is intentional.
    ///
    /// This test should be moved if the worker pool is extracted into a utility.
    #[test]
    fn test_processor_panics() {
        let future = async {
            let semaphore = Arc::new(Semaphore::new(1));

            // loop multiple times to prove that the runtime creates new threads
            for _ in 0..3 {
                // the previous permit should have been released during panic unwind
                let permit = semaphore.clone().acquire_owned().await.unwrap();

                let handle = tokio::task::spawn_blocking(move || {
                    let _permit = permit; // drop(permit) after panic!() would warn as "unreachable"
                    panic!("ignored");
                });

                assert!(handle.await.is_err());
            }
        };

        tokio::runtime::Builder::new_current_thread()
            .max_blocking_threads(1)
            .build()
            .unwrap()
            .block_on(future);
    }

    /// Confirms that the hardcoded value we use for the fixed length of the measurement MRI is
    /// correct. Unit test is placed here because it has dependencies to relay-server and therefore
    /// cannot be called from relay-metrics.
    #[test]
    fn test_mri_overhead_constant() {
        let hardcoded_value = MeasurementsConfig::MEASUREMENT_MRI_OVERHEAD;

        let derived_value = {
            let name = "foobar".to_string();
            let value = 5.0; // Arbitrary value.
            let unit = MetricUnit::Duration(DurationUnit::default());
            let tags = TransactionMeasurementTags {
                measurement_rating: None,
                universal_tags: CommonTags(BTreeMap::new()),
            };

            let measurement = TransactionMetric::Measurement {
                name: name.clone(),
                value,
                unit,
                tags,
            };

            let metric: Bucket = measurement.into_metric(UnixTimestamp::now());
            metric.name.len() - unit.to_string().len() - name.len()
        };
        assert_eq!(
            hardcoded_value, derived_value,
            "Update `MEASUREMENT_MRI_OVERHEAD` if the naming scheme changed."
        );
    }

    // Helper to extract the sampling match from SamplingResult if thats the variant.
    fn get_sampling_match(sampling_result: SamplingResult) -> SamplingMatch {
        if let SamplingResult::Match(sampling_match) = sampling_result {
            sampling_match
        } else {
            panic!()
        }
    }

    /// Happy path test for compute_sampling_decision.
    #[test]
    fn test_compute_sampling_decision_matching() {
        let event = mocked_event(EventType::Transaction, "foo", "bar");
        let rule = SamplingRule {
            condition: RuleCondition::all(),
            sampling_value: SamplingValue::SampleRate { value: 1.0 },
            ty: RuleType::Transaction,
            id: RuleId(0),
            time_range: TimeRange::default(),
            decaying_fn: Default::default(),
        };

        let sampling_config = SamplingConfig {
            rules: vec![rule],
            ..SamplingConfig::new()
        };

        let res = EnvelopeProcessorService::compute_sampling_decision(
            false,
            &dummy_reservoir(),
            Some(&sampling_config),
            Some(&event),
            None,
            None,
        );
        assert!(res.is_match());
    }

    #[test]
    fn test_matching_with_unsupported_rule() {
        let event = mocked_event(EventType::Transaction, "foo", "bar");
        let rule = SamplingRule {
            condition: RuleCondition::all(),
            sampling_value: SamplingValue::SampleRate { value: 1.0 },
            ty: RuleType::Transaction,
            id: RuleId(0),
            time_range: TimeRange::default(),
            decaying_fn: Default::default(),
        };

        let unsupported_rule = SamplingRule {
            condition: RuleCondition::all(),
            sampling_value: SamplingValue::SampleRate { value: 1.0 },
            ty: RuleType::Unsupported,
            id: RuleId(0),
            time_range: TimeRange::default(),
            decaying_fn: Default::default(),
        };

        let sampling_config = SamplingConfig {
            rules: vec![rule, unsupported_rule],
            ..SamplingConfig::new()
        };

        // Unsupported rule should result in no match if processing is not enabled.
        let res = EnvelopeProcessorService::compute_sampling_decision(
            false,
            &dummy_reservoir(),
            Some(&sampling_config),
            Some(&event),
            None,
            None,
        );
        assert!(res.is_no_match());

        // Match if processing is enabled.
        let res = EnvelopeProcessorService::compute_sampling_decision(
            true,
            &dummy_reservoir(),
            Some(&sampling_config),
            Some(&event),
            None,
            None,
        );
        assert!(res.is_match());
    }

    #[test]
    fn test_client_sample_rate() {
        let dsc = DynamicSamplingContext {
            trace_id: Uuid::new_v4(),
            public_key: ProjectKey::parse("abd0f232775f45feab79864e580d160b").unwrap(),
            release: Some("1.1.1".to_string()),
            user: Default::default(),
            replay_id: None,
            environment: None,
            transaction: Some("transaction1".into()),
            sample_rate: Some(0.5),
            sampled: Some(true),
            other: BTreeMap::new(),
        };

        let rule = SamplingRule {
            condition: RuleCondition::all(),
            sampling_value: SamplingValue::SampleRate { value: 0.2 },
            ty: RuleType::Trace,
            id: RuleId(0),
            time_range: TimeRange::default(),
            decaying_fn: Default::default(),
        };

        let mut sampling_config = SamplingConfig {
            rules: vec![rule],
            ..SamplingConfig::new()
        };

        let res = EnvelopeProcessorService::compute_sampling_decision(
            false,
            &dummy_reservoir(),
            None,
            None,
            Some(&sampling_config),
            Some(&dsc),
        );

        assert_eq!(get_sampling_match(res).sample_rate(), 0.2);

        sampling_config.mode = SamplingMode::Total;

        let res = EnvelopeProcessorService::compute_sampling_decision(
            false,
            &dummy_reservoir(),
            None,
            None,
            Some(&sampling_config),
            Some(&dsc),
        );

        assert_eq!(get_sampling_match(res).sample_rate(), 0.4);
    }

    #[test]
    fn test_profile_id_transfered() {
        // Setup
        let processor = create_test_processor_sync(Default::default());
        let event_id = EventId::new();
        let dsn = "https://e12d836b15bb49d7bbf99e64295d995b:@sentry.io/42"
            .parse()
            .unwrap();
        let request_meta = RequestMeta::new(dsn);
        let mut envelope = Envelope::from_request(Some(event_id), request_meta);

        // Add a valid transaction item.
        envelope.add_item({
            let mut item = Item::new(ItemType::Transaction);

            item.set_payload(
                ContentType::Json,
                r#"
            {
                "type": "transaction",
                "transaction": "/foo/",
                "timestamp": 946684810.0,
                "start_timestamp": 946684800.0,
                "contexts": {
                    "trace": {
                    "trace_id": "4c79f60c11214eb38604f4ae0781bfb2",
                    "span_id": "fa90fdead5f74053",
                    "op": "http.server",
                    "type": "trace"
                    }
                },
                "transaction_info": {
                    "source": "url"
                }
            }
            "#,
            );
            item
        });

        // Add a profile to the same envelope.
        envelope.add_item({
            let mut item = Item::new(ItemType::Profile);
            item.set_payload(
                ContentType::Json,
                r#"{
                    "profile_id": "012d836b15bb49d7bbf99e64295d995b",
                    "version": "1",
                    "platform": "android",
                    "os": {"name": "foo", "version": "bar"},
                    "device": {"architecture": "zap"},
                    "timestamp": "2023-10-10 00:00:00Z"
                }"#,
            );
            item
        });

        let mut project_state = ProjectState::allowed();
        project_state.config.features.0.insert(Feature::Profiling);

        let message = ProcessEnvelope {
            envelope: ManagedEnvelope::standalone(envelope, Addr::dummy(), Addr::dummy()),
            project_state: Arc::new(project_state),
            sampling_project_state: None,
            reservoir_counters: ReservoirCounters::default(),
            global_config: Arc::default(),
        };

        let envelope_response = processor.process(message).unwrap();
        let ctx = envelope_response.envelope.unwrap();
        let new_envelope = ctx.envelope();

        // Get the re-serialized context.
        let item = new_envelope
            .get_item_by(|item| item.ty() == &ItemType::Transaction)
            .unwrap();
        let transaction = Annotated::<Event>::from_json_bytes(&item.payload()).unwrap();
        let context = transaction
            .value()
            .unwrap()
            .context::<ProfileContext>()
            .unwrap();

        assert_debug_snapshot!(context, @r###"
        ProfileContext {
            profile_id: EventId(
                012d836b-15bb-49d7-bbf9-9e64295d995b,
            ),
        }
        "###);
    }
}<|MERGE_RESOLUTION|>--- conflicted
+++ resolved
@@ -29,12 +29,7 @@
 use relay_event_schema::protocol::{
     Breadcrumb, ClientReport, Contexts, Csp, Event, EventType, ExpectCt, ExpectStaple, Hpkp,
     IpAddr, LenientString, Metrics, NetworkReportError, OtelContext, ProfileContext, RelayInfo,
-<<<<<<< HEAD
-    Replay, SecurityReportType, SessionAggregates, SessionAttributes, SessionStatus, SessionUpdate,
-    Span, Timestamp, TraceContext, UserReport, Values,
-=======
-    Replay, SecurityReportType, Timestamp, TraceContext, UserReport, Values,
->>>>>>> 6f83edc5
+    Replay, SecurityReportType, Span, Timestamp, TraceContext, UserReport, Values,
 };
 use relay_filter::FilterStatKey;
 use relay_metrics::aggregator::AggregatorConfig;
@@ -59,12 +54,7 @@
     crate::actors::project_cache::UpdateRateLimits,
     crate::utils::{EnvelopeLimiter, MetricsLimiter},
     relay_event_normalization::{span, StoreConfig, StoreProcessor},
-<<<<<<< HEAD
-    relay_metrics::Aggregator,
-=======
-    relay_event_schema::protocol::Span,
     relay_metrics::{Aggregator, RedisMetricMetaStore},
->>>>>>> 6f83edc5
     relay_quotas::{RateLimitingError, RedisRateLimiter},
     relay_redis::RedisPool,
     symbolic_unreal::{Unreal4Error, Unreal4ErrorKind},
