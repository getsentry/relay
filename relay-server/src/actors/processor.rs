use std::error::Error;
use std::io::Write;
use std::ops::ControlFlow;
use std::sync::Arc;
use std::time::{Duration, Instant};

use anyhow::Context;
use brotli::CompressorWriter as BrotliEncoder;
use bytes::Bytes;
use chrono::{DateTime, Utc};
use flate2::write::{GzEncoder, ZlibEncoder};
use flate2::Compression;
use relay_base_schema::project::{ProjectId, ProjectKey};
use relay_common::time::UnixTimestamp;
use relay_config::{Config, HttpEncoding};
use relay_dynamic_config::{ErrorBoundary, Feature, GlobalConfig};
use relay_event_normalization::{
    ClockDriftProcessor, DynamicMeasurementsConfig, MeasurementsConfig, NormalizeProcessorConfig,
    TransactionNameConfig,
};
use relay_event_normalization::{GeoIpLookup, RawUserAgentInfo};
use relay_event_schema::processor::{self, process_value, ProcessingAction, ProcessingState};
use relay_event_schema::protocol::{
    Contexts, Event, EventType, IpAddr, Metrics, NetworkReportError, TraceContext,
};
use relay_filter::FilterStatKey;
use relay_metrics::aggregator::partition_buckets;
use relay_metrics::aggregator::AggregatorConfig;
use relay_metrics::{Bucket, BucketsView, MergeBuckets, MetricMeta, MetricNamespace};
use relay_pii::{scrub_graphql, PiiAttachmentsProcessor, PiiConfigError, PiiProcessor};
use relay_profiling::ProfileId;
use relay_protocol::{Annotated, Empty, Value};
use relay_quotas::{DataCategory, Scoping};
use relay_sampling::config::{RuleType, SamplingMode};
use relay_sampling::evaluation::{
    MatchedRuleIds, ReservoirCounters, ReservoirEvaluator, SamplingEvaluator,
};
use relay_sampling::{DynamicSamplingContext, SamplingConfig};
use relay_statsd::metric;
use relay_system::{Addr, FromMessage, NoResponse, Service};
use tokio::sync::Semaphore;

#[cfg(feature = "processing")]
use {
    crate::actors::project_cache::UpdateRateLimits,
    crate::utils::{EnvelopeLimiter, ItemAction, MetricsLimiter},
    relay_event_normalization::{span, StoreConfig, StoreProcessor},
    relay_event_schema::protocol::Span,
    relay_metrics::{Aggregator, RedisMetricMetaStore},
    relay_quotas::{RateLimitingError, RedisRateLimiter},
    relay_redis::RedisPool,
    symbolic_unreal::{Unreal4Error, Unreal4ErrorKind},
};

use crate::actors::envelopes::{EnvelopeManager, SendEnvelope, SendEnvelopeError, SubmitEnvelope};
use crate::actors::outcome::{DiscardReason, Outcome, TrackOutcome};
use crate::actors::project::ProjectState;
use crate::actors::project_cache::{AddMetricMeta, ProjectCache};
use crate::actors::test_store::TestStore;
use crate::actors::upstream::{SendRequest, UpstreamRelay};
use crate::envelope::{AttachmentType, ContentType, Envelope, Item, ItemType, SourceQuantities};
use crate::extractors::{PartialDsn, RequestMeta};
use crate::metrics_extraction::transactions::types::ExtractMetricsError;
use crate::metrics_extraction::transactions::{ExtractedMetrics, TransactionExtractor};
use crate::service::ServiceError;
use crate::statsd::{RelayCounters, RelayHistograms, RelayTimers};
use crate::utils::{
    self, extract_transaction_count, ExtractionMode, ManagedEnvelope, SamplingResult,
};

mod event;
mod profile;
mod replay;
mod report;
mod session;

/// The minimum clock drift for correction to apply.
const MINIMUM_CLOCK_DRIFT: Duration = Duration::from_secs(55 * 60);

/// An error returned when handling [`ProcessEnvelope`].
#[derive(Debug, thiserror::Error)]
pub enum ProcessingError {
    #[error("invalid json in event")]
    InvalidJson(#[source] serde_json::Error),

    #[error("invalid message pack event payload")]
    InvalidMsgpack(#[from] rmp_serde::decode::Error),

    #[cfg(feature = "processing")]
    #[error("invalid unreal crash report")]
    InvalidUnrealReport(#[source] Unreal4Error),

    #[error("event payload too large")]
    PayloadTooLarge,

    #[error("invalid transaction event")]
    InvalidTransaction,

    #[error("envelope processor failed")]
    ProcessingFailed(#[from] ProcessingAction),

    #[error("duplicate {0} in event")]
    DuplicateItem(ItemType),

    #[error("failed to extract event payload")]
    NoEventPayload,

    #[error("missing project id in DSN")]
    MissingProjectId,

    #[error("invalid security report type: {0:?}")]
    InvalidSecurityType(Bytes),

    #[error("invalid security report")]
    InvalidSecurityReport(#[source] serde_json::Error),

    #[error("invalid nel report")]
    InvalidNelReport(#[source] NetworkReportError),

    #[error("event filtered with reason: {0:?}")]
    EventFiltered(FilterStatKey),

    #[error("missing or invalid required event timestamp")]
    InvalidTimestamp,

    #[error("could not serialize event payload")]
    SerializeFailed(#[source] serde_json::Error),

    #[cfg(feature = "processing")]
    #[error("failed to apply quotas")]
    QuotasFailed(#[from] RateLimitingError),

    #[error("event dropped by sampling rule {0}")]
    Sampled(MatchedRuleIds),

    #[error("invalid pii config")]
    PiiConfigError(PiiConfigError),
}

impl ProcessingError {
    fn to_outcome(&self) -> Option<Outcome> {
        match *self {
            // General outcomes for invalid events
            Self::PayloadTooLarge => Some(Outcome::Invalid(DiscardReason::TooLarge)),
            Self::InvalidJson(_) => Some(Outcome::Invalid(DiscardReason::InvalidJson)),
            Self::InvalidMsgpack(_) => Some(Outcome::Invalid(DiscardReason::InvalidMsgpack)),
            Self::InvalidSecurityType(_) => {
                Some(Outcome::Invalid(DiscardReason::SecurityReportType))
            }
            Self::InvalidSecurityReport(_) => Some(Outcome::Invalid(DiscardReason::SecurityReport)),
            Self::InvalidNelReport(_) => Some(Outcome::Invalid(DiscardReason::InvalidJson)),
            Self::InvalidTransaction => Some(Outcome::Invalid(DiscardReason::InvalidTransaction)),
            Self::InvalidTimestamp => Some(Outcome::Invalid(DiscardReason::Timestamp)),
            Self::DuplicateItem(_) => Some(Outcome::Invalid(DiscardReason::DuplicateItem)),
            Self::NoEventPayload => Some(Outcome::Invalid(DiscardReason::NoEventPayload)),

            // Processing-only outcomes (Sentry-internal Relays)
            #[cfg(feature = "processing")]
            Self::InvalidUnrealReport(ref err)
                if err.kind() == Unreal4ErrorKind::BadCompression =>
            {
                Some(Outcome::Invalid(DiscardReason::InvalidCompression))
            }
            #[cfg(feature = "processing")]
            Self::InvalidUnrealReport(_) => Some(Outcome::Invalid(DiscardReason::ProcessUnreal)),

            // Internal errors
            Self::SerializeFailed(_) | Self::ProcessingFailed(_) => {
                Some(Outcome::Invalid(DiscardReason::Internal))
            }
            #[cfg(feature = "processing")]
            Self::QuotasFailed(_) => Some(Outcome::Invalid(DiscardReason::Internal)),
            Self::PiiConfigError(_) => Some(Outcome::Invalid(DiscardReason::ProjectStatePii)),

            // These outcomes are emitted at the source.
            Self::MissingProjectId => None,
            Self::EventFiltered(_) => None,
            Self::Sampled(_) => None,
        }
    }

    fn is_unexpected(&self) -> bool {
        self.to_outcome()
            .map_or(false, |outcome| outcome.is_unexpected())
    }

    fn should_keep_metrics(&self) -> bool {
        matches!(self, Self::Sampled(_))
    }
}

#[cfg(feature = "processing")]
impl From<Unreal4Error> for ProcessingError {
    fn from(err: Unreal4Error) -> Self {
        match err.kind() {
            Unreal4ErrorKind::TooLarge => Self::PayloadTooLarge,
            _ => ProcessingError::InvalidUnrealReport(err),
        }
    }
}

impl From<ExtractMetricsError> for ProcessingError {
    fn from(error: ExtractMetricsError) -> Self {
        match error {
            ExtractMetricsError::MissingTimestamp | ExtractMetricsError::InvalidTimestamp => {
                Self::InvalidTimestamp
            }
        }
    }
}

type ExtractedEvent = (Annotated<Event>, usize);

/// Checks if the Event includes unprintable fields.
#[cfg(feature = "processing")]
fn has_unprintable_fields(event: &Annotated<Event>) -> bool {
    fn is_unprintable(value: &&str) -> bool {
        value.chars().any(|c| {
            c == '\u{fffd}' // unicode replacement character
                || (c.is_control() && !c.is_whitespace()) // non-whitespace control characters
        })
    }
    if let Some(event) = event.value() {
        let env = event.environment.as_str().filter(is_unprintable);
        let release = event.release.as_str().filter(is_unprintable);
        env.is_some() || release.is_some()
    } else {
        false
    }
}

impl ExtractedMetrics {
    // TODO(ja): Move
    fn send_metrics(self, envelope: &Envelope, project_cache: Addr<ProjectCache>) {
        let project_key = envelope.meta().public_key();

        if !self.project_metrics.is_empty() {
            project_cache.send(MergeBuckets::new(project_key, self.project_metrics));
        }

        if !self.sampling_metrics.is_empty() {
            // If no sampling project state is available, we associate the sampling
            // metrics with the current project.
            //
            // project_without_tracing         -> metrics goes to self
            // dependent_project_with_tracing  -> metrics goes to root
            // root_project_with_tracing       -> metrics goes to root == self
            let sampling_project_key = utils::get_sampling_key(envelope).unwrap_or(project_key);
            project_cache.send(MergeBuckets::new(
                sampling_project_key,
                self.sampling_metrics,
            ));
        }
    }
}

/// A state container for envelope processing.
#[derive(Debug)]
struct ProcessEnvelopeState<'a> {
    /// The extracted event payload.
    ///
    /// For Envelopes without event payloads, this contains `Annotated::empty`. If a single item has
    /// `creates_event`, the event is required and the pipeline errors if no payload can be
    /// extracted.
    event: Annotated<Event>,

    /// Track whether transaction metrics were already extracted.
    event_metrics_extracted: bool,

    /// Partial metrics of the Event during construction.
    ///
    /// The pipeline stages can add to this metrics objects. In `finalize_event`, the metrics are
    /// persisted into the Event. All modifications afterwards will have no effect.
    metrics: Metrics,

    /// A list of cumulative sample rates applied to this event.
    ///
    /// This element is obtained from the event or transaction item and re-serialized into the
    /// resulting item.
    sample_rates: Option<Value>,

    /// The result of a dynamic sampling operation on this envelope.
    ///
    /// The event will be kept if there's either no match, or there's a match and it was sampled.
    sampling_result: SamplingResult,

    /// Metrics extracted from items in the envelope.
    ///
    /// Relay can extract metrics for sessions and transactions, which is controlled by
    /// configuration objects in the project config.
    extracted_metrics: ExtractedMetrics,

    /// The state of the project that this envelope belongs to.
    project_state: Arc<ProjectState>,

    /// The state of the project that initiated the current trace.
    /// This is the config used for trace-based dynamic sampling.
    sampling_project_state: Option<Arc<ProjectState>>,

    /// The id of the project that this envelope is ingested into.
    ///
    /// This identifier can differ from the one stated in the Envelope's DSN if the key was moved to
    /// a new project or on the legacy endpoint. In that case, normalization will update the project
    /// ID.
    project_id: ProjectId,

    /// The managed envelope before processing.
    managed_envelope: ManagedEnvelope,

    /// The ID of the profile in the envelope, if a valid profile exists.
    profile_id: Option<ProfileId>,

    /// Reservoir evaluator that we use for dynamic sampling.
    reservoir: ReservoirEvaluator<'a>,

    /// Global config used for envelope processing.
    global_config: Arc<GlobalConfig>,
}

impl<'a> ProcessEnvelopeState<'a> {
    /// Returns a reference to the contained [`Envelope`].
    fn envelope(&self) -> &Envelope {
        self.managed_envelope.envelope()
    }

    /// Returns a mutable reference to the contained [`Envelope`].
    fn envelope_mut(&mut self) -> &mut Envelope {
        self.managed_envelope.envelope_mut()
    }

    /// Returns whether any item in the envelope creates an event in any relay.
    ///
    /// This is used to branch into the processing pipeline. If this function returns false, only
    /// rate limits are executed. If this function returns true, an event is created either in the
    /// current relay or in an upstream processing relay.
    fn creates_event(&self) -> bool {
        self.envelope().items().any(Item::creates_event)
    }

    /// Returns true if there is an event in the processing state.
    ///
    /// The event was previously removed from the Envelope. This returns false if there was an
    /// invalid event item.
    fn has_event(&self) -> bool {
        self.event.value().is_some()
    }

    /// Returns the event type if there is an event.
    ///
    /// If the event does not have a type, `Some(EventType::Default)` is assumed. If, in contrast, there
    /// is no event, `None` is returned.
    fn event_type(&self) -> Option<EventType> {
        self.event
            .value()
            .map(|event| event.ty.value().copied().unwrap_or_default())
    }

    /// Returns the data category if there is an event.
    ///
    /// The data category is computed from the event type. Both `Default` and `Error` events map to
    /// the `Error` data category. If there is no Event, `None` is returned.
    fn event_category(&self) -> Option<DataCategory> {
        self.event_type().map(DataCategory::from)
    }

    /// Removes the event payload from this processing state.
    #[cfg(feature = "processing")]
    fn remove_event(&mut self) {
        self.event = Annotated::empty();
    }
}

/// Response of the [`ProcessEnvelope`] message.
#[cfg_attr(not(feature = "processing"), allow(dead_code))]
pub struct ProcessEnvelopeResponse {
    /// The processed envelope.
    ///
    /// This is `Some` if the envelope passed inbound filtering and rate limiting. Invalid items are
    /// removed from the envelope. Otherwise, if the envelope is empty or the entire envelope needs
    /// to be dropped, this is `None`.
    pub envelope: Option<ManagedEnvelope>,
}

/// Applies processing to all contents of the given envelope.
///
/// Depending on the contents of the envelope and Relay's mode, this includes:
///
///  - Basic normalization and validation for all item types.
///  - Clock drift correction if the required `sent_at` header is present.
///  - Expansion of certain item types (e.g. unreal).
///  - Store normalization for event payloads in processing mode.
///  - Rate limiters and inbound filters on events in processing mode.
#[derive(Debug)]
pub struct ProcessEnvelope {
    pub envelope: ManagedEnvelope,
    pub project_state: Arc<ProjectState>,
    pub sampling_project_state: Option<Arc<ProjectState>>,
    pub reservoir_counters: ReservoirCounters,
    pub global_config: Arc<GlobalConfig>,
}

/// Parses a list of metrics or metric buckets and pushes them to the project's aggregator.
///
/// This parses and validates the metrics:
///  - For [`Metrics`](ItemType::Statsd), each metric is parsed separately, and invalid metrics are
///    ignored independently.
///  - For [`MetricBuckets`](ItemType::MetricBuckets), the entire list of buckets is parsed and
///    dropped together on parsing failure.
///  - Other items will be ignored with an error message.
///
/// Additionally, processing applies clock drift correction using the system clock of this Relay, if
/// the Envelope specifies the [`sent_at`](Envelope::sent_at) header.
#[derive(Debug)]
pub struct ProcessMetrics {
    /// A list of metric items.
    pub items: Vec<Item>,

    /// The target project.
    pub project_key: ProjectKey,

    /// The instant at which the request was received.
    pub start_time: Instant,

    /// The value of the Envelope's [`sent_at`](Envelope::sent_at) header for clock drift
    /// correction.
    pub sent_at: Option<DateTime<Utc>>,
}

/// Parses a list of metric meta items and pushes them to the project cache for aggregation.
#[derive(Debug)]
pub struct ProcessMetricMeta {
    /// A list of metric meta items.
    pub items: Vec<Item>,
    /// The target project.
    pub project_key: ProjectKey,
}

/// Applies HTTP content encoding to an envelope's payload.
///
/// This message is a workaround for a single-threaded upstream service.
#[derive(Debug)]
pub struct EncodeEnvelope {
    request: SendEnvelope,
}

impl EncodeEnvelope {
    /// Creates a new `EncodeEnvelope` message from `SendEnvelope` request.
    pub fn new(request: SendEnvelope) -> Self {
        Self { request }
    }
}

/// Encodes metrics into an envelope ready to be sent upstream.
#[derive(Debug)]
pub struct EncodeMetrics {
    /// The metric buckets to encode.
    pub buckets: Vec<Bucket>,
    /// Scoping for metric buckets.
    pub scoping: Scoping,
    /// Transaction metrics extraction mode.
    pub extraction_mode: ExtractionMode,
}

/// Encodes metric meta into an envelope and sends it upstream.
///
/// Upstream means directly into redis for processing relays
/// and otherwise submitting the envelope with the envelope manager.
#[derive(Debug)]
pub struct EncodeMetricMeta {
    /// Scoping of the meta.
    pub scoping: Scoping,
    /// The metric meta.
    pub meta: MetricMeta,
}

/// Applies rate limits to metrics buckets and forwards them to the envelope manager.
#[cfg(feature = "processing")]
#[derive(Debug)]
pub struct RateLimitBuckets {
    pub bucket_limiter: MetricsLimiter,
}

/// CPU-intensive processing tasks for envelopes.
#[derive(Debug)]
pub enum EnvelopeProcessor {
    ProcessEnvelope(Box<ProcessEnvelope>),
    ProcessMetrics(Box<ProcessMetrics>),
    ProcessMetricMeta(Box<ProcessMetricMeta>),
    EncodeEnvelope(Box<EncodeEnvelope>),
    EncodeMetrics(Box<EncodeMetrics>),
    EncodeMetricMeta(Box<EncodeMetricMeta>),
    #[cfg(feature = "processing")]
    RateLimitBuckets(RateLimitBuckets),
}

impl relay_system::Interface for EnvelopeProcessor {}

impl FromMessage<ProcessEnvelope> for EnvelopeProcessor {
    type Response = relay_system::NoResponse;

    fn from_message(message: ProcessEnvelope, _sender: ()) -> Self {
        Self::ProcessEnvelope(Box::new(message))
    }
}

impl FromMessage<ProcessMetrics> for EnvelopeProcessor {
    type Response = NoResponse;

    fn from_message(message: ProcessMetrics, _: ()) -> Self {
        Self::ProcessMetrics(Box::new(message))
    }
}

impl FromMessage<ProcessMetricMeta> for EnvelopeProcessor {
    type Response = NoResponse;

    fn from_message(message: ProcessMetricMeta, _: ()) -> Self {
        Self::ProcessMetricMeta(Box::new(message))
    }
}

impl FromMessage<EncodeEnvelope> for EnvelopeProcessor {
    type Response = NoResponse;

    fn from_message(message: EncodeEnvelope, _: ()) -> Self {
        Self::EncodeEnvelope(Box::new(message))
    }
}

impl FromMessage<EncodeMetrics> for EnvelopeProcessor {
    type Response = NoResponse;

    fn from_message(message: EncodeMetrics, _: ()) -> Self {
        Self::EncodeMetrics(Box::new(message))
    }
}

impl FromMessage<EncodeMetricMeta> for EnvelopeProcessor {
    type Response = NoResponse;

    fn from_message(message: EncodeMetricMeta, _: ()) -> Self {
        Self::EncodeMetricMeta(Box::new(message))
    }
}

#[cfg(feature = "processing")]
impl FromMessage<RateLimitBuckets> for EnvelopeProcessor {
    type Response = NoResponse;

    fn from_message(message: RateLimitBuckets, _: ()) -> Self {
        Self::RateLimitBuckets(message)
    }
}

/// Service implementing the [`EnvelopeProcessor`] interface.
///
/// This service handles messages in a worker pool with configurable concurrency.
#[derive(Clone)]
pub struct EnvelopeProcessorService {
    inner: Arc<InnerProcessor>,
}

struct InnerProcessor {
    config: Arc<Config>,
    #[cfg(feature = "processing")]
    redis_pool: Option<RedisPool>,
    envelope_manager: Addr<EnvelopeManager>,
    project_cache: Addr<ProjectCache>,
    outcome_aggregator: Addr<TrackOutcome>,
    #[cfg(feature = "processing")]
    aggregator: Addr<Aggregator>,
    upstream_relay: Addr<UpstreamRelay>,
    test_store: Addr<TestStore>,
    #[cfg(feature = "processing")]
    rate_limiter: Option<RedisRateLimiter>,
    geoip_lookup: Option<GeoIpLookup>,
    #[cfg(feature = "processing")]
    metric_meta_store: Option<RedisMetricMetaStore>,
}

impl EnvelopeProcessorService {
    /// Creates a multi-threaded envelope processor.
    #[allow(clippy::too_many_arguments)]
    pub fn new(
        config: Arc<Config>,
        #[cfg(feature = "processing")] redis: Option<RedisPool>,
        envelope_manager: Addr<EnvelopeManager>,
        outcome_aggregator: Addr<TrackOutcome>,
        project_cache: Addr<ProjectCache>,
        upstream_relay: Addr<UpstreamRelay>,
        test_store: Addr<TestStore>,
        #[cfg(feature = "processing")] aggregator: Addr<Aggregator>,
    ) -> Self {
        let geoip_lookup = config.geoip_path().and_then(|p| {
            match GeoIpLookup::open(p).context(ServiceError::GeoIp) {
                Ok(geoip) => Some(geoip),
                Err(err) => {
                    relay_log::error!("failed to open GeoIP db {p:?}: {err:?}");
                    None
                }
            }
        });

        let inner = InnerProcessor {
            #[cfg(feature = "processing")]
            redis_pool: redis.clone(),
            #[cfg(feature = "processing")]
            rate_limiter: redis
                .clone()
                .map(|pool| RedisRateLimiter::new(pool).max_limit(config.max_rate_limit())),
            envelope_manager,
            project_cache,
            outcome_aggregator,
            upstream_relay,
            test_store,
            geoip_lookup,
            #[cfg(feature = "processing")]
            aggregator,
            #[cfg(feature = "processing")]
            metric_meta_store: redis.clone().map(|pool| {
                RedisMetricMetaStore::new(pool, config.metrics_meta_locations_expiry())
            }),
            config,
        };

        Self {
            inner: Arc::new(inner),
        }
    }

    /// Normalize monitor check-ins and remove invalid ones.
    #[cfg(feature = "processing")]
    fn process_check_ins(&self, state: &mut ProcessEnvelopeState) {
        state.managed_envelope.retain_items(|item| {
            if item.ty() != &ItemType::CheckIn {
                return ItemAction::Keep;
            }

            match relay_monitors::process_check_in(&item.payload(), state.project_id) {
                Ok(result) => {
                    item.set_routing_hint(result.routing_hint);
                    item.set_payload(ContentType::Json, result.payload);
                    ItemAction::Keep
                }
                Err(error) => {
                    // TODO: Track an outcome.
                    relay_log::debug!(
                        error = &error as &dyn Error,
                        "dropped invalid monitor check-in"
                    );
                    ItemAction::DropSilently
                }
            }
        })
    }

    /// Creates and initializes the processing state.
    ///
    /// This applies defaults to the envelope and initializes empty rate limits.
    fn prepare_state(
        &self,
        message: ProcessEnvelope,
    ) -> Result<ProcessEnvelopeState, ProcessingError> {
        let ProcessEnvelope {
            envelope: mut managed_envelope,
            project_state,
            sampling_project_state,
            reservoir_counters,
            global_config,
        } = message;

        let envelope = managed_envelope.envelope_mut();

        // Set the event retention. Effectively, this value will only be available in processing
        // mode when the full project config is queried from the upstream.
        if let Some(retention) = project_state.config.event_retention {
            envelope.set_retention(retention);
        }

        // Prefer the project's project ID, and fall back to the stated project id from the
        // envelope. The project ID is available in all modes, other than in proxy mode, where
        // envelopes for unknown projects are forwarded blindly.
        //
        // Neither ID can be available in proxy mode on the /store/ endpoint. This is not supported,
        // since we cannot process an envelope without project ID, so drop it.
        let project_id = match project_state
            .project_id
            .or_else(|| envelope.meta().project_id())
        {
            Some(project_id) => project_id,
            None => {
                managed_envelope.reject(Outcome::Invalid(DiscardReason::Internal));
                return Err(ProcessingError::MissingProjectId);
            }
        };

        // Ensure the project ID is updated to the stored instance for this project cache. This can
        // differ in two cases:
        //  1. The envelope was sent to the legacy `/store/` endpoint without a project ID.
        //  2. The DSN was moved and the envelope sent to the old project ID.
        envelope.meta_mut().set_project_id(project_id);

        #[allow(unused_mut)]
        let mut reservoir = ReservoirEvaluator::new(reservoir_counters);
        #[cfg(feature = "processing")]
        if let Some(redis_pool) = self.inner.redis_pool.as_ref() {
            let org_id = managed_envelope.scoping().organization_id;
            reservoir.set_redis(org_id, redis_pool);
        }

        Ok(ProcessEnvelopeState {
            event: Annotated::empty(),
            event_metrics_extracted: false,
            metrics: Metrics::default(),
            sample_rates: None,
            sampling_result: SamplingResult::Pending,
            extracted_metrics: Default::default(),
            project_state,
            sampling_project_state,
            project_id,
            managed_envelope,
            profile_id: None,
            reservoir,
            global_config,
        })
    }

    /// Expands Unreal 4 items inside an envelope.
    ///
    /// If the envelope does NOT contain an `UnrealReport` item, it doesn't do anything. If the
    /// envelope contains an `UnrealReport` item, it removes it from the envelope and inserts new
    /// items for each of its contents.
    ///
    /// The envelope may be dropped if it exceeds size limits after decompression. Particularly,
    /// this includes cases where a single attachment file exceeds the maximum file size. This is in
    /// line with the behavior of the envelope endpoint.
    ///
    /// After this, [`EnvelopeProcessorService`] should be able to process the envelope the same
    /// way it processes any other envelopes.
    #[cfg(feature = "processing")]
    fn expand_unreal(&self, state: &mut ProcessEnvelopeState) -> Result<(), ProcessingError> {
        let envelope = &mut state.envelope_mut();

        if let Some(item) = envelope.take_item_by(|item| item.ty() == &ItemType::UnrealReport) {
            utils::expand_unreal_envelope(item, envelope, &self.inner.config)?;
        }

        Ok(())
    }

<<<<<<< HEAD
    fn event_from_json_payload(
        &self,
        item: Item,
        event_type: Option<EventType>,
    ) -> Result<ExtractedEvent, ProcessingError> {
        let mut event = Annotated::<Event>::from_json_bytes(&item.payload())
            .map_err(ProcessingError::InvalidJson)?;

        if let Some(event_value) = event.value_mut() {
            event_value.ty.set_value(event_type);
        }

        Ok((event, item.len()))
    }

    fn event_from_security_report(
        &self,
        item: Item,
        meta: &RequestMeta,
    ) -> Result<ExtractedEvent, ProcessingError> {
        let len = item.len();
        let mut event = Event::default();

        let bytes = item.payload();
        let data = &bytes;
        let Some(report_type) =
            SecurityReportType::from_json(data).map_err(ProcessingError::InvalidJson)?
        else {
            return Err(ProcessingError::InvalidSecurityType(bytes));
        };

        let apply_result = match report_type {
            SecurityReportType::Csp => Csp::apply_to_event(data, &mut event),
            SecurityReportType::ExpectCt => ExpectCt::apply_to_event(data, &mut event),
            SecurityReportType::ExpectStaple => ExpectStaple::apply_to_event(data, &mut event),
            SecurityReportType::Hpkp => Hpkp::apply_to_event(data, &mut event),
        };

        if let Err(json_error) = apply_result {
            // logged in extract_event
            relay_log::configure_scope(|scope| {
                scope.set_extra("payload", String::from_utf8_lossy(data).into());
            });

            return Err(ProcessingError::InvalidSecurityReport(json_error));
        }

        if let Some(release) = item.get_header("sentry_release").and_then(Value::as_str) {
            event.release = Annotated::from(LenientString(release.to_owned()));
        }

        if let Some(env) = item
            .get_header("sentry_environment")
            .and_then(Value::as_str)
        {
            event.environment = Annotated::from(env.to_owned());
        }

        if let Some(origin) = meta.origin() {
            event
                .request
                .get_or_insert_with(Default::default)
                .headers
                .get_or_insert_with(Default::default)
                .insert("Origin".into(), Annotated::new(origin.to_string().into()));
        }

        // Explicitly set the event type. This is required so that a `Security` item can be created
        // instead of a regular `Event` item.
        event.ty = Annotated::new(match report_type {
            SecurityReportType::Csp => EventType::Csp,
            SecurityReportType::ExpectCt => EventType::ExpectCt,
            SecurityReportType::ExpectStaple => EventType::ExpectStaple,
            SecurityReportType::Hpkp => EventType::Hpkp,
        });

        Ok((Annotated::new(event), len))
    }

    fn event_from_nel_item(
        &self,
        item: Item,
        _meta: &RequestMeta,
    ) -> Result<ExtractedEvent, ProcessingError> {
        let len = item.len();
        let mut event = Event {
            ty: Annotated::new(EventType::Nel),
            ..Default::default()
        };
        let data: &[u8] = &item.payload();

        // Try to get the raw network report.
        let report = Annotated::from_json_bytes(data).map_err(NetworkReportError::InvalidJson);

        match report {
            // If the incoming payload could be converted into the raw network error, try
            // to use it to normalize the event.
            Ok(report) => {
                nel::enrich_event(&mut event, report);
            }
            Err(err) => {
                // logged in extract_event
                relay_log::configure_scope(|scope| {
                    scope.set_extra("payload", String::from_utf8_lossy(data).into());
                });
                return Err(ProcessingError::InvalidNelReport(err));
            }
        }

        Ok((Annotated::new(event), len))
    }

    fn merge_formdata(&self, target: &mut SerdeValue, item: Item) {
        let payload = item.payload();
        let mut aggregator = ChunkedFormDataAggregator::new();

        for entry in FormDataIter::new(&payload) {
            if entry.key() == "sentry" || entry.key().starts_with("sentry___") {
                // Custom clients can submit longer payloads and should JSON encode event data into
                // the optional `sentry` field or a `sentry___<namespace>` field.
                match serde_json::from_str(entry.value()) {
                    Ok(event) => utils::merge_values(target, event),
                    Err(_) => relay_log::debug!("invalid json event payload in sentry form field"),
                }
            } else if let Some(index) = utils::get_sentry_chunk_index(entry.key(), "sentry__") {
                // Electron SDK splits up long payloads into chunks starting at sentry__1 with an
                // incrementing counter. Assemble these chunks here and then decode them below.
                aggregator.insert(index, entry.value());
            } else if let Some(keys) = utils::get_sentry_entry_indexes(entry.key()) {
                // Try to parse the nested form syntax `sentry[key][key]` This is required for the
                // Breakpad client library, which only supports string values of up to 64
                // characters.
                utils::update_nested_value(target, &keys, entry.value());
            } else {
                // Merge additional form fields from the request with `extra` data from the event
                // payload and set defaults for processing. This is sent by clients like Breakpad or
                // Crashpad.
                utils::update_nested_value(target, &["extra", entry.key()], entry.value());
            }
        }

        if !aggregator.is_empty() {
            match serde_json::from_str(&aggregator.join()) {
                Ok(event) => utils::merge_values(target, event),
                Err(_) => relay_log::debug!("invalid json event payload in sentry__* form fields"),
            }
        }
    }

    fn extract_attached_event(
        config: &Config,
        item: Option<Item>,
    ) -> Result<Annotated<Event>, ProcessingError> {
        let item = match item {
            Some(item) if !item.is_empty() => item,
            _ => return Ok(Annotated::new(Event::default())),
        };

        // Protect against blowing up during deserialization. Attachments can have a significantly
        // larger size than regular events and may cause significant processing delays.
        if item.len() > config.max_event_size() {
            return Err(ProcessingError::PayloadTooLarge);
        }

        let payload = item.payload();
        let deserializer = &mut rmp_serde::Deserializer::from_read_ref(payload.as_ref());
        Annotated::deserialize_with_meta(deserializer).map_err(ProcessingError::InvalidMsgpack)
    }

    fn parse_msgpack_breadcrumbs(
        config: &Config,
        item: Option<Item>,
    ) -> Result<Array<Breadcrumb>, ProcessingError> {
        let mut breadcrumbs = Array::new();
        let item = match item {
            Some(item) if !item.is_empty() => item,
            _ => return Ok(breadcrumbs),
        };

        // Validate that we do not exceed the maximum breadcrumb payload length. Breadcrumbs are
        // truncated to a maximum of 100 in event normalization, but this is to protect us from
        // blowing up during deserialization. As approximation, we use the maximum event payload
        // size as bound, which is roughly in the right ballpark.
        if item.len() > config.max_event_size() {
            return Err(ProcessingError::PayloadTooLarge);
        }

        let payload = item.payload();
        let mut deserializer = rmp_serde::Deserializer::new(payload.as_ref());

        while !deserializer.get_ref().is_empty() {
            let breadcrumb = Annotated::deserialize_with_meta(&mut deserializer)?;
            breadcrumbs.push(breadcrumb);
        }

        Ok(breadcrumbs)
    }

    fn event_from_attachments(
        config: &Config,
        event_item: Option<Item>,
        breadcrumbs_item1: Option<Item>,
        breadcrumbs_item2: Option<Item>,
    ) -> Result<ExtractedEvent, ProcessingError> {
        let len = event_item.as_ref().map_or(0, |item| item.len())
            + breadcrumbs_item1.as_ref().map_or(0, |item| item.len())
            + breadcrumbs_item2.as_ref().map_or(0, |item| item.len());

        let mut event = Self::extract_attached_event(config, event_item)?;
        let mut breadcrumbs1 = Self::parse_msgpack_breadcrumbs(config, breadcrumbs_item1)?;
        let mut breadcrumbs2 = Self::parse_msgpack_breadcrumbs(config, breadcrumbs_item2)?;

        let timestamp1 = breadcrumbs1
            .iter()
            .rev()
            .find_map(|breadcrumb| breadcrumb.value().and_then(|b| b.timestamp.value()));

        let timestamp2 = breadcrumbs2
            .iter()
            .rev()
            .find_map(|breadcrumb| breadcrumb.value().and_then(|b| b.timestamp.value()));

        // Sort breadcrumbs by date. We presume that last timestamp from each row gives the
        // relative sequence of the whole sequence, i.e., we don't need to splice the sequences
        // to get the breadrumbs sorted.
        if timestamp1 > timestamp2 {
            std::mem::swap(&mut breadcrumbs1, &mut breadcrumbs2);
        }

        // Limit the total length of the breadcrumbs. We presume that if we have both
        // breadcrumbs with items one contains the maximum number of breadcrumbs allowed.
        let max_length = std::cmp::max(breadcrumbs1.len(), breadcrumbs2.len());

        breadcrumbs1.extend(breadcrumbs2);

        if breadcrumbs1.len() > max_length {
            // Keep only the last max_length elements from the vectors
            breadcrumbs1.drain(0..(breadcrumbs1.len() - max_length));
        }

        if !breadcrumbs1.is_empty() {
            event.get_or_insert_with(Event::default).breadcrumbs = Annotated::new(Values {
                values: Annotated::new(breadcrumbs1),
                other: Object::default(),
            });
        }

        Ok((event, len))
    }

    /// Checks for duplicate items in an envelope.
    ///
    /// An item is considered duplicate if it was not removed by sanitation in `process_event` and
    /// `extract_event`. This partially depends on the `processing_enabled` flag.
    fn is_duplicate(&self, item: &Item) -> bool {
        match item.ty() {
            // These should always be removed by `extract_event`:
            ItemType::Event => true,
            ItemType::Transaction => true,
            ItemType::Security => true,
            ItemType::FormData => true,
            ItemType::RawSecurity => true,
            ItemType::UserReportV2 => true,

            // These should be removed conditionally:
            ItemType::UnrealReport => self.inner.config.processing_enabled(),

            // These may be forwarded to upstream / store:
            ItemType::Attachment => false,
            ItemType::Nel => false,
            ItemType::UserReport => false,

            // Aggregate data is never considered as part of deduplication
            ItemType::Session => false,
            ItemType::Sessions => false,
            ItemType::Statsd => false,
            ItemType::MetricBuckets => false,
            ItemType::MetricMeta => false,
            ItemType::ClientReport => false,
            ItemType::Profile => false,
            ItemType::ReplayEvent => false,
            ItemType::ReplayRecording => false,
            ItemType::CheckIn => false,
            ItemType::Span => false,
            ItemType::OtelSpan => false,

            // Without knowing more, `Unknown` items are allowed to be repeated
            ItemType::Unknown(_) => false,
        }
    }

    /// Extracts the primary event payload from an envelope.
    ///
    /// The event is obtained from only one source in the following precedence:
    ///  1. An explicit event item. This is also the case for JSON uploads.
    ///  2. A security report item.
    ///  3. Attachments `__sentry-event` and `__sentry-breadcrumb1/2`.
    ///  4. A multipart form data body.
    ///  5. If none match, `Annotated::empty()`.
    fn extract_event(&self, state: &mut ProcessEnvelopeState) -> Result<(), ProcessingError> {
        let envelope = &mut state.envelope_mut();

        // Remove all items first, and then process them. After this function returns, only
        // attachments can remain in the envelope. The event will be added again at the end of
        // `process_event`.
        let event_item = envelope.take_item_by(|item| item.ty() == &ItemType::Event);
        let transaction_item = envelope.take_item_by(|item| item.ty() == &ItemType::Transaction);
        let security_item = envelope.take_item_by(|item| item.ty() == &ItemType::Security);
        let raw_security_item = envelope.take_item_by(|item| item.ty() == &ItemType::RawSecurity);
        let nel_item = envelope.take_item_by(|item| item.ty() == &ItemType::Nel);
        let user_report_v2_item =
            envelope.take_item_by(|item| item.ty() == &ItemType::UserReportV2);
        let form_item = envelope.take_item_by(|item| item.ty() == &ItemType::FormData);
        let attachment_item = envelope
            .take_item_by(|item| item.attachment_type() == Some(&AttachmentType::EventPayload));
        let breadcrumbs1 = envelope
            .take_item_by(|item| item.attachment_type() == Some(&AttachmentType::Breadcrumbs));
        let breadcrumbs2 = envelope
            .take_item_by(|item| item.attachment_type() == Some(&AttachmentType::Breadcrumbs));

        // Event items can never occur twice in an envelope.
        if let Some(duplicate) = envelope.get_item_by(|item| self.is_duplicate(item)) {
            return Err(ProcessingError::DuplicateItem(duplicate.ty().clone()));
        }

        let mut sample_rates = None;
        let (event, event_len) = if let Some(mut item) = event_item.or(security_item) {
            relay_log::trace!("processing json event");
            sample_rates = item.take_sample_rates();
            metric!(timer(RelayTimers::EventProcessingDeserialize), {
                // Event items can never include transactions, so retain the event type and let
                // inference deal with this during store normalization.
                self.event_from_json_payload(item, None)?
            })
        } else if let Some(mut item) = transaction_item {
            relay_log::trace!("processing json transaction");
            sample_rates = item.take_sample_rates();
            state.event_metrics_extracted = item.metrics_extracted();
            metric!(timer(RelayTimers::EventProcessingDeserialize), {
                // Transaction items can only contain transaction events. Force the event type to
                // hint to normalization that we're dealing with a transaction now.
                self.event_from_json_payload(item, Some(EventType::Transaction))?
            })
        } else if let Some(item) = user_report_v2_item {
            relay_log::trace!("processing user_report_v2");
            let project_state = &state.project_state;
            let user_report_v2_ingest = project_state.has_feature(Feature::UserReportV2Ingest);
            if !user_report_v2_ingest {
                return Err(ProcessingError::NoEventPayload);
            }
            self.event_from_json_payload(item, Some(EventType::UserReportV2))?
        } else if let Some(mut item) = raw_security_item {
            relay_log::trace!("processing security report");
            sample_rates = item.take_sample_rates();
            self.event_from_security_report(item, envelope.meta())
                .map_err(|error| {
                    relay_log::error!(
                        error = &error as &dyn Error,
                        "failed to extract security report"
                    );
                    error
                })?
        } else if let Some(item) = nel_item {
            relay_log::trace!("processing nel report");
            self.event_from_nel_item(item, envelope.meta())
                .map_err(|error| {
                    relay_log::error!(error = &error as &dyn Error, "failed to extract NEL report");
                    error
                })?
        } else if attachment_item.is_some() || breadcrumbs1.is_some() || breadcrumbs2.is_some() {
            relay_log::trace!("extracting attached event data");
            Self::event_from_attachments(
                &self.inner.config,
                attachment_item,
                breadcrumbs1,
                breadcrumbs2,
            )?
        } else if let Some(item) = form_item {
            relay_log::trace!("extracting form data");
            let len = item.len();

            let mut value = SerdeValue::Object(Default::default());
            self.merge_formdata(&mut value, item);
            let event = Annotated::deserialize_with_meta(value).unwrap_or_default();

            (event, len)
        } else {
            relay_log::trace!("no event in envelope");
            (Annotated::empty(), 0)
        };

        state.event = event;
        state.sample_rates = sample_rates;
        state.metrics.bytes_ingested_event = Annotated::new(event_len as u64);

        Ok(())
    }

=======
>>>>>>> 8d52fcb0
    /// Extracts event information from an unreal context.
    ///
    /// If the event does not contain an unreal context, this function does not perform any action.
    /// If there was no event payload prior to this function, it is created.
    #[cfg(feature = "processing")]
    fn process_unreal(&self, state: &mut ProcessEnvelopeState) -> Result<(), ProcessingError> {
        utils::process_unreal_envelope(&mut state.event, state.managed_envelope.envelope_mut())
            .map_err(ProcessingError::InvalidUnrealReport)
    }

    /// Adds processing placeholders for special attachments.
    ///
    /// If special attachments are present in the envelope, this adds placeholder payloads to the
    /// event. This indicates to the pipeline that the event needs special processing.
    ///
    /// If the event payload was empty before, it is created.
    #[cfg(feature = "processing")]
    fn create_placeholders(&self, state: &mut ProcessEnvelopeState) {
        let envelope = state.managed_envelope.envelope();
        let minidump_attachment =
            envelope.get_item_by(|item| item.attachment_type() == Some(&AttachmentType::Minidump));
        let apple_crash_report_attachment = envelope
            .get_item_by(|item| item.attachment_type() == Some(&AttachmentType::AppleCrashReport));

        if let Some(item) = minidump_attachment {
            let event = state.event.get_or_insert_with(Event::default);
            state.metrics.bytes_ingested_event_minidump = Annotated::new(item.len() as u64);
            utils::process_minidump(event, &item.payload());
        } else if let Some(item) = apple_crash_report_attachment {
            let event = state.event.get_or_insert_with(Event::default);
            state.metrics.bytes_ingested_event_applecrashreport = Annotated::new(item.len() as u64);
            utils::process_apple_crash_report(event, &item.payload());
        }
    }

    #[cfg(feature = "processing")]
    fn store_process_event(&self, state: &mut ProcessEnvelopeState) -> Result<(), ProcessingError> {
        let ProcessEnvelopeState {
            ref mut event,
            ref project_state,
            ref managed_envelope,
            ..
        } = *state;

        let key_id = project_state
            .get_public_key_config()
            .and_then(|k| Some(k.numeric_id?.to_string()));

        let envelope = state.managed_envelope.envelope();

        if key_id.is_none() {
            relay_log::error!(
                "project state for key {} is missing key id",
                envelope.meta().public_key()
            );
        }

        let store_config = StoreConfig {
            project_id: Some(state.project_id.value()),
            client_ip: envelope.meta().client_addr().map(IpAddr::from),
            client: envelope.meta().client().map(str::to_owned),
            key_id,
            protocol_version: Some(envelope.meta().version().to_string()),
            grouping_config: project_state.config.grouping_config.clone(),
            user_agent: envelope.meta().user_agent().map(str::to_owned),
            max_secs_in_future: Some(self.inner.config.max_secs_in_future()),
            max_secs_in_past: Some(self.inner.config.max_secs_in_past()),
            enable_trimming: Some(true),
            is_renormalize: Some(false),
            remove_other: Some(true),
            normalize_user_agent: Some(true),
            sent_at: envelope.sent_at(),
            received_at: Some(managed_envelope.received_at()),
            breakdowns: project_state.config.breakdowns_v2.clone(),
            span_attributes: project_state.config.span_attributes.clone(),
            client_sample_rate: envelope.dsc().and_then(|ctx| ctx.sample_rate),
            replay_id: envelope.dsc().and_then(|ctx| ctx.replay_id),
            client_hints: envelope.meta().client_hints().to_owned(),
        };

        let mut store_processor =
            StoreProcessor::new(store_config, self.inner.geoip_lookup.as_ref());
        metric!(timer(RelayTimers::EventProcessingProcess), {
            processor::process_value(event, &mut store_processor, ProcessingState::root())
                .map_err(|_| ProcessingError::InvalidTransaction)?;
            if has_unprintable_fields(event) {
                metric!(counter(RelayCounters::EventCorrupted) += 1);
            }
        });

        Ok(())
    }

    /// Ensures there is a valid dynamic sampling context and corresponding project state.
    ///
    /// The dynamic sampling context (DSC) specifies the project_key of the project that initiated
    /// the trace. That project state should have been loaded previously by the project cache and is
    /// available on the `ProcessEnvelopeState`. Under these conditions, this cannot happen:
    ///
    ///  - There is no DSC in the envelope headers. This occurs with older or third-party SDKs.
    ///  - The project key does not exist. This can happen if the project key was disabled, the
    ///    project removed, or in rare cases when a project from another Sentry instance is referred
    ///    to.
    ///  - The project key refers to a project from another organization. In this case the project
    ///    cache does not resolve the state and instead leaves it blank.
    ///  - The project state could not be fetched. This is a runtime error, but in this case Relay
    ///    should fall back to the next-best sampling rule set.
    ///
    /// In all of the above cases, this function will compute a new DSC using information from the
    /// event payload, similar to how SDKs do this. The `sampling_project_state` is also switched to
    /// the main project state.
    ///
    /// If there is no transaction event in the envelope, this function will do nothing.
    fn normalize_dsc(&self, state: &mut ProcessEnvelopeState) {
        if state.envelope().dsc().is_some() && state.sampling_project_state.is_some() {
            return;
        }

        // The DSC can only be computed if there's a transaction event. Note that `from_transaction`
        // below already checks for the event type.
        let Some(event) = state.event.value() else {
            return;
        };
        let Some(key_config) = state.project_state.get_public_key_config() else {
            return;
        };

        if let Some(dsc) = utils::dsc_from_event(key_config.public_key, event) {
            state.envelope_mut().set_dsc(dsc);
            state.sampling_project_state = Some(state.project_state.clone());
        }
    }

    fn filter_event(&self, state: &mut ProcessEnvelopeState) -> Result<(), ProcessingError> {
        let event = match state.event.value_mut() {
            Some(event) => event,
            // Some events are created by processing relays (e.g. unreal), so they do not yet
            // exist at this point in non-processing relays.
            None => return Ok(()),
        };

        let client_ip = state.managed_envelope.envelope().meta().client_addr();
        let filter_settings = &state.project_state.config.filter_settings;

        metric!(timer(RelayTimers::EventProcessingFiltering), {
            relay_filter::should_filter(event, client_ip, filter_settings).map_err(|err| {
                state
                    .managed_envelope
                    .reject(Outcome::Filtered(err.clone()));
                ProcessingError::EventFiltered(err)
            })
        })
    }

    #[cfg(feature = "processing")]
    fn enforce_quotas(&self, state: &mut ProcessEnvelopeState) -> Result<(), ProcessingError> {
        let rate_limiter = match self.inner.rate_limiter.as_ref() {
            Some(rate_limiter) => rate_limiter,
            None => return Ok(()),
        };

        let project_state = &state.project_state;
        let quotas = project_state.config.quotas.as_slice();
        if quotas.is_empty() {
            return Ok(());
        }

        let event_category = state.event_category();

        // When invoking the rate limiter, capture if the event item has been rate limited to also
        // remove it from the processing state eventually.
        let mut envelope_limiter =
            EnvelopeLimiter::new(Some(&project_state.config), |item_scope, quantity| {
                rate_limiter.is_rate_limited(quotas, item_scope, quantity, false)
            });

        // Tell the envelope limiter about the event, since it has been removed from the Envelope at
        // this stage in processing.
        if let Some(category) = event_category {
            envelope_limiter.assume_event(category, state.event_metrics_extracted);
        }

        let scoping = state.managed_envelope.scoping();
        let (enforcement, limits) = metric!(timer(RelayTimers::EventProcessingRateLimiting), {
            envelope_limiter.enforce(state.managed_envelope.envelope_mut(), &scoping)?
        });

        if limits.is_limited() {
            self.inner
                .project_cache
                .send(UpdateRateLimits::new(scoping.project_key, limits));
        }

        if enforcement.event_active() {
            state.remove_event();
            debug_assert!(state.envelope().is_empty());
        }

        enforcement.track_outcomes(
            state.envelope(),
            &state.managed_envelope.scoping(),
            self.inner.outcome_aggregator.clone(),
        );

        Ok(())
    }

    /// Extract metrics from all envelope items.
    ///
    /// Caveats:
    ///  - This functionality is incomplete. At this point, extraction is implemented only for
    ///    transaction events.
    fn extract_metrics(&self, state: &mut ProcessEnvelopeState) -> Result<(), ProcessingError> {
        // NOTE: This function requires a `metric_extraction` in the project config. Legacy configs
        // will upsert this configuration from transaction and conditional tagging fields, even if
        // it is not present in the actual project config payload. Once transaction metric
        // extraction is moved to generic metrics, this can be converted into an early return.
        let config = match state.project_state.config.metric_extraction {
            ErrorBoundary::Ok(ref config) if config.is_enabled() => Some(config),
            _ => None,
        };

        // TODO: Make span metrics extraction immutable
        if let Some(event) = state.event.value() {
            if state.event_metrics_extracted {
                return Ok(());
            }

            if let Some(config) = config {
                let metrics = crate::metrics_extraction::event::extract_metrics(event, config);
                state.event_metrics_extracted |= !metrics.is_empty();
                state.extracted_metrics.project_metrics.extend(metrics);
            }

            match state.project_state.config.transaction_metrics {
                Some(ErrorBoundary::Ok(ref tx_config)) if tx_config.is_enabled() => {
                    let transaction_from_dsc = state
                        .managed_envelope
                        .envelope()
                        .dsc()
                        .and_then(|dsc| dsc.transaction.as_deref());

                    let extractor = TransactionExtractor {
                        config: tx_config,
                        generic_tags: config.map(|c| c.tags.as_slice()).unwrap_or_default(),
                        transaction_from_dsc,
                        sampling_result: &state.sampling_result,
                        has_profile: state.profile_id.is_some(),
                    };

                    state.extracted_metrics.extend(extractor.extract(event)?);
                    state.event_metrics_extracted |= true;
                }
                _ => (),
            }

            if state.event_metrics_extracted {
                state.managed_envelope.set_event_metrics_extracted();
            }
        }

        // NB: Other items can be added here.
        Ok(())
    }

    /// Apply data privacy rules to the event payload.
    ///
    /// This uses both the general `datascrubbing_settings`, as well as the the PII rules.
    fn scrub_event(&self, state: &mut ProcessEnvelopeState) -> Result<(), ProcessingError> {
        let event = &mut state.event;
        let config = &state.project_state.config;

        if config.datascrubbing_settings.scrub_data {
            if let Some(event) = event.value_mut() {
                scrub_graphql(event);
            }
        }

        metric!(timer(RelayTimers::EventProcessingPii), {
            if let Some(ref config) = config.pii_config {
                let mut processor = PiiProcessor::new(config.compiled());
                processor::process_value(event, &mut processor, ProcessingState::root())?;
            }
            let pii_config = config
                .datascrubbing_settings
                .pii_config()
                .map_err(|e| ProcessingError::PiiConfigError(e.clone()))?;
            if let Some(config) = pii_config {
                let mut processor = PiiProcessor::new(config.compiled());
                processor::process_value(event, &mut processor, ProcessingState::root())?;
            }
        });

        Ok(())
    }

    /// Apply data privacy rules to attachments in the envelope.
    ///
    /// This only applies the new PII rules that explicitly select `ValueType::Binary` or one of the
    /// attachment types. When special attachments are detected, these are scrubbed with custom
    /// logic; otherwise the entire attachment is treated as a single binary blob.
    fn scrub_attachments(&self, state: &mut ProcessEnvelopeState) {
        let envelope = state.managed_envelope.envelope_mut();
        if let Some(ref config) = state.project_state.config.pii_config {
            let minidump = envelope
                .get_item_by_mut(|item| item.attachment_type() == Some(&AttachmentType::Minidump));

            if let Some(item) = minidump {
                let filename = item.filename().unwrap_or_default();
                let mut payload = item.payload().to_vec();

                let processor = PiiAttachmentsProcessor::new(config.compiled());

                // Minidump scrubbing can fail if the minidump cannot be parsed. In this case, we
                // must be conservative and treat it as a plain attachment. Under extreme
                // conditions, this could destroy stack memory.
                let start = Instant::now();
                match processor.scrub_minidump(filename, &mut payload) {
                    Ok(modified) => {
                        metric!(
                            timer(RelayTimers::MinidumpScrubbing) = start.elapsed(),
                            status = if modified { "ok" } else { "n/a" },
                        );
                    }
                    Err(scrub_error) => {
                        metric!(
                            timer(RelayTimers::MinidumpScrubbing) = start.elapsed(),
                            status = "error"
                        );
                        relay_log::warn!(
                            error = &scrub_error as &dyn Error,
                            "failed to scrub minidump",
                        );
                        metric!(timer(RelayTimers::AttachmentScrubbing), {
                            processor.scrub_attachment(filename, &mut payload);
                        })
                    }
                }

                let content_type = item
                    .content_type()
                    .unwrap_or(&ContentType::Minidump)
                    .clone();

                item.set_payload(content_type, payload);
            }
        }
    }

    fn serialize_event(&self, state: &mut ProcessEnvelopeState) -> Result<(), ProcessingError> {
        let data = metric!(timer(RelayTimers::EventProcessingSerialization), {
            state
                .event
                .to_json()
                .map_err(ProcessingError::SerializeFailed)?
        });

        let event_type = state.event_type().unwrap_or_default();
        let mut event_item = Item::new(ItemType::from_event_type(event_type));
        event_item.set_payload(ContentType::Json, data);

        // If transaction metrics were extracted, set the corresponding item header
        event_item.set_metrics_extracted(state.event_metrics_extracted);

        // If there are sample rates, write them back to the envelope. In processing mode, sample
        // rates have been removed from the state and burnt into the event via `finalize_event`.
        if let Some(sample_rates) = state.sample_rates.take() {
            event_item.set_sample_rates(sample_rates);
        }

        state.envelope_mut().add_item(event_item);

        Ok(())
    }

    #[cfg(feature = "processing")]
    fn is_span_allowed(&self, span: &Span) -> bool {
        let Some(op) = span.op.value() else {
            return false;
        };
        let Some(description) = span.description.value() else {
            return false;
        };
        let system: &str = span
            .data
            .value()
            .and_then(|v| v.get("span.system"))
            .and_then(|system| system.as_str())
            .unwrap_or_default();
        op.contains("resource.script")
            || op.contains("resource.css")
            || op == "http.client"
            || op.starts_with("app.")
            || op.starts_with("ui.load")
            || op.starts_with("file")
            || op.starts_with("db")
                && !(op.contains("clickhouse")
                    || op.contains("mongodb")
                    || op.contains("redis")
                    || op.contains("compiler"))
                && !(op == "db.sql.query" && (description.contains("\"$") || system == "mongodb"))
    }

    #[cfg(feature = "processing")]
    fn extract_spans(&self, state: &mut ProcessEnvelopeState) {
        // Only extract spans from transactions (not errors).
        if state.event_type() != Some(EventType::Transaction) {
            return;
        };

        // Check feature flag.
        if !state
            .project_state
            .has_feature(Feature::SpanMetricsExtraction)
        {
            return;
        };

        let mut add_span = |span: Annotated<Span>| {
            let span = match self.validate_span(span) {
                Ok(span) => span,
                Err(e) => {
                    relay_log::error!("Invalid span: {e}");
                    return;
                }
            };
            let span = match span.to_json() {
                Ok(span) => span,
                Err(e) => {
                    relay_log::error!(error = &e as &dyn Error, "Failed to serialize span");
                    return;
                }
            };
            let mut item = Item::new(ItemType::Span);
            item.set_payload(ContentType::Json, span);
            state.managed_envelope.envelope_mut().add_item(item);
        };

        let Some(event) = state.event.value() else {
            return;
        };

        // Extract transaction as a span.
        let mut transaction_span: Span = event.into();

        let all_modules_enabled = state
            .project_state
            .has_feature(Feature::SpanMetricsExtractionAllModules);

        // Add child spans as envelope items.
        if let Some(child_spans) = event.spans.value() {
            for span in child_spans {
                let Some(inner_span) = span.value() else {
                    continue;
                };
                // HACK: filter spans based on module until we figure out grouping.
                if !all_modules_enabled && !self.is_span_allowed(inner_span) {
                    continue;
                }
                // HACK: clone the span to set the segment_id. This should happen
                // as part of normalization once standalone spans reach wider adoption.
                let mut new_span = inner_span.clone();
                new_span.is_segment = Annotated::new(false);
                new_span.received = transaction_span.received.clone();
                new_span.segment_id = transaction_span.segment_id.clone();

                // If a profile is associated with the transaction, also associate it with its
                // child spans.
                new_span.profile_id = transaction_span.profile_id.clone();

                add_span(Annotated::new(new_span));
            }
        }

        // Extract tags to add to this span as well
        let shared_tags = span::tag_extraction::extract_shared_tags(event);
        transaction_span.sentry_tags = Annotated::new(
            shared_tags
                .clone()
                .into_iter()
                .map(|(k, v)| (k.sentry_tag_key().to_owned(), Annotated::new(v)))
                .collect(),
        );
        add_span(transaction_span.into());
    }

    /// We do not extract spans with missing fields if those fields are required on the Kafka topic.
    #[cfg(feature = "processing")]
    fn validate_span(&self, mut span: Annotated<Span>) -> Result<Annotated<Span>, anyhow::Error> {
        let inner = span
            .value_mut()
            .as_mut()
            .ok_or(anyhow::anyhow!("empty span"))?;
        let Span {
            ref exclusive_time,
            ref mut tags,
            ref mut sentry_tags,
            ref mut start_timestamp,
            ref mut timestamp,
            ref mut span_id,
            ref mut trace_id,
            ..
        } = inner;

        trace_id
            .value()
            .ok_or(anyhow::anyhow!("span is missing trace_id"))?;
        span_id
            .value()
            .ok_or(anyhow::anyhow!("span is missing span_id"))?;

        match (start_timestamp.value(), timestamp.value()) {
            (Some(start), Some(end)) => {
                if end < start {
                    return Err(anyhow::anyhow!(
                        "end timestamp is smaller than start timestamp"
                    ));
                }
            }
            (_, None) => {
                return Err(anyhow::anyhow!("timestamp hard-required for spans"));
            }
            (None, _) => {
                return Err(anyhow::anyhow!("start_timestamp hard-required for spans"));
            }
        }

        // `is_segment` is set by `extract_span`.
        exclusive_time
            .value()
            .ok_or(anyhow::anyhow!("missing exclusive_time"))?;

        if let Some(sentry_tags) = sentry_tags.value_mut() {
            sentry_tags.retain(|key, value| match value.value() {
                Some(s) => {
                    match key.as_str() {
                        "group" => {
                            // Only allow up to 16-char hex strings in group.
                            s.len() <= 16 && s.chars().all(|c| c.is_ascii_hexdigit())
                        }
                        "status_code" => s.parse::<u16>().is_ok(),
                        _ => true,
                    }
                }
                // Drop empty string values.
                None => false,
            });
        }
        if let Some(tags) = tags.value_mut() {
            tags.retain(|_, value| !value.value().is_empty())
        }

        Ok(span)
    }

    fn filter_spans(&self, state: &mut ProcessEnvelopeState) {
        let standalone_span_ingestion_enabled = state
            .project_state
            .has_feature(Feature::StandaloneSpanIngestion);
        state.managed_envelope.retain_items(|item| match item.ty() {
            ItemType::OtelSpan | ItemType::Span => {
                if !standalone_span_ingestion_enabled {
                    relay_log::warn!("dropping span because feature is disabled");
                    ItemAction::DropSilently
                } else {
                    ItemAction::Keep
                }
            }
            _ => ItemAction::Keep,
        });
    }

    #[cfg(feature = "processing")]
    fn process_spans(&self, state: &mut ProcessEnvelopeState) {
        use crate::metrics_extraction::generic::extract_metrics;

        let span_metrics_extraction_config = match state.project_state.config.metric_extraction {
            ErrorBoundary::Ok(ref config) if config.is_enabled() => Some(config),
            _ => None,
        };
        let mut items: Vec<Item> = Vec::new();
        let mut add_span = |annotated_span: Annotated<Span>| {
            let validated_span = match self.validate_span(annotated_span) {
                Ok(span) => span,
                Err(e) => {
                    relay_log::error!("invalid span: {e}");
                    return;
                }
            };
            if let Some(config) = span_metrics_extraction_config {
                if let Some(span_value) = validated_span.value() {
                    let metrics = extract_metrics(span_value, config);
                    state.extracted_metrics.project_metrics.extend(metrics);
                }
            }
            if let Ok(payload) = validated_span.to_json() {
                let mut item = Item::new(ItemType::Span);
                item.set_payload(ContentType::Json, payload);
                items.push(item);
            }
        };
        let standalone_span_ingestion_enabled = state
            .project_state
            .has_feature(Feature::StandaloneSpanIngestion);
        state.managed_envelope.retain_items(|item| match item.ty() {
            ItemType::OtelSpan if !standalone_span_ingestion_enabled => ItemAction::DropSilently,
            ItemType::Span if !standalone_span_ingestion_enabled => ItemAction::DropSilently,
            ItemType::OtelSpan => {
                match serde_json::from_slice::<relay_spans::OtelSpan>(&item.payload()) {
                    Ok(otel_span) => add_span(Annotated::new(otel_span.into())),
                    Err(err) => relay_log::debug!("failed to parse OTel span: {}", err),
                }
                ItemAction::DropSilently
            }
            ItemType::Span => {
                match Annotated::<Span>::from_json_bytes(&item.payload()) {
                    Ok(event_span) => add_span(event_span),
                    Err(err) => relay_log::debug!("failed to parse span: {}", err),
                }
                ItemAction::DropSilently
            }
            _ => ItemAction::Keep,
        });
        let envelope = state.managed_envelope.envelope_mut();
        for item in items {
            envelope.add_item(item);
        }
    }

    /// Computes the sampling decision on the incoming event
    fn run_dynamic_sampling(&self, state: &mut ProcessEnvelopeState) {
        // Running dynamic sampling involves either:
        // - Tagging whether an incoming error has a sampled trace connected to it.
        // - Computing the actual sampling decision on an incoming transaction.
        match state.event_type().unwrap_or_default() {
            EventType::Default | EventType::Error => {
                self.tag_error_with_sampling_decision(state);
            }
            EventType::Transaction => {
                match state.project_state.config.transaction_metrics {
                    Some(ErrorBoundary::Ok(ref c)) if c.is_enabled() => (),
                    _ => return,
                }

                let sampling_config = match state.project_state.config.sampling {
                    Some(ErrorBoundary::Ok(ref config)) if !config.unsupported() => Some(config),
                    _ => None,
                };

                let root_state = state.sampling_project_state.as_ref();
                let root_config = match root_state.and_then(|s| s.config.sampling.as_ref()) {
                    Some(ErrorBoundary::Ok(ref config)) if !config.unsupported() => Some(config),
                    _ => None,
                };

                state.sampling_result = Self::compute_sampling_decision(
                    self.inner.config.processing_enabled(),
                    &state.reservoir,
                    sampling_config,
                    state.event.value(),
                    root_config,
                    state.envelope().dsc(),
                );
            }
            _ => {}
        }
    }

    /// Computes the sampling decision on the incoming transaction.
    fn compute_sampling_decision(
        processing_enabled: bool,
        reservoir: &ReservoirEvaluator,
        sampling_config: Option<&SamplingConfig>,
        event: Option<&Event>,
        root_sampling_config: Option<&SamplingConfig>,
        dsc: Option<&DynamicSamplingContext>,
    ) -> SamplingResult {
        if (sampling_config.is_none() || event.is_none())
            && (root_sampling_config.is_none() || dsc.is_none())
        {
            return SamplingResult::NoMatch;
        }

        if sampling_config.map_or(false, |config| config.unsupported())
            || root_sampling_config.map_or(false, |config| config.unsupported())
        {
            if processing_enabled {
                relay_log::error!("found unsupported rules even as processing relay");
            } else {
                return SamplingResult::NoMatch;
            }
        }

        let adjustment_rate = match sampling_config
            .or(root_sampling_config)
            .map(|config| config.mode)
        {
            Some(SamplingMode::Received) => None,
            Some(SamplingMode::Total) => dsc.and_then(|dsc| dsc.sample_rate),
            Some(SamplingMode::Unsupported) => {
                if processing_enabled {
                    relay_log::error!("found unsupported sampling mode even as processing Relay");
                }
                return SamplingResult::NoMatch;
            }
            None => {
                relay_log::error!("cannot sample without at least one sampling config");
                return SamplingResult::NoMatch;
            }
        };

        let mut evaluator = SamplingEvaluator::new(Utc::now())
            .adjust_client_sample_rate(adjustment_rate)
            .set_reservoir(reservoir);

        if let (Some(event), Some(sampling_state)) = (event, sampling_config) {
            if let Some(seed) = event.id.value().map(|id| id.0) {
                let rules = sampling_state.filter_rules(RuleType::Transaction);
                evaluator = match evaluator.match_rules(seed, event, rules) {
                    ControlFlow::Continue(evaluator) => evaluator,
                    ControlFlow::Break(sampling_match) => {
                        return SamplingResult::Match(sampling_match);
                    }
                }
            };
        }

        if let (Some(dsc), Some(sampling_state)) = (dsc, root_sampling_config) {
            let rules = sampling_state.filter_rules(RuleType::Trace);
            return evaluator.match_rules(dsc.trace_id, dsc, rules).into();
        }

        SamplingResult::NoMatch
    }

    /// Runs dynamic sampling on an incoming error and tags it in case of successful sampling
    /// decision.
    ///
    /// This execution of dynamic sampling is technically a "simulation" since we will use the result
    /// only for tagging errors and not for actually sampling incoming events.
    fn tag_error_with_sampling_decision(&self, state: &mut ProcessEnvelopeState) {
        let (Some(dsc), Some(event)) = (
            state.managed_envelope.envelope().dsc(),
            state.event.value_mut(),
        ) else {
            return;
        };

        let root_state = state.sampling_project_state.as_ref();
        let config = match root_state.and_then(|s| s.config.sampling.as_ref()) {
            Some(ErrorBoundary::Ok(ref config)) => config,
            _ => return,
        };

        if config.unsupported() {
            if self.inner.config.processing_enabled() {
                relay_log::error!("found unsupported rules even as processing relay");
            }

            return;
        }

        let Some(sampled) = utils::is_trace_fully_sampled(config, dsc) else {
            return;
        };

        // We want to get the trace context, in which we will inject the `sampled` field.
        let context = event
            .contexts
            .get_or_insert_with(Contexts::new)
            .get_or_default::<TraceContext>();

        // We want to update `sampled` only if it was not set, since if we don't check this
        // we will end up overriding the value set by downstream Relays and this will lead
        // to more complex debugging in case of problems.
        if context.sampled.is_empty() {
            relay_log::trace!("tagged error with `sampled = {}` flag", sampled);
            context.sampled = Annotated::new(sampled);
        }
    }

    /// Apply the dynamic sampling decision from `compute_sampling_decision`.
    fn sample_envelope(&self, state: &mut ProcessEnvelopeState) -> Result<(), ProcessingError> {
        if let SamplingResult::Match(sampling_match) = std::mem::take(&mut state.sampling_result) {
            // We assume that sampling is only supposed to work on transactions.
            if state.event_type() == Some(EventType::Transaction) && sampling_match.should_drop() {
                let matched_rules = sampling_match.into_matched_rules();

                state
                    .managed_envelope
                    .reject(Outcome::FilteredSampling(matched_rules.clone()));

                return Err(ProcessingError::Sampled(matched_rules));
            }
        }
        Ok(())
    }

    fn light_normalize_event(
        &self,
        state: &mut ProcessEnvelopeState,
    ) -> Result<(), ProcessingError> {
        let request_meta = state.managed_envelope.envelope().meta();
        let client_ipaddr = request_meta.client_addr().map(IpAddr::from);

        let light_normalize_spans = state
            .project_state
            .has_feature(Feature::SpanMetricsExtraction);

        let transaction_aggregator_config = self
            .inner
            .config
            .aggregator_config_for(MetricNamespace::Transactions);

        utils::log_transaction_name_metrics(&mut state.event, |event| {
            let config = NormalizeProcessorConfig {
                client_ip: client_ipaddr.as_ref(),
                user_agent: RawUserAgentInfo {
                    user_agent: request_meta.user_agent(),
                    client_hints: request_meta.client_hints().as_deref(),
                },
                received_at: Some(state.managed_envelope.received_at()),
                max_secs_in_past: Some(self.inner.config.max_secs_in_past()),
                max_secs_in_future: Some(self.inner.config.max_secs_in_future()),
                transaction_range: Some(
                    AggregatorConfig::from(transaction_aggregator_config).timestamp_range(),
                ),
                max_name_and_unit_len: Some(
                    transaction_aggregator_config
                        .max_name_length
                        .saturating_sub(MeasurementsConfig::MEASUREMENT_MRI_OVERHEAD),
                ),
                breakdowns_config: state.project_state.config.breakdowns_v2.as_ref(),
                performance_score: state.project_state.config.performance_score.as_ref(),
                normalize_user_agent: Some(true),
                transaction_name_config: TransactionNameConfig {
                    rules: &state.project_state.config.tx_name_rules,
                },
                device_class_synthesis_config: state
                    .project_state
                    .has_feature(Feature::DeviceClassSynthesis),
                enrich_spans: state
                    .project_state
                    .has_feature(Feature::SpanMetricsExtraction),
                max_tag_value_length: self
                    .inner
                    .config
                    .aggregator_config_for(MetricNamespace::Spans)
                    .max_tag_value_length,
                is_renormalize: false,
                light_normalize_spans,
                span_description_rules: state.project_state.config.span_description_rules.as_ref(),
                geoip_lookup: self.inner.geoip_lookup.as_ref(),
                enable_trimming: true,
                measurements: Some(DynamicMeasurementsConfig::new(
                    state.project_state.config().measurements.as_ref(),
                    state.global_config.measurements.as_ref(),
                )),
            };

            metric!(timer(RelayTimers::EventProcessingLightNormalization), {
                process_value(
                    event,
                    &mut relay_event_normalization::NormalizeProcessor::new(config),
                    ProcessingState::root(),
                )
                .map_err(|_| ProcessingError::InvalidTransaction)
            })
        })?;

        Ok(())
    }

    fn process_state(&self, state: &mut ProcessEnvelopeState) -> Result<(), ProcessingError> {
        macro_rules! if_processing {
            ($if_true:block) => {
                #[cfg(feature = "processing")] {
                    if self.inner.config.processing_enabled() $if_true
                }
            };
        }

        session::process(state, self.inner.config.clone());
<<<<<<< HEAD
        self.process_client_reports(state);
        self.process_user_reports(state);
        self.process_replays(state)?;
        self.filter_profiles(state);
        self.filter_spans(state);
=======
        report::process(
            state,
            self.inner.config.clone(),
            self.inner.outcome_aggregator.clone(),
        );
        replay::process(state, self.inner.config.clone())?;
        profile::filter(state);
>>>>>>> 8d52fcb0

        if state.creates_event() {
            // Some envelopes only create events in processing relays; for example, unreal events.
            // This makes it possible to get in this code block while not really having an event in
            // the envelope.

            if_processing!({
                self.expand_unreal(state)?;
            });

            event::extract(state, self.inner.config.clone())?;
            profile::transfer_id(state);

            if_processing!({
                self.process_unreal(state)?;
                self.create_placeholders(state);
            });

            event::finalize(state, self.inner.config.clone())?;
            self.light_normalize_event(state)?;
            self.normalize_dsc(state);
            self.filter_event(state)?;
            self.run_dynamic_sampling(state);

            // We avoid extracting metrics if we are not sampling the event while in non-processing
            // relays, in order to synchronize rate limits on indexed and processed transactions.
            if self.inner.config.processing_enabled() || state.sampling_result.should_drop() {
                self.extract_metrics(state)?;
            }

            self.sample_envelope(state)?;

            if_processing!({
                self.store_process_event(state)?;
            });
        }

        if_processing!({
            self.enforce_quotas(state)?;
            profile::process(state, self.inner.config.clone());
            self.process_check_ins(state);
            self.process_spans(state);
        });

        if state.has_event() {
            self.scrub_event(state)?;
            self.serialize_event(state)?;
            if_processing!({
                self.extract_spans(state);
            });
        }

        self.scrub_attachments(state);

        Ok(())
    }

    fn process(
        &self,
        message: ProcessEnvelope,
    ) -> Result<ProcessEnvelopeResponse, ProcessingError> {
        let mut state = self.prepare_state(message)?;
        let project_id = state.project_id;
        let client = state.envelope().meta().client().map(str::to_owned);
        let user_agent = state.envelope().meta().user_agent().map(str::to_owned);

        relay_log::with_scope(
            |scope| {
                scope.set_tag("project", project_id);
                if let Some(client) = client {
                    scope.set_tag("sdk", client);
                }
                if let Some(user_agent) = user_agent {
                    scope.set_extra("user_agent", user_agent.into());
                }
            },
            || {
                match self.process_state(&mut state) {
                    Ok(()) => {
                        // The envelope could be modified or even emptied during processing, which
                        // requires recomputation of the context.
                        state.managed_envelope.update();

                        let has_metrics = !state.extracted_metrics.project_metrics.is_empty();

                        state.extracted_metrics.send_metrics(
                            state.managed_envelope.envelope(),
                            self.inner.project_cache.clone(),
                        );

                        let envelope_response = if state.managed_envelope.envelope().is_empty() {
                            if !has_metrics {
                                // Individual rate limits have already been issued
                                state.managed_envelope.reject(Outcome::RateLimited(None));
                            } else {
                                state.managed_envelope.accept();
                            }
                            None
                        } else {
                            Some(state.managed_envelope)
                        };

                        Ok(ProcessEnvelopeResponse {
                            envelope: envelope_response,
                        })
                    }
                    Err(err) => {
                        if let Some(outcome) = err.to_outcome() {
                            state.managed_envelope.reject(outcome);
                        }

                        if err.should_keep_metrics() {
                            state.extracted_metrics.send_metrics(
                                state.managed_envelope.envelope(),
                                self.inner.project_cache.clone(),
                            );
                        }

                        Err(err)
                    }
                }
            },
        )
    }

    fn handle_process_envelope(&self, message: ProcessEnvelope) {
        let project_key = message.envelope.envelope().meta().public_key();
        let wait_time = message.envelope.start_time().elapsed();
        metric!(timer(RelayTimers::EnvelopeWaitTime) = wait_time);

        let result = metric!(timer(RelayTimers::EnvelopeProcessingTime), {
            self.process(message)
        });

        match result {
            Ok(response) => {
                if let Some(managed_envelope) = response.envelope {
                    self.inner.envelope_manager.send(SubmitEnvelope {
                        envelope: managed_envelope,
                    })
                };
            }
            Err(error) => {
                // Errors are only logged for what we consider infrastructure or implementation
                // bugs. In other cases, we "expect" errors and log them as debug level.
                if error.is_unexpected() {
                    relay_log::error!(
                        tags.project_key = %project_key,
                        error = &error as &dyn Error,
                        "error processing envelope"
                    );
                }
            }
        }
    }

    fn handle_process_metrics(&self, message: ProcessMetrics) {
        let ProcessMetrics {
            items,
            project_key: public_key,
            start_time,
            sent_at,
        } = message;

        let received = relay_common::time::instant_to_date_time(start_time);
        let received_timestamp = UnixTimestamp::from_secs(received.timestamp() as u64);

        let clock_drift_processor =
            ClockDriftProcessor::new(sent_at, received).at_least(MINIMUM_CLOCK_DRIFT);

        for item in items {
            let payload = item.payload();
            if item.ty() == &ItemType::Statsd {
                let mut buckets = Vec::new();
                for bucket_result in Bucket::parse_all(&payload, received_timestamp) {
                    match bucket_result {
                        Ok(mut bucket) => {
                            clock_drift_processor.process_timestamp(&mut bucket.timestamp);
                            buckets.push(bucket);
                        }
                        Err(error) => relay_log::debug!(
                            error = &error as &dyn Error,
                            "failed to parse metric bucket from statsd format",
                        ),
                    }
                }

                relay_log::trace!("inserting metric buckets into project cache");
                self.inner
                    .project_cache
                    .send(MergeBuckets::new(public_key, buckets));
            } else if item.ty() == &ItemType::MetricBuckets {
                match serde_json::from_slice::<Vec<Bucket>>(&payload) {
                    Ok(mut buckets) => {
                        for bucket in &mut buckets {
                            clock_drift_processor.process_timestamp(&mut bucket.timestamp);
                        }

                        relay_log::trace!("merging metric buckets into project cache");
                        self.inner
                            .project_cache
                            .send(MergeBuckets::new(public_key, buckets));
                    }
                    Err(error) => {
                        relay_log::debug!(
                            error = &error as &dyn Error,
                            "failed to parse metric bucket",
                        );
                        metric!(counter(RelayCounters::MetricBucketsParsingFailed) += 1);
                    }
                }
            } else {
                relay_log::error!(
                    "invalid item of type {} passed to ProcessMetrics",
                    item.ty()
                );
            }
        }
    }

    fn handle_process_metric_meta(&self, message: ProcessMetricMeta) {
        let ProcessMetricMeta { items, project_key } = message;

        for item in items {
            if item.ty() != &ItemType::MetricMeta {
                relay_log::error!(
                    "invalid item of type {} passed to ProcessMetricMeta",
                    item.ty()
                );
                continue;
            }

            let mut payload = item.payload();
            match serde_json::from_slice::<MetricMeta>(&payload) {
                Ok(meta) => {
                    relay_log::trace!("adding metric metadata to project cache");
                    self.inner
                        .project_cache
                        .send(AddMetricMeta { project_key, meta });
                }
                Err(error) => {
                    metric!(counter(RelayCounters::MetricMetaParsingFailed) += 1);

                    relay_log::with_scope(
                        move |scope| {
                            // truncate the payload to basically 200KiB, just in case
                            payload.truncate(200_000);
                            scope.add_attachment(relay_log::protocol::Attachment {
                                buffer: payload.into(),
                                filename: "payload.json".to_owned(),
                                content_type: Some("application/json".to_owned()),
                                ty: None,
                            })
                        },
                        || {
                            relay_log::error!(
                                error = &error as &dyn Error,
                                "failed to parse metric meta"
                            )
                        },
                    );
                }
            }
        }
    }

    /// Check and apply rate limits to metrics buckets.
    #[cfg(feature = "processing")]
    fn handle_rate_limit_buckets(&self, message: RateLimitBuckets) {
        use relay_quotas::ItemScoping;

        let RateLimitBuckets { mut bucket_limiter } = message;

        let scoping = *bucket_limiter.scoping();

        if let Some(rate_limiter) = self.inner.rate_limiter.as_ref() {
            let item_scoping = ItemScoping {
                category: DataCategory::Transaction,
                scoping: &scoping,
            };

            // We set over_accept_once such that the limit is actually reached, which allows subsequent
            // calls with quantity=0 to be rate limited.
            let over_accept_once = true;
            let rate_limits = rate_limiter.is_rate_limited(
                bucket_limiter.quotas(),
                item_scoping,
                bucket_limiter.transaction_count(),
                over_accept_once,
            );

            let was_enforced = bucket_limiter.enforce_limits(
                rate_limits.as_ref().map_err(|_| ()),
                self.inner.outcome_aggregator.clone(),
            );

            if was_enforced {
                if let Ok(limits) = rate_limits {
                    // Update the rate limits in the project cache.
                    self.inner
                        .project_cache
                        .send(UpdateRateLimits::new(scoping.project_key, limits));
                }
            }
        }

        let project_key = bucket_limiter.scoping().project_key;
        let buckets = bucket_limiter.into_metrics();

        if !buckets.is_empty() {
            self.inner
                .aggregator
                .send(MergeBuckets::new(project_key, buckets));
        }
    }

    fn encode_envelope_body(
        body: Vec<u8>,
        http_encoding: HttpEncoding,
    ) -> Result<Vec<u8>, std::io::Error> {
        let envelope_body = match http_encoding {
            HttpEncoding::Identity => body,
            HttpEncoding::Deflate => {
                let mut encoder = ZlibEncoder::new(Vec::new(), Compression::default());
                encoder.write_all(body.as_ref())?;
                encoder.finish()?
            }
            HttpEncoding::Gzip => {
                let mut encoder = GzEncoder::new(Vec::new(), Compression::default());
                encoder.write_all(body.as_ref())?;
                encoder.finish()?
            }
            HttpEncoding::Br => {
                // Use default buffer size (via 0), medium quality (5), and the default lgwin (22).
                let mut encoder = BrotliEncoder::new(Vec::new(), 0, 5, 22);
                encoder.write_all(body.as_ref())?;
                encoder.into_inner()
            }
        };
        Ok(envelope_body)
    }

    fn handle_encode_envelope(&self, message: EncodeEnvelope) {
        let mut request = message.request;
        match Self::encode_envelope_body(request.envelope_body, request.http_encoding) {
            Err(e) => {
                request
                    .response_sender
                    .send(Err(SendEnvelopeError::BodyEncodingFailed(e)))
                    .ok();
            }
            Ok(envelope_body) => {
                request.envelope_body = envelope_body;
                self.inner.upstream_relay.send(SendRequest(request));
            }
        }
    }

    fn handle_encode_metrics(&self, message: EncodeMetrics) {
        let EncodeMetrics {
            buckets,
            scoping,
            extraction_mode,
        } = message;

        let partitions = self.inner.config.metrics_partitions();
        let max_batch_size_bytes = self.inner.config.metrics_max_batch_size_bytes();

        let upstream = self.inner.config.upstream_descriptor();
        let dsn = PartialDsn {
            scheme: upstream.scheme(),
            public_key: scoping.project_key,
            host: upstream.host().to_owned(),
            port: upstream.port(),
            path: "".to_owned(),
            project_id: Some(scoping.project_id),
        };
        for (partition_key, buckets) in partition_buckets(scoping.project_key, buckets, partitions)
        {
            let mut num_batches = 0;

            for batch in BucketsView::new(&buckets).by_size(max_batch_size_bytes) {
                let mut envelope = Envelope::from_request(None, RequestMeta::outbound(dsn.clone()));
                envelope.add_item(create_metrics_item(&batch, extraction_mode));

                let mut envelope = ManagedEnvelope::standalone(
                    envelope,
                    self.inner.outcome_aggregator.clone(),
                    self.inner.test_store.clone(),
                );
                envelope.set_partition_key(partition_key).scope(scoping);

                relay_statsd::metric!(
                    histogram(RelayHistograms::BucketsPerBatch) = batch.len() as u64
                );

                self.inner
                    .envelope_manager
                    .send(SubmitEnvelope { envelope });

                num_batches += 1;
            }

            relay_statsd::metric!(histogram(RelayHistograms::BatchesPerPartition) = num_batches);
        }
    }

    fn handle_encode_metric_meta(&self, message: EncodeMetricMeta) {
        #[cfg(feature = "processing")]
        if self.inner.config.processing_enabled() {
            return self.store_metric_meta(message);
        }

        self.encode_metric_meta(message);
    }

    fn encode_metric_meta(&self, message: EncodeMetricMeta) {
        let EncodeMetricMeta { scoping, meta } = message;

        let upstream = self.inner.config.upstream_descriptor();
        let dsn = crate::extractors::PartialDsn {
            scheme: upstream.scheme(),
            public_key: scoping.project_key,
            host: upstream.host().to_owned(),
            port: upstream.port(),
            path: "".to_owned(),
            project_id: Some(scoping.project_id),
        };

        let mut item = Item::new(ItemType::MetricMeta);
        item.set_payload(ContentType::Json, serde_json::to_vec(&meta).unwrap());
        let mut envelope = Envelope::from_request(None, RequestMeta::outbound(dsn));
        envelope.add_item(item);
        let envelope = ManagedEnvelope::standalone(envelope, Addr::dummy(), Addr::dummy());

        self.inner
            .envelope_manager
            .send(SubmitEnvelope { envelope });
    }

    #[cfg(feature = "processing")]
    fn store_metric_meta(&self, message: EncodeMetricMeta) {
        let EncodeMetricMeta { scoping, meta } = message;

        let Some(ref metric_meta_store) = self.inner.metric_meta_store else {
            return;
        };

        let r = metric_meta_store.store(scoping.organization_id, scoping.project_id, meta);
        if let Err(error) = r {
            relay_log::error!(
                error = &error as &dyn std::error::Error,
                "failed to store metric meta in redis"
            )
        }
    }

    fn handle_message(&self, message: EnvelopeProcessor) {
        match message {
            EnvelopeProcessor::ProcessEnvelope(message) => self.handle_process_envelope(*message),
            EnvelopeProcessor::ProcessMetrics(message) => self.handle_process_metrics(*message),
            EnvelopeProcessor::ProcessMetricMeta(message) => {
                self.handle_process_metric_meta(*message)
            }
            EnvelopeProcessor::EncodeEnvelope(message) => self.handle_encode_envelope(*message),
            EnvelopeProcessor::EncodeMetrics(message) => self.handle_encode_metrics(*message),
            EnvelopeProcessor::EncodeMetricMeta(message) => {
                self.handle_encode_metric_meta(*message)
            }
            #[cfg(feature = "processing")]
            EnvelopeProcessor::RateLimitBuckets(message) => {
                self.handle_rate_limit_buckets(message);
            }
        }
    }
}

impl Service for EnvelopeProcessorService {
    type Interface = EnvelopeProcessor;

    fn spawn_handler(self, mut rx: relay_system::Receiver<Self::Interface>) {
        let thread_count = self.inner.config.cpu_concurrency();
        relay_log::info!("starting {thread_count} envelope processing workers");

        tokio::spawn(async move {
            let semaphore = Arc::new(Semaphore::new(thread_count));

            loop {
                let next_msg = async {
                    let permit_result = semaphore.clone().acquire_owned().await;
                    // `permit_result` might get dropped when this future is cancelled while awaiting
                    // `rx.recv()`. This is OK though: No envelope is received so the permit is not
                    // required.
                    (rx.recv().await, permit_result)
                };

                tokio::select! {
                   biased;

                    (Some(message), Ok(permit)) = next_msg => {
                        let service = self.clone();
                        tokio::task::spawn_blocking(move || {
                            service.handle_message(message);
                            drop(permit);
                        });
                    },

                    else => break
                }
            }
        });
    }
}

fn create_metrics_item(buckets: &BucketsView<'_>, extraction_mode: ExtractionMode) -> Item {
    let source_quantities = buckets
        .iter()
        .filter_map(|bucket| extract_transaction_count(&bucket, extraction_mode))
        .fold(SourceQuantities::default(), |acc, c| {
            let profile_count = if c.has_profile { c.count } else { 0 };

            SourceQuantities {
                transactions: acc.transactions + c.count,
                profiles: acc.profiles + profile_count,
            }
        });

    let mut item = Item::new(ItemType::MetricBuckets);
    item.set_source_quantities(source_quantities);
    item.set_payload(ContentType::Json, serde_json::to_vec(&buckets).unwrap());

    item
}

#[cfg(test)]
mod tests {
    use std::collections::BTreeMap;
    use std::env;

    use chrono::{DateTime, Utc};
    use relay_base_schema::metrics::{DurationUnit, MetricUnit};
    use relay_common::glob2::LazyGlob;
    use relay_dynamic_config::ProjectConfig;
    use relay_event_normalization::{
        MeasurementsConfig, NormalizeProcessor, RedactionRule, TransactionNameRule,
    };
    use relay_event_schema::protocol::{EventId, LenientString, TransactionSource};
    use relay_pii::DataScrubbingConfig;
    use relay_protocol::RuleCondition;
    use relay_sampling::config::{
        DecayingFunction, RuleId, RuleType, SamplingConfig, SamplingMode, SamplingRule,
        SamplingValue, TimeRange,
    };
    use relay_sampling::evaluation::SamplingMatch;
    use similar_asserts::assert_eq;
    use uuid::Uuid;

    use crate::extractors::RequestMeta;
    use crate::metrics_extraction::transactions::types::{
        CommonTags, TransactionMeasurementTags, TransactionMetric,
    };
    use crate::metrics_extraction::IntoMetric;

    use crate::testutils::{
        self, create_test_processor, new_envelope, state_with_rule_and_condition,
    };
    use crate::utils::Semaphore as TestSemaphore;

    use super::*;

    fn dummy_reservoir() -> ReservoirEvaluator<'static> {
        ReservoirEvaluator::new(ReservoirCounters::default())
    }

    fn mocked_event(event_type: EventType, transaction: &str, release: &str) -> Event {
        Event {
            id: Annotated::new(EventId::new()),
            ty: Annotated::new(event_type),
            transaction: Annotated::new(transaction.to_string()),
            release: Annotated::new(LenientString(release.to_string())),
            ..Event::default()
        }
    }

    #[tokio::test]
    async fn test_dsc_respects_metrics_extracted() {
        relay_test::setup();
        let (outcome_aggregator, test_store) = testutils::processor_services();

        let config = Config::from_json_value(serde_json::json!({
            "processing": {
                "enabled": true,
                "kafka_config": [],
            }
        }))
        .unwrap();

        let service: EnvelopeProcessorService = create_test_processor(config);

        // Gets a ProcessEnvelopeState, either with or without the metrics_exracted flag toggled.
        let get_state = |version: Option<u16>| {
            let event = Event {
                id: Annotated::new(EventId::new()),
                ty: Annotated::new(EventType::Transaction),
                transaction: Annotated::new("testing".to_owned()),
                ..Event::default()
            };

            let mut project_state = state_with_rule_and_condition(
                Some(0.0),
                RuleType::Transaction,
                RuleCondition::all(),
            );

            if let Some(version) = version {
                project_state.config.transaction_metrics =
                    ErrorBoundary::Ok(relay_dynamic_config::TransactionMetricsConfig {
                        version,
                        ..Default::default()
                    })
                    .into();
            }

            ProcessEnvelopeState {
                event: Annotated::from(event),
                metrics: Default::default(),
                sample_rates: None,
                sampling_result: SamplingResult::Pending,
                extracted_metrics: Default::default(),
                project_state: Arc::new(project_state),
                sampling_project_state: None,
                project_id: ProjectId::new(42),
                managed_envelope: ManagedEnvelope::new(
                    new_envelope(false, "foo"),
                    TestSemaphore::new(42).try_acquire().unwrap(),
                    outcome_aggregator.clone(),
                    test_store.clone(),
                ),
                profile_id: None,
                event_metrics_extracted: false,
                reservoir: dummy_reservoir(),
                global_config: Arc::default(),
            }
        };

        // None represents no TransactionMetricsConfig, DS will not be run
        let mut state = get_state(None);
        service.run_dynamic_sampling(&mut state);
        assert!(state.sampling_result.should_keep());

        // Current version is 1, so it won't run DS if it's outdated
        let mut state = get_state(Some(0));
        service.run_dynamic_sampling(&mut state);
        assert!(state.sampling_result.should_keep());

        // Dynamic sampling is run, as the transactionmetrics version is up to date.
        let mut state = get_state(Some(1));
        service.run_dynamic_sampling(&mut state);
        assert!(state.sampling_result.should_drop());
    }

    #[test]
    fn test_it_keeps_or_drops_transactions() {
        let event = Event {
            id: Annotated::new(EventId::new()),
            ty: Annotated::new(EventType::Transaction),
            transaction: Annotated::new("testing".to_owned()),
            ..Event::default()
        };

        for (sample_rate, should_keep) in [(0.0, false), (1.0, true)] {
            let sampling_config = SamplingConfig {
                rules: vec![SamplingRule {
                    condition: RuleCondition::all(),
                    sampling_value: SamplingValue::SampleRate { value: sample_rate },
                    ty: RuleType::Transaction,
                    id: RuleId(1),
                    time_range: Default::default(),
                    decaying_fn: DecayingFunction::Constant,
                }],
                ..SamplingConfig::new()
            };

            // TODO: This does not test if the sampling decision is actually applied. This should be
            // refactored to send a proper Envelope in and call process_state to cover the full
            // pipeline.
            let res = EnvelopeProcessorService::compute_sampling_decision(
                false,
                &dummy_reservoir(),
                Some(&sampling_config),
                Some(&event),
                None,
                None,
            );
            assert_eq!(res.should_keep(), should_keep);
        }
    }

    fn process_envelope_with_root_project_state(
        envelope: Box<Envelope>,
        sampling_project_state: Option<Arc<ProjectState>>,
    ) -> Envelope {
        let processor = create_test_processor(Default::default());
        let (outcome_aggregator, test_store) = testutils::processor_services();

        let message = ProcessEnvelope {
            envelope: ManagedEnvelope::standalone(envelope, outcome_aggregator, test_store),
            project_state: Arc::new(ProjectState::allowed()),
            sampling_project_state,
            reservoir_counters: ReservoirCounters::default(),
            global_config: Arc::default(),
        };

        let envelope_response = processor.process(message).unwrap();
        let ctx = envelope_response.envelope.unwrap();
        ctx.envelope().clone()
    }

    fn extract_first_event_from_envelope(envelope: Envelope) -> Event {
        let item = envelope.items().next().unwrap();
        let annotated_event: Annotated<Event> =
            Annotated::from_json_bytes(&item.payload()).unwrap();
        annotated_event.into_value().unwrap()
    }

    fn mocked_error_item() -> Item {
        let mut item = Item::new(ItemType::Event);
        item.set_payload(
            ContentType::Json,
            r#"{
              "event_id": "52df9022835246eeb317dbd739ccd059",
              "exception": {
                "values": [
                    {
                      "type": "mytype",
                      "value": "myvalue",
                      "module": "mymodule",
                      "thread_id": 42,
                      "other": "value"
                    }
                ]
              }
            }"#,
        );
        item
    }

    fn project_state_with_single_rule(sample_rate: f64) -> ProjectState {
        let sampling_config = SamplingConfig {
            rules: vec![SamplingRule {
                condition: RuleCondition::all(),
                sampling_value: SamplingValue::SampleRate { value: sample_rate },
                ty: RuleType::Trace,
                id: RuleId(1),
                time_range: Default::default(),
                decaying_fn: Default::default(),
            }],
            ..SamplingConfig::new()
        };

        let mut sampling_project_state = ProjectState::allowed();
        sampling_project_state.config.sampling = Some(ErrorBoundary::Ok(sampling_config));
        sampling_project_state
    }

    #[tokio::test]
    async fn test_error_is_tagged_correctly_if_trace_sampling_result_is_some() {
        let event_id = EventId::new();
        let dsn = "https://e12d836b15bb49d7bbf99e64295d995b:@sentry.io/42"
            .parse()
            .unwrap();
        let request_meta = RequestMeta::new(dsn);
        let mut envelope = Envelope::from_request(Some(event_id), request_meta);
        let dsc = DynamicSamplingContext {
            trace_id: Uuid::new_v4(),
            public_key: ProjectKey::parse("abd0f232775f45feab79864e580d160b").unwrap(),
            release: Some("1.1.1".to_string()),
            user: Default::default(),
            replay_id: None,
            environment: None,
            transaction: Some("transaction1".into()),
            sample_rate: None,
            sampled: Some(true),
            other: BTreeMap::new(),
        };
        envelope.set_dsc(dsc);
        envelope.add_item(mocked_error_item());

        // We test with sample rate equal to 100%.
        let sampling_project_state = project_state_with_single_rule(1.0);
        let new_envelope = process_envelope_with_root_project_state(
            envelope.clone(),
            Some(Arc::new(sampling_project_state)),
        );
        let event = extract_first_event_from_envelope(new_envelope);
        let trace_context = event.context::<TraceContext>().unwrap();
        assert!(trace_context.sampled.value().unwrap());

        // We test with sample rate equal to 0%.
        let sampling_project_state = project_state_with_single_rule(0.0);
        let new_envelope = process_envelope_with_root_project_state(
            envelope,
            Some(Arc::new(sampling_project_state)),
        );
        let event = extract_first_event_from_envelope(new_envelope);
        let trace_context = event.context::<TraceContext>().unwrap();
        assert!(!trace_context.sampled.value().unwrap());
    }

    #[tokio::test]
    async fn test_error_is_not_tagged_if_already_tagged() {
        let event_id = EventId::new();
        let dsn = "https://e12d836b15bb49d7bbf99e64295d995b:@sentry.io/42"
            .parse()
            .unwrap();
        let request_meta = RequestMeta::new(dsn);

        // We test tagging with an incoming event that has already been tagged by downstream Relay.
        let mut envelope = Envelope::from_request(Some(event_id), request_meta);
        let mut item = Item::new(ItemType::Event);
        item.set_payload(
            ContentType::Json,
            r#"{
              "event_id": "52df9022835246eeb317dbd739ccd059",
              "exception": {
                "values": [
                    {
                      "type": "mytype",
                      "value": "myvalue",
                      "module": "mymodule",
                      "thread_id": 42,
                      "other": "value"
                    }
                ]
              },
              "contexts": {
                "trace": {
                    "sampled": true
                }
              }
            }"#,
        );
        envelope.add_item(item);
        let sampling_project_state = project_state_with_single_rule(0.0);
        let new_envelope = process_envelope_with_root_project_state(
            envelope,
            Some(Arc::new(sampling_project_state)),
        );
        let event = extract_first_event_from_envelope(new_envelope);
        let trace_context = event.context::<TraceContext>().unwrap();
        assert!(trace_context.sampled.value().unwrap());
    }

    #[tokio::test]
    async fn test_error_is_tagged_correctly_if_trace_sampling_result_is_none() {
        let event_id = EventId::new();
        let dsn = "https://e12d836b15bb49d7bbf99e64295d995b:@sentry.io/42"
            .parse()
            .unwrap();
        let request_meta = RequestMeta::new(dsn);

        // We test tagging when root project state and dsc are none.
        let mut envelope = Envelope::from_request(Some(event_id), request_meta);
        envelope.add_item(mocked_error_item());
        let new_envelope = process_envelope_with_root_project_state(envelope, None);
        let event = extract_first_event_from_envelope(new_envelope);

        assert!(event.contexts.value().is_none());
    }

    #[tokio::test]
    async fn test_browser_version_extraction_with_pii_like_data() {
        let processor = create_test_processor(Default::default());
        let (outcome_aggregator, test_store) = testutils::processor_services();
        let event_id = EventId::new();

        let dsn = "https://e12d836b15bb49d7bbf99e64295d995b:@sentry.io/42"
            .parse()
            .unwrap();

        let request_meta = RequestMeta::new(dsn);
        let mut envelope = Envelope::from_request(Some(event_id), request_meta);

        envelope.add_item({
                let mut item = Item::new(ItemType::Event);
                item.set_payload(
                    ContentType::Json,
                    r#"
                    {
                        "request": {
                            "headers": [
                                ["User-Agent", "Mozilla/5.0 (Macintosh; Intel Mac OS X 10_15_7) AppleWebKit/537.36 (KHTML, like Gecko) Chrome/103.0.0.0 Safari/537.36"]
                            ]
                        }
                    }
                "#,
                );
                item
            });

        let mut datascrubbing_settings = DataScrubbingConfig::default();
        // enable all the default scrubbing
        datascrubbing_settings.scrub_data = true;
        datascrubbing_settings.scrub_defaults = true;
        datascrubbing_settings.scrub_ip_addresses = true;

        // Make sure to mask any IP-like looking data
        let pii_config = serde_json::from_str(r#"{"applications": {"**": ["@ip:mask"]}}"#).unwrap();

        let config = ProjectConfig {
            datascrubbing_settings,
            pii_config: Some(pii_config),
            ..Default::default()
        };

        let mut project_state = ProjectState::allowed();
        project_state.config = config;
        let message = ProcessEnvelope {
            envelope: ManagedEnvelope::standalone(envelope, outcome_aggregator, test_store),
            project_state: Arc::new(project_state),
            sampling_project_state: None,
            reservoir_counters: ReservoirCounters::default(),
            global_config: Arc::default(),
        };

        let envelope_response = processor.process(message).unwrap();
        let new_envelope = envelope_response.envelope.unwrap();
        let new_envelope = new_envelope.envelope();

        let event_item = new_envelope.items().last().unwrap();
        let annotated_event: Annotated<Event> =
            Annotated::from_json_bytes(&event_item.payload()).unwrap();
        let event = annotated_event.into_value().unwrap();
        let headers = event
            .request
            .into_value()
            .unwrap()
            .headers
            .into_value()
            .unwrap();

        // IP-like data must be masked
        assert_eq!(Some("Mozilla/5.0 (Macintosh; Intel Mac OS X 10_15_7) AppleWebKit/537.36 (KHTML, like Gecko) Chrome/********* Safari/537.36"), headers.get_header("User-Agent"));
        // But we still get correct browser and version number
        let contexts = event.contexts.into_value().unwrap();
        let browser = contexts.0.get("browser").unwrap();
        assert_eq!(
            r#"{"name":"Chrome","version":"103.0.0","type":"browser"}"#,
            browser.to_json().unwrap()
        );
    }

    #[test]
    #[cfg(feature = "processing")]
    fn test_unprintable_fields() {
        let event = Annotated::new(Event {
            environment: Annotated::new(String::from(
                "�9�~YY���)�����9�~YY���)�����9�~YY���)�����9�~YY���)�����",
            )),
            ..Default::default()
        });
        assert!(has_unprintable_fields(&event));

        let event = Annotated::new(Event {
            release: Annotated::new(
                String::from("���7��#1G����7��#1G����7��#1G����7��#1G����7��#").into(),
            ),
            ..Default::default()
        });
        assert!(has_unprintable_fields(&event));

        let event = Annotated::new(Event {
            environment: Annotated::new(String::from("production")),
            ..Default::default()
        });
        assert!(!has_unprintable_fields(&event));

        let event = Annotated::new(Event {
            release: Annotated::new(
                String::from("release with\t some\n normal\r\nwhitespace").into(),
            ),
            ..Default::default()
        });
        assert!(!has_unprintable_fields(&event));
    }

    fn capture_test_event(transaction_name: &str, source: TransactionSource) -> Vec<String> {
        let mut event = Annotated::<Event>::from_json(
            r#"
            {
                "type": "transaction",
                "transaction": "/foo/",
                "timestamp": 946684810.0,
                "start_timestamp": 946684800.0,
                "contexts": {
                    "trace": {
                    "trace_id": "4c79f60c11214eb38604f4ae0781bfb2",
                    "span_id": "fa90fdead5f74053",
                    "op": "http.server",
                    "type": "trace"
                    }
                },
                "transaction_info": {
                    "source": "url"
                }
            }
            "#,
        )
        .unwrap();
        let e = event.value_mut().as_mut().unwrap();
        e.transaction.set_value(Some(transaction_name.into()));

        e.transaction_info
            .value_mut()
            .as_mut()
            .unwrap()
            .source
            .set_value(Some(source));

        relay_statsd::with_capturing_test_client(|| {
            utils::log_transaction_name_metrics(&mut event, |event| {
                let config = NormalizeProcessorConfig {
                    transaction_name_config: TransactionNameConfig {
                        rules: &[TransactionNameRule {
                            pattern: LazyGlob::new("/foo/*/**".to_owned()),
                            expiry: DateTime::<Utc>::MAX_UTC,
                            redaction: RedactionRule::Replace {
                                substitution: "*".to_owned(),
                            },
                        }],
                    },
                    ..Default::default()
                };
                process_value(
                    event,
                    &mut NormalizeProcessor::new(config),
                    ProcessingState::root(),
                )
            })
            .unwrap();
        })
    }

    #[test]
    fn test_log_transaction_metrics_none() {
        let captures = capture_test_event("/nothing", TransactionSource::Url);
        insta::assert_debug_snapshot!(captures, @r#"
        [
            "event.transaction_name_changes:1|c|#source_in:url,changes:none,source_out:sanitized,is_404:false",
        ]
        "#);
    }

    #[test]
    fn test_log_transaction_metrics_rule() {
        let captures = capture_test_event("/foo/john/denver", TransactionSource::Url);
        insta::assert_debug_snapshot!(captures, @r#"
        [
            "event.transaction_name_changes:1|c|#source_in:url,changes:rule,source_out:sanitized,is_404:false",
        ]
        "#);
    }

    #[test]
    fn test_log_transaction_metrics_pattern() {
        let captures = capture_test_event("/something/12345", TransactionSource::Url);
        insta::assert_debug_snapshot!(captures, @r#"
        [
            "event.transaction_name_changes:1|c|#source_in:url,changes:pattern,source_out:sanitized,is_404:false",
        ]
        "#);
    }

    #[test]
    fn test_log_transaction_metrics_both() {
        let captures = capture_test_event("/foo/john/12345", TransactionSource::Url);
        insta::assert_debug_snapshot!(captures, @r#"
        [
            "event.transaction_name_changes:1|c|#source_in:url,changes:both,source_out:sanitized,is_404:false",
        ]
        "#);
    }

    #[test]
    fn test_log_transaction_metrics_no_match() {
        let captures = capture_test_event("/foo/john/12345", TransactionSource::Route);
        insta::assert_debug_snapshot!(captures, @r#"
        [
            "event.transaction_name_changes:1|c|#source_in:route,changes:none,source_out:route,is_404:false",
        ]
        "#);
    }

    /// This is a stand-in test to assert panicking behavior for spawn_blocking.
    ///
    /// [`EnvelopeProcessorService`] relies on tokio to restart the worker threads for blocking
    /// tasks if there is a panic during processing. Tokio does not explicitly mention this behavior
    /// in documentation, though the `spawn_blocking` contract suggests that this is intentional.
    ///
    /// This test should be moved if the worker pool is extracted into a utility.
    #[test]
    fn test_processor_panics() {
        let future = async {
            let semaphore = Arc::new(Semaphore::new(1));

            // loop multiple times to prove that the runtime creates new threads
            for _ in 0..3 {
                // the previous permit should have been released during panic unwind
                let permit = semaphore.clone().acquire_owned().await.unwrap();

                let handle = tokio::task::spawn_blocking(move || {
                    let _permit = permit; // drop(permit) after panic!() would warn as "unreachable"
                    panic!("ignored");
                });

                assert!(handle.await.is_err());
            }
        };

        tokio::runtime::Builder::new_current_thread()
            .max_blocking_threads(1)
            .build()
            .unwrap()
            .block_on(future);
    }

    /// Confirms that the hardcoded value we use for the fixed length of the measurement MRI is
    /// correct. Unit test is placed here because it has dependencies to relay-server and therefore
    /// cannot be called from relay-metrics.
    #[test]
    fn test_mri_overhead_constant() {
        let hardcoded_value = MeasurementsConfig::MEASUREMENT_MRI_OVERHEAD;

        let derived_value = {
            let name = "foobar".to_string();
            let value = 5.0; // Arbitrary value.
            let unit = MetricUnit::Duration(DurationUnit::default());
            let tags = TransactionMeasurementTags {
                measurement_rating: None,
                universal_tags: CommonTags(BTreeMap::new()),
            };

            let measurement = TransactionMetric::Measurement {
                name: name.clone(),
                value,
                unit,
                tags,
            };

            let metric: Bucket = measurement.into_metric(UnixTimestamp::now());
            metric.name.len() - unit.to_string().len() - name.len()
        };
        assert_eq!(
            hardcoded_value, derived_value,
            "Update `MEASUREMENT_MRI_OVERHEAD` if the naming scheme changed."
        );
    }

    // Helper to extract the sampling match from SamplingResult if thats the variant.
    fn get_sampling_match(sampling_result: SamplingResult) -> SamplingMatch {
        if let SamplingResult::Match(sampling_match) = sampling_result {
            sampling_match
        } else {
            panic!()
        }
    }

    /// Happy path test for compute_sampling_decision.
    #[test]
    fn test_compute_sampling_decision_matching() {
        let event = mocked_event(EventType::Transaction, "foo", "bar");
        let rule = SamplingRule {
            condition: RuleCondition::all(),
            sampling_value: SamplingValue::SampleRate { value: 1.0 },
            ty: RuleType::Transaction,
            id: RuleId(0),
            time_range: TimeRange::default(),
            decaying_fn: Default::default(),
        };

        let sampling_config = SamplingConfig {
            rules: vec![rule],
            ..SamplingConfig::new()
        };

        let res = EnvelopeProcessorService::compute_sampling_decision(
            false,
            &dummy_reservoir(),
            Some(&sampling_config),
            Some(&event),
            None,
            None,
        );
        assert!(res.is_match());
    }

    #[test]
    fn test_matching_with_unsupported_rule() {
        let event = mocked_event(EventType::Transaction, "foo", "bar");
        let rule = SamplingRule {
            condition: RuleCondition::all(),
            sampling_value: SamplingValue::SampleRate { value: 1.0 },
            ty: RuleType::Transaction,
            id: RuleId(0),
            time_range: TimeRange::default(),
            decaying_fn: Default::default(),
        };

        let unsupported_rule = SamplingRule {
            condition: RuleCondition::all(),
            sampling_value: SamplingValue::SampleRate { value: 1.0 },
            ty: RuleType::Unsupported,
            id: RuleId(0),
            time_range: TimeRange::default(),
            decaying_fn: Default::default(),
        };

        let sampling_config = SamplingConfig {
            rules: vec![rule, unsupported_rule],
            ..SamplingConfig::new()
        };

        // Unsupported rule should result in no match if processing is not enabled.
        let res = EnvelopeProcessorService::compute_sampling_decision(
            false,
            &dummy_reservoir(),
            Some(&sampling_config),
            Some(&event),
            None,
            None,
        );
        assert!(res.is_no_match());

        // Match if processing is enabled.
        let res = EnvelopeProcessorService::compute_sampling_decision(
            true,
            &dummy_reservoir(),
            Some(&sampling_config),
            Some(&event),
            None,
            None,
        );
        assert!(res.is_match());
    }

    #[test]
    fn test_client_sample_rate() {
        let dsc = DynamicSamplingContext {
            trace_id: Uuid::new_v4(),
            public_key: ProjectKey::parse("abd0f232775f45feab79864e580d160b").unwrap(),
            release: Some("1.1.1".to_string()),
            user: Default::default(),
            replay_id: None,
            environment: None,
            transaction: Some("transaction1".into()),
            sample_rate: Some(0.5),
            sampled: Some(true),
            other: BTreeMap::new(),
        };

        let rule = SamplingRule {
            condition: RuleCondition::all(),
            sampling_value: SamplingValue::SampleRate { value: 0.2 },
            ty: RuleType::Trace,
            id: RuleId(0),
            time_range: TimeRange::default(),
            decaying_fn: Default::default(),
        };

        let mut sampling_config = SamplingConfig {
            rules: vec![rule],
            ..SamplingConfig::new()
        };

        let res = EnvelopeProcessorService::compute_sampling_decision(
            false,
            &dummy_reservoir(),
            None,
            None,
            Some(&sampling_config),
            Some(&dsc),
        );

        assert_eq!(get_sampling_match(res).sample_rate(), 0.2);

        sampling_config.mode = SamplingMode::Total;

        let res = EnvelopeProcessorService::compute_sampling_decision(
            false,
            &dummy_reservoir(),
            None,
            None,
            Some(&sampling_config),
            Some(&dsc),
        );

        assert_eq!(get_sampling_match(res).sample_rate(), 0.4);
    }
}<|MERGE_RESOLUTION|>--- conflicted
+++ resolved
@@ -748,407 +748,6 @@
         Ok(())
     }
 
-<<<<<<< HEAD
-    fn event_from_json_payload(
-        &self,
-        item: Item,
-        event_type: Option<EventType>,
-    ) -> Result<ExtractedEvent, ProcessingError> {
-        let mut event = Annotated::<Event>::from_json_bytes(&item.payload())
-            .map_err(ProcessingError::InvalidJson)?;
-
-        if let Some(event_value) = event.value_mut() {
-            event_value.ty.set_value(event_type);
-        }
-
-        Ok((event, item.len()))
-    }
-
-    fn event_from_security_report(
-        &self,
-        item: Item,
-        meta: &RequestMeta,
-    ) -> Result<ExtractedEvent, ProcessingError> {
-        let len = item.len();
-        let mut event = Event::default();
-
-        let bytes = item.payload();
-        let data = &bytes;
-        let Some(report_type) =
-            SecurityReportType::from_json(data).map_err(ProcessingError::InvalidJson)?
-        else {
-            return Err(ProcessingError::InvalidSecurityType(bytes));
-        };
-
-        let apply_result = match report_type {
-            SecurityReportType::Csp => Csp::apply_to_event(data, &mut event),
-            SecurityReportType::ExpectCt => ExpectCt::apply_to_event(data, &mut event),
-            SecurityReportType::ExpectStaple => ExpectStaple::apply_to_event(data, &mut event),
-            SecurityReportType::Hpkp => Hpkp::apply_to_event(data, &mut event),
-        };
-
-        if let Err(json_error) = apply_result {
-            // logged in extract_event
-            relay_log::configure_scope(|scope| {
-                scope.set_extra("payload", String::from_utf8_lossy(data).into());
-            });
-
-            return Err(ProcessingError::InvalidSecurityReport(json_error));
-        }
-
-        if let Some(release) = item.get_header("sentry_release").and_then(Value::as_str) {
-            event.release = Annotated::from(LenientString(release.to_owned()));
-        }
-
-        if let Some(env) = item
-            .get_header("sentry_environment")
-            .and_then(Value::as_str)
-        {
-            event.environment = Annotated::from(env.to_owned());
-        }
-
-        if let Some(origin) = meta.origin() {
-            event
-                .request
-                .get_or_insert_with(Default::default)
-                .headers
-                .get_or_insert_with(Default::default)
-                .insert("Origin".into(), Annotated::new(origin.to_string().into()));
-        }
-
-        // Explicitly set the event type. This is required so that a `Security` item can be created
-        // instead of a regular `Event` item.
-        event.ty = Annotated::new(match report_type {
-            SecurityReportType::Csp => EventType::Csp,
-            SecurityReportType::ExpectCt => EventType::ExpectCt,
-            SecurityReportType::ExpectStaple => EventType::ExpectStaple,
-            SecurityReportType::Hpkp => EventType::Hpkp,
-        });
-
-        Ok((Annotated::new(event), len))
-    }
-
-    fn event_from_nel_item(
-        &self,
-        item: Item,
-        _meta: &RequestMeta,
-    ) -> Result<ExtractedEvent, ProcessingError> {
-        let len = item.len();
-        let mut event = Event {
-            ty: Annotated::new(EventType::Nel),
-            ..Default::default()
-        };
-        let data: &[u8] = &item.payload();
-
-        // Try to get the raw network report.
-        let report = Annotated::from_json_bytes(data).map_err(NetworkReportError::InvalidJson);
-
-        match report {
-            // If the incoming payload could be converted into the raw network error, try
-            // to use it to normalize the event.
-            Ok(report) => {
-                nel::enrich_event(&mut event, report);
-            }
-            Err(err) => {
-                // logged in extract_event
-                relay_log::configure_scope(|scope| {
-                    scope.set_extra("payload", String::from_utf8_lossy(data).into());
-                });
-                return Err(ProcessingError::InvalidNelReport(err));
-            }
-        }
-
-        Ok((Annotated::new(event), len))
-    }
-
-    fn merge_formdata(&self, target: &mut SerdeValue, item: Item) {
-        let payload = item.payload();
-        let mut aggregator = ChunkedFormDataAggregator::new();
-
-        for entry in FormDataIter::new(&payload) {
-            if entry.key() == "sentry" || entry.key().starts_with("sentry___") {
-                // Custom clients can submit longer payloads and should JSON encode event data into
-                // the optional `sentry` field or a `sentry___<namespace>` field.
-                match serde_json::from_str(entry.value()) {
-                    Ok(event) => utils::merge_values(target, event),
-                    Err(_) => relay_log::debug!("invalid json event payload in sentry form field"),
-                }
-            } else if let Some(index) = utils::get_sentry_chunk_index(entry.key(), "sentry__") {
-                // Electron SDK splits up long payloads into chunks starting at sentry__1 with an
-                // incrementing counter. Assemble these chunks here and then decode them below.
-                aggregator.insert(index, entry.value());
-            } else if let Some(keys) = utils::get_sentry_entry_indexes(entry.key()) {
-                // Try to parse the nested form syntax `sentry[key][key]` This is required for the
-                // Breakpad client library, which only supports string values of up to 64
-                // characters.
-                utils::update_nested_value(target, &keys, entry.value());
-            } else {
-                // Merge additional form fields from the request with `extra` data from the event
-                // payload and set defaults for processing. This is sent by clients like Breakpad or
-                // Crashpad.
-                utils::update_nested_value(target, &["extra", entry.key()], entry.value());
-            }
-        }
-
-        if !aggregator.is_empty() {
-            match serde_json::from_str(&aggregator.join()) {
-                Ok(event) => utils::merge_values(target, event),
-                Err(_) => relay_log::debug!("invalid json event payload in sentry__* form fields"),
-            }
-        }
-    }
-
-    fn extract_attached_event(
-        config: &Config,
-        item: Option<Item>,
-    ) -> Result<Annotated<Event>, ProcessingError> {
-        let item = match item {
-            Some(item) if !item.is_empty() => item,
-            _ => return Ok(Annotated::new(Event::default())),
-        };
-
-        // Protect against blowing up during deserialization. Attachments can have a significantly
-        // larger size than regular events and may cause significant processing delays.
-        if item.len() > config.max_event_size() {
-            return Err(ProcessingError::PayloadTooLarge);
-        }
-
-        let payload = item.payload();
-        let deserializer = &mut rmp_serde::Deserializer::from_read_ref(payload.as_ref());
-        Annotated::deserialize_with_meta(deserializer).map_err(ProcessingError::InvalidMsgpack)
-    }
-
-    fn parse_msgpack_breadcrumbs(
-        config: &Config,
-        item: Option<Item>,
-    ) -> Result<Array<Breadcrumb>, ProcessingError> {
-        let mut breadcrumbs = Array::new();
-        let item = match item {
-            Some(item) if !item.is_empty() => item,
-            _ => return Ok(breadcrumbs),
-        };
-
-        // Validate that we do not exceed the maximum breadcrumb payload length. Breadcrumbs are
-        // truncated to a maximum of 100 in event normalization, but this is to protect us from
-        // blowing up during deserialization. As approximation, we use the maximum event payload
-        // size as bound, which is roughly in the right ballpark.
-        if item.len() > config.max_event_size() {
-            return Err(ProcessingError::PayloadTooLarge);
-        }
-
-        let payload = item.payload();
-        let mut deserializer = rmp_serde::Deserializer::new(payload.as_ref());
-
-        while !deserializer.get_ref().is_empty() {
-            let breadcrumb = Annotated::deserialize_with_meta(&mut deserializer)?;
-            breadcrumbs.push(breadcrumb);
-        }
-
-        Ok(breadcrumbs)
-    }
-
-    fn event_from_attachments(
-        config: &Config,
-        event_item: Option<Item>,
-        breadcrumbs_item1: Option<Item>,
-        breadcrumbs_item2: Option<Item>,
-    ) -> Result<ExtractedEvent, ProcessingError> {
-        let len = event_item.as_ref().map_or(0, |item| item.len())
-            + breadcrumbs_item1.as_ref().map_or(0, |item| item.len())
-            + breadcrumbs_item2.as_ref().map_or(0, |item| item.len());
-
-        let mut event = Self::extract_attached_event(config, event_item)?;
-        let mut breadcrumbs1 = Self::parse_msgpack_breadcrumbs(config, breadcrumbs_item1)?;
-        let mut breadcrumbs2 = Self::parse_msgpack_breadcrumbs(config, breadcrumbs_item2)?;
-
-        let timestamp1 = breadcrumbs1
-            .iter()
-            .rev()
-            .find_map(|breadcrumb| breadcrumb.value().and_then(|b| b.timestamp.value()));
-
-        let timestamp2 = breadcrumbs2
-            .iter()
-            .rev()
-            .find_map(|breadcrumb| breadcrumb.value().and_then(|b| b.timestamp.value()));
-
-        // Sort breadcrumbs by date. We presume that last timestamp from each row gives the
-        // relative sequence of the whole sequence, i.e., we don't need to splice the sequences
-        // to get the breadrumbs sorted.
-        if timestamp1 > timestamp2 {
-            std::mem::swap(&mut breadcrumbs1, &mut breadcrumbs2);
-        }
-
-        // Limit the total length of the breadcrumbs. We presume that if we have both
-        // breadcrumbs with items one contains the maximum number of breadcrumbs allowed.
-        let max_length = std::cmp::max(breadcrumbs1.len(), breadcrumbs2.len());
-
-        breadcrumbs1.extend(breadcrumbs2);
-
-        if breadcrumbs1.len() > max_length {
-            // Keep only the last max_length elements from the vectors
-            breadcrumbs1.drain(0..(breadcrumbs1.len() - max_length));
-        }
-
-        if !breadcrumbs1.is_empty() {
-            event.get_or_insert_with(Event::default).breadcrumbs = Annotated::new(Values {
-                values: Annotated::new(breadcrumbs1),
-                other: Object::default(),
-            });
-        }
-
-        Ok((event, len))
-    }
-
-    /// Checks for duplicate items in an envelope.
-    ///
-    /// An item is considered duplicate if it was not removed by sanitation in `process_event` and
-    /// `extract_event`. This partially depends on the `processing_enabled` flag.
-    fn is_duplicate(&self, item: &Item) -> bool {
-        match item.ty() {
-            // These should always be removed by `extract_event`:
-            ItemType::Event => true,
-            ItemType::Transaction => true,
-            ItemType::Security => true,
-            ItemType::FormData => true,
-            ItemType::RawSecurity => true,
-            ItemType::UserReportV2 => true,
-
-            // These should be removed conditionally:
-            ItemType::UnrealReport => self.inner.config.processing_enabled(),
-
-            // These may be forwarded to upstream / store:
-            ItemType::Attachment => false,
-            ItemType::Nel => false,
-            ItemType::UserReport => false,
-
-            // Aggregate data is never considered as part of deduplication
-            ItemType::Session => false,
-            ItemType::Sessions => false,
-            ItemType::Statsd => false,
-            ItemType::MetricBuckets => false,
-            ItemType::MetricMeta => false,
-            ItemType::ClientReport => false,
-            ItemType::Profile => false,
-            ItemType::ReplayEvent => false,
-            ItemType::ReplayRecording => false,
-            ItemType::CheckIn => false,
-            ItemType::Span => false,
-            ItemType::OtelSpan => false,
-
-            // Without knowing more, `Unknown` items are allowed to be repeated
-            ItemType::Unknown(_) => false,
-        }
-    }
-
-    /// Extracts the primary event payload from an envelope.
-    ///
-    /// The event is obtained from only one source in the following precedence:
-    ///  1. An explicit event item. This is also the case for JSON uploads.
-    ///  2. A security report item.
-    ///  3. Attachments `__sentry-event` and `__sentry-breadcrumb1/2`.
-    ///  4. A multipart form data body.
-    ///  5. If none match, `Annotated::empty()`.
-    fn extract_event(&self, state: &mut ProcessEnvelopeState) -> Result<(), ProcessingError> {
-        let envelope = &mut state.envelope_mut();
-
-        // Remove all items first, and then process them. After this function returns, only
-        // attachments can remain in the envelope. The event will be added again at the end of
-        // `process_event`.
-        let event_item = envelope.take_item_by(|item| item.ty() == &ItemType::Event);
-        let transaction_item = envelope.take_item_by(|item| item.ty() == &ItemType::Transaction);
-        let security_item = envelope.take_item_by(|item| item.ty() == &ItemType::Security);
-        let raw_security_item = envelope.take_item_by(|item| item.ty() == &ItemType::RawSecurity);
-        let nel_item = envelope.take_item_by(|item| item.ty() == &ItemType::Nel);
-        let user_report_v2_item =
-            envelope.take_item_by(|item| item.ty() == &ItemType::UserReportV2);
-        let form_item = envelope.take_item_by(|item| item.ty() == &ItemType::FormData);
-        let attachment_item = envelope
-            .take_item_by(|item| item.attachment_type() == Some(&AttachmentType::EventPayload));
-        let breadcrumbs1 = envelope
-            .take_item_by(|item| item.attachment_type() == Some(&AttachmentType::Breadcrumbs));
-        let breadcrumbs2 = envelope
-            .take_item_by(|item| item.attachment_type() == Some(&AttachmentType::Breadcrumbs));
-
-        // Event items can never occur twice in an envelope.
-        if let Some(duplicate) = envelope.get_item_by(|item| self.is_duplicate(item)) {
-            return Err(ProcessingError::DuplicateItem(duplicate.ty().clone()));
-        }
-
-        let mut sample_rates = None;
-        let (event, event_len) = if let Some(mut item) = event_item.or(security_item) {
-            relay_log::trace!("processing json event");
-            sample_rates = item.take_sample_rates();
-            metric!(timer(RelayTimers::EventProcessingDeserialize), {
-                // Event items can never include transactions, so retain the event type and let
-                // inference deal with this during store normalization.
-                self.event_from_json_payload(item, None)?
-            })
-        } else if let Some(mut item) = transaction_item {
-            relay_log::trace!("processing json transaction");
-            sample_rates = item.take_sample_rates();
-            state.event_metrics_extracted = item.metrics_extracted();
-            metric!(timer(RelayTimers::EventProcessingDeserialize), {
-                // Transaction items can only contain transaction events. Force the event type to
-                // hint to normalization that we're dealing with a transaction now.
-                self.event_from_json_payload(item, Some(EventType::Transaction))?
-            })
-        } else if let Some(item) = user_report_v2_item {
-            relay_log::trace!("processing user_report_v2");
-            let project_state = &state.project_state;
-            let user_report_v2_ingest = project_state.has_feature(Feature::UserReportV2Ingest);
-            if !user_report_v2_ingest {
-                return Err(ProcessingError::NoEventPayload);
-            }
-            self.event_from_json_payload(item, Some(EventType::UserReportV2))?
-        } else if let Some(mut item) = raw_security_item {
-            relay_log::trace!("processing security report");
-            sample_rates = item.take_sample_rates();
-            self.event_from_security_report(item, envelope.meta())
-                .map_err(|error| {
-                    relay_log::error!(
-                        error = &error as &dyn Error,
-                        "failed to extract security report"
-                    );
-                    error
-                })?
-        } else if let Some(item) = nel_item {
-            relay_log::trace!("processing nel report");
-            self.event_from_nel_item(item, envelope.meta())
-                .map_err(|error| {
-                    relay_log::error!(error = &error as &dyn Error, "failed to extract NEL report");
-                    error
-                })?
-        } else if attachment_item.is_some() || breadcrumbs1.is_some() || breadcrumbs2.is_some() {
-            relay_log::trace!("extracting attached event data");
-            Self::event_from_attachments(
-                &self.inner.config,
-                attachment_item,
-                breadcrumbs1,
-                breadcrumbs2,
-            )?
-        } else if let Some(item) = form_item {
-            relay_log::trace!("extracting form data");
-            let len = item.len();
-
-            let mut value = SerdeValue::Object(Default::default());
-            self.merge_formdata(&mut value, item);
-            let event = Annotated::deserialize_with_meta(value).unwrap_or_default();
-
-            (event, len)
-        } else {
-            relay_log::trace!("no event in envelope");
-            (Annotated::empty(), 0)
-        };
-
-        state.event = event;
-        state.sample_rates = sample_rates;
-        state.metrics.bytes_ingested_event = Annotated::new(event_len as u64);
-
-        Ok(())
-    }
-
-=======
->>>>>>> 8d52fcb0
     /// Extracts event information from an unreal context.
     ///
     /// If the event does not contain an unreal context, this function does not perform any action.
@@ -2032,13 +1631,6 @@
         }
 
         session::process(state, self.inner.config.clone());
-<<<<<<< HEAD
-        self.process_client_reports(state);
-        self.process_user_reports(state);
-        self.process_replays(state)?;
-        self.filter_profiles(state);
-        self.filter_spans(state);
-=======
         report::process(
             state,
             self.inner.config.clone(),
@@ -2046,7 +1638,8 @@
         );
         replay::process(state, self.inner.config.clone())?;
         profile::filter(state);
->>>>>>> 8d52fcb0
+
+        self.filter_spans(state);
 
         if state.creates_event() {
             // Some envelopes only create events in processing relays; for example, unreal events.
