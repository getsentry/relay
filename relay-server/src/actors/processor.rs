--- conflicted
+++ resolved
@@ -1,9 +1,6 @@
 use bytes::Bytes;
-<<<<<<< HEAD
 use relay_general::user_agent::RawUserAgentInfo;
-=======
 use relay_replays::recording::ReplayScrubber;
->>>>>>> da6fda6d
 use std::collections::BTreeMap;
 use std::convert::TryFrom;
 use std::io::Write;
@@ -1085,21 +1082,12 @@
                     return false;
                 }
 
-<<<<<<< HEAD
-                let result = self.process_replay_event(
-                    &item.payload(),
-                    &state.project_state.config,
-                    client_addr,
-                    RawUserAgentInfo {
-                        user_agent: meta.user_agent(),
-                        client_hints: meta.client_hints().as_deref(),
-                    },
-                );
-
-                match result {
-=======
+                let user_agent = RawUserAgentInfo {
+                    user_agent: meta.user_agent(),
+                    client_hints: meta.client_hints().as_deref(),
+                };
+
                 match self.process_replay_event(&item.payload(), config, client_addr, user_agent) {
->>>>>>> da6fda6d
                     Ok(replay) => match replay.to_json() {
                         Ok(json) => {
                             item.set_payload(ContentType::Json, json.as_bytes());
