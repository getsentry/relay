--- conflicted
+++ resolved
@@ -18,11 +18,7 @@
 use serde_json::Value as SerdeValue;
 use tokio::sync::Semaphore;
 
-<<<<<<< HEAD
-use crate::actors::global_config::{GlobalConfigManager, Subscribe};
-=======
 use crate::actors::global_config::{Get, GlobalConfigManager, Subscribe};
->>>>>>> adf3216f
 use crate::metrics_extraction::transactions::{ExtractedMetrics, TransactionExtractor};
 use crate::service::ServiceError;
 use relay_auth::RelayVersion;
@@ -2798,18 +2794,10 @@
                    biased;
 
                     _ = global_config_rx.changed() => self.global_config = global_config_rx.borrow().clone(),
-<<<<<<< HEAD
-                            (Some(message), Ok(permit)) =  futures::future::join(
-                        rx.recv(),
-                        semaphore.clone().acquire_owned()
-                    ) => {
-
-=======
                     (Some(message), Ok(permit)) = futures::future::join(
                         rx.recv(),
                         semaphore.clone().acquire_owned()
                     ) => {
->>>>>>> adf3216f
                         let service = self.clone();
                         tokio::task::spawn_blocking(move || {
                             service.handle_message(message);
