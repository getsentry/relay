use std::collections::BTreeMap;
use std::convert::TryFrom;
use std::io::Write;
use std::net;
use std::sync::Arc;
use std::time::{Duration, Instant};

use actix::SystemService;
use brotli2::write::BrotliEncoder;
use chrono::{DateTime, Duration as SignedDuration, Utc};
use flate2::write::{GzEncoder, ZlibEncoder};
use flate2::Compression;
use once_cell::sync::OnceCell;
use serde_json::Value as SerdeValue;
use tokio::sync::Semaphore;

use relay_auth::RelayVersion;
use relay_common::{ProjectId, ProjectKey, UnixTimestamp};
use relay_config::{Config, HttpEncoding};
use relay_filter::FilterStatKey;
use relay_general::pii::PiiConfigError;
use relay_general::pii::{PiiAttachmentsProcessor, PiiProcessor};
use relay_general::processor::{process_value, ProcessingState};
use relay_general::protocol::{
    self, Breadcrumb, ClientReport, Csp, Event, EventType, ExpectCt, ExpectStaple, Hpkp, IpAddr,
    LenientString, Metrics, RelayInfo, SecurityReportType, SessionAggregates, SessionAttributes,
    SessionUpdate, Timestamp, UserReport, Values,
};
use relay_general::store::{ClockDriftProcessor, LightNormalizationConfig};
use relay_general::types::{Annotated, Array, FromValue, Object, ProcessingAction, Value};
use relay_log::LogError;
use relay_metrics::{Bucket, InsertMetrics, MergeBuckets, Metric};
use relay_quotas::{DataCategory, ReasonCode};
use relay_redis::RedisPool;
use relay_sampling::RuleId;
use relay_statsd::metric;
use relay_system::{Addr, FromMessage, NoResponse, Service};

use crate::actors::envelopes::{EnvelopeManager, SendEnvelope, SendEnvelopeError, SubmitEnvelope};
use crate::actors::outcome::{DiscardReason, Outcome, TrackOutcome};
use crate::actors::project::{Feature, ProjectState};
use crate::actors::project_cache::ProjectCache;
use crate::actors::upstream::{SendRequest, UpstreamRelay};
use crate::envelope::{AttachmentType, ContentType, Envelope, Item, ItemType};
use crate::metrics_extraction::sessions::{extract_session_metrics, SessionMetricsConfig};
use crate::metrics_extraction::transactions::{extract_transaction_metrics, ExtractMetricsError};
use crate::service::REGISTRY;
use crate::statsd::{RelayCounters, RelayTimers};
use crate::utils::{
    self, ChunkedFormDataAggregator, EnvelopeContext, ErrorBoundary, FormDataIter, SamplingResult,
};

#[cfg(feature = "processing")]
use {
    crate::actors::envelopes::SendMetrics,
    crate::actors::project_cache::UpdateRateLimits,
    crate::service::ServerError,
    crate::utils::{EnvelopeLimiter, MetricsLimiter},
    anyhow::Context,
    relay_general::store::{GeoIpLookup, StoreConfig, StoreProcessor},
    relay_quotas::ItemScoping,
    relay_quotas::{RateLimitingError, RedisRateLimiter},
    symbolic_unreal::{Unreal4Error, Unreal4ErrorKind},
};

/// The minimum clock drift for correction to apply.
const MINIMUM_CLOCK_DRIFT: Duration = Duration::from_secs(55 * 60);

/// An error returned when handling [`ProcessEnvelope`].
#[derive(Debug, thiserror::Error)]
pub enum ProcessingError {
    #[error("invalid json in event")]
    InvalidJson(#[source] serde_json::Error),

    #[error("invalid message pack event payload")]
    InvalidMsgpack(#[from] rmp_serde::decode::Error),

    #[cfg(feature = "processing")]
    #[error("invalid unreal crash report")]
    InvalidUnrealReport(#[source] Unreal4Error),

    #[error("event payload too large")]
    PayloadTooLarge,

    #[error("invalid transaction event")]
    InvalidTransaction,

    #[error("envelope processor failed")]
    ProcessingFailed(#[from] ProcessingAction),

    #[error("duplicate {0} in event")]
    DuplicateItem(ItemType),

    #[error("failed to extract event payload")]
    NoEventPayload,

    #[error("missing project id in DSN")]
    MissingProjectId,

    #[error("invalid security report type")]
    InvalidSecurityType,

    #[error("invalid security report")]
    InvalidSecurityReport(#[source] serde_json::Error),

    #[error("event filtered with reason: {0:?}")]
    EventFiltered(FilterStatKey),

    #[error("missing or invalid required event timestamp")]
    InvalidTimestamp,

    #[error("could not serialize event payload")]
    SerializeFailed(#[source] serde_json::Error),

    #[cfg(feature = "processing")]
    #[error("failed to apply quotas")]
    QuotasFailed(#[from] RateLimitingError),

    #[error("event dropped by sampling rule {0}")]
    Sampled(RuleId),

    #[error("invalid pii config")]
    PiiConfigError(PiiConfigError),
}

impl ProcessingError {
    fn to_outcome(&self) -> Option<Outcome> {
        match *self {
            // General outcomes for invalid events
            Self::PayloadTooLarge => Some(Outcome::Invalid(DiscardReason::TooLarge)),
            Self::InvalidJson(_) => Some(Outcome::Invalid(DiscardReason::InvalidJson)),
            Self::InvalidMsgpack(_) => Some(Outcome::Invalid(DiscardReason::InvalidMsgpack)),
            Self::InvalidSecurityType => Some(Outcome::Invalid(DiscardReason::SecurityReportType)),
            Self::InvalidSecurityReport(_) => Some(Outcome::Invalid(DiscardReason::SecurityReport)),
            Self::InvalidTransaction => Some(Outcome::Invalid(DiscardReason::InvalidTransaction)),
            Self::InvalidTimestamp => Some(Outcome::Invalid(DiscardReason::Timestamp)),
            Self::DuplicateItem(_) => Some(Outcome::Invalid(DiscardReason::DuplicateItem)),
            Self::NoEventPayload => Some(Outcome::Invalid(DiscardReason::NoEventPayload)),

            // Processing-only outcomes (Sentry-internal Relays)
            #[cfg(feature = "processing")]
            Self::InvalidUnrealReport(ref err)
                if err.kind() == Unreal4ErrorKind::BadCompression =>
            {
                Some(Outcome::Invalid(DiscardReason::InvalidCompression))
            }
            #[cfg(feature = "processing")]
            Self::InvalidUnrealReport(_) => Some(Outcome::Invalid(DiscardReason::ProcessUnreal)),

            // Internal errors
            Self::SerializeFailed(_) | Self::ProcessingFailed(_) => {
                Some(Outcome::Invalid(DiscardReason::Internal))
            }
            #[cfg(feature = "processing")]
            Self::QuotasFailed(_) => Some(Outcome::Invalid(DiscardReason::Internal)),
            Self::PiiConfigError(_) => Some(Outcome::Invalid(DiscardReason::ProjectStatePii)),

            // These outcomes are emitted at the source.
            Self::MissingProjectId => None,
            Self::EventFiltered(_) => None,
            Self::Sampled(_) => None,
        }
    }

    fn is_unexpected(&self) -> bool {
        self.to_outcome()
            .map_or(false, |outcome| outcome.is_unexpected())
    }

    fn should_keep_metrics(&self) -> bool {
        matches!(self, Self::Sampled(_))
    }
}

#[cfg(feature = "processing")]
impl From<Unreal4Error> for ProcessingError {
    fn from(err: Unreal4Error) -> Self {
        match err.kind() {
            Unreal4ErrorKind::TooLarge => Self::PayloadTooLarge,
            _ => ProcessingError::InvalidUnrealReport(err),
        }
    }
}

impl From<ExtractMetricsError> for ProcessingError {
    fn from(error: ExtractMetricsError) -> Self {
        match error {
            ExtractMetricsError::MissingTimestamp | ExtractMetricsError::InvalidTimestamp => {
                Self::InvalidTimestamp
            }
        }
    }
}

type ExtractedEvent = (Annotated<Event>, usize);

/// Checks if the Event includes unprintable fields.
#[cfg(feature = "processing")]
fn has_unprintable_fields(event: &Annotated<Event>) -> bool {
    fn is_unprintable(value: &&str) -> bool {
        value.chars().any(|c| {
            c == '\u{fffd}' // unicode replacement character
                || (c.is_control() && !c.is_whitespace()) // non-whitespace control characters
        })
    }
    if let Some(event) = event.value() {
        let env = event.environment.as_str().filter(is_unprintable);
        let release = event.release.as_str().filter(is_unprintable);
        env.is_some() || release.is_some()
    } else {
        false
    }
}

/// A state container for envelope processing.
#[derive(Debug)]
struct ProcessEnvelopeState {
    /// The envelope.
    ///
    /// The pipeline can mutate the envelope and remove or add items. In particular, event items are
    /// removed at the beginning of processing and re-added in the end.
    envelope: Envelope,

    /// The extracted event payload.
    ///
    /// For Envelopes without event payloads, this contains `Annotated::empty`. If a single item has
    /// `creates_event`, the event is required and the pipeline errors if no payload can be
    /// extracted.
    event: Annotated<Event>,

    /// Track whether transaction metrics were already extracted.
    transaction_metrics_extracted: bool,

    /// Partial metrics of the Event during construction.
    ///
    /// The pipeline stages can add to this metrics objects. In `finalize_event`, the metrics are
    /// persisted into the Event. All modifications afterwards will have no effect.
    metrics: Metrics,

    /// A list of cumulative sample rates applied to this event.
    ///
    /// This element is obtained from the event or transaction item and re-serialized into the
    /// resulting item.
    sample_rates: Option<Value>,

    /// Metrics extracted from items in the envelope.
    ///
    /// Relay can extract metrics for sessions and transactions, which is controlled by
    /// configuration objects in the project config.
    extracted_metrics: Vec<Metric>,

    /// The state of the project that this envelope belongs to.
    project_state: Arc<ProjectState>,

    /// The state of the project that initiated the current trace.
    /// This is the config used for trace-based dynamic sampling.
    sampling_project_state: Option<Arc<ProjectState>>,

    /// The id of the project that this envelope is ingested into.
    ///
    /// This identifier can differ from the one stated in the Envelope's DSN if the key was moved to
    /// a new project or on the legacy endpoint. In that case, normalization will update the project
    /// ID.
    project_id: ProjectId,

    /// The envelope context before processing.
    envelope_context: EnvelopeContext,
}

impl ProcessEnvelopeState {
    /// Returns whether any item in the envelope creates an event in any relay.
    ///
    /// This is used to branch into the processing pipeline. If this function returns false, only
    /// rate limits are executed. If this function returns true, an event is created either in the
    /// current relay or in an upstream processing relay.
    fn creates_event(&self) -> bool {
        self.envelope.items().any(Item::creates_event)
    }

    /// Returns true if there is an event in the processing state.
    ///
    /// The event was previously removed from the Envelope. This returns false if there was an
    /// invalid event item.
    fn has_event(&self) -> bool {
        self.event.value().is_some()
    }

    /// Returns the event type if there is an event.
    ///
    /// If the event does not have a type, `Some(EventType::Default)` is assumed. If, in contrast, there
    /// is no event, `None` is returned.
    fn event_type(&self) -> Option<EventType> {
        self.event
            .value()
            .map(|event| event.ty.value().copied().unwrap_or_default())
    }

    /// Returns the data category if there is an event.
    ///
    /// The data category is computed from the event type. Both `Default` and `Error` events map to
    /// the `Error` data category. If there is no Event, `None` is returned.
    fn event_category(&self) -> Option<DataCategory> {
        self.event_type().map(DataCategory::from)
    }

    /// Removes the event payload from this processing state.
    #[cfg(feature = "processing")]
    fn remove_event(&mut self) {
        self.event = Annotated::empty();
    }
}

/// Fields of client reports that map to specific [`Outcome`]s without content.
#[derive(Clone, Copy, Debug, PartialEq, Eq, PartialOrd, Ord)]
enum ClientReportField {
    /// The event has been filtered by an inbound data filter.
    Filtered,

    /// The event has been filtered by a sampling rule.
    FilteredSampling,

    /// The event has been rate limited.
    RateLimited,

    /// The event has already been discarded on the client side.
    ClientDiscard,
}

/// Parse an outcome from an outcome ID and a reason string.
///
/// Currently only used to reconstruct outcomes encoded in client reports.
fn outcome_from_parts(field: ClientReportField, reason: &str) -> Result<Outcome, ()> {
    match field {
        ClientReportField::FilteredSampling => match reason.strip_prefix("Sampled:") {
            Some(rule_id) => rule_id
                .parse()
                .map(|id| Outcome::FilteredSampling(RuleId(id)))
                .map_err(|_| ()),
            None => Err(()),
        },
        ClientReportField::ClientDiscard => Ok(Outcome::ClientDiscard(reason.into())),
        ClientReportField::Filtered => Ok(Outcome::Filtered(
            FilterStatKey::try_from(reason).map_err(|_| ())?,
        )),
        ClientReportField::RateLimited => Ok(Outcome::RateLimited(match reason {
            "" => None,
            other => Some(ReasonCode::new(other)),
        })),
    }
}

fn outcome_from_profile_error(err: relay_profiling::ProfileError) -> Outcome {
    let discard_reason = match err {
        relay_profiling::ProfileError::CannotSerializePayload => DiscardReason::Internal,
        relay_profiling::ProfileError::NotEnoughSamples => DiscardReason::InvalidProfile,
        _ => DiscardReason::ProcessProfile,
    };
    Outcome::Invalid(discard_reason)
}

/// Response of the [`ProcessEnvelope`] message.
#[cfg_attr(not(feature = "processing"), allow(dead_code))]
pub struct ProcessEnvelopeResponse {
    /// The processed envelope.
    ///
    /// This is `Some` if the envelope passed inbound filtering and rate limiting. Invalid items are
    /// removed from the envelope. Otherwise, if the envelope is empty or the entire envelope needs
    /// to be dropped, this is `None`.
    pub envelope: Option<(Envelope, EnvelopeContext)>,
}

/// Applies processing to all contents of the given envelope.
///
/// Depending on the contents of the envelope and Relay's mode, this includes:
///
///  - Basic normalization and validation for all item types.
///  - Clock drift correction if the required `sent_at` header is present.
///  - Expansion of certain item types (e.g. unreal).
///  - Store normalization for event payloads in processing mode.
///  - Rate limiters and inbound filters on events in processing mode.
#[derive(Debug)]
pub struct ProcessEnvelope {
    pub envelope: Envelope,
    pub envelope_context: EnvelopeContext,
    pub project_state: Arc<ProjectState>,
    pub sampling_project_state: Option<Arc<ProjectState>>,
}

/// Parses a list of metrics or metric buckets and pushes them to the project's aggregator.
///
/// This parses and validates the metrics:
///  - For [`Metrics`](ItemType::Metrics), each metric is parsed separately, and invalid metrics are
///    ignored independently.
///  - For [`MetricBuckets`](ItemType::MetricBuckets), the entire list of buckets is parsed and
///    dropped together on parsing failure.
///  - Other items will be ignored with an error message.
///
/// Additionally, processing applies clock drift correction using the system clock of this Relay, if
/// the Envelope specifies the [`sent_at`](Envelope::sent_at) header.
#[derive(Debug)]
pub struct ProcessMetrics {
    /// A list of metric items.
    pub items: Vec<Item>,

    /// The target project.
    pub project_key: ProjectKey,

    /// The instant at which the request was received.
    pub start_time: Instant,

    /// The value of the Envelope's [`sent_at`](Envelope::sent_at) header for clock drift
    /// correction.
    pub sent_at: Option<DateTime<Utc>>,
}

/// Applies HTTP content encoding to an envelope's payload.
///
/// This message is a workaround for a single-threaded upstream actor.
#[derive(Debug)]
pub struct EncodeEnvelope {
    request: SendEnvelope,
}

impl EncodeEnvelope {
    /// Creates a new `EncodeEnvelope` message from `SendEnvelope` request.
    pub fn new(request: SendEnvelope) -> Self {
        Self { request }
    }
}

/// Applies rate limits to metrics buckets and forwards them to the envelope manager.
#[cfg(feature = "processing")]
#[derive(Debug)]
pub struct RateLimitFlushBuckets {
    pub bucket_limiter: MetricsLimiter<Bucket>,
    pub partition_key: Option<u64>,
}

/// CPU-intensive processing tasks for envelopes.
#[derive(Debug)]
pub enum EnvelopeProcessor {
    ProcessEnvelope(Box<ProcessEnvelope>),
    ProcessMetrics(Box<ProcessMetrics>),
    EncodeEnvelope(Box<EncodeEnvelope>),
    #[cfg(feature = "processing")]
    RateLimitFlushBuckets(RateLimitFlushBuckets),
}

impl EnvelopeProcessor {
    pub fn from_registry() -> Addr<Self> {
        REGISTRY.get().unwrap().processor.clone()
    }
}

impl relay_system::Interface for EnvelopeProcessor {}

impl FromMessage<ProcessEnvelope> for EnvelopeProcessor {
    type Response = relay_system::NoResponse;

    fn from_message(message: ProcessEnvelope, _sender: ()) -> Self {
        Self::ProcessEnvelope(Box::new(message))
    }
}

impl FromMessage<ProcessMetrics> for EnvelopeProcessor {
    type Response = NoResponse;

    fn from_message(message: ProcessMetrics, _: ()) -> Self {
        Self::ProcessMetrics(Box::new(message))
    }
}

impl FromMessage<EncodeEnvelope> for EnvelopeProcessor {
    type Response = NoResponse;

    fn from_message(message: EncodeEnvelope, _: ()) -> Self {
        Self::EncodeEnvelope(Box::new(message))
    }
}

#[cfg(feature = "processing")]
impl FromMessage<RateLimitFlushBuckets> for EnvelopeProcessor {
    type Response = NoResponse;

    fn from_message(message: RateLimitFlushBuckets, _: ()) -> Self {
        Self::RateLimitFlushBuckets(message)
    }
}

/// Service implementing the [`EnvelopeProcessor`] interface.
///
/// This service handles messages in a worker pool with configurable concurrency.
pub struct EnvelopeProcessorService {
    config: Arc<Config>,
    #[cfg(feature = "processing")]
    rate_limiter: Option<RedisRateLimiter>,
    #[cfg(feature = "processing")]
    geoip_lookup: Option<GeoIpLookup>,
}

impl EnvelopeProcessorService {
    /// Creates a multi-threaded envelope processor.
    pub fn new(config: Arc<Config>, _redis: Option<RedisPool>) -> anyhow::Result<Self> {
        #[cfg(feature = "processing")]
        {
            let geoip_lookup = match config.geoip_path() {
                Some(p) => Some(GeoIpLookup::open(p).context(ServerError::GeoIpError)?),
                None => None,
            };

            let rate_limiter =
                _redis.map(|pool| RedisRateLimiter::new(pool).max_limit(config.max_rate_limit()));

            Ok(Self {
                config,
                rate_limiter,
                geoip_lookup,
            })
        }

        #[cfg(not(feature = "processing"))]
        Ok(Self { config })
    }

    /// Returns Ok(true) if attributes were modified.
    /// Returns Err if the session should be dropped.
    fn validate_attributes(
        &self,
        client_addr: &Option<net::IpAddr>,
        attributes: &mut SessionAttributes,
    ) -> Result<bool, ()> {
        let mut changed = false;

        let release = &attributes.release;
        if let Err(e) = protocol::validate_release(release) {
            relay_log::trace!("skipping session with invalid release '{}': {}", release, e);
            return Err(());
        }

        if let Some(ref env) = attributes.environment {
            if let Err(e) = protocol::validate_environment(env) {
                relay_log::trace!("removing invalid environment '{}': {}", env, e);
                attributes.environment = None;
                changed = true;
            }
        }

        if let Some(ref ip_address) = attributes.ip_address {
            if ip_address.is_auto() {
                attributes.ip_address = client_addr.map(IpAddr::from);
                changed = true;
            }
        }

        Ok(changed)
    }

    fn is_valid_session_timestamp(
        &self,
        received: DateTime<Utc>,
        timestamp: DateTime<Utc>,
    ) -> bool {
        let max_age = SignedDuration::seconds(self.config.max_session_secs_in_past());
        if (received - timestamp) > max_age {
            relay_log::trace!("skipping session older than {} days", max_age.num_days());
            return false;
        }

        let max_future = SignedDuration::seconds(self.config.max_secs_in_future());
        if (timestamp - received) > max_future {
            relay_log::trace!(
                "skipping session more than {}s in the future",
                max_future.num_seconds()
            );
            return false;
        }

        true
    }

    /// Returns true if the item should be kept.
    #[allow(clippy::too_many_arguments)]
    fn process_session(
        &self,
        item: &mut Item,
        received: DateTime<Utc>,
        client: Option<&str>,
        client_addr: Option<net::IpAddr>,
        metrics_config: SessionMetricsConfig,
        clock_drift_processor: &ClockDriftProcessor,
        extracted_metrics: &mut Vec<Metric>,
    ) -> bool {
        let mut changed = false;
        let payload = item.payload();

        let mut session = match SessionUpdate::parse(&payload) {
            Ok(session) => session,
            Err(error) => {
                relay_log::trace!("skipping invalid session payload: {}", LogError(&error));
                return false;
            }
        };

        if session.sequence == u64::MAX {
            relay_log::trace!("skipping session due to sequence overflow");
            return false;
        }

        if clock_drift_processor.is_drifted() {
            relay_log::trace!("applying clock drift correction to session");
            clock_drift_processor.process_datetime(&mut session.started);
            clock_drift_processor.process_datetime(&mut session.timestamp);
            changed = true;
        }

        if session.timestamp < session.started {
            relay_log::trace!("fixing session timestamp to {}", session.timestamp);
            session.timestamp = session.started;
            changed = true;
        }

        // Log the timestamp delay for all sessions after clock drift correction.
        let session_delay = received - session.timestamp;
        if session_delay > SignedDuration::minutes(1) {
            metric!(
                timer(RelayTimers::TimestampDelay) = session_delay.to_std().unwrap(),
                category = "session",
            );
        }

        // Validate timestamps
        for t in [session.timestamp, session.started] {
            if !self.is_valid_session_timestamp(received, t) {
                return false;
            }
        }

        // Validate attributes
        match self.validate_attributes(&client_addr, &mut session.attributes) {
            Err(_) => return false,
            Ok(changed_attributes) => {
                changed |= changed_attributes;
            }
        }

        // Extract metrics if they haven't been extracted by a prior Relay
        if metrics_config.is_enabled() && !item.metrics_extracted() {
            extract_session_metrics(&session.attributes, &session, client, extracted_metrics);
            item.set_metrics_extracted(true);
        }

        // Drop the session if metrics have been extracted in this or a prior Relay
        if metrics_config.should_drop() && item.metrics_extracted() {
            return false;
        }

        if changed {
            let json_string = match serde_json::to_string(&session) {
                Ok(json) => json,
                Err(err) => {
                    relay_log::error!("failed to serialize session: {}", LogError(&err));
                    return false;
                }
            };

            item.set_payload(ContentType::Json, json_string);
        }

        true
    }

    #[allow(clippy::too_many_arguments)]
    fn process_session_aggregates(
        &self,
        item: &mut Item,
        received: DateTime<Utc>,
        client: Option<&str>,
        client_addr: Option<net::IpAddr>,
        metrics_config: SessionMetricsConfig,
        clock_drift_processor: &ClockDriftProcessor,
        extracted_metrics: &mut Vec<Metric>,
    ) -> bool {
        let mut changed = false;
        let payload = item.payload();

        let mut session = match SessionAggregates::parse(&payload) {
            Ok(session) => session,
            Err(error) => {
                relay_log::trace!("skipping invalid sessions payload: {}", LogError(&error));
                return false;
            }
        };

        if clock_drift_processor.is_drifted() {
            relay_log::trace!("applying clock drift correction to session");
            for aggregate in &mut session.aggregates {
                clock_drift_processor.process_datetime(&mut aggregate.started);
            }
            changed = true;
        }

        // Validate timestamps
        session
            .aggregates
            .retain(|aggregate| self.is_valid_session_timestamp(received, aggregate.started));

        // Aftter timestamp validation, aggregates could now be empty
        if session.aggregates.is_empty() {
            return false;
        }

        // Validate attributes
        match self.validate_attributes(&client_addr, &mut session.attributes) {
            Err(_) => return false,
            Ok(changed_attributes) => {
                changed |= changed_attributes;
            }
        }

        // Extract metrics if they haven't been extracted by a prior Relay
        if metrics_config.is_enabled() && !item.metrics_extracted() {
            for aggregate in &session.aggregates {
                extract_session_metrics(&session.attributes, aggregate, client, extracted_metrics);
                item.set_metrics_extracted(true);
            }
        }

        // Drop the aggregate if metrics have been extracted in this or a prior Relay
        if metrics_config.should_drop() && item.metrics_extracted() {
            return false;
        }

        if changed {
            let json_string = match serde_json::to_string(&session) {
                Ok(json) => json,
                Err(err) => {
                    relay_log::error!("failed to serialize session: {}", LogError(&err));
                    return false;
                }
            };

            item.set_payload(ContentType::Json, json_string);
        }

        true
    }

    /// Validates all sessions and session aggregates in the envelope, if any.
    ///
    /// Both are removed from the envelope if they contain invalid JSON or if their timestamps
    /// are out of range after clock drift correction.
    fn process_sessions(&self, state: &mut ProcessEnvelopeState) {
        let received = state.envelope_context.received_at();
        let extracted_metrics = &mut state.extracted_metrics;
        let metrics_config = state.project_state.config().session_metrics;
        let envelope = &mut state.envelope;
        let client = envelope.meta().client().map(|x| x.to_owned());
        let client_addr = envelope.meta().client_addr();

        let clock_drift_processor =
            ClockDriftProcessor::new(envelope.sent_at(), received).at_least(MINIMUM_CLOCK_DRIFT);

        envelope.retain_items(|item| {
            match item.ty() {
                ItemType::Session => self.process_session(
                    item,
                    received,
                    client.as_deref(),
                    client_addr,
                    metrics_config,
                    &clock_drift_processor,
                    extracted_metrics,
                ),
                ItemType::Sessions => self.process_session_aggregates(
                    item,
                    received,
                    client.as_deref(),
                    client_addr,
                    metrics_config,
                    &clock_drift_processor,
                    extracted_metrics,
                ),
                _ => true, // Keep all other item types
            }
        });
    }

    /// Validates and normalizes all user report items in the envelope.
    ///
    /// User feedback items are removed from the envelope if they contain invalid JSON or if the
    /// JSON violates the schema (basic type validation). Otherwise, their normalized representation
    /// is written back into the item.
    fn process_user_reports(&self, state: &mut ProcessEnvelopeState) {
        state.envelope.retain_items(|item| {
            if item.ty() != &ItemType::UserReport {
                return true;
            };

            let report = match serde_json::from_slice::<UserReport>(&item.payload()) {
                Ok(session) => session,
                Err(error) => {
                    relay_log::error!("failed to store user report: {}", LogError(&error));
                    return false;
                }
            };

            let json_string = match serde_json::to_string(&report) {
                Ok(json) => json,
                Err(err) => {
                    relay_log::error!("failed to serialize user report: {}", LogError(&err));
                    return false;
                }
            };

            item.set_payload(ContentType::Json, json_string);
            true
        });
    }

    /// Validates and extracts client reports.
    ///
    /// At the moment client reports are primarily used to transfer outcomes from
    /// client SDKs.  The outcomes are removed here and sent directly to the outcomes
    /// system.
    fn process_client_reports(&self, state: &mut ProcessEnvelopeState) {
        // if client outcomes are disabled we leave the the client reports unprocessed
        // and pass them on.
        if !self.config.emit_outcomes().any() || !self.config.emit_client_outcomes() {
            // if a processing relay has client outcomes disabled we drop them.
            if self.config.processing_enabled() {
                state
                    .envelope
                    .retain_items(|item| item.ty() != &ItemType::ClientReport);
            }
            return;
        }

        let mut timestamp = None;
        let mut output_events = BTreeMap::new();
        let received = state.envelope_context.received_at();

        let clock_drift_processor = ClockDriftProcessor::new(state.envelope.sent_at(), received)
            .at_least(MINIMUM_CLOCK_DRIFT);

        // we're going through all client reports but we're effectively just merging
        // them into the first one.
        state.envelope.retain_items(|item| {
            if item.ty() != &ItemType::ClientReport {
                return true;
            };
            match ClientReport::parse(&item.payload()) {
                Ok(ClientReport {
                    timestamp: report_timestamp,
                    discarded_events,
                    rate_limited_events,
                    filtered_events,
                    filtered_sampling_events,
                }) => {
                    // Glue all discarded events together and give them the appropriate outcome type
                    let input_events = discarded_events
                        .into_iter()
                        .map(|discarded_event| (ClientReportField::ClientDiscard, discarded_event))
                        .chain(
                            filtered_events.into_iter().map(|discarded_event| {
                                (ClientReportField::Filtered, discarded_event)
                            }),
                        )
                        .chain(filtered_sampling_events.into_iter().map(|discarded_event| {
                            (ClientReportField::FilteredSampling, discarded_event)
                        }))
                        .chain(rate_limited_events.into_iter().map(|discarded_event| {
                            (ClientReportField::RateLimited, discarded_event)
                        }));

                    for (outcome_type, discarded_event) in input_events {
                        if discarded_event.reason.len() > 200 {
                            relay_log::trace!("ignored client outcome with an overlong reason");
                            continue;
                        }
                        *output_events
                            .entry((
                                outcome_type,
                                discarded_event.reason,
                                discarded_event.category,
                            ))
                            .or_insert(0) += discarded_event.quantity;
                    }
                    if let Some(ts) = report_timestamp {
                        timestamp.get_or_insert(ts);
                    }
                }
                Err(err) => relay_log::trace!("invalid client report received: {}", LogError(&err)),
            }
            false
        });

        if output_events.is_empty() {
            return;
        }

        let timestamp =
            timestamp.get_or_insert_with(|| UnixTimestamp::from_secs(received.timestamp() as u64));

        if clock_drift_processor.is_drifted() {
            relay_log::trace!("applying clock drift correction to client report");
            clock_drift_processor.process_timestamp(timestamp);
        }

        let max_age = SignedDuration::seconds(self.config.max_secs_in_past());
        if (received - timestamp.as_datetime()) > max_age {
            relay_log::trace!(
                "skipping client outcomes older than {} days",
                max_age.num_days()
            );
            return;
        }

        let max_future = SignedDuration::seconds(self.config.max_secs_in_future());
        if (timestamp.as_datetime() - received) > max_future {
            relay_log::trace!(
                "skipping client outcomes more than {}s in the future",
                max_future.num_seconds()
            );
            return;
        }

        let producer = TrackOutcome::from_registry();
        for ((outcome_type, reason, category), quantity) in output_events.into_iter() {
            let outcome = match outcome_from_parts(outcome_type, &reason) {
                Ok(outcome) => outcome,
                Err(_) => {
                    relay_log::trace!(
                        "Invalid outcome_type / reason: ({:?}, {})",
                        outcome_type,
                        reason
                    );
                    continue;
                }
            };

            producer.send(TrackOutcome {
                timestamp: timestamp.as_datetime(),
                scoping: state.envelope_context.scoping(),
                outcome,
                event_id: None,
                remote_addr: None, // omitting the client address allows for better aggregation
                category,
                quantity,
            });
        }
    }

    /// Remove profiles if the feature flag is not enabled
    fn process_profiles(&self, state: &mut ProcessEnvelopeState) {
        let profiling_enabled = state.project_state.has_feature(Feature::Profiling);
        let envelope = &mut state.envelope;

        envelope.retain_items(|item| match item.ty() {
            ItemType::Profile => profiling_enabled,
            _ => true,
        });

        if !self.config.processing_enabled() {
            return;
        }

        let context = &state.envelope_context;
        let mut new_profiles = Vec::new();

        while let Some(item) = envelope.take_item_by(|item| item.ty() == &ItemType::Profile) {
            match relay_profiling::expand_profile(&item.payload()[..]) {
                Ok(payloads) => new_profiles.extend(payloads),
                Err(err) => {
                    relay_log::debug!("invalid profile: {:#?}", err);
                    context.track_outcome(
                        outcome_from_profile_error(err),
                        DataCategory::Profile,
                        1,
                    );
                }
            }
        }

        for payload in new_profiles {
            let mut item = Item::new(ItemType::Profile);
            item.set_payload(ContentType::Json, &payload[..]);
            envelope.add_item(item);
        }
    }

    /// Remove replays if the feature flag is not enabled
    fn process_replays(&self, state: &mut ProcessEnvelopeState) {
        let replays_enabled = state.project_state.has_feature(Feature::Replays);
        let context = &state.envelope_context;
        let envelope = &mut state.envelope;
        let client_addr = envelope.meta().client_addr();

        state.envelope.retain_items(|item| match item.ty() {
            ItemType::ReplayEvent => {
                if !replays_enabled {
                    return false;
                }

                let parsed_replay =
                    relay_replays::normalize_replay_event(&item.payload(), client_addr);
                match parsed_replay {
                    Ok(replay) => {
                        item.set_payload(ContentType::Json, &replay[..]);
                        true
                    }
                    Err(error) => {
                        relay_log::warn!("failed to parse replay event: {}", LogError(&error));
                        context.track_outcome(
                            Outcome::Invalid(DiscardReason::InvalidReplayEvent),
                            DataCategory::Replay,
                            1,
                        );
                        false
                    }
                }
            }
            ItemType::ReplayRecording => {
                // XXX: Temporarily, only the Sentry org will be allowed to parse replays while
                // we measure the impact of this change.
                if replays_enabled && state.project_state.organization_id == Some(1) {
                    let parsed_recording =
                        relay_replays::recording::process_recording(&item.payload());

                    match parsed_recording {
                        Ok(recording) => {
                            item.set_payload(ContentType::OctetStream, recording.as_slice());
                        }
                        Err(e) => {
                            relay_log::warn!("failed to parse replay event: {}", e);
                        }
                    }
                }

                // XXX: For now replays that could not be parsed are still accepted while we
                // determine the impact of the recording parser.
                replays_enabled
            }
            _ => true,
        });
    }

    /// Creates and initializes the processing state.
    ///
    /// This applies defaults to the envelope and initializes empty rate limits.
    fn prepare_state(
        &self,
        message: ProcessEnvelope,
    ) -> Result<ProcessEnvelopeState, ProcessingError> {
        let ProcessEnvelope {
            mut envelope,
            mut envelope_context,
            project_state,
            sampling_project_state,
        } = message;

        // Set the event retention. Effectively, this value will only be available in processing
        // mode when the full project config is queried from the upstream.
        if let Some(retention) = project_state.config.event_retention {
            envelope.set_retention(retention);
        }

        // Prefer the project's project ID, and fall back to the stated project id from the
        // envelope. The project ID is available in all modes, other than in proxy mode, where
        // envelopes for unknown projects are forwarded blindly.
        //
        // Neither ID can be available in proxy mode on the /store/ endpoint. This is not supported,
        // since we cannot process an envelope without project ID, so drop it.
        let project_id = match project_state
            .project_id
            .or_else(|| envelope.meta().project_id())
        {
            Some(project_id) => project_id,
            None => {
                envelope_context.reject(Outcome::Invalid(DiscardReason::Internal));
                return Err(ProcessingError::MissingProjectId);
            }
        };

        // Ensure the project ID is updated to the stored instance for this project cache. This can
        // differ in two cases:
        //  1. The envelope was sent to the legacy `/store/` endpoint without a project ID.
        //  2. The DSN was moved and the envelope sent to the old project ID.
        envelope.meta_mut().set_project_id(project_id);

        Ok(ProcessEnvelopeState {
            envelope,
            event: Annotated::empty(),
            transaction_metrics_extracted: false,
            metrics: Metrics::default(),
            sample_rates: None,
            extracted_metrics: Vec::new(),
            project_state,
            sampling_project_state,
            project_id,
            envelope_context,
        })
    }

    /// Expands Unreal 4 items inside an envelope.
    ///
    /// If the envelope does NOT contain an `UnrealReport` item, it doesn't do anything. If the
    /// envelope contains an `UnrealReport` item, it removes it from the envelope and inserts new
    /// items for each of its contents.
    ///
    /// The envelope may be dropped if it exceeds size limits after decompression. Particularly,
    /// this includes cases where a single attachment file exceeds the maximum file size. This is in
    /// line with the behavior of the envelope endpoint.
    ///
    /// After this, [`EnvelopeProcessorService`] should be able to process the envelope the same
    /// way it processes any other envelopes.
    #[cfg(feature = "processing")]
    fn expand_unreal(&self, state: &mut ProcessEnvelopeState) -> Result<(), ProcessingError> {
        let envelope = &mut state.envelope;

        if let Some(item) = envelope.take_item_by(|item| item.ty() == &ItemType::UnrealReport) {
            utils::expand_unreal_envelope(item, envelope, &self.config)?;
        }

        Ok(())
    }

    fn event_from_json_payload(
        &self,
        item: Item,
        event_type: Option<EventType>,
    ) -> Result<ExtractedEvent, ProcessingError> {
        let mut event = Annotated::<Event>::from_json_bytes(&item.payload())
            .map_err(ProcessingError::InvalidJson)?;

        if let Some(event_value) = event.value_mut() {
            event_value.ty.set_value(event_type);
        }

        Ok((event, item.len()))
    }

    fn event_from_security_report(&self, item: Item) -> Result<ExtractedEvent, ProcessingError> {
        let len = item.len();
        let mut event = Event::default();

        let data = &item.payload();
        let report_type = SecurityReportType::from_json(data)
            .map_err(ProcessingError::InvalidJson)?
            .ok_or(ProcessingError::InvalidSecurityType)?;

        let apply_result = match report_type {
            SecurityReportType::Csp => Csp::apply_to_event(data, &mut event),
            SecurityReportType::ExpectCt => ExpectCt::apply_to_event(data, &mut event),
            SecurityReportType::ExpectStaple => ExpectStaple::apply_to_event(data, &mut event),
            SecurityReportType::Hpkp => Hpkp::apply_to_event(data, &mut event),
        };

        if let Err(json_error) = apply_result {
            // logged in extract_event
            relay_log::configure_scope(|scope| {
                scope.set_extra("payload", String::from_utf8_lossy(data).into());
            });

            return Err(ProcessingError::InvalidSecurityReport(json_error));
        }

        if let Some(release) = item.get_header("sentry_release").and_then(Value::as_str) {
            event.release = Annotated::from(LenientString(release.to_owned()));
        }

        if let Some(env) = item
            .get_header("sentry_environment")
            .and_then(Value::as_str)
        {
            event.environment = Annotated::from(env.to_owned());
        }

        // Explicitly set the event type. This is required so that a `Security` item can be created
        // instead of a regular `Event` item.
        event.ty = Annotated::new(match report_type {
            SecurityReportType::Csp => EventType::Csp,
            SecurityReportType::ExpectCt => EventType::ExpectCt,
            SecurityReportType::ExpectStaple => EventType::ExpectStaple,
            SecurityReportType::Hpkp => EventType::Hpkp,
        });

        Ok((Annotated::new(event), len))
    }

    fn merge_formdata(&self, target: &mut SerdeValue, item: Item) {
        let payload = item.payload();
        let mut aggregator = ChunkedFormDataAggregator::new();

        for entry in FormDataIter::new(&payload) {
            if entry.key() == "sentry" || entry.key().starts_with("sentry___") {
                // Custom clients can submit longer payloads and should JSON encode event data into
                // the optional `sentry` field or a `sentry___<namespace>` field.
                match serde_json::from_str(entry.value()) {
                    Ok(event) => utils::merge_values(target, event),
                    Err(_) => relay_log::debug!("invalid json event payload in sentry form field"),
                }
            } else if let Some(index) = utils::get_sentry_chunk_index(entry.key(), "sentry__") {
                // Electron SDK splits up long payloads into chunks starting at sentry__1 with an
                // incrementing counter. Assemble these chunks here and then decode them below.
                aggregator.insert(index, entry.value());
            } else if let Some(keys) = utils::get_sentry_entry_indexes(entry.key()) {
                // Try to parse the nested form syntax `sentry[key][key]` This is required for the
                // Breakpad client library, which only supports string values of up to 64
                // characters.
                utils::update_nested_value(target, &keys, entry.value());
            } else {
                // Merge additional form fields from the request with `extra` data from the event
                // payload and set defaults for processing. This is sent by clients like Breakpad or
                // Crashpad.
                utils::update_nested_value(target, &["extra", entry.key()], entry.value());
            }
        }

        if !aggregator.is_empty() {
            match serde_json::from_str(&aggregator.join()) {
                Ok(event) => utils::merge_values(target, event),
                Err(_) => relay_log::debug!("invalid json event payload in sentry__* form fields"),
            }
        }
    }

    fn extract_attached_event(
        config: &Config,
        item: Option<Item>,
    ) -> Result<Annotated<Event>, ProcessingError> {
        let item = match item {
            Some(item) if !item.is_empty() => item,
            _ => return Ok(Annotated::new(Event::default())),
        };

        // Protect against blowing up during deserialization. Attachments can have a significantly
        // larger size than regular events and may cause significant processing delays.
        if item.len() > config.max_event_size() {
            return Err(ProcessingError::PayloadTooLarge);
        }

        let payload = item.payload();
        let deserializer = &mut rmp_serde::Deserializer::from_read_ref(payload.as_ref());
        Annotated::deserialize_with_meta(deserializer).map_err(ProcessingError::InvalidMsgpack)
    }

    fn parse_msgpack_breadcrumbs(
        config: &Config,
        item: Option<Item>,
    ) -> Result<Array<Breadcrumb>, ProcessingError> {
        let mut breadcrumbs = Array::new();
        let item = match item {
            Some(item) if !item.is_empty() => item,
            _ => return Ok(breadcrumbs),
        };

        // Validate that we do not exceed the maximum breadcrumb payload length. Breadcrumbs are
        // truncated to a maximum of 100 in event normalization, but this is to protect us from
        // blowing up during deserialization. As approximation, we use the maximum event payload
        // size as bound, which is roughly in the right ballpark.
        if item.len() > config.max_event_size() {
            return Err(ProcessingError::PayloadTooLarge);
        }

        let payload = item.payload();
        let mut deserializer = rmp_serde::Deserializer::new(payload.as_ref());

        while !deserializer.get_ref().is_empty() {
            let breadcrumb = Annotated::deserialize_with_meta(&mut deserializer)?;
            breadcrumbs.push(breadcrumb);
        }

        Ok(breadcrumbs)
    }

    fn event_from_attachments(
        config: &Config,
        event_item: Option<Item>,
        breadcrumbs_item1: Option<Item>,
        breadcrumbs_item2: Option<Item>,
    ) -> Result<ExtractedEvent, ProcessingError> {
        let len = event_item.as_ref().map_or(0, |item| item.len())
            + breadcrumbs_item1.as_ref().map_or(0, |item| item.len())
            + breadcrumbs_item2.as_ref().map_or(0, |item| item.len());

        let mut event = Self::extract_attached_event(config, event_item)?;
        let mut breadcrumbs1 = Self::parse_msgpack_breadcrumbs(config, breadcrumbs_item1)?;
        let mut breadcrumbs2 = Self::parse_msgpack_breadcrumbs(config, breadcrumbs_item2)?;

        let timestamp1 = breadcrumbs1
            .iter()
            .rev()
            .find_map(|breadcrumb| breadcrumb.value().and_then(|b| b.timestamp.value()));

        let timestamp2 = breadcrumbs2
            .iter()
            .rev()
            .find_map(|breadcrumb| breadcrumb.value().and_then(|b| b.timestamp.value()));

        // Sort breadcrumbs by date. We presume that last timestamp from each row gives the
        // relative sequence of the whole sequence, i.e., we don't need to splice the sequences
        // to get the breadrumbs sorted.
        if timestamp1 > timestamp2 {
            std::mem::swap(&mut breadcrumbs1, &mut breadcrumbs2);
        }

        // Limit the total length of the breadcrumbs. We presume that if we have both
        // breadcrumbs with items one contains the maximum number of breadcrumbs allowed.
        let max_length = std::cmp::max(breadcrumbs1.len(), breadcrumbs2.len());

        breadcrumbs1.extend(breadcrumbs2);

        if breadcrumbs1.len() > max_length {
            // Keep only the last max_length elements from the vectors
            breadcrumbs1.drain(0..(breadcrumbs1.len() - max_length));
        }

        if !breadcrumbs1.is_empty() {
            event.get_or_insert_with(Event::default).breadcrumbs = Annotated::new(Values {
                values: Annotated::new(breadcrumbs1),
                other: Object::default(),
            });
        }

        Ok((event, len))
    }

    /// Checks for duplicate items in an envelope.
    ///
    /// An item is considered duplicate if it was not removed by sanitation in `process_event` and
    /// `extract_event`. This partially depends on the `processing_enabled` flag.
    fn is_duplicate(&self, item: &Item) -> bool {
        match item.ty() {
            // These should always be removed by `extract_event`:
            ItemType::Event => true,
            ItemType::Transaction => true,
            ItemType::Security => true,
            ItemType::FormData => true,
            ItemType::RawSecurity => true,

            // These should be removed conditionally:
            ItemType::UnrealReport => self.config.processing_enabled(),

            // These may be forwarded to upstream / store:
            ItemType::Attachment => false,
            ItemType::UserReport => false,

            // Aggregate data is never considered as part of deduplication
            ItemType::Session => false,
            ItemType::Sessions => false,
            ItemType::Metrics => false,
            ItemType::MetricBuckets => false,
            ItemType::ClientReport => false,
            ItemType::Profile => false,
            ItemType::ReplayEvent => false,
            ItemType::ReplayRecording => false,
            // Without knowing more, `Unknown` items are allowed to be repeated
            ItemType::Unknown(_) => false,
        }
    }

    /// Extracts the primary event payload from an envelope.
    ///
    /// The event is obtained from only one source in the following precedence:
    ///  1. An explicit event item. This is also the case for JSON uploads.
    ///  2. A security report item.
    ///  3. Attachments `__sentry-event` and `__sentry-breadcrumb1/2`.
    ///  4. A multipart form data body.
    ///  5. If none match, `Annotated::empty()`.
    fn extract_event(&self, state: &mut ProcessEnvelopeState) -> Result<(), ProcessingError> {
        let envelope = &mut state.envelope;

        // Remove all items first, and then process them. After this function returns, only
        // attachments can remain in the envelope. The event will be added again at the end of
        // `process_event`.
        let event_item = envelope.take_item_by(|item| item.ty() == &ItemType::Event);
        let transaction_item = envelope.take_item_by(|item| item.ty() == &ItemType::Transaction);
        let security_item = envelope.take_item_by(|item| item.ty() == &ItemType::Security);
        let raw_security_item = envelope.take_item_by(|item| item.ty() == &ItemType::RawSecurity);
        let form_item = envelope.take_item_by(|item| item.ty() == &ItemType::FormData);
        let attachment_item = envelope
            .take_item_by(|item| item.attachment_type() == Some(&AttachmentType::EventPayload));
        let breadcrumbs1 = envelope
            .take_item_by(|item| item.attachment_type() == Some(&AttachmentType::Breadcrumbs));
        let breadcrumbs2 = envelope
            .take_item_by(|item| item.attachment_type() == Some(&AttachmentType::Breadcrumbs));

        // Event items can never occur twice in an envelope.
        if let Some(duplicate) = envelope.get_item_by(|item| self.is_duplicate(item)) {
            return Err(ProcessingError::DuplicateItem(duplicate.ty().clone()));
        }

        let (event, event_len) = if let Some(mut item) = event_item.or(security_item) {
            relay_log::trace!("processing json event");
            state.sample_rates = item.take_sample_rates();
            metric!(timer(RelayTimers::EventProcessingDeserialize), {
                // Event items can never include transactions, so retain the event type and let
                // inference deal with this during store normalization.
                self.event_from_json_payload(item, None)?
            })
        } else if let Some(mut item) = transaction_item {
            relay_log::trace!("processing json transaction");
            state.sample_rates = item.take_sample_rates();
            state.transaction_metrics_extracted = item.metrics_extracted();
            metric!(timer(RelayTimers::EventProcessingDeserialize), {
                // Transaction items can only contain transaction events. Force the event type to
                // hint to normalization that we're dealing with a transaction now.
                self.event_from_json_payload(item, Some(EventType::Transaction))?
            })
        } else if let Some(mut item) = raw_security_item {
            relay_log::trace!("processing security report");
            state.sample_rates = item.take_sample_rates();
            self.event_from_security_report(item).map_err(|error| {
                relay_log::error!("failed to extract security report: {}", LogError(&error));
                error
            })?
        } else if attachment_item.is_some() || breadcrumbs1.is_some() || breadcrumbs2.is_some() {
            relay_log::trace!("extracting attached event data");
            Self::event_from_attachments(&self.config, attachment_item, breadcrumbs1, breadcrumbs2)?
        } else if let Some(item) = form_item {
            relay_log::trace!("extracting form data");
            let len = item.len();

            let mut value = SerdeValue::Object(Default::default());
            self.merge_formdata(&mut value, item);
            let event = Annotated::deserialize_with_meta(value).unwrap_or_default();

            (event, len)
        } else {
            relay_log::trace!("no event in envelope");
            (Annotated::empty(), 0)
        };

        state.event = event;
        state.metrics.bytes_ingested_event = Annotated::new(event_len as u64);

        Ok(())
    }

    /// Extracts event information from an unreal context.
    ///
    /// If the event does not contain an unreal context, this function does not perform any action.
    /// If there was no event payload prior to this function, it is created.
    #[cfg(feature = "processing")]
    fn process_unreal(&self, state: &mut ProcessEnvelopeState) -> Result<(), ProcessingError> {
        utils::process_unreal_envelope(&mut state.event, &mut state.envelope)
            .map_err(ProcessingError::InvalidUnrealReport)
    }

    /// Adds processing placeholders for special attachments.
    ///
    /// If special attachments are present in the envelope, this adds placeholder payloads to the
    /// event. This indicates to the pipeline that the event needs special processing.
    ///
    /// If the event payload was empty before, it is created.
    #[cfg(feature = "processing")]
    fn create_placeholders(&self, state: &mut ProcessEnvelopeState) {
        let envelope = &mut state.envelope;

        let minidump_attachment =
            envelope.get_item_by(|item| item.attachment_type() == Some(&AttachmentType::Minidump));
        let apple_crash_report_attachment = envelope
            .get_item_by(|item| item.attachment_type() == Some(&AttachmentType::AppleCrashReport));

        if let Some(item) = minidump_attachment {
            let event = state.event.get_or_insert_with(Event::default);
            state.metrics.bytes_ingested_event_minidump = Annotated::new(item.len() as u64);
            utils::process_minidump(event, &item.payload());
        } else if let Some(item) = apple_crash_report_attachment {
            let event = state.event.get_or_insert_with(Event::default);
            state.metrics.bytes_ingested_event_applecrashreport = Annotated::new(item.len() as u64);
            utils::process_apple_crash_report(event, &item.payload());
        }
    }

    fn finalize_event(&self, state: &mut ProcessEnvelopeState) -> Result<(), ProcessingError> {
        let is_transaction = state.event_type() == Some(EventType::Transaction);
        let envelope = &mut state.envelope;

        let event = match state.event.value_mut() {
            Some(event) => event,
            None if !self.config.processing_enabled() => return Ok(()),
            None => return Err(ProcessingError::NoEventPayload),
        };

        if !self.config.processing_enabled() {
            static MY_VERSION_STRING: OnceCell<String> = OnceCell::new();
            let my_version = MY_VERSION_STRING.get_or_init(|| RelayVersion::current().to_string());

            event
                .ingest_path
                .get_or_insert_with(Default::default)
                .push(Annotated::new(RelayInfo {
                    version: Annotated::new(my_version.clone()),
                    public_key: self
                        .config
                        .public_key()
                        .map_or(Annotated::empty(), |pk| Annotated::new(pk.to_string())),
                    other: Default::default(),
                }));
        }

        // Event id is set statically in the ingest path.
        let event_id = envelope.event_id().unwrap_or_default();
        debug_assert!(!event_id.is_nil());

        // Ensure that the event id in the payload is consistent with the envelope. If an event
        // id was ingested, this will already be the case. Otherwise, this will insert a new
        // event id. To be defensive, we always overwrite to ensure consistency.
        event.id = Annotated::new(event_id);

        // In processing mode, also write metrics into the event. Most metrics have already been
        // collected at this state, except for the combined size of all attachments.
        if self.config.processing_enabled() {
            let mut metrics = std::mem::take(&mut state.metrics);

            let attachment_size = envelope
                .items()
                .filter(|item| item.attachment_type() == Some(&AttachmentType::Attachment))
                .map(|item| item.len() as u64)
                .sum::<u64>();

            if attachment_size > 0 {
                metrics.bytes_ingested_event_attachment = Annotated::new(attachment_size);
            }

            let sample_rates = state
                .sample_rates
                .take()
                .and_then(|value| Array::from_value(Annotated::new(value)).into_value());

            if let Some(rates) = sample_rates {
                metrics
                    .sample_rates
                    .get_or_insert_with(Array::new)
                    .extend(rates)
            }

            event._metrics = Annotated::new(metrics);

            if event.ty.value() == Some(&EventType::Transaction) {
                let source = event.get_transaction_source();

                metric!(
                    counter(RelayCounters::EventTransactionSource) += 1,
                    source = &source.to_string(),
                    sdk = envelope.meta().client_name().unwrap_or("proprietary"),
                    platform = event.platform.as_str().unwrap_or("other"),
                );

                let otel_context = event
                    .contexts
                    .value()
                    .and_then(|contexts| contexts.get("otel"))
                    .and_then(Annotated::value);

                if otel_context.is_some() {
                    metric!(
                        counter(RelayCounters::OpenTelemetryEvent) += 1,
                        sdk = envelope.meta().client_name().unwrap_or("proprietary"),
                        platform = event.platform.as_str().unwrap_or("other"),
                    );
                }
            }
        }

        // TODO: Temporary workaround before processing. Experimental SDKs relied on a buggy
        // clock drift correction that assumes the event timestamp is the sent_at time. This
        // should be removed as soon as legacy ingestion has been removed.
        let sent_at = match envelope.sent_at() {
            Some(sent_at) => Some(sent_at),
            None if is_transaction => event.timestamp.value().copied().map(Timestamp::into_inner),
            None => None,
        };

        let mut processor = ClockDriftProcessor::new(sent_at, state.envelope_context.received_at())
            .at_least(MINIMUM_CLOCK_DRIFT);
        process_value(&mut state.event, &mut processor, ProcessingState::root())
            .map_err(|_| ProcessingError::InvalidTransaction)?;

        // Log timestamp delays for all events after clock drift correction. This happens before
        // store processing, which could modify the timestamp if it exceeds a threshold. We are
        // interested in the actual delay before this correction.
        if let Some(timestamp) = state.event.value().and_then(|e| e.timestamp.value()) {
            let event_delay = state.envelope_context.received_at() - timestamp.into_inner();
            if event_delay > SignedDuration::minutes(1) {
                let category = state.event_category().unwrap_or(DataCategory::Unknown);
                metric!(
                    timer(RelayTimers::TimestampDelay) = event_delay.to_std().unwrap(),
                    category = category.name(),
                );
            }
        }

        Ok(())
    }

    #[cfg(feature = "processing")]
    fn store_process_event(&self, state: &mut ProcessEnvelopeState) -> Result<(), ProcessingError> {
        let ProcessEnvelopeState {
            ref envelope,
            ref mut event,
            ref project_state,
            ref envelope_context,
            ..
        } = *state;

        let key_id = project_state
            .get_public_key_config()
            .and_then(|k| Some(k.numeric_id?.to_string()));

        if key_id.is_none() {
            relay_log::error!(
                "project state for key {} is missing key id",
                envelope.meta().public_key()
            );
        }

        let store_config = StoreConfig {
            project_id: Some(state.project_id.value()),
            client_ip: envelope.meta().client_addr().map(IpAddr::from),
            client: envelope.meta().client().map(str::to_owned),
            key_id,
            protocol_version: Some(envelope.meta().version().to_string()),
            grouping_config: project_state.config.grouping_config.clone(),
            user_agent: envelope.meta().user_agent().map(str::to_owned),
            max_secs_in_future: Some(self.config.max_secs_in_future()),
            max_secs_in_past: Some(self.config.max_secs_in_past()),
            enable_trimming: Some(true),
            is_renormalize: Some(false),
            remove_other: Some(true),
            normalize_user_agent: Some(true),
            sent_at: envelope.sent_at(),
            received_at: Some(envelope_context.received_at()),
            breakdowns: project_state.config.breakdowns_v2.clone(),
            span_attributes: project_state.config.span_attributes.clone(),
            client_sample_rate: envelope.dsc().and_then(|ctx| ctx.sample_rate),
        };

        let mut store_processor = StoreProcessor::new(store_config, self.geoip_lookup.as_ref());
        metric!(timer(RelayTimers::EventProcessingProcess), {
            process_value(event, &mut store_processor, ProcessingState::root())
                .map_err(|_| ProcessingError::InvalidTransaction)?;
            if has_unprintable_fields(event) {
                metric!(counter(RelayCounters::EventCorrupted) += 1);
            }
        });

        Ok(())
    }

    /// Ensures there is a valid dynamic sampling context and corresponding project state.
    ///
    /// The dynamic sampling context (DSC) specifies the project_key of the project that initiated
    /// the trace. That project state should have been loaded previously by the project cache and is
    /// available on the `ProcessEnvelopeState`. Under these conditions, this cannot happen:
    ///
    ///  - There is no DSC in the envelope headers. This occurs with older or third-party SDKs.
    ///  - The project key does not exist. This can happen if the project key was disabled, the
    ///    project removed, or in rare cases when a project from another Sentry instance is referred
    ///    to.
    ///  - The project key refers to a project from another organization. In this case the project
    ///    cache does not resolve the state and instead leaves it blank.
    ///  - The project state could not be fetched. This is a runtime error, but in this case Relay
    ///    should fall back to the next-best sampling rule set.
    ///
    /// In all of the above cases, this function will compute a new DSC using information from the
    /// event payload, similar to how SDKs do this. The `sampling_project_state` is also switched to
    /// the main project state.
    ///
    /// If there is no transaction event in the envelope, this function will do nothing.
    fn normalize_dsc(&self, state: &mut ProcessEnvelopeState) {
        if state.envelope.dsc().is_some() && state.sampling_project_state.is_some() {
            return;
        }

        // The DSC can only be computed if there's a transaction event. Note that `from_transaction`
        // below already checks for the event type.
        let Some(event) = state.event.value() else { return };
        let Some(key_config) = state.project_state.get_public_key_config() else { return };

        if let Some(dsc) = DynamicSamplingContext::from_transaction(key_config.public_key, event) {
            state.envelope.set_dsc(dsc);
            state.sampling_project_state = Some(state.project_state.clone());
        }
    }

    fn filter_event(&self, state: &mut ProcessEnvelopeState) -> Result<(), ProcessingError> {
        let event = match state.event.value_mut() {
            Some(event) => event,
            // Some events are created by processing relays (e.g. unreal), so they do not yet
            // exist at this point in non-processing relays.
            None => return Ok(()),
        };

        let client_ip = state.envelope.meta().client_addr();
        let filter_settings = &state.project_state.config.filter_settings;

        metric!(timer(RelayTimers::EventProcessingFiltering), {
            relay_filter::should_filter(event, client_ip, filter_settings).map_err(|err| {
                state.envelope_context.reject(Outcome::Filtered(err));
                ProcessingError::EventFiltered(err)
            })
        })
    }

    #[cfg(feature = "processing")]
    fn enforce_quotas(&self, state: &mut ProcessEnvelopeState) -> Result<(), ProcessingError> {
        let rate_limiter = match self.rate_limiter.as_ref() {
            Some(rate_limiter) => rate_limiter,
            None => return Ok(()),
        };

        let project_state = &state.project_state;
        let quotas = project_state.config.quotas.as_slice();
        if quotas.is_empty() {
            return Ok(());
        }

        let event_category = state.event_category();

        // When invoking the rate limiter, capture if the event item has been rate limited to also
        // remove it from the processing state eventually.
        let mut envelope_limiter =
            EnvelopeLimiter::new(Some(&project_state.config), |item_scope, quantity| {
                rate_limiter.is_rate_limited(quotas, item_scope, quantity, false)
            });

        // Tell the envelope limiter about the event, since it has been removed from the Envelope at
        // this stage in processing.
        if let Some(category) = event_category {
            envelope_limiter.assume_event(category, state.transaction_metrics_extracted);
        }

        let scoping = state.envelope_context.scoping();
        let (enforcement, limits) = metric!(timer(RelayTimers::EventProcessingRateLimiting), {
            envelope_limiter.enforce(&mut state.envelope, &scoping)?
        });

        if limits.is_limited() {
            ProjectCache::from_registry().send(UpdateRateLimits::new(scoping.project_key, limits));
        }

        if enforcement.event_active() {
            state.remove_event();
            debug_assert!(state.envelope.is_empty());
        }

        enforcement.track_outcomes(&state.envelope, &state.envelope_context.scoping());

        Ok(())
    }

    /// Extract metrics for transaction events with breakdowns and measurements.
    fn extract_transaction_metrics(
        &self,
        state: &mut ProcessEnvelopeState,
    ) -> Result<(), ProcessingError> {
        if state.transaction_metrics_extracted {
            // Nothing to do here.
            return Ok(());
        }

        let project_config = state.project_state.config();
        let extraction_config = match project_config.transaction_metrics {
            Some(ErrorBoundary::Ok(ref config)) => config,
            _ => return Ok(()),
        };

        if !extraction_config.is_enabled() {
            return Ok(());
        }

        if let Some(event) = state.event.value() {
            let result;
            metric!(
                timer(RelayTimers::TransactionMetricsExtraction),
                extracted_anything = &result.unwrap_or(false).to_string(),
                {
                    // Actual logic outsourced for unit tests
                    result = extract_transaction_metrics(
                        self.config.aggregator_config(),
                        extraction_config,
                        &project_config.metric_conditional_tagging,
                        event,
                        &mut state.extracted_metrics,
                    );
                }
            );

            result?;

            state.transaction_metrics_extracted = true;
            state.envelope_context.set_event_metrics_extracted();
<<<<<<< HEAD

            if let Some(context) = state.envelope.dsc() {
                track_sampling_metrics(&state.project_state, context, event);
            }
=======
>>>>>>> 916c9144
        }

        Ok(())
    }

    /// Apply data privacy rules to the event payload.
    ///
    /// This uses both the general `datascrubbing_settings`, as well as the the PII rules.
    fn scrub_event(&self, state: &mut ProcessEnvelopeState) -> Result<(), ProcessingError> {
        let event = &mut state.event;
        let config = &state.project_state.config;

        metric!(timer(RelayTimers::EventProcessingPii), {
            if let Some(ref config) = config.pii_config {
                let mut processor = PiiProcessor::new(config.compiled());
                process_value(event, &mut processor, ProcessingState::root())?;
            }
            let pii_config = config
                .datascrubbing_settings
                .pii_config()
                .map_err(|e| ProcessingError::PiiConfigError(e.clone()))?;
            if let Some(config) = pii_config {
                let mut processor = PiiProcessor::new(config.compiled());
                process_value(event, &mut processor, ProcessingState::root())?;
            }
        });

        Ok(())
    }

    /// Apply data privacy rules to attachments in the envelope.
    ///
    /// This only applies the new PII rules that explicitly select `ValueType::Binary` or one of the
    /// attachment types. When special attachments are detected, these are scrubbed with custom
    /// logic; otherwise the entire attachment is treated as a single binary blob.
    fn scrub_attachments(&self, state: &mut ProcessEnvelopeState) {
        let envelope = &mut state.envelope;
        if let Some(ref config) = state.project_state.config.pii_config {
            let minidump = envelope
                .get_item_by_mut(|item| item.attachment_type() == Some(&AttachmentType::Minidump));

            if let Some(item) = minidump {
                let filename = item.filename().unwrap_or_default();
                let mut payload = item.payload().to_vec();

                let processor = PiiAttachmentsProcessor::new(config.compiled());

                // Minidump scrubbing can fail if the minidump cannot be parsed. In this case, we
                // must be conservative and treat it as a plain attachment. Under extreme
                // conditions, this could destroy stack memory.
                let start = Instant::now();
                match processor.scrub_minidump(filename, &mut payload) {
                    Ok(modified) => {
                        metric!(
                            timer(RelayTimers::MinidumpScrubbing) = start.elapsed(),
                            status = if modified { "ok" } else { "n/a" },
                        );
                    }
                    Err(scrub_error) => {
                        metric!(
                            timer(RelayTimers::MinidumpScrubbing) = start.elapsed(),
                            status = "error"
                        );
                        relay_log::warn!("failed to scrub minidump: {}", LogError(&scrub_error));
                        metric!(timer(RelayTimers::AttachmentScrubbing), {
                            processor.scrub_attachment(filename, &mut payload);
                        })
                    }
                }

                let content_type = item
                    .content_type()
                    .unwrap_or(&ContentType::Minidump)
                    .clone();

                item.set_payload(content_type, payload);
            }
        }
    }

    fn serialize_event(&self, state: &mut ProcessEnvelopeState) -> Result<(), ProcessingError> {
        let data = metric!(timer(RelayTimers::EventProcessingSerialization), {
            state
                .event
                .to_json()
                .map_err(ProcessingError::SerializeFailed)?
        });

        let event_type = state.event_type().unwrap_or_default();
        let mut event_item = Item::new(ItemType::from_event_type(event_type));
        event_item.set_payload(ContentType::Json, data);

        // If transaction metrics were extracted, set the corresponding item header
        event_item.set_metrics_extracted(state.transaction_metrics_extracted);

        // If there are sample rates, write them back to the envelope. In processing mode, sample
        // rates have been removed from the state and burnt into the event via `finalize_event`.
        if let Some(sample_rates) = state.sample_rates.take() {
            event_item.set_sample_rates(sample_rates);
        }

        state.envelope.add_item(event_item);

        Ok(())
    }

    /// Run dynamic sampling rules to see if we keep the envelope or remove it.
    fn sample_envelope(&self, state: &mut ProcessEnvelopeState) -> Result<(), ProcessingError> {
        let client_ip = state.envelope.meta().client_addr();

        match utils::should_keep_event(
            state.envelope.dsc(),
            state.event.value(),
            client_ip,
            &state.project_state,
            state.sampling_project_state.as_deref(),
            self.config.processing_enabled(),
        ) {
            SamplingResult::Drop(rule_id) => {
                state
                    .envelope_context
                    .reject(Outcome::FilteredSampling(rule_id));

                Err(ProcessingError::Sampled(rule_id))
            }
            SamplingResult::Keep => Ok(()),
        }
    }

    fn light_normalize_event(
        &self,
        state: &mut ProcessEnvelopeState,
    ) -> Result<(), ProcessingError> {
        let client_ipaddr = state.envelope.meta().client_addr().map(IpAddr::from);
        let config = LightNormalizationConfig {
            client_ip: client_ipaddr.as_ref(),
            user_agent: state.envelope.meta().user_agent(),
            received_at: Some(state.envelope_context.received_at()),
            max_secs_in_past: Some(self.config.max_secs_in_past()),
            max_secs_in_future: Some(self.config.max_secs_in_future()),
            measurements_config: state.project_state.config.measurements.as_ref(),
            breakdowns_config: state.project_state.config.breakdowns_v2.as_ref(),
            normalize_user_agent: Some(true),
            normalize_transaction_name: state
                .project_state
                .has_feature(Feature::TransactionNameNormalize),

            is_renormalize: false,
        };

        metric!(timer(RelayTimers::EventProcessingLightNormalization), {
            relay_general::store::light_normalize_event(&mut state.event, &config)
                .map_err(|_| ProcessingError::InvalidTransaction)?;
        });

        Ok(())
    }

    fn process_state(&self, state: &mut ProcessEnvelopeState) -> Result<(), ProcessingError> {
        macro_rules! if_processing {
            ($if_true:block) => {
                #[cfg(feature = "processing")] {
                    if self.config.processing_enabled() $if_true
                }
            };
        }

        self.process_sessions(state);
        self.process_client_reports(state);
        self.process_user_reports(state);
        self.process_profiles(state);
        self.process_replays(state);

        if state.creates_event() {
            // Some envelopes only create events in processing relays; for example, unreal events.
            // This makes it possible to get in this code block while not really having an event in
            // the envelope.

            if_processing!({
                self.expand_unreal(state)?;
            });

            self.extract_event(state)?;

            if_processing!({
                self.process_unreal(state)?;
                self.create_placeholders(state);
            });

            self.finalize_event(state)?;
            self.light_normalize_event(state)?;
            self.normalize_dsc(state);
            self.filter_event(state)?;
            self.extract_transaction_metrics(state)?;
            self.sample_envelope(state)?;

            if_processing!({
                self.store_process_event(state)?;
            });
        }

        if_processing!({
            self.enforce_quotas(state)?;
        });

        if state.has_event() {
            self.scrub_event(state)?;
            self.serialize_event(state)?;
        }

        self.scrub_attachments(state);

        Ok(())
    }

    fn process(
        &self,
        message: ProcessEnvelope,
    ) -> Result<ProcessEnvelopeResponse, ProcessingError> {
        let mut state = self.prepare_state(message)?;

        let project_id = state.project_id;
        let client = state.envelope.meta().client().map(str::to_owned);
        let user_agent = state.envelope.meta().user_agent().map(str::to_owned);
        let project_key = state.envelope.meta().public_key();

        relay_log::with_scope(
            |scope| {
                scope.set_tag("project", project_id);
                if let Some(client) = client {
                    scope.set_tag("sdk", client);
                }
                if let Some(user_agent) = user_agent {
                    scope.set_extra("user_agent", user_agent.into());
                }
            },
            || {
                match self.process_state(&mut state) {
                    Ok(()) => {
                        // The envelope could be modified or even emptied during processing, which
                        // requires recomputation of the context.
                        state.envelope_context.update(&state.envelope);

                        let envelope_response = if state.envelope.is_empty() {
                            if state.extracted_metrics.is_empty() {
                                // Individual rate limits have already been issued
                                state.envelope_context.reject(Outcome::RateLimited(None));
                            } else {
                                state.envelope_context.accept();
                            }
                            None
                        } else {
                            Some((state.envelope, state.envelope_context))
                        };

                        if !state.extracted_metrics.is_empty() {
                            let project_cache = ProjectCache::from_registry();
                            project_cache
                                .send(InsertMetrics::new(project_key, state.extracted_metrics));
                        }

                        Ok(ProcessEnvelopeResponse {
                            envelope: envelope_response,
                        })
                    }
                    Err(err) => {
                        if let Some(outcome) = err.to_outcome() {
                            state.envelope_context.reject(outcome);
                        }

                        if !state.extracted_metrics.is_empty() && err.should_keep_metrics() {
                            let project_cache = ProjectCache::from_registry();
                            project_cache
                                .send(InsertMetrics::new(project_key, state.extracted_metrics));
                        }

                        Err(err)
                    }
                }
            },
        )
    }

    fn handle_process_envelope(&self, message: ProcessEnvelope) {
        let project_key = message.envelope.meta().public_key();
        let wait_time = message.envelope_context.start_time().elapsed();
        metric!(timer(RelayTimers::EnvelopeWaitTime) = wait_time);

        let result = metric!(timer(RelayTimers::EnvelopeProcessingTime), {
            self.process(message)
        });

        match result {
            Ok(response) => {
                if let Some((envelope, envelope_context)) = response.envelope {
                    EnvelopeManager::from_registry().send(SubmitEnvelope {
                        envelope,
                        envelope_context,
                    })
                };
            }
            Err(error) => {
                // Errors are only logged for what we consider infrastructure or implementation
                // bugs. In other cases, we "expect" errors and log them as debug level.
                if error.is_unexpected() {
                    relay_log::with_scope(
                        |scope| scope.set_tag("project_key", project_key),
                        || relay_log::error!("error processing envelope: {}", LogError(&error)),
                    );
                }
            }
        }
    }

    fn handle_process_metrics(&self, message: ProcessMetrics) {
        let ProcessMetrics {
            items,
            project_key: public_key,
            start_time,
            sent_at,
        } = message;

        let received = relay_common::instant_to_date_time(start_time);
        let received_timestamp = UnixTimestamp::from_secs(received.timestamp() as u64);

        let project_cache = ProjectCache::from_registry();
        let clock_drift_processor =
            ClockDriftProcessor::new(sent_at, received).at_least(MINIMUM_CLOCK_DRIFT);

        for item in items {
            let payload = item.payload();
            if item.ty() == &ItemType::Metrics {
                let mut timestamp = item.timestamp().unwrap_or(received_timestamp);
                clock_drift_processor.process_timestamp(&mut timestamp);

                let metrics =
                    Metric::parse_all(&payload, timestamp).filter_map(|result| result.ok());

                relay_log::trace!("inserting metrics into project cache");
                project_cache.send(InsertMetrics::new(public_key, metrics));
            } else if item.ty() == &ItemType::MetricBuckets {
                match Bucket::parse_all(&payload) {
                    Ok(mut buckets) => {
                        for bucket in &mut buckets {
                            clock_drift_processor.process_timestamp(&mut bucket.timestamp);
                        }

                        relay_log::trace!("merging metric buckets into project cache");
                        project_cache.send(MergeBuckets::new(public_key, buckets));
                    }
                    Err(error) => {
                        relay_log::debug!("failed to parse metric bucket: {}", LogError(&error));
                        metric!(counter(RelayCounters::MetricBucketsParsingFailed) += 1);
                    }
                }
            } else {
                relay_log::error!(
                    "invalid item of type {} passed to ProcessMetrics",
                    item.ty()
                );
            }
        }
    }

    /// Check and apply rate limits to metrics buckets.
    #[cfg(feature = "processing")]
    fn handle_rate_limit_flush_buckets(&self, message: RateLimitFlushBuckets) {
        let RateLimitFlushBuckets {
            mut bucket_limiter,
            partition_key,
        } = message;

        let scoping = *bucket_limiter.scoping();

        if let Some(rate_limiter) = self.rate_limiter.as_ref() {
            let item_scoping = ItemScoping {
                category: DataCategory::Transaction,
                scoping: &scoping,
            };

            // We set over_accept_once such that the limit is actually reached, which allows subsequent
            // calls with quantity=0 to be rate limited.
            let over_accept_once = true;
            let rate_limits = rate_limiter.is_rate_limited(
                bucket_limiter.quotas(),
                item_scoping,
                bucket_limiter.transaction_count(),
                over_accept_once,
            );

            let was_enforced = bucket_limiter.enforce_limits(rate_limits.as_ref().map_err(|_| ()));

            if was_enforced {
                if let Ok(limits) = rate_limits {
                    // Update the rate limits in the project cache.
                    ProjectCache::from_registry()
                        .send(UpdateRateLimits::new(scoping.project_key, limits));
                }
            }
        }

        let buckets = bucket_limiter.into_metrics();
        if !buckets.is_empty() {
            // Forward buckets to envelope manager to send them to upstream or kafka:
            EnvelopeManager::from_registry().send(SendMetrics {
                buckets,
                scoping,
                partition_key,
            });
        }
    }

    fn encode_envelope_body(
        body: Vec<u8>,
        http_encoding: HttpEncoding,
    ) -> Result<Vec<u8>, std::io::Error> {
        let envelope_body = match http_encoding {
            HttpEncoding::Identity => body,
            HttpEncoding::Deflate => {
                let mut encoder = ZlibEncoder::new(Vec::new(), Compression::default());
                encoder.write_all(body.as_ref())?;
                encoder.finish()?
            }
            HttpEncoding::Gzip => {
                let mut encoder = GzEncoder::new(Vec::new(), Compression::default());
                encoder.write_all(body.as_ref())?;
                encoder.finish()?
            }
            HttpEncoding::Br => {
                let mut encoder = BrotliEncoder::new(Vec::new(), 5);
                encoder.write_all(body.as_ref())?;
                encoder.finish()?
            }
        };
        Ok(envelope_body)
    }

    fn handle_encode_envelope(&self, message: EncodeEnvelope) {
        let mut request = message.request;
        match Self::encode_envelope_body(request.envelope_body, request.http_encoding) {
            Err(e) => {
                request.response_sender.map(|sender| {
                    sender
                        .send(Err(SendEnvelopeError::BodyEncodingFailed(e)))
                        .ok()
                });
            }
            Ok(envelope_body) => {
                request.envelope_body = envelope_body;
                UpstreamRelay::from_registry().do_send(SendRequest(request));
            }
        }
    }

    fn handle_message(&self, message: EnvelopeProcessor) {
        match message {
            EnvelopeProcessor::ProcessEnvelope(message) => self.handle_process_envelope(*message),
            EnvelopeProcessor::ProcessMetrics(message) => self.handle_process_metrics(*message),
            EnvelopeProcessor::EncodeEnvelope(message) => self.handle_encode_envelope(*message),
            #[cfg(feature = "processing")]
            EnvelopeProcessor::RateLimitFlushBuckets(message) => {
                self.handle_rate_limit_flush_buckets(message);
            }
        }
    }
}

impl Service for EnvelopeProcessorService {
    type Interface = EnvelopeProcessor;

    fn spawn_handler(self, mut rx: relay_system::Receiver<Self::Interface>) {
        let thread_count = self.config.cpu_concurrency();
        relay_log::info!("starting {} envelope processing workers", thread_count);

        tokio::spawn(async move {
            let service = Arc::new(self);
            let semaphore = Arc::new(Semaphore::new(thread_count));

            while let (Some(message), Ok(permit)) =
                tokio::join!(rx.recv(), semaphore.clone().acquire_owned())
            {
                let service = service.clone();
                tokio::task::spawn_blocking(move || {
                    service.handle_message(message);
                    drop(permit);
                });
            }
        });
    }
}

#[cfg(test)]
mod tests {
    use chrono::{DateTime, TimeZone, Utc};
    use relay_general::pii::{DataScrubbingConfig, PiiConfig};

    use crate::{actors::project::ProjectConfig, extractors::RequestMeta};

    use super::*;

    fn create_breadcrumbs_item(breadcrumbs: &[(Option<DateTime<Utc>>, &str)]) -> Item {
        let mut data = Vec::new();

        for (date, message) in breadcrumbs {
            let mut breadcrumb = BTreeMap::new();
            breadcrumb.insert("message", (*message).to_string());
            if let Some(date) = date {
                breadcrumb.insert("timestamp", date.to_rfc3339());
            }

            rmp_serde::encode::write(&mut data, &breadcrumb).expect("write msgpack");
        }

        let mut item = Item::new(ItemType::Attachment);
        item.set_payload(ContentType::MsgPack, data);
        item
    }

    fn breadcrumbs_from_event(event: &Annotated<Event>) -> &Vec<Annotated<Breadcrumb>> {
        event
            .value()
            .unwrap()
            .breadcrumbs
            .value()
            .unwrap()
            .values
            .value()
            .unwrap()
    }

    #[test]
    fn test_breadcrumbs_file1() {
        let item = create_breadcrumbs_item(&[(None, "item1")]);

        // NOTE: using (Some, None) here:
        let result = EnvelopeProcessorService::event_from_attachments(
            &Config::default(),
            None,
            Some(item),
            None,
        );

        let event = result.unwrap().0;
        let breadcrumbs = breadcrumbs_from_event(&event);

        assert_eq!(breadcrumbs.len(), 1);
        let first_breadcrumb_message = breadcrumbs[0].value().unwrap().message.value().unwrap();
        assert_eq!("item1", first_breadcrumb_message);
    }

    #[test]
    fn test_breadcrumbs_file2() {
        let item = create_breadcrumbs_item(&[(None, "item2")]);

        // NOTE: using (None, Some) here:
        let result = EnvelopeProcessorService::event_from_attachments(
            &Config::default(),
            None,
            None,
            Some(item),
        );

        let event = result.unwrap().0;
        let breadcrumbs = breadcrumbs_from_event(&event);
        assert_eq!(breadcrumbs.len(), 1);

        let first_breadcrumb_message = breadcrumbs[0].value().unwrap().message.value().unwrap();
        assert_eq!("item2", first_breadcrumb_message);
    }

    #[test]
    fn test_breadcrumbs_truncation() {
        let item1 = create_breadcrumbs_item(&[(None, "crumb1")]);
        let item2 = create_breadcrumbs_item(&[(None, "crumb2"), (None, "crumb3")]);

        let result = EnvelopeProcessorService::event_from_attachments(
            &Config::default(),
            None,
            Some(item1),
            Some(item2),
        );

        let event = result.unwrap().0;
        let breadcrumbs = breadcrumbs_from_event(&event);
        assert_eq!(breadcrumbs.len(), 2);
    }

    #[test]
    fn test_breadcrumbs_order_with_none() {
        let d1 = Utc.ymd(2019, 10, 10).and_hms(12, 10, 10);
        let d2 = Utc.ymd(2019, 10, 11).and_hms(12, 10, 10);

        let item1 = create_breadcrumbs_item(&[(None, "none"), (Some(d1), "d1")]);
        let item2 = create_breadcrumbs_item(&[(Some(d2), "d2")]);

        let result = EnvelopeProcessorService::event_from_attachments(
            &Config::default(),
            None,
            Some(item1),
            Some(item2),
        );

        let event = result.unwrap().0;
        let breadcrumbs = breadcrumbs_from_event(&event);
        assert_eq!(breadcrumbs.len(), 2);

        assert_eq!(Some("d1"), breadcrumbs[0].value().unwrap().message.as_str());
        assert_eq!(Some("d2"), breadcrumbs[1].value().unwrap().message.as_str());
    }

    #[test]
    fn test_breadcrumbs_reversed_with_none() {
        let d1 = Utc.ymd(2019, 10, 10).and_hms(12, 10, 10);
        let d2 = Utc.ymd(2019, 10, 11).and_hms(12, 10, 10);

        let item1 = create_breadcrumbs_item(&[(Some(d2), "d2")]);
        let item2 = create_breadcrumbs_item(&[(None, "none"), (Some(d1), "d1")]);

        let result = EnvelopeProcessorService::event_from_attachments(
            &Config::default(),
            None,
            Some(item1),
            Some(item2),
        );

        let event = result.unwrap().0;
        let breadcrumbs = breadcrumbs_from_event(&event);
        assert_eq!(breadcrumbs.len(), 2);

        assert_eq!(Some("d1"), breadcrumbs[0].value().unwrap().message.as_str());
        assert_eq!(Some("d2"), breadcrumbs[1].value().unwrap().message.as_str());
    }

    #[test]
    fn test_empty_breadcrumbs_item() {
        let item1 = create_breadcrumbs_item(&[]);
        let item2 = create_breadcrumbs_item(&[]);
        let item3 = create_breadcrumbs_item(&[]);

        let result = EnvelopeProcessorService::event_from_attachments(
            &Config::default(),
            Some(item1),
            Some(item2),
            Some(item3),
        );

        // regression test to ensure we don't fail parsing an empty file
        result.expect("event_from_attachments");
    }

    fn create_test_processor(config: Config) -> EnvelopeProcessorService {
        EnvelopeProcessorService {
            config: Arc::new(config),
            #[cfg(feature = "processing")]
            rate_limiter: None,
            #[cfg(feature = "processing")]
            geoip_lookup: None,
        }
    }

    #[test]
    #[ignore = "The current Register panics if the Addr of an Actor (that is not yet started) is
    queried, hence this test fails. The old Register returned dummy Addr's hence this did not fail."]
    fn test_user_report_invalid() {
        let processor = create_test_processor(Default::default());
        let event_id = protocol::EventId::new();

        let dsn = "https://e12d836b15bb49d7bbf99e64295d995b:@sentry.io/42"
            .parse()
            .unwrap();

        let request_meta = RequestMeta::new(dsn);
        let mut envelope = Envelope::from_request(Some(event_id), request_meta);

        envelope.add_item({
            let mut item = Item::new(ItemType::UserReport);
            item.set_payload(ContentType::Json, r###"{"foo": "bar"}"###);
            item
        });

        envelope.add_item({
            let mut item = Item::new(ItemType::Event);
            item.set_payload(ContentType::Json, "{}");
            item
        });

        let new_envelope = relay_test::with_system(move || {
            let envelope_response = processor
                .process(ProcessEnvelope {
                    envelope_context: EnvelopeContext::standalone(&envelope),
                    envelope,
                    project_state: Arc::new(ProjectState::allowed()),
                    sampling_project_state: None,
                })
                .unwrap();

            envelope_response.envelope.unwrap().0
        });

        assert_eq!(new_envelope.len(), 1);
        assert_eq!(new_envelope.items().next().unwrap().ty(), &ItemType::Event);
    }

    #[test]
    #[ignore = "The current Register panics if the Addr of an Actor (that is not yet started) is
    queried, hence this test fails. The old Register returned dummy Addr's hence this did not fail."]
    fn test_browser_version_extraction_with_pii_like_data() {
        let processor = create_test_processor(Default::default());
        let event_id = protocol::EventId::new();

        let dsn = "https://e12d836b15bb49d7bbf99e64295d995b:@sentry.io/42"
            .parse()
            .unwrap();

        let request_meta = RequestMeta::new(dsn);
        let mut envelope = Envelope::from_request(Some(event_id), request_meta);

        envelope.add_item({
            let mut item = Item::new(ItemType::Event);
            item.set_payload(
                ContentType::Json,
                r###"
                    {
                        "request": {
                            "headers": [
                                ["User-Agent", "Mozilla/5.0 (Macintosh; Intel Mac OS X 10_15_7) AppleWebKit/537.36 (KHTML, like Gecko) Chrome/103.0.0.0 Safari/537.36"]
                            ]
                        }
                    }
                "###,
            );
            item
        });

        let new_envelope = relay_test::with_system(move || {
            let mut datascrubbing_settings = DataScrubbingConfig::default();
            // enable all the default scrubbing
            datascrubbing_settings.scrub_data = true;
            datascrubbing_settings.scrub_defaults = true;
            datascrubbing_settings.scrub_ip_addresses = true;

            // Make sure to mask any IP-like looking data
            let pii_config = PiiConfig::from_json(
                r##"
                {
                    "applications": {
                        "**": ["@ip:mask"]
                    }
                }
                "##,
            )
            .unwrap();

            let config = ProjectConfig {
                datascrubbing_settings,
                pii_config: Some(pii_config),
                ..Default::default()
            };

            let mut project_state = ProjectState::allowed();
            project_state.config = config;
            let envelope_response = processor
                .process(ProcessEnvelope {
                    envelope_context: EnvelopeContext::standalone(&envelope),
                    envelope,
                    project_state: Arc::new(project_state),
                    sampling_project_state: None,
                })
                .unwrap();
            envelope_response.envelope.unwrap().0
        });

        let event_item = new_envelope.items().last().unwrap();
        let annotated_event: Annotated<Event> =
            Annotated::from_json_bytes(&event_item.payload()).unwrap();
        let event = annotated_event.into_value().unwrap();
        let headers = event
            .request
            .into_value()
            .unwrap()
            .headers
            .into_value()
            .unwrap();

        // IP-like data must be masked
        assert_eq!(Some("Mozilla/5.0 (Macintosh; Intel Mac OS X 10_15_7) AppleWebKit/537.36 (KHTML, like Gecko) Chrome/********* Safari/537.36"), headers.get_header("User-Agent"));
        // But we still get correct browser and version number
        let contexts = event.contexts.into_value().unwrap();
        let browser = contexts.get("browser").unwrap();
        assert_eq!(
            r#"{"name":"Chrome","version":"103.0.0","type":"browser"}"#,
            browser.to_json().unwrap()
        );
    }

    #[test]
    #[ignore = "The current Register panics if the Addr of an Actor (that is not yet started) is
    queried, hence this test fails. The old Register returned dummy Addr's hence this did not fail."]
    fn test_client_report_removal() {
        relay_test::setup();

        let config = Config::from_json_value(serde_json::json!({
            "outcomes": {
                "emit_outcomes": true,
                "emit_client_outcomes": true
            }
        }))
        .unwrap();

        let processor = create_test_processor(config);

        let dsn = "https://e12d836b15bb49d7bbf99e64295d995b:@sentry.io/42"
            .parse()
            .unwrap();

        let request_meta = RequestMeta::new(dsn);
        let mut envelope = Envelope::from_request(None, request_meta);

        envelope.add_item({
            let mut item = Item::new(ItemType::ClientReport);
            item.set_payload(
                ContentType::Json,
                r###"
                    {
                        "discarded_events": [
                            ["queue_full", "error", 42]
                        ]
                    }
                "###,
            );
            item
        });

        let envelope_response = relay_test::with_system(move || {
            processor
                .process(ProcessEnvelope {
                    envelope_context: EnvelopeContext::standalone(&envelope),
                    envelope,
                    project_state: Arc::new(ProjectState::allowed()),
                    sampling_project_state: None,
                })
                .unwrap()
        });

        assert!(envelope_response.envelope.is_none());
    }

    #[test]
    fn test_client_report_forwarding() {
        relay_test::setup();

        let config = Config::from_json_value(serde_json::json!({
            "outcomes": {
                "emit_outcomes": false,
                // a relay need to emit outcomes at all to not process.
                "emit_client_outcomes": true
            }
        }))
        .unwrap();

        let processor = create_test_processor(config);

        let dsn = "https://e12d836b15bb49d7bbf99e64295d995b:@sentry.io/42"
            .parse()
            .unwrap();

        let request_meta = RequestMeta::new(dsn);
        let mut envelope = Envelope::from_request(None, request_meta);

        envelope.add_item({
            let mut item = Item::new(ItemType::ClientReport);
            item.set_payload(
                ContentType::Json,
                r###"
                    {
                        "discarded_events": [
                            ["queue_full", "error", 42]
                        ]
                    }
                "###,
            );
            item
        });

        let envelope_response = relay_test::with_system(move || {
            processor
                .process(ProcessEnvelope {
                    envelope_context: EnvelopeContext::standalone(&envelope),
                    envelope,
                    project_state: Arc::new(ProjectState::allowed()),
                    sampling_project_state: None,
                })
                .unwrap()
        });

        let (envelope, ctx) = envelope_response.envelope.unwrap();
        let item = envelope.items().next().unwrap();
        assert_eq!(item.ty(), &ItemType::ClientReport);

        ctx.accept(); // do not try to capture or emit outcomes
    }

    #[test]
    #[cfg(feature = "processing")]
    #[ignore = "requires registry for the TestStore"]
    fn test_client_report_removal_in_processing() {
        relay_test::setup();

        let config = Config::from_json_value(serde_json::json!({
            "outcomes": {
                "emit_outcomes": true,
                "emit_client_outcomes": false,
            },
            "processing": {
                "enabled": true,
                "kafka_config": [],
            }
        }))
        .unwrap();

        let processor = create_test_processor(config);

        let dsn = "https://e12d836b15bb49d7bbf99e64295d995b:@sentry.io/42"
            .parse()
            .unwrap();

        let request_meta = RequestMeta::new(dsn);
        let mut envelope = Envelope::from_request(None, request_meta);

        envelope.add_item({
            let mut item = Item::new(ItemType::ClientReport);
            item.set_payload(
                ContentType::Json,
                r###"
                    {
                        "discarded_events": [
                            ["queue_full", "error", 42]
                        ]
                    }
                "###,
            );
            item
        });

        let envelope_response = relay_test::with_system(move || {
            processor
                .process(ProcessEnvelope {
                    envelope_context: EnvelopeContext::standalone(&envelope),
                    envelope,
                    project_state: Arc::new(ProjectState::allowed()),
                    sampling_project_state: None,
                })
                .unwrap()
        });

        assert!(envelope_response.envelope.is_none());
    }

    #[test]
    #[cfg(feature = "processing")]
    fn test_unprintable_fields() {
        let event = Annotated::new(Event {
            environment: Annotated::new(String::from(
                "�9�~YY���)�����9�~YY���)�����9�~YY���)�����9�~YY���)�����",
            )),
            ..Default::default()
        });
        assert!(has_unprintable_fields(&event));

        let event = Annotated::new(Event {
            release: Annotated::new(
                String::from("���7��#1G����7��#1G����7��#1G����7��#1G����7��#").into(),
            ),
            ..Default::default()
        });
        assert!(has_unprintable_fields(&event));

        let event = Annotated::new(Event {
            environment: Annotated::new(String::from("production")),
            ..Default::default()
        });
        assert!(!has_unprintable_fields(&event));

        let event = Annotated::new(Event {
            release: Annotated::new(
                String::from("release with\t some\n normal\r\nwhitespace").into(),
            ),
            ..Default::default()
        });
        assert!(!has_unprintable_fields(&event));
    }

    #[test]
    fn test_from_outcome_type_sampled() {
        assert!(matches!(
            outcome_from_parts(ClientReportField::FilteredSampling, "adsf"),
            Err(_)
        ));
        assert!(matches!(
            outcome_from_parts(ClientReportField::FilteredSampling, "Sampled:"),
            Err(_)
        ));
        assert!(matches!(
            outcome_from_parts(ClientReportField::FilteredSampling, "Sampled:foo"),
            Err(_)
        ));
        assert!(matches!(
            outcome_from_parts(ClientReportField::FilteredSampling, "Sampled:123"),
            Ok(Outcome::FilteredSampling(RuleId(123)))
        ));
    }

    #[test]
    fn test_from_outcome_type_filtered() {
        assert!(matches!(
            outcome_from_parts(ClientReportField::Filtered, "error-message"),
            Ok(Outcome::Filtered(FilterStatKey::ErrorMessage))
        ));
        assert!(matches!(
            outcome_from_parts(ClientReportField::Filtered, "adsf"),
            Err(_)
        ));
    }

    #[test]
    fn test_from_outcome_type_client_discard() {
        assert_eq!(
            outcome_from_parts(ClientReportField::ClientDiscard, "foo_reason").unwrap(),
            Outcome::ClientDiscard("foo_reason".into())
        );
    }

    #[test]
    fn test_from_outcome_type_rate_limited() {
        assert!(matches!(
            outcome_from_parts(ClientReportField::RateLimited, ""),
            Ok(Outcome::RateLimited(None))
        ));
        assert_eq!(
            outcome_from_parts(ClientReportField::RateLimited, "foo_reason").unwrap(),
            Outcome::RateLimited(Some(ReasonCode::new("foo_reason")))
        );
    }

    /// This is a stand-in test to assert panicking behavior for spawn_blocking.
    ///
    /// [`EnvelopeProcessorService`] relies on tokio to restart the worker threads for blocking
    /// tasks if there is a panic during processing. Tokio does not explicitly mention this behavior
    /// in documentation, though the `spawn_blocking` contract suggests that this is intentional.
    ///
    /// This test should be moved if the worker pool is extracted into a utility.
    #[test]
    fn test_processor_panics() {
        let future = async {
            let semaphore = Arc::new(Semaphore::new(1));

            // loop multiple times to prove that the runtime creates new threads
            for _ in 0..3 {
                // the previous permit should have been released during panic unwind
                let permit = semaphore.clone().acquire_owned().await.unwrap();

                let handle = tokio::task::spawn_blocking(move || {
                    let _permit = permit; // drop(permit) after panic!() would warn as "unreachable"
                    panic!("ignored");
                });

                assert!(handle.await.is_err());
            }
        };

        tokio::runtime::Builder::new_current_thread()
            .max_blocking_threads(1)
            .build()
            .unwrap()
            .block_on(future);
    }
}<|MERGE_RESOLUTION|>--- conflicted
+++ resolved
@@ -1792,13 +1792,6 @@
 
             state.transaction_metrics_extracted = true;
             state.envelope_context.set_event_metrics_extracted();
-<<<<<<< HEAD
-
-            if let Some(context) = state.envelope.dsc() {
-                track_sampling_metrics(&state.project_state, context, event);
-            }
-=======
->>>>>>> 916c9144
         }
 
         Ok(())
