--- conflicted
+++ resolved
@@ -516,6 +516,7 @@
         match self {
             EnvelopeProcessor::ProcessEnvelope(_) => "ProcessEnvelope",
             EnvelopeProcessor::ProcessMetrics(_) => "ProcessMetrics",
+            EnvelopeProcessor::ProcessBatchedMetrics(_) => "ProcessBatchedMetrics",
             EnvelopeProcessor::ProcessMetricMeta(_) => "ProcessMetricMeta",
             EnvelopeProcessor::EncodeEnvelope(_) => "EncodeEnvelope",
             EnvelopeProcessor::EncodeMetrics(_) => "EncodeMetrics",
@@ -1660,28 +1661,20 @@
     }
 
     fn handle_message(&self, message: EnvelopeProcessor) {
-<<<<<<< HEAD
-        match message {
-            EnvelopeProcessor::ProcessEnvelope(message) => self.handle_process_envelope(*message),
-            EnvelopeProcessor::ProcessMetrics(message) => self.handle_process_metrics(*message),
-            EnvelopeProcessor::ProcessBatchedMetrics(message) => {
-                self.handle_process_batched_metrics(*message)
-            }
-            EnvelopeProcessor::ProcessMetricMeta(message) => {
-                self.handle_process_metric_meta(*message)
-=======
         let ty = message.variant();
         metric!(timer(RelayTimers::ProcessMessageDuration), message = ty, {
             match message {
                 EnvelopeProcessor::ProcessEnvelope(m) => self.handle_process_envelope(*m),
                 EnvelopeProcessor::ProcessMetrics(m) => self.handle_process_metrics(*m),
+                EnvelopeProcessor::ProcessBatchedMetrics(m) => {
+                    self.handle_process_batched_metrics(*m)
+                }
                 EnvelopeProcessor::ProcessMetricMeta(m) => self.handle_process_metric_meta(*m),
                 EnvelopeProcessor::EncodeEnvelope(m) => self.handle_encode_envelope(*m),
                 EnvelopeProcessor::EncodeMetrics(m) => self.handle_encode_metrics(*m),
                 EnvelopeProcessor::EncodeMetricMeta(m) => self.handle_encode_metric_meta(*m),
                 #[cfg(feature = "processing")]
                 EnvelopeProcessor::RateLimitBuckets(m) => self.handle_rate_limit_buckets(m),
->>>>>>> b56f20e3
             }
         });
     }
