use std::collections::BTreeMap;
use std::convert::TryFrom;
use std::io::Write;
use std::net;
use std::net::IpAddr as NetIPAddr;
use std::sync::Arc;
use std::time::{Duration, Instant};

use brotli2::write::BrotliEncoder;
use bytes::Bytes;
use chrono::{DateTime, Duration as SignedDuration, Utc};
use flate2::write::{GzEncoder, ZlibEncoder};
use flate2::Compression;
use once_cell::sync::OnceCell;
use relay_auth::RelayVersion;
use relay_common::{ProjectId, ProjectKey, UnixTimestamp};
use relay_config::{Config, HttpEncoding};
use relay_dynamic_config::{ErrorBoundary, Feature, ProjectConfig, SessionMetricsConfig};
use relay_filter::FilterStatKey;
use relay_general::pii::{PiiAttachmentsProcessor, PiiConfigError, PiiProcessor};
use relay_general::processor::{process_value, ProcessingState};
use relay_general::protocol::{
    self, Breadcrumb, ClientReport, Csp, Event, EventType, ExpectCt, ExpectStaple, Hpkp, IpAddr,
    LenientString, Metrics, RelayInfo, Replay, ReplayError, SecurityReportType, SessionAggregates,
    SessionAttributes, SessionStatus, SessionUpdate, Timestamp, UserReport, Values,
};
use relay_general::store::{ClockDriftProcessor, LightNormalizationConfig, TransactionNameConfig};
use relay_general::types::{Annotated, Array, FromValue, Object, ProcessingAction, Value};
use relay_general::user_agent::RawUserAgentInfo;
use relay_log::LogError;
use relay_metrics::{Bucket, InsertMetrics, MergeBuckets, Metric};
use relay_quotas::{DataCategory, ReasonCode};
use relay_redis::RedisPool;
use relay_replays::recording::RecordingScrubber;
use relay_sampling::{DynamicSamplingContext, MatchedRuleIds};
use relay_statsd::metric;
use relay_system::{Addr, FromMessage, NoResponse, Service};
use serde_json::Value as SerdeValue;
use tokio::sync::Semaphore;
#[cfg(feature = "processing")]
use {
    crate::actors::envelopes::SendMetrics,
    crate::actors::project_cache::UpdateRateLimits,
    crate::service::ServiceError,
    crate::utils::{EnvelopeLimiter, MetricsLimiter},
    anyhow::Context,
    relay_general::protocol::{Context as SentryContext, Contexts, ProfileContext},
    relay_general::store::{GeoIpLookup, StoreConfig, StoreProcessor},
    relay_quotas::{RateLimitingError, RedisRateLimiter},
    symbolic_unreal::{Unreal4Error, Unreal4ErrorKind},
};

use crate::actors::envelopes::{EnvelopeManager, SendEnvelope, SendEnvelopeError, SubmitEnvelope};
use crate::actors::outcome::{DiscardReason, Outcome, TrackOutcome};
use crate::actors::project::ProjectState;
use crate::actors::project_cache::ProjectCache;
use crate::actors::upstream::{SendRequest, UpstreamRelay};
use crate::envelope::{AttachmentType, ContentType, Envelope, Item, ItemType};
use crate::extractors::RequestMeta;
use crate::metrics_extraction::sessions::extract_session_metrics;
use crate::metrics_extraction::transactions::{extract_transaction_metrics, ExtractMetricsError};
use crate::service::REGISTRY;
use crate::statsd::{RelayCounters, RelayHistograms, RelayTimers};
use crate::utils::{
    self, get_sampling_key, ChunkedFormDataAggregator, EnvelopeContext, FormDataIter, RetainItem,
    SamplingResult,
};

/// The minimum clock drift for correction to apply.
const MINIMUM_CLOCK_DRIFT: Duration = Duration::from_secs(55 * 60);

/// An error returned when handling [`ProcessEnvelope`].
#[derive(Debug, thiserror::Error)]
pub enum ProcessingError {
    #[error("invalid json in event")]
    InvalidJson(#[source] serde_json::Error),

    #[error("invalid message pack event payload")]
    InvalidMsgpack(#[from] rmp_serde::decode::Error),

    #[cfg(feature = "processing")]
    #[error("invalid unreal crash report")]
    InvalidUnrealReport(#[source] Unreal4Error),

    #[error("event payload too large")]
    PayloadTooLarge,

    #[error("invalid transaction event")]
    InvalidTransaction,

    #[error("envelope processor failed")]
    ProcessingFailed(#[from] ProcessingAction),

    #[error("duplicate {0} in event")]
    DuplicateItem(ItemType),

    #[error("failed to extract event payload")]
    NoEventPayload,

    #[error("missing project id in DSN")]
    MissingProjectId,

    #[error("invalid security report type")]
    InvalidSecurityType,

    #[error("invalid security report")]
    InvalidSecurityReport(#[source] serde_json::Error),

    #[error("event filtered with reason: {0:?}")]
    EventFiltered(FilterStatKey),

    #[error("missing or invalid required event timestamp")]
    InvalidTimestamp,

    #[error("could not serialize event payload")]
    SerializeFailed(#[source] serde_json::Error),

    #[cfg(feature = "processing")]
    #[error("failed to apply quotas")]
    QuotasFailed(#[from] RateLimitingError),

    #[error("event dropped by sampling rule {0}")]
    Sampled(MatchedRuleIds),

    #[error("invalid pii config")]
    PiiConfigError(PiiConfigError),
}

impl ProcessingError {
    fn to_outcome(&self) -> Option<Outcome> {
        match *self {
            // General outcomes for invalid events
            Self::PayloadTooLarge => Some(Outcome::Invalid(DiscardReason::TooLarge)),
            Self::InvalidJson(_) => Some(Outcome::Invalid(DiscardReason::InvalidJson)),
            Self::InvalidMsgpack(_) => Some(Outcome::Invalid(DiscardReason::InvalidMsgpack)),
            Self::InvalidSecurityType => Some(Outcome::Invalid(DiscardReason::SecurityReportType)),
            Self::InvalidSecurityReport(_) => Some(Outcome::Invalid(DiscardReason::SecurityReport)),
            Self::InvalidTransaction => Some(Outcome::Invalid(DiscardReason::InvalidTransaction)),
            Self::InvalidTimestamp => Some(Outcome::Invalid(DiscardReason::Timestamp)),
            Self::DuplicateItem(_) => Some(Outcome::Invalid(DiscardReason::DuplicateItem)),
            Self::NoEventPayload => Some(Outcome::Invalid(DiscardReason::NoEventPayload)),

            // Processing-only outcomes (Sentry-internal Relays)
            #[cfg(feature = "processing")]
            Self::InvalidUnrealReport(ref err)
                if err.kind() == Unreal4ErrorKind::BadCompression =>
            {
                Some(Outcome::Invalid(DiscardReason::InvalidCompression))
            }
            #[cfg(feature = "processing")]
            Self::InvalidUnrealReport(_) => Some(Outcome::Invalid(DiscardReason::ProcessUnreal)),

            // Internal errors
            Self::SerializeFailed(_) | Self::ProcessingFailed(_) => {
                Some(Outcome::Invalid(DiscardReason::Internal))
            }
            #[cfg(feature = "processing")]
            Self::QuotasFailed(_) => Some(Outcome::Invalid(DiscardReason::Internal)),
            Self::PiiConfigError(_) => Some(Outcome::Invalid(DiscardReason::ProjectStatePii)),

            // These outcomes are emitted at the source.
            Self::MissingProjectId => None,
            Self::EventFiltered(_) => None,
            Self::Sampled(_) => None,
        }
    }

    fn is_unexpected(&self) -> bool {
        self.to_outcome()
            .map_or(false, |outcome| outcome.is_unexpected())
    }

    fn should_keep_metrics(&self) -> bool {
        matches!(self, Self::Sampled(_))
    }
}

#[cfg(feature = "processing")]
impl From<Unreal4Error> for ProcessingError {
    fn from(err: Unreal4Error) -> Self {
        match err.kind() {
            Unreal4ErrorKind::TooLarge => Self::PayloadTooLarge,
            _ => ProcessingError::InvalidUnrealReport(err),
        }
    }
}

impl From<ExtractMetricsError> for ProcessingError {
    fn from(error: ExtractMetricsError) -> Self {
        match error {
            ExtractMetricsError::MissingTimestamp | ExtractMetricsError::InvalidTimestamp => {
                Self::InvalidTimestamp
            }
        }
    }
}

type ExtractedEvent = (Annotated<Event>, usize);

/// Checks if the Event includes unprintable fields.
#[cfg(feature = "processing")]
fn has_unprintable_fields(event: &Annotated<Event>) -> bool {
    fn is_unprintable(value: &&str) -> bool {
        value.chars().any(|c| {
            c == '\u{fffd}' // unicode replacement character
                || (c.is_control() && !c.is_whitespace()) // non-whitespace control characters
        })
    }
    if let Some(event) = event.value() {
        let env = event.environment.as_str().filter(is_unprintable);
        let release = event.release.as_str().filter(is_unprintable);
        env.is_some() || release.is_some()
    } else {
        false
    }
}

#[derive(Debug, Default)]
struct ExtractedMetrics {
    /// Metrics associated with the project that the transaction belongs to.
    project_metrics: Vec<Metric>,
    /// Metrics associated with the sampling project (a.k.a. root or head project)
    /// which started the trace. See [`ProcessEnvelopeState::sampling_project_state`].
    sampling_metrics: Vec<Metric>,
}

impl ExtractedMetrics {
    fn send_metrics(self, envelope: &Envelope) {
        let project_key = envelope.meta().public_key();

        if !self.project_metrics.is_empty() {
            let project_cache = ProjectCache::from_registry();
            project_cache.send(InsertMetrics::new(project_key, self.project_metrics));
        }

        if !self.sampling_metrics.is_empty() {
            // If no sampling project state is available, we associate the sampling
            // metrics with the current project.
            //
            // project_without_tracing         -> metrics goes to self
            // dependent_project_with_tracing  -> metrics goes to root
            // root_project_with_tracing       -> metrics goes to root == self
            let sampling_project_key = get_sampling_key(envelope).unwrap_or(project_key);
            let project_cache = ProjectCache::from_registry();
            project_cache.send(InsertMetrics::new(
                sampling_project_key,
                self.sampling_metrics,
            ));
        }
    }
}

/// A state container for envelope processing.
#[derive(Debug)]
struct ProcessEnvelopeState {
    /// The extracted event payload.
    ///
    /// For Envelopes without event payloads, this contains `Annotated::empty`. If a single item has
    /// `creates_event`, the event is required and the pipeline errors if no payload can be
    /// extracted.
    event: Annotated<Event>,

    /// Track whether transaction metrics were already extracted.
    transaction_metrics_extracted: bool,

    /// Partial metrics of the Event during construction.
    ///
    /// The pipeline stages can add to this metrics objects. In `finalize_event`, the metrics are
    /// persisted into the Event. All modifications afterwards will have no effect.
    metrics: Metrics,

    /// A list of cumulative sample rates applied to this event.
    ///
    /// This element is obtained from the event or transaction item and re-serialized into the
    /// resulting item.
    sample_rates: Option<Value>,

    /// The result of a dynamic sampling operation on this envelope.
    ///
    /// This defaults to [`SamplingResult::Keep`] and is determined based on dynamic sampling rules
    /// in the project configuration. In the drop case, this contains a list of rules that applied
    /// on the envelope.
    sampling_result: SamplingResult,

    /// Metrics extracted from items in the envelope.
    ///
    /// Relay can extract metrics for sessions and transactions, which is controlled by
    /// configuration objects in the project config.
    extracted_metrics: ExtractedMetrics,

    /// The state of the project that this envelope belongs to.
    project_state: Arc<ProjectState>,

    /// The state of the project that initiated the current trace.
    /// This is the config used for trace-based dynamic sampling.
    sampling_project_state: Option<Arc<ProjectState>>,

    /// The id of the project that this envelope is ingested into.
    ///
    /// This identifier can differ from the one stated in the Envelope's DSN if the key was moved to
    /// a new project or on the legacy endpoint. In that case, normalization will update the project
    /// ID.
    project_id: ProjectId,

    /// The envelope context before processing.
    envelope_context: EnvelopeContext,
}

impl ProcessEnvelopeState {
    /// Returns a reference to the contained [`Envelope`].
    fn envelope(&self) -> &Envelope {
        self.envelope_context.envelope()
    }

    /// Returns a mutable reference to the contained [`Envelope`].
    fn envelope_mut(&mut self) -> &mut Envelope {
        self.envelope_context.envelope_mut()
    }

    /// Returns whether any item in the envelope creates an event in any relay.
    ///
    /// This is used to branch into the processing pipeline. If this function returns false, only
    /// rate limits are executed. If this function returns true, an event is created either in the
    /// current relay or in an upstream processing relay.
    fn creates_event(&self) -> bool {
        self.envelope().items().any(Item::creates_event)
    }

    /// Returns true if there is an event in the processing state.
    ///
    /// The event was previously removed from the Envelope. This returns false if there was an
    /// invalid event item.
    fn has_event(&self) -> bool {
        self.event.value().is_some()
    }

    /// Returns the event type if there is an event.
    ///
    /// If the event does not have a type, `Some(EventType::Default)` is assumed. If, in contrast, there
    /// is no event, `None` is returned.
    fn event_type(&self) -> Option<EventType> {
        self.event
            .value()
            .map(|event| event.ty.value().copied().unwrap_or_default())
    }

    /// Returns the data category if there is an event.
    ///
    /// The data category is computed from the event type. Both `Default` and `Error` events map to
    /// the `Error` data category. If there is no Event, `None` is returned.
    fn event_category(&self) -> Option<DataCategory> {
        self.event_type().map(DataCategory::from)
    }

    /// Removes the event payload from this processing state.
    #[cfg(feature = "processing")]
    fn remove_event(&mut self) {
        self.event = Annotated::empty();
    }
}

/// Fields of client reports that map to specific [`Outcome`]s without content.
#[derive(Clone, Copy, Debug, PartialEq, Eq, PartialOrd, Ord)]
enum ClientReportField {
    /// The event has been filtered by an inbound data filter.
    Filtered,

    /// The event has been filtered by a sampling rule.
    FilteredSampling,

    /// The event has been rate limited.
    RateLimited,

    /// The event has already been discarded on the client side.
    ClientDiscard,
}

/// Parse an outcome from an outcome ID and a reason string.
///
/// Currently only used to reconstruct outcomes encoded in client reports.
fn outcome_from_parts(field: ClientReportField, reason: &str) -> Result<Outcome, ()> {
    match field {
        ClientReportField::FilteredSampling => match reason.strip_prefix("Sampled:") {
            Some(rule_ids) => MatchedRuleIds::from_string(rule_ids)
                .map(Outcome::FilteredSampling)
                .map_err(|_| ()),
            None => Err(()),
        },
        ClientReportField::ClientDiscard => Ok(Outcome::ClientDiscard(reason.into())),
        ClientReportField::Filtered => Ok(Outcome::Filtered(
            FilterStatKey::try_from(reason).map_err(|_| ())?,
        )),
        ClientReportField::RateLimited => Ok(Outcome::RateLimited(match reason {
            "" => None,
            other => Some(ReasonCode::new(other)),
        })),
    }
}

/// Response of the [`ProcessEnvelope`] message.
#[cfg_attr(not(feature = "processing"), allow(dead_code))]
pub struct ProcessEnvelopeResponse {
    /// The processed envelope.
    ///
    /// This is `Some` if the envelope passed inbound filtering and rate limiting. Invalid items are
    /// removed from the envelope. Otherwise, if the envelope is empty or the entire envelope needs
    /// to be dropped, this is `None`.
    pub envelope: Option<EnvelopeContext>,
}

/// Applies processing to all contents of the given envelope.
///
/// Depending on the contents of the envelope and Relay's mode, this includes:
///
///  - Basic normalization and validation for all item types.
///  - Clock drift correction if the required `sent_at` header is present.
///  - Expansion of certain item types (e.g. unreal).
///  - Store normalization for event payloads in processing mode.
///  - Rate limiters and inbound filters on events in processing mode.
#[derive(Debug)]
pub struct ProcessEnvelope {
    pub envelope_context: EnvelopeContext,
    pub project_state: Arc<ProjectState>,
    pub sampling_project_state: Option<Arc<ProjectState>>,
}

/// Parses a list of metrics or metric buckets and pushes them to the project's aggregator.
///
/// This parses and validates the metrics:
///  - For [`Metrics`](ItemType::Metrics), each metric is parsed separately, and invalid metrics are
///    ignored independently.
///  - For [`MetricBuckets`](ItemType::MetricBuckets), the entire list of buckets is parsed and
///    dropped together on parsing failure.
///  - Other items will be ignored with an error message.
///
/// Additionally, processing applies clock drift correction using the system clock of this Relay, if
/// the Envelope specifies the [`sent_at`](Envelope::sent_at) header.
#[derive(Debug)]
pub struct ProcessMetrics {
    /// A list of metric items.
    pub items: Vec<Item>,

    /// The target project.
    pub project_key: ProjectKey,

    /// The instant at which the request was received.
    pub start_time: Instant,

    /// The value of the Envelope's [`sent_at`](Envelope::sent_at) header for clock drift
    /// correction.
    pub sent_at: Option<DateTime<Utc>>,
}

/// Applies HTTP content encoding to an envelope's payload.
///
/// This message is a workaround for a single-threaded upstream service.
#[derive(Debug)]
pub struct EncodeEnvelope {
    request: SendEnvelope,
}

impl EncodeEnvelope {
    /// Creates a new `EncodeEnvelope` message from `SendEnvelope` request.
    pub fn new(request: SendEnvelope) -> Self {
        Self { request }
    }
}

/// Applies rate limits to metrics buckets and forwards them to the envelope manager.
#[cfg(feature = "processing")]
#[derive(Debug)]
pub struct RateLimitFlushBuckets {
    pub bucket_limiter: MetricsLimiter<Bucket>,
    pub partition_key: Option<u64>,
}

/// CPU-intensive processing tasks for envelopes.
#[derive(Debug)]
pub enum EnvelopeProcessor {
    ProcessEnvelope(Box<ProcessEnvelope>),
    ProcessMetrics(Box<ProcessMetrics>),
    EncodeEnvelope(Box<EncodeEnvelope>),
    #[cfg(feature = "processing")]
    RateLimitFlushBuckets(RateLimitFlushBuckets),
}

impl EnvelopeProcessor {
    pub fn from_registry() -> Addr<Self> {
        REGISTRY.get().unwrap().processor.clone()
    }
}

impl relay_system::Interface for EnvelopeProcessor {}

impl FromMessage<ProcessEnvelope> for EnvelopeProcessor {
    type Response = relay_system::NoResponse;

    fn from_message(message: ProcessEnvelope, _sender: ()) -> Self {
        Self::ProcessEnvelope(Box::new(message))
    }
}

impl FromMessage<ProcessMetrics> for EnvelopeProcessor {
    type Response = NoResponse;

    fn from_message(message: ProcessMetrics, _: ()) -> Self {
        Self::ProcessMetrics(Box::new(message))
    }
}

impl FromMessage<EncodeEnvelope> for EnvelopeProcessor {
    type Response = NoResponse;

    fn from_message(message: EncodeEnvelope, _: ()) -> Self {
        Self::EncodeEnvelope(Box::new(message))
    }
}

#[cfg(feature = "processing")]
impl FromMessage<RateLimitFlushBuckets> for EnvelopeProcessor {
    type Response = NoResponse;

    fn from_message(message: RateLimitFlushBuckets, _: ()) -> Self {
        Self::RateLimitFlushBuckets(message)
    }
}

/// Service implementing the [`EnvelopeProcessor`] interface.
///
/// This service handles messages in a worker pool with configurable concurrency.
pub struct EnvelopeProcessorService {
    config: Arc<Config>,
    #[cfg(feature = "processing")]
    rate_limiter: Option<RedisRateLimiter>,
    #[cfg(feature = "processing")]
    geoip_lookup: Option<GeoIpLookup>,
}

impl EnvelopeProcessorService {
    /// Creates a multi-threaded envelope processor.
    pub fn new(config: Arc<Config>, _redis: Option<RedisPool>) -> anyhow::Result<Self> {
        #[cfg(feature = "processing")]
        {
            let geoip_lookup = match config.geoip_path() {
                Some(p) => Some(GeoIpLookup::open(p).context(ServiceError::GeoIp)?),
                None => None,
            };

            let rate_limiter =
                _redis.map(|pool| RedisRateLimiter::new(pool).max_limit(config.max_rate_limit()));

            Ok(Self {
                config,
                rate_limiter,
                geoip_lookup,
            })
        }

        #[cfg(not(feature = "processing"))]
        Ok(Self { config })
    }

    /// Returns Ok(true) if attributes were modified.
    /// Returns Err if the session should be dropped.
    fn validate_attributes(
        &self,
        client_addr: &Option<net::IpAddr>,
        attributes: &mut SessionAttributes,
    ) -> Result<bool, ()> {
        let mut changed = false;

        let release = &attributes.release;
        if let Err(e) = protocol::validate_release(release) {
            relay_log::trace!("skipping session with invalid release '{}': {}", release, e);
            return Err(());
        }

        if let Some(ref env) = attributes.environment {
            if let Err(e) = protocol::validate_environment(env) {
                relay_log::trace!("removing invalid environment '{}': {}", env, e);
                attributes.environment = None;
                changed = true;
            }
        }

        if let Some(ref ip_address) = attributes.ip_address {
            if ip_address.is_auto() {
                attributes.ip_address = client_addr.map(IpAddr::from);
                changed = true;
            }
        }

        Ok(changed)
    }

    fn is_valid_session_timestamp(
        &self,
        received: DateTime<Utc>,
        timestamp: DateTime<Utc>,
    ) -> bool {
        let max_age = SignedDuration::seconds(self.config.max_session_secs_in_past());
        if (received - timestamp) > max_age {
            relay_log::trace!("skipping session older than {} days", max_age.num_days());
            return false;
        }

        let max_future = SignedDuration::seconds(self.config.max_secs_in_future());
        if (timestamp - received) > max_future {
            relay_log::trace!(
                "skipping session more than {}s in the future",
                max_future.num_seconds()
            );
            return false;
        }

        true
    }

    /// Returns true if the item should be kept.
    #[allow(clippy::too_many_arguments)]
    fn process_session(
        &self,
        item: &mut Item,
        received: DateTime<Utc>,
        client: Option<&str>,
        client_addr: Option<net::IpAddr>,
        metrics_config: SessionMetricsConfig,
        clock_drift_processor: &ClockDriftProcessor,
        extracted_metrics: &mut Vec<Metric>,
    ) -> bool {
        let mut changed = false;
        let payload = item.payload();

        // sessionupdate::parse is already tested
        let mut session = match SessionUpdate::parse(&payload) {
            Ok(session) => session,
            Err(error) => {
                relay_log::trace!("skipping invalid session payload: {}", LogError(&error));
                return false;
            }
        };

        if session.sequence == u64::MAX {
            relay_log::trace!("skipping session due to sequence overflow");
            return false;
        };

        if clock_drift_processor.is_drifted() {
            relay_log::trace!("applying clock drift correction to session");
            clock_drift_processor.process_datetime(&mut session.started);
            clock_drift_processor.process_datetime(&mut session.timestamp);
            changed = true;
        }

        if session.timestamp < session.started {
            relay_log::trace!("fixing session timestamp to {}", session.timestamp);
            session.timestamp = session.started;
            changed = true;
        }

        // Log the timestamp delay for all sessions after clock drift correction.
        let session_delay = received - session.timestamp;
        if session_delay > SignedDuration::minutes(1) {
            metric!(
                timer(RelayTimers::TimestampDelay) = session_delay.to_std().unwrap(),
                category = "session",
            );
        }

        // Validate timestamps
        for t in [session.timestamp, session.started] {
            if !self.is_valid_session_timestamp(received, t) {
                return false;
            }
        }

        // Validate attributes
        match self.validate_attributes(&client_addr, &mut session.attributes) {
            Err(_) => return false,
            Ok(changed_attributes) => {
                changed |= changed_attributes;
            }
        }

        if self.config.processing_enabled() && matches!(session.status, SessionStatus::Unknown(_)) {
            return false;
        }

        // Extract metrics if they haven't been extracted by a prior Relay
        if metrics_config.is_enabled()
            && !item.metrics_extracted()
            && !matches!(session.status, SessionStatus::Unknown(_))
        {
            extract_session_metrics(
                &session.attributes,
                &session,
                client,
                extracted_metrics,
                metrics_config.should_extract_abnormal_mechanism(),
            );
            item.set_metrics_extracted(true);
        }

        // Drop the session if metrics have been extracted in this or a prior Relay
        if metrics_config.should_drop() && item.metrics_extracted() {
            return false;
        }

        if changed {
            let json_string = match serde_json::to_string(&session) {
                Ok(json) => json,
                Err(err) => {
                    relay_log::error!("failed to serialize session: {}", LogError(&err));
                    return false;
                }
            };

            item.set_payload(ContentType::Json, json_string);
        }

        true
    }

    #[allow(clippy::too_many_arguments)]
    fn process_session_aggregates(
        &self,
        item: &mut Item,
        received: DateTime<Utc>,
        client: Option<&str>,
        client_addr: Option<net::IpAddr>,
        metrics_config: SessionMetricsConfig,
        clock_drift_processor: &ClockDriftProcessor,
        extracted_metrics: &mut Vec<Metric>,
    ) -> bool {
        let mut changed = false;
        let payload = item.payload();

        let mut session = match SessionAggregates::parse(&payload) {
            Ok(session) => session,
            Err(error) => {
                relay_log::trace!("skipping invalid sessions payload: {}", LogError(&error));
                return false;
            }
        };

        if clock_drift_processor.is_drifted() {
            relay_log::trace!("applying clock drift correction to session");
            for aggregate in &mut session.aggregates {
                clock_drift_processor.process_datetime(&mut aggregate.started);
            }
            changed = true;
        }

        // Validate timestamps
        session
            .aggregates
            .retain(|aggregate| self.is_valid_session_timestamp(received, aggregate.started));

        // Aftter timestamp validation, aggregates could now be empty
        if session.aggregates.is_empty() {
            return false;
        }

        // Validate attributes
        match self.validate_attributes(&client_addr, &mut session.attributes) {
            Err(_) => return false,
            Ok(changed_attributes) => {
                changed |= changed_attributes;
            }
        }

        // Extract metrics if they haven't been extracted by a prior Relay
        if metrics_config.is_enabled() && !item.metrics_extracted() {
            for aggregate in &session.aggregates {
                extract_session_metrics(
                    &session.attributes,
                    aggregate,
                    client,
                    extracted_metrics,
                    metrics_config.should_extract_abnormal_mechanism(),
                );
                item.set_metrics_extracted(true);
            }
        }

        // Drop the aggregate if metrics have been extracted in this or a prior Relay
        if metrics_config.should_drop() && item.metrics_extracted() {
            return false;
        }

        if changed {
            let json_string = match serde_json::to_string(&session) {
                Ok(json) => json,
                Err(err) => {
                    relay_log::error!("failed to serialize session: {}", LogError(&err));
                    return false;
                }
            };

            item.set_payload(ContentType::Json, json_string);
        }

        true
    }

    /// Validates all sessions and session aggregates in the envelope, if any.
    ///
    /// Both are removed from the envelope if they contain invalid JSON or if their timestamps
    /// are out of range after clock drift correction.
    fn process_sessions(&self, state: &mut ProcessEnvelopeState) {
        let received = state.envelope_context.received_at();
        let extracted_metrics = &mut state.extracted_metrics.project_metrics;
        let metrics_config = state.project_state.config().session_metrics;
        let envelope = state.envelope_context.envelope_mut();
        let client = envelope.meta().client().map(|x| x.to_owned());
        let client_addr = envelope.meta().client_addr();

        let clock_drift_processor =
            ClockDriftProcessor::new(envelope.sent_at(), received).at_least(MINIMUM_CLOCK_DRIFT);

<<<<<<< HEAD
        state.envelope_context.retain_items(|item| {
            let should_keep = match item.ty() {
=======
        envelope.retain_items(|item| {
            match item.ty() {
>>>>>>> e1b1fa0e
                ItemType::Session => self.process_session(
                    item,
                    received,
                    client.as_deref(),
                    client_addr,
                    metrics_config,
                    &clock_drift_processor,
                    extracted_metrics,
                ),
                ItemType::Sessions => self.process_session_aggregates(
                    item,
                    received,
                    client.as_deref(),
                    client_addr,
                    metrics_config,
                    &clock_drift_processor,
                    extracted_metrics,
                ),
                _ => true, // Keep all other item types
            };
            if should_keep {
                RetainItem::Keep
            } else {
                RetainItem::DropSilently // sessions never log outcomes.
            }
        });
    }

    /// Validates and normalizes all user report items in the envelope.
    ///
    /// User feedback items are removed from the envelope if they contain invalid JSON or if the
    /// JSON violates the schema (basic type validation). Otherwise, their normalized representation
    /// is written back into the item.
    fn process_user_reports(&self, state: &mut ProcessEnvelopeState) {
        state.envelope_context.retain_items(|item| {
            if item.ty() != &ItemType::UserReport {
                return RetainItem::Keep;
            };

            let report = match serde_json::from_slice::<UserReport>(&item.payload()) {
                Ok(session) => session,
                Err(error) => {
                    relay_log::error!("failed to store user report: {}", LogError(&error));
                    return RetainItem::DropSilently;
                }
            };

            let json_string = match serde_json::to_string(&report) {
                Ok(json) => json,
                Err(err) => {
                    relay_log::error!("failed to serialize user report: {}", LogError(&err));
                    return RetainItem::DropSilently;
                }
            };

            item.set_payload(ContentType::Json, json_string);
            RetainItem::Keep
        });
    }

    /// Validates and extracts client reports.
    ///
    /// At the moment client reports are primarily used to transfer outcomes from
    /// client SDKs.  The outcomes are removed here and sent directly to the outcomes
    /// system.
    fn process_client_reports(&self, state: &mut ProcessEnvelopeState) {
        // if client outcomes are disabled we leave the the client reports unprocessed
        // and pass them on.
        if !self.config.emit_outcomes().any() || !self.config.emit_client_outcomes() {
            // if a processing relay has client outcomes disabled we drop them.
            if self.config.processing_enabled() {
                state.envelope_context.retain_items(|item| match item.ty() {
                    ItemType::ClientReport => RetainItem::DropSilently,
                    _ => RetainItem::Keep,
                });
            }
            return;
        }

        let mut timestamp = None;
        let mut output_events = BTreeMap::new();
        let received = state.envelope_context.received_at();

        let clock_drift_processor = ClockDriftProcessor::new(state.envelope().sent_at(), received)
            .at_least(MINIMUM_CLOCK_DRIFT);

        // we're going through all client reports but we're effectively just merging
        // them into the first one.
        state.envelope_context.retain_items(|item| {
            if item.ty() != &ItemType::ClientReport {
                return RetainItem::Keep;
            };
            match ClientReport::parse(&item.payload()) {
                Ok(ClientReport {
                    timestamp: report_timestamp,
                    discarded_events,
                    rate_limited_events,
                    filtered_events,
                    filtered_sampling_events,
                }) => {
                    // Glue all discarded events together and give them the appropriate outcome type
                    let input_events = discarded_events
                        .into_iter()
                        .map(|discarded_event| (ClientReportField::ClientDiscard, discarded_event))
                        .chain(
                            filtered_events.into_iter().map(|discarded_event| {
                                (ClientReportField::Filtered, discarded_event)
                            }),
                        )
                        .chain(filtered_sampling_events.into_iter().map(|discarded_event| {
                            (ClientReportField::FilteredSampling, discarded_event)
                        }))
                        .chain(rate_limited_events.into_iter().map(|discarded_event| {
                            (ClientReportField::RateLimited, discarded_event)
                        }));

                    for (outcome_type, discarded_event) in input_events {
                        if discarded_event.reason.len() > 200 {
                            relay_log::trace!("ignored client outcome with an overlong reason");
                            continue;
                        }
                        *output_events
                            .entry((
                                outcome_type,
                                discarded_event.reason,
                                discarded_event.category,
                            ))
                            .or_insert(0) += discarded_event.quantity;
                    }
                    if let Some(ts) = report_timestamp {
                        timestamp.get_or_insert(ts);
                    }
                }
                Err(err) => relay_log::trace!("invalid client report received: {}", LogError(&err)),
            }
            RetainItem::Keep
        });

        if output_events.is_empty() {
            return;
        }

        let timestamp =
            timestamp.get_or_insert_with(|| UnixTimestamp::from_secs(received.timestamp() as u64));

        if clock_drift_processor.is_drifted() {
            relay_log::trace!("applying clock drift correction to client report");
            clock_drift_processor.process_timestamp(timestamp);
        }

        let max_age = SignedDuration::seconds(self.config.max_secs_in_past());
        // also if we unable to parse the timestamp, we assume it's way too old here.
        let in_past = timestamp
            .as_datetime()
            .map(|ts| (received - ts) > max_age)
            .unwrap_or(true);
        if in_past {
            relay_log::trace!(
                "skipping client outcomes older than {} days",
                max_age.num_days()
            );
            return;
        }

        let max_future = SignedDuration::seconds(self.config.max_secs_in_future());
        // also if we unable to parse the timestamp, we assume it's way far in the future here.
        let in_future = timestamp
            .as_datetime()
            .map(|ts| (ts - received) > max_future)
            .unwrap_or(true);
        if in_future {
            relay_log::trace!(
                "skipping client outcomes more than {}s in the future",
                max_future.num_seconds()
            );
            return;
        }

        let producer = TrackOutcome::from_registry();
        for ((outcome_type, reason, category), quantity) in output_events.into_iter() {
            let outcome = match outcome_from_parts(outcome_type, &reason) {
                Ok(outcome) => outcome,
                Err(_) => {
                    relay_log::trace!(
                        "Invalid outcome_type / reason: ({:?}, {})",
                        outcome_type,
                        reason
                    );
                    continue;
                }
            };

            producer.send(TrackOutcome {
                // If we get to this point, the unwrap should not be used anymore, since we know by
                // now that the timestamp can be parsed, but just incase we fallback to UTC current
                // `DateTime`.
                timestamp: timestamp.as_datetime().unwrap_or_else(Utc::now),
                scoping: state.envelope_context.scoping(),
                outcome,
                event_id: None,
                remote_addr: None, // omitting the client address allows for better aggregation
                category,
                quantity,
            });
        }
    }

    /// Remove profiles from the envelope if the feature flag is not enabled.
    fn filter_profiles(&self, state: &mut ProcessEnvelopeState) {
        let profiling_enabled = state.project_state.has_feature(Feature::Profiling);
        state.envelope_context.retain_items(|item| match item.ty() {
            ItemType::Profile if !profiling_enabled => RetainItem::DropSilently,
            _ => RetainItem::Keep,
        });
    }

    /// Normalize monitor check-ins and remove invalid ones.
    #[cfg(feature = "processing")]
    fn process_check_ins(&self, state: &mut ProcessEnvelopeState) {
        state.envelope_context.retain_items(|item| {
            if item.ty() != &ItemType::CheckIn {
                return RetainItem::Keep;
            }

            match relay_monitors::process_check_in(&item.payload()) {
                Ok(processed) => {
                    item.set_payload(ContentType::Json, processed);
                    RetainItem::Keep
                }
                Err(error) => {
                    // TODO: Track an outcome.
                    relay_log::debug!("dropped invalid monitor check-in: {}", LogError(&error));
                    RetainItem::DropSilently
                }
            }
        })
    }

    /// Process profiles and set the profile ID in the profile context on the transaction if successful
    #[cfg(feature = "processing")]
    fn process_profiles(&self, state: &mut ProcessEnvelopeState) {
        state.envelope_context.retain_items(|item| match item.ty() {
            ItemType::Profile => match relay_profiling::expand_profile(&item.payload()) {
                Ok((profile_id, payload)) => {
                    if payload.len() <= self.config.max_profile_size() {
                        if let Some(event) = state.event.value_mut() {
                            if event.ty.value() == Some(&EventType::Transaction) {
                                let contexts = event.contexts.get_or_insert_with(Contexts::new);
                                contexts.add(SentryContext::Profile(Box::new(ProfileContext {
                                    profile_id: Annotated::new(profile_id),
                                })));
                            }
                        }
                        item.set_payload(ContentType::Json, payload);
                        RetainItem::Keep
                    } else {
                        if let Some(event) = state.event.value_mut() {
                            if event.ty.value() == Some(&EventType::Transaction) {
                                let contexts = event.contexts.get_or_insert_with(Contexts::new);
                                contexts.remove(ProfileContext::default_key());
                            }
                        }
                        RetainItem::Drop(
                            Outcome::Invalid(DiscardReason::Profiling(
                                relay_profiling::discard_reason(
                                    relay_profiling::ProfileError::ExceedSizeLimit,
                                ),
                            )),
                            DataCategory::Profile,
                            1,
                        )
                    }
                }
                Err(err) => {
                    if let Some(event) = state.event.value_mut() {
                        if event.ty.value() == Some(&EventType::Transaction) {
                            let contexts = event.contexts.get_or_insert_with(Contexts::new);
                            contexts.remove(ProfileContext::default_key());
                        }
                    }

                    match err {
                        relay_profiling::ProfileError::InvalidJson(_) => {
                            relay_log::warn!("invalid profile: {}", LogError(&err));
                        }
                        _ => relay_log::debug!("invalid profile: {}", err),
                    };
                    RetainItem::Drop(
                        Outcome::Invalid(DiscardReason::Profiling(
                            relay_profiling::discard_reason(err),
                        )),
                        DataCategory::Profile,
                        1,
                    )
                }
            },
            _ => RetainItem::Keep,
        });
    }

    /// Remove replays if the feature flag is not enabled.
    fn process_replays(&self, state: &mut ProcessEnvelopeState) -> Result<(), ProcessingError> {
        let project_state = &state.project_state;
        let replays_enabled = project_state.has_feature(Feature::SessionReplay);
        let scrubbing_enabled = project_state.has_feature(Feature::SessionReplayRecordingScrubbing);

        let meta = state.envelope().meta().clone();
        let client_addr = meta.client_addr();
        let event_id = state.envelope().event_id();

        let limit = self.config.max_replay_size();
        let config = project_state.config();
        let datascrubbing_config = config
            .datascrubbing_settings
            .pii_config()
            .map_err(|e| ProcessingError::PiiConfigError(e.clone()))?
            .as_ref();
        let mut scrubber =
            RecordingScrubber::new(limit, config.pii_config.as_ref(), datascrubbing_config);

        let user_agent = &RawUserAgentInfo {
            user_agent: meta.user_agent(),
            client_hints: meta.client_hints().as_deref(),
        };

        state.envelope_context.retain_items(|item| match item.ty() {
            ItemType::ReplayEvent => {
                if !replays_enabled {
                    return RetainItem::DropSilently;
                }

                match self.process_replay_event(&item.payload(), config, client_addr, user_agent) {
                    Ok(replay) => match replay.to_json() {
                        Ok(json) => {
                            item.set_payload(ContentType::Json, json.as_bytes());
                            RetainItem::Keep
                        }
                        Err(e) => {
                            relay_log::error!(
                                "replay-event: failed to serialize replay with message {}",
                                e
                            );
                            RetainItem::Keep
                        }
                    },
                    Err(e) => {
                        let discard_reason = match e {
                            ReplayError::NoContent => {
                                relay_log::warn!("replay-event: no data found");
                                DiscardReason::InvalidReplayEventNoPayload
                            }
                            ReplayError::CouldNotScrub(e) => {
                                relay_log::warn!("replay-event: PII scrub failure {}", e);
                                DiscardReason::InvalidReplayEventPii
                            }
                            ReplayError::CouldNotParse(e) => {
                                relay_log::warn!("replay-event: {}", e.to_string());
                                DiscardReason::InvalidReplayEvent
                            }
                            ReplayError::InvalidPayload(e) => {
                                relay_log::warn!("replay-event: {}", e);
                                DiscardReason::InvalidReplayEvent
                            }
                        };
                        RetainItem::Drop(Outcome::Invalid(discard_reason), DataCategory::Replay, 1)
                    }
                }
            }
            ItemType::ReplayRecording => {
                if !replays_enabled {
                    return RetainItem::DropSilently;
                }

                // XXX: Processing is there just for data scrubbing. Skip the entire expensive
                // processing step if we do not need to scrub.
                if !scrubbing_enabled || scrubber.is_empty() {
                    return RetainItem::Keep;
                }

                // Limit expansion of recordings to the max replay size. The payload is
                // decompressed temporarily and then immediately re-compressed. However, to
                // limit memory pressure, we use the replay limit as a good overall limit for
                // allocations.
                let parsed_recording = metric!(timer(RelayTimers::ReplayRecordingProcessing), {
                    scrubber.process_recording(&item.payload())
                });

                match parsed_recording {
                    Ok(recording) => {
                        item.set_payload(ContentType::OctetStream, recording.as_slice());
                        RetainItem::Keep
                    }
                    Err(e) => {
                        relay_log::warn!("replay-recording-event: {e} {event_id:?}");
                        RetainItem::Drop(
                            Outcome::Invalid(DiscardReason::InvalidReplayRecordingEvent),
                            DataCategory::Replay,
                            1,
                        )
                    }
                }
            }
            _ => RetainItem::Keep,
        });

        Ok(())
    }

    /// Validates, normalizes, and scrubs PII from a replay event.
    fn process_replay_event(
        &self,
        payload: &Bytes,
        config: &ProjectConfig,
        client_ip: Option<NetIPAddr>,
        user_agent: &RawUserAgentInfo<&str>,
    ) -> Result<Annotated<Replay>, ReplayError> {
        let mut replay =
            Annotated::<Replay>::from_json_bytes(payload).map_err(ReplayError::CouldNotParse)?;

        if let Some(replay_value) = replay.value_mut() {
            replay_value.validate()?;
            replay_value.normalize(client_ip, user_agent);
        } else {
            return Err(ReplayError::NoContent);
        }

        if let Some(ref config) = config.pii_config {
            let mut processor = PiiProcessor::new(config.compiled());
            process_value(&mut replay, &mut processor, ProcessingState::root())
                .map_err(|e| ReplayError::CouldNotScrub(e.to_string()))?;
        }

        let pii_config = config
            .datascrubbing_settings
            .pii_config()
            .map_err(|e| ReplayError::CouldNotScrub(e.to_string()))?;
        if let Some(config) = pii_config {
            let mut processor = PiiProcessor::new(config.compiled());
            process_value(&mut replay, &mut processor, ProcessingState::root())
                .map_err(|e| ReplayError::CouldNotScrub(e.to_string()))?;
        }

        Ok(replay)
    }

    /// Creates and initializes the processing state.
    ///
    /// This applies defaults to the envelope and initializes empty rate limits.
    fn prepare_state(
        &self,
        message: ProcessEnvelope,
    ) -> Result<ProcessEnvelopeState, ProcessingError> {
        let ProcessEnvelope {
            mut envelope_context,
            project_state,
            sampling_project_state,
        } = message;

        let envelope = envelope_context.envelope_mut();

        // Set the event retention. Effectively, this value will only be available in processing
        // mode when the full project config is queried from the upstream.
        if let Some(retention) = project_state.config.event_retention {
            envelope.set_retention(retention);
        }

        // Prefer the project's project ID, and fall back to the stated project id from the
        // envelope. The project ID is available in all modes, other than in proxy mode, where
        // envelopes for unknown projects are forwarded blindly.
        //
        // Neither ID can be available in proxy mode on the /store/ endpoint. This is not supported,
        // since we cannot process an envelope without project ID, so drop it.
        let project_id = match project_state
            .project_id
            .or_else(|| envelope.meta().project_id())
        {
            Some(project_id) => project_id,
            None => {
                envelope_context.reject(Outcome::Invalid(DiscardReason::Internal));
                return Err(ProcessingError::MissingProjectId);
            }
        };

        // Ensure the project ID is updated to the stored instance for this project cache. This can
        // differ in two cases:
        //  1. The envelope was sent to the legacy `/store/` endpoint without a project ID.
        //  2. The DSN was moved and the envelope sent to the old project ID.
        envelope.meta_mut().set_project_id(project_id);

        Ok(ProcessEnvelopeState {
            event: Annotated::empty(),
            transaction_metrics_extracted: false,
            metrics: Metrics::default(),
            sample_rates: None,
            sampling_result: SamplingResult::Keep,
            extracted_metrics: Default::default(),
            project_state,
            sampling_project_state,
            project_id,
            envelope_context,
        })
    }

    /// Expands Unreal 4 items inside an envelope.
    ///
    /// If the envelope does NOT contain an `UnrealReport` item, it doesn't do anything. If the
    /// envelope contains an `UnrealReport` item, it removes it from the envelope and inserts new
    /// items for each of its contents.
    ///
    /// The envelope may be dropped if it exceeds size limits after decompression. Particularly,
    /// this includes cases where a single attachment file exceeds the maximum file size. This is in
    /// line with the behavior of the envelope endpoint.
    ///
    /// After this, [`EnvelopeProcessorService`] should be able to process the envelope the same
    /// way it processes any other envelopes.
    #[cfg(feature = "processing")]
    fn expand_unreal(&self, state: &mut ProcessEnvelopeState) -> Result<(), ProcessingError> {
        let envelope = &mut state.envelope_mut();

        if let Some(item) = envelope.take_item_by(|item| item.ty() == &ItemType::UnrealReport) {
            utils::expand_unreal_envelope(item, envelope, &self.config)?;
        }

        Ok(())
    }

    fn event_from_json_payload(
        &self,
        item: Item,
        event_type: Option<EventType>,
    ) -> Result<ExtractedEvent, ProcessingError> {
        let mut event = Annotated::<Event>::from_json_bytes(&item.payload())
            .map_err(ProcessingError::InvalidJson)?;

        if let Some(event_value) = event.value_mut() {
            event_value.ty.set_value(event_type);
        }

        Ok((event, item.len()))
    }

    fn event_from_security_report(
        &self,
        item: Item,
        meta: &RequestMeta,
    ) -> Result<ExtractedEvent, ProcessingError> {
        let len = item.len();
        let mut event = Event::default();

        let data = &item.payload();
        let report_type = SecurityReportType::from_json(data)
            .map_err(ProcessingError::InvalidJson)?
            .ok_or(ProcessingError::InvalidSecurityType)?;

        let apply_result = match report_type {
            SecurityReportType::Csp => Csp::apply_to_event(data, &mut event),
            SecurityReportType::ExpectCt => ExpectCt::apply_to_event(data, &mut event),
            SecurityReportType::ExpectStaple => ExpectStaple::apply_to_event(data, &mut event),
            SecurityReportType::Hpkp => Hpkp::apply_to_event(data, &mut event),
        };

        if let Err(json_error) = apply_result {
            // logged in extract_event
            relay_log::configure_scope(|scope| {
                scope.set_extra("payload", String::from_utf8_lossy(data).into());
            });

            return Err(ProcessingError::InvalidSecurityReport(json_error));
        }

        if let Some(release) = item.get_header("sentry_release").and_then(Value::as_str) {
            event.release = Annotated::from(LenientString(release.to_owned()));
        }

        if let Some(env) = item
            .get_header("sentry_environment")
            .and_then(Value::as_str)
        {
            event.environment = Annotated::from(env.to_owned());
        }

        if let Some(origin) = meta.origin() {
            event
                .request
                .get_or_insert_with(Default::default)
                .headers
                .get_or_insert_with(Default::default)
                .insert("Origin".into(), Annotated::new(origin.to_string().into()));
        }

        // Explicitly set the event type. This is required so that a `Security` item can be created
        // instead of a regular `Event` item.
        event.ty = Annotated::new(match report_type {
            SecurityReportType::Csp => EventType::Csp,
            SecurityReportType::ExpectCt => EventType::ExpectCt,
            SecurityReportType::ExpectStaple => EventType::ExpectStaple,
            SecurityReportType::Hpkp => EventType::Hpkp,
        });

        Ok((Annotated::new(event), len))
    }

    fn merge_formdata(&self, target: &mut SerdeValue, item: Item) {
        let payload = item.payload();
        let mut aggregator = ChunkedFormDataAggregator::new();

        for entry in FormDataIter::new(&payload) {
            if entry.key() == "sentry" || entry.key().starts_with("sentry___") {
                // Custom clients can submit longer payloads and should JSON encode event data into
                // the optional `sentry` field or a `sentry___<namespace>` field.
                match serde_json::from_str(entry.value()) {
                    Ok(event) => utils::merge_values(target, event),
                    Err(_) => relay_log::debug!("invalid json event payload in sentry form field"),
                }
            } else if let Some(index) = utils::get_sentry_chunk_index(entry.key(), "sentry__") {
                // Electron SDK splits up long payloads into chunks starting at sentry__1 with an
                // incrementing counter. Assemble these chunks here and then decode them below.
                aggregator.insert(index, entry.value());
            } else if let Some(keys) = utils::get_sentry_entry_indexes(entry.key()) {
                // Try to parse the nested form syntax `sentry[key][key]` This is required for the
                // Breakpad client library, which only supports string values of up to 64
                // characters.
                utils::update_nested_value(target, &keys, entry.value());
            } else {
                // Merge additional form fields from the request with `extra` data from the event
                // payload and set defaults for processing. This is sent by clients like Breakpad or
                // Crashpad.
                utils::update_nested_value(target, &["extra", entry.key()], entry.value());
            }
        }

        if !aggregator.is_empty() {
            match serde_json::from_str(&aggregator.join()) {
                Ok(event) => utils::merge_values(target, event),
                Err(_) => relay_log::debug!("invalid json event payload in sentry__* form fields"),
            }
        }
    }

    fn extract_attached_event(
        config: &Config,
        item: Option<Item>,
    ) -> Result<Annotated<Event>, ProcessingError> {
        let item = match item {
            Some(item) if !item.is_empty() => item,
            _ => return Ok(Annotated::new(Event::default())),
        };

        // Protect against blowing up during deserialization. Attachments can have a significantly
        // larger size than regular events and may cause significant processing delays.
        if item.len() > config.max_event_size() {
            return Err(ProcessingError::PayloadTooLarge);
        }

        let payload = item.payload();
        let deserializer = &mut rmp_serde::Deserializer::from_read_ref(payload.as_ref());
        Annotated::deserialize_with_meta(deserializer).map_err(ProcessingError::InvalidMsgpack)
    }

    fn parse_msgpack_breadcrumbs(
        config: &Config,
        item: Option<Item>,
    ) -> Result<Array<Breadcrumb>, ProcessingError> {
        let mut breadcrumbs = Array::new();
        let item = match item {
            Some(item) if !item.is_empty() => item,
            _ => return Ok(breadcrumbs),
        };

        // Validate that we do not exceed the maximum breadcrumb payload length. Breadcrumbs are
        // truncated to a maximum of 100 in event normalization, but this is to protect us from
        // blowing up during deserialization. As approximation, we use the maximum event payload
        // size as bound, which is roughly in the right ballpark.
        if item.len() > config.max_event_size() {
            return Err(ProcessingError::PayloadTooLarge);
        }

        let payload = item.payload();
        let mut deserializer = rmp_serde::Deserializer::new(payload.as_ref());

        while !deserializer.get_ref().is_empty() {
            let breadcrumb = Annotated::deserialize_with_meta(&mut deserializer)?;
            breadcrumbs.push(breadcrumb);
        }

        Ok(breadcrumbs)
    }

    fn event_from_attachments(
        config: &Config,
        event_item: Option<Item>,
        breadcrumbs_item1: Option<Item>,
        breadcrumbs_item2: Option<Item>,
    ) -> Result<ExtractedEvent, ProcessingError> {
        let len = event_item.as_ref().map_or(0, |item| item.len())
            + breadcrumbs_item1.as_ref().map_or(0, |item| item.len())
            + breadcrumbs_item2.as_ref().map_or(0, |item| item.len());

        let mut event = Self::extract_attached_event(config, event_item)?;
        let mut breadcrumbs1 = Self::parse_msgpack_breadcrumbs(config, breadcrumbs_item1)?;
        let mut breadcrumbs2 = Self::parse_msgpack_breadcrumbs(config, breadcrumbs_item2)?;

        let timestamp1 = breadcrumbs1
            .iter()
            .rev()
            .find_map(|breadcrumb| breadcrumb.value().and_then(|b| b.timestamp.value()));

        let timestamp2 = breadcrumbs2
            .iter()
            .rev()
            .find_map(|breadcrumb| breadcrumb.value().and_then(|b| b.timestamp.value()));

        // Sort breadcrumbs by date. We presume that last timestamp from each row gives the
        // relative sequence of the whole sequence, i.e., we don't need to splice the sequences
        // to get the breadrumbs sorted.
        if timestamp1 > timestamp2 {
            std::mem::swap(&mut breadcrumbs1, &mut breadcrumbs2);
        }

        // Limit the total length of the breadcrumbs. We presume that if we have both
        // breadcrumbs with items one contains the maximum number of breadcrumbs allowed.
        let max_length = std::cmp::max(breadcrumbs1.len(), breadcrumbs2.len());

        breadcrumbs1.extend(breadcrumbs2);

        if breadcrumbs1.len() > max_length {
            // Keep only the last max_length elements from the vectors
            breadcrumbs1.drain(0..(breadcrumbs1.len() - max_length));
        }

        if !breadcrumbs1.is_empty() {
            event.get_or_insert_with(Event::default).breadcrumbs = Annotated::new(Values {
                values: Annotated::new(breadcrumbs1),
                other: Object::default(),
            });
        }

        Ok((event, len))
    }

    /// Checks for duplicate items in an envelope.
    ///
    /// An item is considered duplicate if it was not removed by sanitation in `process_event` and
    /// `extract_event`. This partially depends on the `processing_enabled` flag.
    fn is_duplicate(&self, item: &Item) -> bool {
        match item.ty() {
            // These should always be removed by `extract_event`:
            ItemType::Event => true,
            ItemType::Transaction => true,
            ItemType::Security => true,
            ItemType::FormData => true,
            ItemType::RawSecurity => true,

            // These should be removed conditionally:
            ItemType::UnrealReport => self.config.processing_enabled(),

            // These may be forwarded to upstream / store:
            ItemType::Attachment => false,
            ItemType::UserReport => false,

            // Aggregate data is never considered as part of deduplication
            ItemType::Session => false,
            ItemType::Sessions => false,
            ItemType::Metrics => false,
            ItemType::MetricBuckets => false,
            ItemType::ClientReport => false,
            ItemType::Profile => false,
            ItemType::ReplayEvent => false,
            ItemType::ReplayRecording => false,
            ItemType::CheckIn => false,

            // Without knowing more, `Unknown` items are allowed to be repeated
            ItemType::Unknown(_) => false,
        }
    }

    /// Extracts the primary event payload from an envelope.
    ///
    /// The event is obtained from only one source in the following precedence:
    ///  1. An explicit event item. This is also the case for JSON uploads.
    ///  2. A security report item.
    ///  3. Attachments `__sentry-event` and `__sentry-breadcrumb1/2`.
    ///  4. A multipart form data body.
    ///  5. If none match, `Annotated::empty()`.
    fn extract_event(&self, state: &mut ProcessEnvelopeState) -> Result<(), ProcessingError> {
        let envelope = &mut state.envelope_mut();

        // Remove all items first, and then process them. After this function returns, only
        // attachments can remain in the envelope. The event will be added again at the end of
        // `process_event`.
        let event_item = envelope.take_item_by(|item| item.ty() == &ItemType::Event);
        let transaction_item = envelope.take_item_by(|item| item.ty() == &ItemType::Transaction);
        let security_item = envelope.take_item_by(|item| item.ty() == &ItemType::Security);
        let raw_security_item = envelope.take_item_by(|item| item.ty() == &ItemType::RawSecurity);
        let form_item = envelope.take_item_by(|item| item.ty() == &ItemType::FormData);
        let attachment_item = envelope
            .take_item_by(|item| item.attachment_type() == Some(&AttachmentType::EventPayload));
        let breadcrumbs1 = envelope
            .take_item_by(|item| item.attachment_type() == Some(&AttachmentType::Breadcrumbs));
        let breadcrumbs2 = envelope
            .take_item_by(|item| item.attachment_type() == Some(&AttachmentType::Breadcrumbs));

        // Event items can never occur twice in an envelope.
        if let Some(duplicate) = envelope.get_item_by(|item| self.is_duplicate(item)) {
            return Err(ProcessingError::DuplicateItem(duplicate.ty().clone()));
        }

        let mut sample_rates = None;
        let (event, event_len) = if let Some(mut item) = event_item.or(security_item) {
            relay_log::trace!("processing json event");
            sample_rates = item.take_sample_rates();
            metric!(timer(RelayTimers::EventProcessingDeserialize), {
                // Event items can never include transactions, so retain the event type and let
                // inference deal with this during store normalization.
                self.event_from_json_payload(item, None)?
            })
        } else if let Some(mut item) = transaction_item {
            relay_log::trace!("processing json transaction");
            sample_rates = item.take_sample_rates();
            state.transaction_metrics_extracted = item.metrics_extracted();
            metric!(timer(RelayTimers::EventProcessingDeserialize), {
                // Transaction items can only contain transaction events. Force the event type to
                // hint to normalization that we're dealing with a transaction now.
                self.event_from_json_payload(item, Some(EventType::Transaction))?
            })
        } else if let Some(mut item) = raw_security_item {
            relay_log::trace!("processing security report");
            sample_rates = item.take_sample_rates();
            self.event_from_security_report(item, envelope.meta())
                .map_err(|error| {
                    relay_log::error!("failed to extract security report: {}", LogError(&error));
                    error
                })?
        } else if attachment_item.is_some() || breadcrumbs1.is_some() || breadcrumbs2.is_some() {
            relay_log::trace!("extracting attached event data");
            Self::event_from_attachments(&self.config, attachment_item, breadcrumbs1, breadcrumbs2)?
        } else if let Some(item) = form_item {
            relay_log::trace!("extracting form data");
            let len = item.len();

            let mut value = SerdeValue::Object(Default::default());
            self.merge_formdata(&mut value, item);
            let event = Annotated::deserialize_with_meta(value).unwrap_or_default();

            (event, len)
        } else {
            relay_log::trace!("no event in envelope");
            (Annotated::empty(), 0)
        };

        state.event = event;
        state.sample_rates = sample_rates;
        state.metrics.bytes_ingested_event = Annotated::new(event_len as u64);

        Ok(())
    }

    /// Extracts event information from an unreal context.
    ///
    /// If the event does not contain an unreal context, this function does not perform any action.
    /// If there was no event payload prior to this function, it is created.
    #[cfg(feature = "processing")]
    fn process_unreal(&self, state: &mut ProcessEnvelopeState) -> Result<(), ProcessingError> {
        utils::process_unreal_envelope(&mut state.event, state.envelope_context.envelope_mut())
            .map_err(ProcessingError::InvalidUnrealReport)
    }

    /// Adds processing placeholders for special attachments.
    ///
    /// If special attachments are present in the envelope, this adds placeholder payloads to the
    /// event. This indicates to the pipeline that the event needs special processing.
    ///
    /// If the event payload was empty before, it is created.
    #[cfg(feature = "processing")]
    fn create_placeholders(&self, state: &mut ProcessEnvelopeState) {
        let envelope = state.envelope_context.envelope();
        let minidump_attachment =
            envelope.get_item_by(|item| item.attachment_type() == Some(&AttachmentType::Minidump));
        let apple_crash_report_attachment = envelope
            .get_item_by(|item| item.attachment_type() == Some(&AttachmentType::AppleCrashReport));

        if let Some(item) = minidump_attachment {
            let event = state.event.get_or_insert_with(Event::default);
            state.metrics.bytes_ingested_event_minidump = Annotated::new(item.len() as u64);
            utils::process_minidump(event, &item.payload());
        } else if let Some(item) = apple_crash_report_attachment {
            let event = state.event.get_or_insert_with(Event::default);
            state.metrics.bytes_ingested_event_applecrashreport = Annotated::new(item.len() as u64);
            utils::process_apple_crash_report(event, &item.payload());
        }
    }

    fn finalize_event(&self, state: &mut ProcessEnvelopeState) -> Result<(), ProcessingError> {
        let is_transaction = state.event_type() == Some(EventType::Transaction);
        let envelope = state.envelope_context.envelope_mut();

        let event = match state.event.value_mut() {
            Some(event) => event,
            None if !self.config.processing_enabled() => return Ok(()),
            None => return Err(ProcessingError::NoEventPayload),
        };

        if !self.config.processing_enabled() {
            static MY_VERSION_STRING: OnceCell<String> = OnceCell::new();
            let my_version = MY_VERSION_STRING.get_or_init(|| RelayVersion::current().to_string());

            event
                .ingest_path
                .get_or_insert_with(Default::default)
                .push(Annotated::new(RelayInfo {
                    version: Annotated::new(my_version.clone()),
                    public_key: self
                        .config
                        .public_key()
                        .map_or(Annotated::empty(), |pk| Annotated::new(pk.to_string())),
                    other: Default::default(),
                }));
        }

        // Event id is set statically in the ingest path.
        let event_id = envelope.event_id().unwrap_or_default();
        debug_assert!(!event_id.is_nil());

        // Ensure that the event id in the payload is consistent with the envelope. If an event
        // id was ingested, this will already be the case. Otherwise, this will insert a new
        // event id. To be defensive, we always overwrite to ensure consistency.
        event.id = Annotated::new(event_id);

        // In processing mode, also write metrics into the event. Most metrics have already been
        // collected at this state, except for the combined size of all attachments.
        if self.config.processing_enabled() {
            let mut metrics = std::mem::take(&mut state.metrics);

            let attachment_size = envelope
                .items()
                .filter(|item| item.attachment_type() == Some(&AttachmentType::Attachment))
                .map(|item| item.len() as u64)
                .sum::<u64>();

            if attachment_size > 0 {
                metrics.bytes_ingested_event_attachment = Annotated::new(attachment_size);
            }

            let sample_rates = state
                .sample_rates
                .take()
                .and_then(|value| Array::from_value(Annotated::new(value)).into_value());

            if let Some(rates) = sample_rates {
                metrics
                    .sample_rates
                    .get_or_insert_with(Array::new)
                    .extend(rates)
            }

            event._metrics = Annotated::new(metrics);

            if event.ty.value() == Some(&EventType::Transaction) {
                let source = event.get_transaction_source();

                metric!(
                    counter(RelayCounters::EventTransactionSource) += 1,
                    source = &source.to_string(),
                    sdk = envelope.meta().client_name().unwrap_or("proprietary"),
                    platform = event.platform.as_str().unwrap_or("other"),
                );

                let span_count = event.spans.value().map(Vec::len).unwrap_or(0) as u64;
                metric!(
                    histogram(RelayHistograms::EventSpans) = span_count,
                    sdk = envelope.meta().client_name().unwrap_or("proprietary"),
                    platform = event.platform.as_str().unwrap_or("other"),
                );

                let otel_context = event
                    .contexts
                    .value()
                    .and_then(|contexts| contexts.get("otel"))
                    .and_then(Annotated::value);

                if otel_context.is_some() {
                    metric!(
                        counter(RelayCounters::OpenTelemetryEvent) += 1,
                        sdk = envelope.meta().client_name().unwrap_or("proprietary"),
                        platform = event.platform.as_str().unwrap_or("other"),
                    );
                }
            }
        }

        // TODO: Temporary workaround before processing. Experimental SDKs relied on a buggy
        // clock drift correction that assumes the event timestamp is the sent_at time. This
        // should be removed as soon as legacy ingestion has been removed.
        let sent_at = match envelope.sent_at() {
            Some(sent_at) => Some(sent_at),
            None if is_transaction => event.timestamp.value().copied().map(Timestamp::into_inner),
            None => None,
        };

        let mut processor = ClockDriftProcessor::new(sent_at, state.envelope_context.received_at())
            .at_least(MINIMUM_CLOCK_DRIFT);
        process_value(&mut state.event, &mut processor, ProcessingState::root())
            .map_err(|_| ProcessingError::InvalidTransaction)?;

        // Log timestamp delays for all events after clock drift correction. This happens before
        // store processing, which could modify the timestamp if it exceeds a threshold. We are
        // interested in the actual delay before this correction.
        if let Some(timestamp) = state.event.value().and_then(|e| e.timestamp.value()) {
            let event_delay = state.envelope_context.received_at() - timestamp.into_inner();
            if event_delay > SignedDuration::minutes(1) {
                let category = state.event_category().unwrap_or(DataCategory::Unknown);
                metric!(
                    timer(RelayTimers::TimestampDelay) = event_delay.to_std().unwrap(),
                    category = category.name(),
                );
            }
        }

        Ok(())
    }

    #[cfg(feature = "processing")]
    fn store_process_event(&self, state: &mut ProcessEnvelopeState) -> Result<(), ProcessingError> {
        let ProcessEnvelopeState {
            ref mut event,
            ref project_state,
            ref envelope_context,
            ..
        } = *state;

        let key_id = project_state
            .get_public_key_config()
            .and_then(|k| Some(k.numeric_id?.to_string()));

        let envelope = state.envelope_context.envelope();

        if key_id.is_none() {
            relay_log::error!(
                "project state for key {} is missing key id",
                envelope.meta().public_key()
            );
        }

        let store_config = StoreConfig {
            project_id: Some(state.project_id.value()),
            client_ip: envelope.meta().client_addr().map(IpAddr::from),
            client: envelope.meta().client().map(str::to_owned),
            key_id,
            protocol_version: Some(envelope.meta().version().to_string()),
            grouping_config: project_state.config.grouping_config.clone(),
            user_agent: envelope.meta().user_agent().map(str::to_owned),
            max_secs_in_future: Some(self.config.max_secs_in_future()),
            max_secs_in_past: Some(self.config.max_secs_in_past()),
            enable_trimming: Some(true),
            is_renormalize: Some(false),
            remove_other: Some(true),
            normalize_user_agent: Some(true),
            sent_at: envelope.sent_at(),
            received_at: Some(envelope_context.received_at()),
            breakdowns: project_state.config.breakdowns_v2.clone(),
            span_attributes: project_state.config.span_attributes.clone(),
            client_sample_rate: envelope.dsc().and_then(|ctx| ctx.sample_rate),
            client_hints: envelope.meta().client_hints().to_owned(),
        };

        let mut store_processor = StoreProcessor::new(store_config, self.geoip_lookup.as_ref());
        metric!(timer(RelayTimers::EventProcessingProcess), {
            process_value(event, &mut store_processor, ProcessingState::root())
                .map_err(|_| ProcessingError::InvalidTransaction)?;
            if has_unprintable_fields(event) {
                metric!(counter(RelayCounters::EventCorrupted) += 1);
            }
        });

        Ok(())
    }

    /// Ensures there is a valid dynamic sampling context and corresponding project state.
    ///
    /// The dynamic sampling context (DSC) specifies the project_key of the project that initiated
    /// the trace. That project state should have been loaded previously by the project cache and is
    /// available on the `ProcessEnvelopeState`. Under these conditions, this cannot happen:
    ///
    ///  - There is no DSC in the envelope headers. This occurs with older or third-party SDKs.
    ///  - The project key does not exist. This can happen if the project key was disabled, the
    ///    project removed, or in rare cases when a project from another Sentry instance is referred
    ///    to.
    ///  - The project key refers to a project from another organization. In this case the project
    ///    cache does not resolve the state and instead leaves it blank.
    ///  - The project state could not be fetched. This is a runtime error, but in this case Relay
    ///    should fall back to the next-best sampling rule set.
    ///
    /// In all of the above cases, this function will compute a new DSC using information from the
    /// event payload, similar to how SDKs do this. The `sampling_project_state` is also switched to
    /// the main project state.
    ///
    /// If there is no transaction event in the envelope, this function will do nothing.
    fn normalize_dsc(&self, state: &mut ProcessEnvelopeState) {
        if state.envelope().dsc().is_some() && state.sampling_project_state.is_some() {
            return;
        }

        // The DSC can only be computed if there's a transaction event. Note that `from_transaction`
        // below already checks for the event type.
        let Some(event) = state.event.value() else { return };
        let Some(key_config) = state.project_state.get_public_key_config() else { return };

        if let Some(dsc) = DynamicSamplingContext::from_transaction(key_config.public_key, event) {
            state.envelope_mut().set_dsc(dsc);
            state.sampling_project_state = Some(state.project_state.clone());
        }
    }

    fn filter_event(&self, state: &mut ProcessEnvelopeState) -> Result<(), ProcessingError> {
        let event = match state.event.value_mut() {
            Some(event) => event,
            // Some events are created by processing relays (e.g. unreal), so they do not yet
            // exist at this point in non-processing relays.
            None => return Ok(()),
        };

        let client_ip = state.envelope_context.envelope().meta().client_addr();
        let filter_settings = &state.project_state.config.filter_settings;

        metric!(timer(RelayTimers::EventProcessingFiltering), {
            relay_filter::should_filter(event, client_ip, filter_settings).map_err(|err| {
                state.envelope_context.reject(Outcome::Filtered(err));
                ProcessingError::EventFiltered(err)
            })
        })
    }

    #[cfg(feature = "processing")]
    fn enforce_quotas(&self, state: &mut ProcessEnvelopeState) -> Result<(), ProcessingError> {
        let rate_limiter = match self.rate_limiter.as_ref() {
            Some(rate_limiter) => rate_limiter,
            None => return Ok(()),
        };

        let project_state = &state.project_state;
        let quotas = project_state.config.quotas.as_slice();
        if quotas.is_empty() {
            return Ok(());
        }

        let event_category = state.event_category();

        // When invoking the rate limiter, capture if the event item has been rate limited to also
        // remove it from the processing state eventually.
        let mut envelope_limiter =
            EnvelopeLimiter::new(Some(&project_state.config), |item_scope, quantity| {
                rate_limiter.is_rate_limited(quotas, item_scope, quantity, false)
            });

        // Tell the envelope limiter about the event, since it has been removed from the Envelope at
        // this stage in processing.
        if let Some(category) = event_category {
            envelope_limiter.assume_event(category, state.transaction_metrics_extracted);
        }

        let scoping = state.envelope_context.scoping();
        let (enforcement, limits) = metric!(timer(RelayTimers::EventProcessingRateLimiting), {
            envelope_limiter.enforce(&mut state.envelope_context)?
        });

        if limits.is_limited() {
            ProjectCache::from_registry().send(UpdateRateLimits::new(scoping.project_key, limits));
        }

        if enforcement.event_active() {
            state.remove_event();
            debug_assert!(state.envelope().is_empty());
        }

        // enforcement.track_outcomes(state.envelope(), &state.envelope_context.scoping());

        Ok(())
    }

    /// Extract metrics for transaction events with breakdowns and measurements.
    fn extract_transaction_metrics(
        &self,
        state: &mut ProcessEnvelopeState,
    ) -> Result<(), ProcessingError> {
        if state.transaction_metrics_extracted {
            // Nothing to do here.
            return Ok(());
        }

        let project_config = state.project_state.config();
        let extraction_config = match project_config.transaction_metrics {
            Some(ErrorBoundary::Ok(ref config)) => config,
            _ => return Ok(()),
        };

        if !extraction_config.is_enabled() {
            return Ok(());
        }
        let transaction_from_dsc = state
            .envelope_context
            .envelope()
            .dsc()
            .and_then(|dsc| dsc.transaction.as_deref());

        if let Some(event) = state.event.value() {
            let result;
            metric!(
                timer(RelayTimers::TransactionMetricsExtraction),
                extracted_anything = &result.unwrap_or(false).to_string(),
                {
                    // Actual logic outsourced for unit tests
                    result = extract_transaction_metrics(
                        self.config.aggregator_config(),
                        extraction_config,
                        &project_config.metric_conditional_tagging,
                        event,
                        transaction_from_dsc,
                        &state.sampling_result,
                        &mut state.extracted_metrics.project_metrics,
                        &mut state.extracted_metrics.sampling_metrics,
                    );
                }
            );

            result?;

            state.transaction_metrics_extracted = true;
            state.envelope_context.set_event_metrics_extracted();
        }

        Ok(())
    }

    /// Apply data privacy rules to the event payload.
    ///
    /// This uses both the general `datascrubbing_settings`, as well as the the PII rules.
    fn scrub_event(&self, state: &mut ProcessEnvelopeState) -> Result<(), ProcessingError> {
        let event = &mut state.event;
        let config = &state.project_state.config;

        metric!(timer(RelayTimers::EventProcessingPii), {
            if let Some(ref config) = config.pii_config {
                let mut processor = PiiProcessor::new(config.compiled());
                process_value(event, &mut processor, ProcessingState::root())?;
            }
            let pii_config = config
                .datascrubbing_settings
                .pii_config()
                .map_err(|e| ProcessingError::PiiConfigError(e.clone()))?;
            if let Some(config) = pii_config {
                let mut processor = PiiProcessor::new(config.compiled());
                process_value(event, &mut processor, ProcessingState::root())?;
            }
        });

        Ok(())
    }

    /// Apply data privacy rules to attachments in the envelope.
    ///
    /// This only applies the new PII rules that explicitly select `ValueType::Binary` or one of the
    /// attachment types. When special attachments are detected, these are scrubbed with custom
    /// logic; otherwise the entire attachment is treated as a single binary blob.
    fn scrub_attachments(&self, state: &mut ProcessEnvelopeState) {
        let envelope = state.envelope_context.envelope_mut();
        if let Some(ref config) = state.project_state.config.pii_config {
            let minidump = envelope
                .get_item_by_mut(|item| item.attachment_type() == Some(&AttachmentType::Minidump));

            if let Some(item) = minidump {
                let filename = item.filename().unwrap_or_default();
                let mut payload = item.payload().to_vec();

                let processor = PiiAttachmentsProcessor::new(config.compiled());

                // Minidump scrubbing can fail if the minidump cannot be parsed. In this case, we
                // must be conservative and treat it as a plain attachment. Under extreme
                // conditions, this could destroy stack memory.
                let start = Instant::now();
                match processor.scrub_minidump(filename, &mut payload) {
                    Ok(modified) => {
                        metric!(
                            timer(RelayTimers::MinidumpScrubbing) = start.elapsed(),
                            status = if modified { "ok" } else { "n/a" },
                        );
                    }
                    Err(scrub_error) => {
                        metric!(
                            timer(RelayTimers::MinidumpScrubbing) = start.elapsed(),
                            status = "error"
                        );
                        relay_log::warn!("failed to scrub minidump: {}", LogError(&scrub_error));
                        metric!(timer(RelayTimers::AttachmentScrubbing), {
                            processor.scrub_attachment(filename, &mut payload);
                        })
                    }
                }

                let content_type = item
                    .content_type()
                    .unwrap_or(&ContentType::Minidump)
                    .clone();

                item.set_payload(content_type, payload);
            }
        }
    }

    fn serialize_event(&self, state: &mut ProcessEnvelopeState) -> Result<(), ProcessingError> {
        let data = metric!(timer(RelayTimers::EventProcessingSerialization), {
            state
                .event
                .to_json()
                .map_err(ProcessingError::SerializeFailed)?
        });

        let event_type = state.event_type().unwrap_or_default();
        let mut event_item = Item::new(ItemType::from_event_type(event_type));
        event_item.set_payload(ContentType::Json, data);

        // If transaction metrics were extracted, set the corresponding item header
        event_item.set_metrics_extracted(state.transaction_metrics_extracted);

        // If there are sample rates, write them back to the envelope. In processing mode, sample
        // rates have been removed from the state and burnt into the event via `finalize_event`.
        if let Some(sample_rates) = state.sample_rates.take() {
            event_item.set_sample_rates(sample_rates);
        }

        state.envelope_mut().add_item(event_item);

        Ok(())
    }

    /// Run dynamic sampling rules to see if we keep the envelope or remove it.
    fn compute_sampling_decision(&self, state: &mut ProcessEnvelopeState) {
        state.sampling_result = utils::should_keep_event(
            self.config.processing_enabled(),
            &state.project_state,
            state.sampling_project_state.as_deref(),
            state.envelope().dsc(),
            state.event.value(),
            state.envelope().meta().client_addr(),
        );
    }

    /// Apply the dynamic sampling decision from `compute_sampling_decision`.
    fn sample_envelope(&self, state: &mut ProcessEnvelopeState) -> Result<(), ProcessingError> {
        match std::mem::take(&mut state.sampling_result) {
            SamplingResult::Drop(rule_ids) => {
                state
                    .envelope_context
                    .reject(Outcome::FilteredSampling(rule_ids.clone()));

                Err(ProcessingError::Sampled(rule_ids))
            }
            SamplingResult::Keep => Ok(()),
        }
    }

    fn light_normalize_event(
        &self,
        state: &mut ProcessEnvelopeState,
    ) -> Result<(), ProcessingError> {
        let request_meta = state.envelope_context.envelope().meta();
        let client_ipaddr = request_meta.client_addr().map(IpAddr::from);

        let config = LightNormalizationConfig {
            client_ip: client_ipaddr.as_ref(),
            user_agent: RawUserAgentInfo {
                user_agent: request_meta.user_agent(),
                client_hints: request_meta.client_hints().as_deref(),
            },
            received_at: Some(state.envelope_context.received_at()),
            max_secs_in_past: Some(self.config.max_secs_in_past()),
            max_secs_in_future: Some(self.config.max_secs_in_future()),
            measurements_config: state.project_state.config.measurements.as_ref(),
            breakdowns_config: state.project_state.config.breakdowns_v2.as_ref(),
            normalize_user_agent: Some(true),
            transaction_name_config: TransactionNameConfig {
                scrub_identifiers: state
                    .project_state
                    .has_feature(Feature::TransactionNameNormalize),
                mark_scrubbed_as_sanitized: state
                    .project_state
                    .has_feature(Feature::TransactionNameMarkScrubbedAsSanitized),
                rules: &state.project_state.config.tx_name_rules,
            },

            is_renormalize: false,
        };

        metric!(timer(RelayTimers::EventProcessingLightNormalization), {
            relay_general::store::light_normalize_event(&mut state.event, config)
                .map_err(|_| ProcessingError::InvalidTransaction)?;
        });

        Ok(())
    }

    fn process_state(&self, state: &mut ProcessEnvelopeState) -> Result<(), ProcessingError> {
        macro_rules! if_processing {
            ($if_true:block) => {
                #[cfg(feature = "processing")] {
                    if self.config.processing_enabled() $if_true
                }
            };
        }

        self.process_sessions(state);
        self.process_client_reports(state);
        self.process_user_reports(state);
        self.process_replays(state)?;
        self.filter_profiles(state);

        if state.creates_event() {
            // Some envelopes only create events in processing relays; for example, unreal events.
            // This makes it possible to get in this code block while not really having an event in
            // the envelope.

            if_processing!({
                self.expand_unreal(state)?;
            });

            self.extract_event(state)?;

            if_processing!({
                self.process_unreal(state)?;
                self.create_placeholders(state);
            });

            self.finalize_event(state)?;
            self.light_normalize_event(state)?;
            self.normalize_dsc(state);
            self.filter_event(state)?;
            self.compute_sampling_decision(state);
            self.extract_transaction_metrics(state)?;
            self.sample_envelope(state)?;

            if_processing!({
                self.store_process_event(state)?;
            });
        }

        if_processing!({
            self.enforce_quotas(state)?;
            // We need the event parsed in order to set the profile context on it
            self.process_profiles(state);
            self.process_check_ins(state);
        });

        if state.has_event() {
            self.scrub_event(state)?;
            self.serialize_event(state)?;
        }

        self.scrub_attachments(state);

        Ok(())
    }

    fn process(
        &self,
        message: ProcessEnvelope,
    ) -> Result<ProcessEnvelopeResponse, ProcessingError> {
        let mut state = self.prepare_state(message)?;

        let project_id = state.project_id;
        let client = state.envelope().meta().client().map(str::to_owned);
        let user_agent = state.envelope().meta().user_agent().map(str::to_owned);

        relay_log::with_scope(
            |scope| {
                scope.set_tag("project", project_id);
                if let Some(client) = client {
                    scope.set_tag("sdk", client);
                }
                if let Some(user_agent) = user_agent {
                    scope.set_extra("user_agent", user_agent.into());
                }
            },
            || {
                match self.process_state(&mut state) {
                    Ok(()) => {
                        // The envelope could be modified or even emptied during processing, which
                        // requires recomputation of the context.
                        state.envelope_context.update();

                        let has_metrics = !state.extracted_metrics.project_metrics.is_empty();

                        state
                            .extracted_metrics
                            .send_metrics(state.envelope_context.envelope());

                        let envelope_response = if state.envelope_context.envelope().is_empty() {
                            if !has_metrics {
                                // Individual rate limits have already been issued
                                state.envelope_context.reject(Outcome::RateLimited(None));
                            } else {
                                state.envelope_context.accept();
                            }
                            None
                        } else {
                            Some(state.envelope_context)
                        };

                        Ok(ProcessEnvelopeResponse {
                            envelope: envelope_response,
                        })
                    }
                    Err(err) => {
                        if let Some(outcome) = err.to_outcome() {
                            state.envelope_context.reject(outcome);
                        }

                        if err.should_keep_metrics() {
                            state
                                .extracted_metrics
                                .send_metrics(state.envelope_context.envelope());
                        }

                        Err(err)
                    }
                }
            },
        )
    }

    fn handle_process_envelope(&self, message: ProcessEnvelope) {
        let project_key = message.envelope_context.envelope().meta().public_key();
        let wait_time = message.envelope_context.start_time().elapsed();
        metric!(timer(RelayTimers::EnvelopeWaitTime) = wait_time);

        let result = metric!(timer(RelayTimers::EnvelopeProcessingTime), {
            self.process(message)
        });

        match result {
            Ok(response) => {
                if let Some(envelope_context) = response.envelope {
                    EnvelopeManager::from_registry().send(SubmitEnvelope { envelope_context })
                };
            }
            Err(error) => {
                // Errors are only logged for what we consider infrastructure or implementation
                // bugs. In other cases, we "expect" errors and log them as debug level.
                if error.is_unexpected() {
                    relay_log::with_scope(
                        |scope| scope.set_tag("project_key", project_key),
                        || relay_log::error!("error processing envelope: {}", LogError(&error)),
                    );
                }
            }
        }
    }

    fn handle_process_metrics(&self, message: ProcessMetrics) {
        let ProcessMetrics {
            items,
            project_key: public_key,
            start_time,
            sent_at,
        } = message;

        let received = relay_common::instant_to_date_time(start_time);
        let received_timestamp = UnixTimestamp::from_secs(received.timestamp() as u64);

        let project_cache = ProjectCache::from_registry();
        let clock_drift_processor =
            ClockDriftProcessor::new(sent_at, received).at_least(MINIMUM_CLOCK_DRIFT);

        for item in items {
            let payload = item.payload();
            if item.ty() == &ItemType::Metrics {
                let mut timestamp = item.timestamp().unwrap_or(received_timestamp);
                clock_drift_processor.process_timestamp(&mut timestamp);

                let metrics =
                    Metric::parse_all(&payload, timestamp).filter_map(|result| result.ok());

                relay_log::trace!("inserting metrics into project cache");
                project_cache.send(InsertMetrics::new(public_key, metrics));
            } else if item.ty() == &ItemType::MetricBuckets {
                match Bucket::parse_all(&payload) {
                    Ok(mut buckets) => {
                        for bucket in &mut buckets {
                            clock_drift_processor.process_timestamp(&mut bucket.timestamp);
                        }

                        relay_log::trace!("merging metric buckets into project cache");
                        project_cache.send(MergeBuckets::new(public_key, buckets));
                    }
                    Err(error) => {
                        relay_log::debug!("failed to parse metric bucket: {}", LogError(&error));
                        metric!(counter(RelayCounters::MetricBucketsParsingFailed) += 1);
                    }
                }
            } else {
                relay_log::error!(
                    "invalid item of type {} passed to ProcessMetrics",
                    item.ty()
                );
            }
        }
    }

    /// Check and apply rate limits to metrics buckets.
    #[cfg(feature = "processing")]
    fn handle_rate_limit_flush_buckets(&self, message: RateLimitFlushBuckets) {
        use relay_quotas::ItemScoping;

        let RateLimitFlushBuckets {
            mut bucket_limiter,
            partition_key,
        } = message;

        let scoping = *bucket_limiter.scoping();

        if let Some(rate_limiter) = self.rate_limiter.as_ref() {
            let item_scoping = ItemScoping {
                category: DataCategory::Transaction,
                scoping: &scoping,
            };

            // We set over_accept_once such that the limit is actually reached, which allows subsequent
            // calls with quantity=0 to be rate limited.
            let over_accept_once = true;
            let rate_limits = rate_limiter.is_rate_limited(
                bucket_limiter.quotas(),
                item_scoping,
                bucket_limiter.transaction_count(),
                over_accept_once,
            );

            let was_enforced = bucket_limiter.enforce_limits(rate_limits.as_ref().map_err(|_| ()));

            if was_enforced {
                if let Ok(limits) = rate_limits {
                    // Update the rate limits in the project cache.
                    ProjectCache::from_registry()
                        .send(UpdateRateLimits::new(scoping.project_key, limits));
                }
            }
        }

        let buckets = bucket_limiter.into_metrics();
        if !buckets.is_empty() {
            // Forward buckets to envelope manager to send them to upstream or kafka:
            EnvelopeManager::from_registry().send(SendMetrics {
                buckets,
                scoping,
                partition_key,
            });
        }
    }

    fn encode_envelope_body(
        body: Vec<u8>,
        http_encoding: HttpEncoding,
    ) -> Result<Vec<u8>, std::io::Error> {
        let envelope_body = match http_encoding {
            HttpEncoding::Identity => body,
            HttpEncoding::Deflate => {
                let mut encoder = ZlibEncoder::new(Vec::new(), Compression::default());
                encoder.write_all(body.as_ref())?;
                encoder.finish()?
            }
            HttpEncoding::Gzip => {
                let mut encoder = GzEncoder::new(Vec::new(), Compression::default());
                encoder.write_all(body.as_ref())?;
                encoder.finish()?
            }
            HttpEncoding::Br => {
                let mut encoder = BrotliEncoder::new(Vec::new(), 5);
                encoder.write_all(body.as_ref())?;
                encoder.finish()?
            }
        };
        Ok(envelope_body)
    }

    fn handle_encode_envelope(&self, message: EncodeEnvelope) {
        let mut request = message.request;
        match Self::encode_envelope_body(request.envelope_body, request.http_encoding) {
            Err(e) => {
                request
                    .response_sender
                    .send(Err(SendEnvelopeError::BodyEncodingFailed(e)))
                    .ok();
            }
            Ok(envelope_body) => {
                request.envelope_body = envelope_body;
                UpstreamRelay::from_registry().send(SendRequest(request));
            }
        }
    }

    fn handle_message(&self, message: EnvelopeProcessor) {
        match message {
            EnvelopeProcessor::ProcessEnvelope(message) => self.handle_process_envelope(*message),
            EnvelopeProcessor::ProcessMetrics(message) => self.handle_process_metrics(*message),
            EnvelopeProcessor::EncodeEnvelope(message) => self.handle_encode_envelope(*message),
            #[cfg(feature = "processing")]
            EnvelopeProcessor::RateLimitFlushBuckets(message) => {
                self.handle_rate_limit_flush_buckets(message);
            }
        }
    }
}

impl Service for EnvelopeProcessorService {
    type Interface = EnvelopeProcessor;

    fn spawn_handler(self, mut rx: relay_system::Receiver<Self::Interface>) {
        let thread_count = self.config.cpu_concurrency();
        relay_log::info!("starting {} envelope processing workers", thread_count);

        tokio::spawn(async move {
            let service = Arc::new(self);
            let semaphore = Arc::new(Semaphore::new(thread_count));

            while let (Some(message), Ok(permit)) =
                tokio::join!(rx.recv(), semaphore.clone().acquire_owned())
            {
                let service = service.clone();
                tokio::task::spawn_blocking(move || {
                    service.handle_message(message);
                    drop(permit);
                });
            }
        });
    }
}

#[cfg(test)]
mod tests {
    use std::str::FromStr;

    use chrono::{DateTime, TimeZone, Utc};
    use relay_general::pii::{DataScrubbingConfig, PiiConfig};
    use relay_general::protocol::EventId;
    use relay_sampling::{RuleCondition, RuleId, RuleType, SamplingMode};
    use similar_asserts::assert_eq;

    use super::*;
    use crate::extractors::RequestMeta;
    use crate::service::ServiceState;
    use crate::testutils::{new_envelope, state_with_rule_and_condition};
    use crate::utils::Semaphore as TestSemaphore;

    struct TestProcessSessionArguments<'a> {
        item: Item,
        received: DateTime<Utc>,
        client: Option<&'a str>,
        client_addr: Option<net::IpAddr>,
        metrics_config: SessionMetricsConfig,
        clock_drift_processor: ClockDriftProcessor,
        extracted_metrics: Vec<Metric>,
    }

    impl<'a> TestProcessSessionArguments<'a> {
        fn run_session_producer(&mut self) -> bool {
            let proc = create_test_processor(Default::default());
            proc.process_session(
                &mut self.item,
                self.received,
                self.client,
                self.client_addr,
                self.metrics_config,
                &self.clock_drift_processor,
                &mut self.extracted_metrics,
            )
        }

        fn default() -> Self {
            let mut item = Item::new(ItemType::Event);

            let session = r#"{
            "init": false,
            "started": "2021-04-26T08:00:00+0100",
            "timestamp": "2021-04-26T08:00:00+0100",
            "attrs": {
                "release": "1.0.0"
            },
            "did": "user123",
            "status": "this is not a valid status!",
            "duration": 123.4
        }"#;

            item.set_payload(ContentType::Json, session);
            let received = DateTime::from_str("2021-04-26T08:00:00+0100").unwrap();

            Self {
                item,
                received,
                client: None,
                client_addr: None,
                metrics_config: serde_json::from_str(
                    "
        {
            \"version\": 0,
            \"drop\": true
        }",
                )
                .unwrap(),
                clock_drift_processor: ClockDriftProcessor::new(None, received),
                extracted_metrics: vec![],
            }
        }
    }

    /// Checks that the default test-arguments leads to the item being kept, which helps ensure the
    /// other tests are valid.
    #[test]
    fn test_process_session_keep_item() {
        let mut args = TestProcessSessionArguments::default();
        assert!(args.run_session_producer());
    }

    #[test]
    fn test_process_session_invalid_json() {
        let mut args = TestProcessSessionArguments::default();
        args.item
            .set_payload(ContentType::Json, "this isnt valid json");
        assert!(!args.run_session_producer());
    }

    #[test]
    fn test_process_session_sequence_overflow() {
        let mut args = TestProcessSessionArguments::default();
        args.item.set_payload(
            ContentType::Json,
            r#"{
            "init": false,
            "started": "2021-04-26T08:00:00+0100",
            "timestamp": "2021-04-26T08:00:00+0100",
            "seq": 18446744073709551615,
            "attrs": {
                "release": "1.0.0"
            },
            "did": "user123",
            "status": "this is not a valid status!",
            "duration": 123.4
        }"#,
        );
        assert!(!args.run_session_producer());
    }
    #[test]
    fn test_process_session_invalid_timestamp() {
        let mut args = TestProcessSessionArguments::default();
        args.received = DateTime::from_str("2021-05-26T08:00:00+0100").unwrap();
        assert!(!args.run_session_producer());
    }

    #[test]
    fn test_process_session_metrics_extracted() {
        let mut args = TestProcessSessionArguments::default();
        args.item.set_metrics_extracted(true);
        assert!(!args.run_session_producer());
    }

    fn create_breadcrumbs_item(breadcrumbs: &[(Option<DateTime<Utc>>, &str)]) -> Item {
        let mut data = Vec::new();

        for (date, message) in breadcrumbs {
            let mut breadcrumb = BTreeMap::new();
            breadcrumb.insert("message", (*message).to_string());
            if let Some(date) = date {
                breadcrumb.insert("timestamp", date.to_rfc3339());
            }

            rmp_serde::encode::write(&mut data, &breadcrumb).expect("write msgpack");
        }

        let mut item = Item::new(ItemType::Attachment);
        item.set_payload(ContentType::MsgPack, data);
        item
    }

    fn breadcrumbs_from_event(event: &Annotated<Event>) -> &Vec<Annotated<Breadcrumb>> {
        event
            .value()
            .unwrap()
            .breadcrumbs
            .value()
            .unwrap()
            .values
            .value()
            .unwrap()
    }

    #[test]
    fn test_it_keeps_or_drops_transactions() {
        relay_test::setup();

        // an empty json still produces a valid config
        let json_config = serde_json::json!({});

        let config = Config::from_json_value(json_config.clone()).unwrap();
        let arconfig = Arc::new(Config::from_json_value(json_config).unwrap());

        // it really shouldn't be necessary to start an entire service for a unit test
        // it was ported from a python integration test. Instead, we should inject dependencies
        let runtime = crate::service::create_runtime("test-rt", 1);
        let _guard = runtime.enter();
        ServiceState::start(arconfig).unwrap();

        let service = create_test_processor(config);

        let event = Event {
            id: Annotated::new(EventId::new()),
            ty: Annotated::new(EventType::Transaction),
            transaction: Annotated::new("testing".to_owned()),
            ..Event::default()
        };

        for (sample_rate, expected_result) in [
            (0.0, SamplingResult::Drop(MatchedRuleIds(vec![RuleId(1)]))),
            (1.0, SamplingResult::Keep),
        ] {
            let project_state = state_with_rule_and_condition(
                Some(sample_rate),
                RuleType::Transaction,
                SamplingMode::Received,
                RuleCondition::all(),
            );

            let mut state = ProcessEnvelopeState {
                event: Annotated::from(event.clone()),
                transaction_metrics_extracted: false,
                metrics: Default::default(),
                sample_rates: None,
                sampling_result: SamplingResult::Keep,
                extracted_metrics: Default::default(),
                project_state: Arc::new(project_state),
                sampling_project_state: None,
                project_id: ProjectId::new(42),
                envelope_context: EnvelopeContext::new(
                    new_envelope(false, "foo"),
                    TestSemaphore::new(42).try_acquire().unwrap(),
                ),
            };

            // TODO: This does not test if the sampling decision is actually applied. This should be
            // refactored to send a proper Envelope in and call process_state to cover the full
            // pipeline.
            service.compute_sampling_decision(&mut state);
            assert_eq!(state.sampling_result, expected_result);
        }
    }

    #[test]
    fn test_breadcrumbs_file1() {
        let item = create_breadcrumbs_item(&[(None, "item1")]);

        // NOTE: using (Some, None) here:
        let result = EnvelopeProcessorService::event_from_attachments(
            &Config::default(),
            None,
            Some(item),
            None,
        );

        let event = result.unwrap().0;
        let breadcrumbs = breadcrumbs_from_event(&event);

        assert_eq!(breadcrumbs.len(), 1);
        let first_breadcrumb_message = breadcrumbs[0].value().unwrap().message.value().unwrap();
        assert_eq!("item1", first_breadcrumb_message);
    }

    #[test]
    fn test_breadcrumbs_file2() {
        let item = create_breadcrumbs_item(&[(None, "item2")]);

        // NOTE: using (None, Some) here:
        let result = EnvelopeProcessorService::event_from_attachments(
            &Config::default(),
            None,
            None,
            Some(item),
        );

        let event = result.unwrap().0;
        let breadcrumbs = breadcrumbs_from_event(&event);
        assert_eq!(breadcrumbs.len(), 1);

        let first_breadcrumb_message = breadcrumbs[0].value().unwrap().message.value().unwrap();
        assert_eq!("item2", first_breadcrumb_message);
    }

    #[test]
    fn test_breadcrumbs_truncation() {
        let item1 = create_breadcrumbs_item(&[(None, "crumb1")]);
        let item2 = create_breadcrumbs_item(&[(None, "crumb2"), (None, "crumb3")]);

        let result = EnvelopeProcessorService::event_from_attachments(
            &Config::default(),
            None,
            Some(item1),
            Some(item2),
        );

        let event = result.unwrap().0;
        let breadcrumbs = breadcrumbs_from_event(&event);
        assert_eq!(breadcrumbs.len(), 2);
    }

    #[test]
    fn test_breadcrumbs_order_with_none() {
        let d1 = Utc.with_ymd_and_hms(2019, 10, 10, 12, 10, 10).unwrap();
        let d2 = Utc.with_ymd_and_hms(2019, 10, 11, 12, 10, 10).unwrap();

        let item1 = create_breadcrumbs_item(&[(None, "none"), (Some(d1), "d1")]);
        let item2 = create_breadcrumbs_item(&[(Some(d2), "d2")]);

        let result = EnvelopeProcessorService::event_from_attachments(
            &Config::default(),
            None,
            Some(item1),
            Some(item2),
        );

        let event = result.unwrap().0;
        let breadcrumbs = breadcrumbs_from_event(&event);
        assert_eq!(breadcrumbs.len(), 2);

        assert_eq!(Some("d1"), breadcrumbs[0].value().unwrap().message.as_str());
        assert_eq!(Some("d2"), breadcrumbs[1].value().unwrap().message.as_str());
    }

    #[test]
    fn test_breadcrumbs_reversed_with_none() {
        let d1 = Utc.with_ymd_and_hms(2019, 10, 10, 12, 10, 10).unwrap();
        let d2 = Utc.with_ymd_and_hms(2019, 10, 11, 12, 10, 10).unwrap();

        let item1 = create_breadcrumbs_item(&[(Some(d2), "d2")]);
        let item2 = create_breadcrumbs_item(&[(None, "none"), (Some(d1), "d1")]);

        let result = EnvelopeProcessorService::event_from_attachments(
            &Config::default(),
            None,
            Some(item1),
            Some(item2),
        );

        let event = result.unwrap().0;
        let breadcrumbs = breadcrumbs_from_event(&event);
        assert_eq!(breadcrumbs.len(), 2);

        assert_eq!(Some("d1"), breadcrumbs[0].value().unwrap().message.as_str());
        assert_eq!(Some("d2"), breadcrumbs[1].value().unwrap().message.as_str());
    }

    #[test]
    fn test_empty_breadcrumbs_item() {
        let item1 = create_breadcrumbs_item(&[]);
        let item2 = create_breadcrumbs_item(&[]);
        let item3 = create_breadcrumbs_item(&[]);

        let result = EnvelopeProcessorService::event_from_attachments(
            &Config::default(),
            Some(item1),
            Some(item2),
            Some(item3),
        );

        // regression test to ensure we don't fail parsing an empty file
        result.expect("event_from_attachments");
    }

    fn create_test_processor(config: Config) -> EnvelopeProcessorService {
        EnvelopeProcessorService {
            config: Arc::new(config),
            #[cfg(feature = "processing")]
            rate_limiter: None,
            #[cfg(feature = "processing")]
            geoip_lookup: None,
        }
    }

    #[test]
    #[ignore = "The REGISTRY panics if the Addr of an service (that is not yet started) is queried,
                hence this test fails. The old SystemRegistry returned dummy Addr's hence this did
                not fail."]
    fn test_user_report_invalid() {
        let processor = create_test_processor(Default::default());
        let event_id = protocol::EventId::new();

        let dsn = "https://e12d836b15bb49d7bbf99e64295d995b:@sentry.io/42"
            .parse()
            .unwrap();

        let request_meta = RequestMeta::new(dsn);
        let mut envelope = Envelope::from_request(Some(event_id), request_meta);

        envelope.add_item({
            let mut item = Item::new(ItemType::UserReport);
            item.set_payload(ContentType::Json, r###"{"foo": "bar"}"###);
            item
        });

        envelope.add_item({
            let mut item = Item::new(ItemType::Event);
            item.set_payload(ContentType::Json, "{}");
            item
        });

        let message = ProcessEnvelope {
            envelope_context: EnvelopeContext::standalone(envelope),
            project_state: Arc::new(ProjectState::allowed()),
            sampling_project_state: None,
        };

        let envelope_response = processor.process(message).unwrap();
        let ctx = envelope_response.envelope.unwrap();
        let new_envelope = ctx.envelope();

        assert_eq!(new_envelope.len(), 1);
        assert_eq!(new_envelope.items().next().unwrap().ty(), &ItemType::Event);
    }

    #[test]
    #[ignore = "The REGISTRY panics if the Addr of an service (that is not yet started) is queried,
                hence this test fails. The old SystemRegistry returned dummy Addr's hence this did
                not fail."]
    fn test_browser_version_extraction_with_pii_like_data() {
        let processor = create_test_processor(Default::default());
        let event_id = protocol::EventId::new();

        let dsn = "https://e12d836b15bb49d7bbf99e64295d995b:@sentry.io/42"
            .parse()
            .unwrap();

        let request_meta = RequestMeta::new(dsn);
        let mut envelope = Envelope::from_request(Some(event_id), request_meta);

        envelope.add_item({
            let mut item = Item::new(ItemType::Event);
            item.set_payload(
                ContentType::Json,
                r###"
                    {
                        "request": {
                            "headers": [
                                ["User-Agent", "Mozilla/5.0 (Macintosh; Intel Mac OS X 10_15_7) AppleWebKit/537.36 (KHTML, like Gecko) Chrome/103.0.0.0 Safari/537.36"]
                            ]
                        }
                    }
                "###,
            );
            item
        });

        let mut datascrubbing_settings = DataScrubbingConfig::default();
        // enable all the default scrubbing
        datascrubbing_settings.scrub_data = true;
        datascrubbing_settings.scrub_defaults = true;
        datascrubbing_settings.scrub_ip_addresses = true;

        // Make sure to mask any IP-like looking data
        let pii_config = PiiConfig::from_json(
            r##"
                {
                    "applications": {
                        "**": ["@ip:mask"]
                    }
                }
                "##,
        )
        .unwrap();

        let config = ProjectConfig {
            datascrubbing_settings,
            pii_config: Some(pii_config),
            ..Default::default()
        };

        let mut project_state = ProjectState::allowed();
        project_state.config = config;
        let message = ProcessEnvelope {
            envelope_context: EnvelopeContext::standalone(envelope),
            project_state: Arc::new(project_state),
            sampling_project_state: None,
        };

        let envelope_response = processor.process(message).unwrap();
        let new_envelope = envelope_response.envelope.unwrap();
        let new_envelope = new_envelope.envelope();

        let event_item = new_envelope.items().last().unwrap();
        let annotated_event: Annotated<Event> =
            Annotated::from_json_bytes(&event_item.payload()).unwrap();
        let event = annotated_event.into_value().unwrap();
        let headers = event
            .request
            .into_value()
            .unwrap()
            .headers
            .into_value()
            .unwrap();

        // IP-like data must be masked
        assert_eq!(Some("Mozilla/5.0 (Macintosh; Intel Mac OS X 10_15_7) AppleWebKit/537.36 (KHTML, like Gecko) Chrome/********* Safari/537.36"), headers.get_header("User-Agent"));
        // But we still get correct browser and version number
        let contexts = event.contexts.into_value().unwrap();
        let browser = contexts.get("browser").unwrap();
        assert_eq!(
            r#"{"name":"Chrome","version":"103.0.0","type":"browser"}"#,
            browser.to_json().unwrap()
        );
    }

    #[test]
    #[ignore = "The REGISTRY panics if the Addr of an service (that is not yet started) is queried,
                hence this test fails. The old SystemRegistry returned dummy Addr's hence this did
                not fail."]
    fn test_client_report_removal() {
        relay_test::setup();

        let config = Config::from_json_value(serde_json::json!({
            "outcomes": {
                "emit_outcomes": true,
                "emit_client_outcomes": true
            }
        }))
        .unwrap();

        let processor = create_test_processor(config);

        let dsn = "https://e12d836b15bb49d7bbf99e64295d995b:@sentry.io/42"
            .parse()
            .unwrap();

        let request_meta = RequestMeta::new(dsn);
        let mut envelope = Envelope::from_request(None, request_meta);

        envelope.add_item({
            let mut item = Item::new(ItemType::ClientReport);
            item.set_payload(
                ContentType::Json,
                r###"
                    {
                        "discarded_events": [
                            ["queue_full", "error", 42]
                        ]
                    }
                "###,
            );
            item
        });

        let message = ProcessEnvelope {
            envelope_context: EnvelopeContext::standalone(envelope),
            project_state: Arc::new(ProjectState::allowed()),
            sampling_project_state: None,
        };

        let envelope_response = processor.process(message).unwrap();
        assert!(envelope_response.envelope.is_none());
    }

    #[test]
    fn test_client_report_forwarding() {
        relay_test::setup();

        let config = Config::from_json_value(serde_json::json!({
            "outcomes": {
                "emit_outcomes": false,
                // a relay need to emit outcomes at all to not process.
                "emit_client_outcomes": true
            }
        }))
        .unwrap();

        let processor = create_test_processor(config);

        let dsn = "https://e12d836b15bb49d7bbf99e64295d995b:@sentry.io/42"
            .parse()
            .unwrap();

        let request_meta = RequestMeta::new(dsn);
        let mut envelope = Envelope::from_request(None, request_meta);

        envelope.add_item({
            let mut item = Item::new(ItemType::ClientReport);
            item.set_payload(
                ContentType::Json,
                r###"
                    {
                        "discarded_events": [
                            ["queue_full", "error", 42]
                        ]
                    }
                "###,
            );
            item
        });

        let message = ProcessEnvelope {
            envelope_context: EnvelopeContext::standalone(envelope),
            project_state: Arc::new(ProjectState::allowed()),
            sampling_project_state: None,
        };

        let envelope_response = processor.process(message).unwrap();
        let ctx = envelope_response.envelope.unwrap();
        let item = ctx.envelope().items().next().unwrap();
        assert_eq!(item.ty(), &ItemType::ClientReport);

        ctx.accept(); // do not try to capture or emit outcomes
    }

    #[test]
    #[cfg(feature = "processing")]
    #[ignore = "requires registry for the TestStore"]
    fn test_client_report_removal_in_processing() {
        relay_test::setup();

        let config = Config::from_json_value(serde_json::json!({
            "outcomes": {
                "emit_outcomes": true,
                "emit_client_outcomes": false,
            },
            "processing": {
                "enabled": true,
                "kafka_config": [],
            }
        }))
        .unwrap();

        let processor = create_test_processor(config);

        let dsn = "https://e12d836b15bb49d7bbf99e64295d995b:@sentry.io/42"
            .parse()
            .unwrap();

        let request_meta = RequestMeta::new(dsn);
        let mut envelope = Envelope::from_request(None, request_meta);

        envelope.add_item({
            let mut item = Item::new(ItemType::ClientReport);
            item.set_payload(
                ContentType::Json,
                r###"
                    {
                        "discarded_events": [
                            ["queue_full", "error", 42]
                        ]
                    }
                "###,
            );
            item
        });

        let message = ProcessEnvelope {
            envelope_context: EnvelopeContext::standalone(envelope),
            project_state: Arc::new(ProjectState::allowed()),
            sampling_project_state: None,
        };

        let envelope_response = processor.process(message).unwrap();
        assert!(envelope_response.envelope.is_none());
    }

    #[test]
    #[cfg(feature = "processing")]
    fn test_unprintable_fields() {
        let event = Annotated::new(Event {
            environment: Annotated::new(String::from(
                "�9�~YY���)�����9�~YY���)�����9�~YY���)�����9�~YY���)�����",
            )),
            ..Default::default()
        });
        assert!(has_unprintable_fields(&event));

        let event = Annotated::new(Event {
            release: Annotated::new(
                String::from("���7��#1G����7��#1G����7��#1G����7��#1G����7��#").into(),
            ),
            ..Default::default()
        });
        assert!(has_unprintable_fields(&event));

        let event = Annotated::new(Event {
            environment: Annotated::new(String::from("production")),
            ..Default::default()
        });
        assert!(!has_unprintable_fields(&event));

        let event = Annotated::new(Event {
            release: Annotated::new(
                String::from("release with\t some\n normal\r\nwhitespace").into(),
            ),
            ..Default::default()
        });
        assert!(!has_unprintable_fields(&event));
    }

    #[test]
    fn test_from_outcome_type_sampled() {
        assert!(matches!(
            outcome_from_parts(ClientReportField::FilteredSampling, "adsf"),
            Err(_)
        ));

        assert!(matches!(
            outcome_from_parts(ClientReportField::FilteredSampling, "Sampled:"),
            Err(_)
        ));

        assert!(matches!(
            outcome_from_parts(ClientReportField::FilteredSampling, "Sampled:foo"),
            Err(_)
        ));

        assert!(matches!(
            outcome_from_parts(ClientReportField::FilteredSampling, "Sampled:"),
            Err(())
        ));

        assert!(matches!(
            outcome_from_parts(ClientReportField::FilteredSampling, "Sampled:;"),
            Err(())
        ));

        assert!(matches!(
            outcome_from_parts(ClientReportField::FilteredSampling, "Sampled:ab;12"),
            Err(())
        ));

        assert_eq!(
            outcome_from_parts(ClientReportField::FilteredSampling, "Sampled:123,456"),
            Ok(Outcome::FilteredSampling(MatchedRuleIds(vec![
                RuleId(123),
                RuleId(456)
            ])))
        );

        assert_eq!(
            outcome_from_parts(ClientReportField::FilteredSampling, "Sampled:123"),
            Ok(Outcome::FilteredSampling(MatchedRuleIds(vec![RuleId(123)])))
        );
    }

    #[test]
    fn test_from_outcome_type_filtered() {
        assert!(matches!(
            outcome_from_parts(ClientReportField::Filtered, "error-message"),
            Ok(Outcome::Filtered(FilterStatKey::ErrorMessage))
        ));
        assert!(matches!(
            outcome_from_parts(ClientReportField::Filtered, "adsf"),
            Err(_)
        ));
    }

    #[test]
    fn test_from_outcome_type_client_discard() {
        assert_eq!(
            outcome_from_parts(ClientReportField::ClientDiscard, "foo_reason").unwrap(),
            Outcome::ClientDiscard("foo_reason".into())
        );
    }

    #[test]
    fn test_from_outcome_type_rate_limited() {
        assert!(matches!(
            outcome_from_parts(ClientReportField::RateLimited, ""),
            Ok(Outcome::RateLimited(None))
        ));
        assert_eq!(
            outcome_from_parts(ClientReportField::RateLimited, "foo_reason").unwrap(),
            Outcome::RateLimited(Some(ReasonCode::new("foo_reason")))
        );
    }

    /// This is a stand-in test to assert panicking behavior for spawn_blocking.
    ///
    /// [`EnvelopeProcessorService`] relies on tokio to restart the worker threads for blocking
    /// tasks if there is a panic during processing. Tokio does not explicitly mention this behavior
    /// in documentation, though the `spawn_blocking` contract suggests that this is intentional.
    ///
    /// This test should be moved if the worker pool is extracted into a utility.
    #[test]
    fn test_processor_panics() {
        let future = async {
            let semaphore = Arc::new(Semaphore::new(1));

            // loop multiple times to prove that the runtime creates new threads
            for _ in 0..3 {
                // the previous permit should have been released during panic unwind
                let permit = semaphore.clone().acquire_owned().await.unwrap();

                let handle = tokio::task::spawn_blocking(move || {
                    let _permit = permit; // drop(permit) after panic!() would warn as "unreachable"
                    panic!("ignored");
                });

                assert!(handle.await.is_err());
            }
        };

        tokio::runtime::Builder::new_current_thread()
            .max_blocking_threads(1)
            .build()
            .unwrap()
            .block_on(future);
    }
}<|MERGE_RESOLUTION|>--- conflicted
+++ resolved
@@ -818,13 +818,8 @@
         let clock_drift_processor =
             ClockDriftProcessor::new(envelope.sent_at(), received).at_least(MINIMUM_CLOCK_DRIFT);
 
-<<<<<<< HEAD
         state.envelope_context.retain_items(|item| {
             let should_keep = match item.ty() {
-=======
-        envelope.retain_items(|item| {
-            match item.ty() {
->>>>>>> e1b1fa0e
                 ItemType::Session => self.process_session(
                     item,
                     received,
