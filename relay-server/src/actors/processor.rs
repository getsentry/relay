use std::collections::BTreeMap;
use std::convert::TryFrom;
use std::error::Error;
use std::io::Write;
use std::net;
use std::net::IpAddr as NetIPAddr;
use std::sync::Arc;
use std::time::{Duration, Instant};

use anyhow::Context;
use brotli::CompressorWriter as BrotliEncoder;
use bytes::Bytes;
use chrono::{DateTime, Duration as SignedDuration, Utc};
use flate2::write::{GzEncoder, ZlibEncoder};
use flate2::Compression;
use once_cell::sync::OnceCell;
use relay_auth::RelayVersion;
use relay_base_schema::project::{ProjectId, ProjectKey};
use relay_common::time::UnixTimestamp;
use relay_config::{Config, HttpEncoding};
use relay_dynamic_config::{
    ErrorBoundary, Feature, GlobalConfig, ProjectConfig, SessionMetricsConfig,
};
use relay_event_normalization::replay::{self, ReplayError};
use relay_event_normalization::{
    ClockDriftProcessor, LightNormalizationConfig, MeasurementsConfig, TransactionNameConfig,
};
use relay_event_normalization::{GeoIpLookup, RawUserAgentInfo};
use relay_event_schema::processor::{self, ProcessingAction, ProcessingState};
use relay_event_schema::protocol::{
    Breadcrumb, ClientReport, Contexts, Csp, Event, EventType, ExpectCt, ExpectStaple, Hpkp,
    IpAddr, LenientString, Metrics, OtelContext, RelayInfo, Replay, SecurityReportType,
    SessionAggregates, SessionAttributes, SessionStatus, SessionUpdate, Timestamp, TraceContext,
    UserReport, Values,
};
use relay_filter::FilterStatKey;
use relay_metrics::{Bucket, InsertMetrics, MergeBuckets, Metric, MetricNamespace};
use relay_pii::{PiiAttachmentsProcessor, PiiConfigError, PiiProcessor};
use relay_profiling::ProfileError;
use relay_protocol::{Annotated, Array, Empty, FromValue, Object, Value};
use relay_quotas::{DataCategory, ReasonCode};
use relay_redis::RedisPool;
use relay_replays::recording::RecordingScrubber;
use relay_sampling::evaluation::MatchedRuleIds;
use relay_sampling::DynamicSamplingContext;
use relay_statsd::metric;
use relay_system::{Addr, FromMessage, NoResponse, Service};
use serde_json::Value as SerdeValue;
use tokio::sync::Semaphore;

#[cfg(feature = "processing")]
use {
    crate::actors::envelopes::SendMetrics,
    crate::actors::project_cache::UpdateRateLimits,
    crate::utils::{EnvelopeLimiter, MetricsLimiter},
    relay_event_normalization::{StoreConfig, StoreProcessor},
    relay_event_schema::protocol::ProfileContext,
    relay_quotas::{RateLimitingError, RedisRateLimiter},
    symbolic_unreal::{Unreal4Error, Unreal4ErrorKind},
};

use crate::actors::envelopes::{EnvelopeManager, SendEnvelope, SendEnvelopeError, SubmitEnvelope};
use crate::actors::global_config::{GlobalConfigManager, Subscribe};
use crate::actors::outcome::{DiscardReason, Outcome, TrackOutcome};
use crate::actors::project::ProjectState;
use crate::actors::project_cache::ProjectCache;
use crate::actors::upstream::{SendRequest, UpstreamRelay};
use crate::envelope::{AttachmentType, ContentType, Envelope, Item, ItemType};
use crate::extractors::RequestMeta;
use crate::metrics_extraction::transactions::types::ExtractMetricsError;
use crate::metrics_extraction::transactions::{ExtractedMetrics, TransactionExtractor};
use crate::service::ServiceError;
use crate::statsd::{PlatformTag, RelayCounters, RelayHistograms, RelayTimers};
use crate::utils::{
    self, ChunkedFormDataAggregator, FormDataIter, ItemAction, ManagedEnvelope, SamplingResult,
};

/// The minimum clock drift for correction to apply.
const MINIMUM_CLOCK_DRIFT: Duration = Duration::from_secs(55 * 60);

/// An error returned when handling [`ProcessEnvelope`].
#[derive(Debug, thiserror::Error)]
pub enum ProcessingError {
    #[error("invalid json in event")]
    InvalidJson(#[source] serde_json::Error),

    #[error("invalid message pack event payload")]
    InvalidMsgpack(#[from] rmp_serde::decode::Error),

    #[cfg(feature = "processing")]
    #[error("invalid unreal crash report")]
    InvalidUnrealReport(#[source] Unreal4Error),

    #[error("event payload too large")]
    PayloadTooLarge,

    #[error("invalid transaction event")]
    InvalidTransaction,

    #[error("envelope processor failed")]
    ProcessingFailed(#[from] ProcessingAction),

    #[error("duplicate {0} in event")]
    DuplicateItem(ItemType),

    #[error("failed to extract event payload")]
    NoEventPayload,

    #[error("missing project id in DSN")]
    MissingProjectId,

    #[error("invalid security report type")]
    InvalidSecurityType,

    #[error("invalid security report")]
    InvalidSecurityReport(#[source] serde_json::Error),

    #[error("event filtered with reason: {0:?}")]
    EventFiltered(FilterStatKey),

    #[error("missing or invalid required event timestamp")]
    InvalidTimestamp,

    #[error("could not serialize event payload")]
    SerializeFailed(#[source] serde_json::Error),

    #[cfg(feature = "processing")]
    #[error("failed to apply quotas")]
    QuotasFailed(#[from] RateLimitingError),

    #[error("event dropped by sampling rule {0}")]
    Sampled(MatchedRuleIds),

    #[error("invalid pii config")]
    PiiConfigError(PiiConfigError),
}

impl ProcessingError {
    fn to_outcome(&self) -> Option<Outcome> {
        match *self {
            // General outcomes for invalid events
            Self::PayloadTooLarge => Some(Outcome::Invalid(DiscardReason::TooLarge)),
            Self::InvalidJson(_) => Some(Outcome::Invalid(DiscardReason::InvalidJson)),
            Self::InvalidMsgpack(_) => Some(Outcome::Invalid(DiscardReason::InvalidMsgpack)),
            Self::InvalidSecurityType => Some(Outcome::Invalid(DiscardReason::SecurityReportType)),
            Self::InvalidSecurityReport(_) => Some(Outcome::Invalid(DiscardReason::SecurityReport)),
            Self::InvalidTransaction => Some(Outcome::Invalid(DiscardReason::InvalidTransaction)),
            Self::InvalidTimestamp => Some(Outcome::Invalid(DiscardReason::Timestamp)),
            Self::DuplicateItem(_) => Some(Outcome::Invalid(DiscardReason::DuplicateItem)),
            Self::NoEventPayload => Some(Outcome::Invalid(DiscardReason::NoEventPayload)),

            // Processing-only outcomes (Sentry-internal Relays)
            #[cfg(feature = "processing")]
            Self::InvalidUnrealReport(ref err)
                if err.kind() == Unreal4ErrorKind::BadCompression =>
            {
                Some(Outcome::Invalid(DiscardReason::InvalidCompression))
            }
            #[cfg(feature = "processing")]
            Self::InvalidUnrealReport(_) => Some(Outcome::Invalid(DiscardReason::ProcessUnreal)),

            // Internal errors
            Self::SerializeFailed(_) | Self::ProcessingFailed(_) => {
                Some(Outcome::Invalid(DiscardReason::Internal))
            }
            #[cfg(feature = "processing")]
            Self::QuotasFailed(_) => Some(Outcome::Invalid(DiscardReason::Internal)),
            Self::PiiConfigError(_) => Some(Outcome::Invalid(DiscardReason::ProjectStatePii)),

            // These outcomes are emitted at the source.
            Self::MissingProjectId => None,
            Self::EventFiltered(_) => None,
            Self::Sampled(_) => None,
        }
    }

    fn is_unexpected(&self) -> bool {
        self.to_outcome()
            .map_or(false, |outcome| outcome.is_unexpected())
    }

    fn should_keep_metrics(&self) -> bool {
        matches!(self, Self::Sampled(_))
    }
}

#[cfg(feature = "processing")]
impl From<Unreal4Error> for ProcessingError {
    fn from(err: Unreal4Error) -> Self {
        match err.kind() {
            Unreal4ErrorKind::TooLarge => Self::PayloadTooLarge,
            _ => ProcessingError::InvalidUnrealReport(err),
        }
    }
}

impl From<ExtractMetricsError> for ProcessingError {
    fn from(error: ExtractMetricsError) -> Self {
        match error {
            ExtractMetricsError::MissingTimestamp | ExtractMetricsError::InvalidTimestamp => {
                Self::InvalidTimestamp
            }
        }
    }
}

type ExtractedEvent = (Annotated<Event>, usize);

/// Checks if the Event includes unprintable fields.
#[cfg(feature = "processing")]
fn has_unprintable_fields(event: &Annotated<Event>) -> bool {
    fn is_unprintable(value: &&str) -> bool {
        value.chars().any(|c| {
            c == '\u{fffd}' // unicode replacement character
                || (c.is_control() && !c.is_whitespace()) // non-whitespace control characters
        })
    }
    if let Some(event) = event.value() {
        let env = event.environment.as_str().filter(is_unprintable);
        let release = event.release.as_str().filter(is_unprintable);
        env.is_some() || release.is_some()
    } else {
        false
    }
}

impl ExtractedMetrics {
    // TODO(ja): Move
    fn send_metrics(self, envelope: &Envelope, project_cache: Addr<ProjectCache>) {
        let project_key = envelope.meta().public_key();

        if !self.project_metrics.is_empty() {
            project_cache.send(InsertMetrics::new(project_key, self.project_metrics));
        }

        if !self.sampling_metrics.is_empty() {
            // If no sampling project state is available, we associate the sampling
            // metrics with the current project.
            //
            // project_without_tracing         -> metrics goes to self
            // dependent_project_with_tracing  -> metrics goes to root
            // root_project_with_tracing       -> metrics goes to root == self
            let sampling_project_key = utils::get_sampling_key(envelope).unwrap_or(project_key);
            project_cache.send(InsertMetrics::new(
                sampling_project_key,
                self.sampling_metrics,
            ));
        }
    }
}

/// A state container for envelope processing.
#[derive(Debug)]
struct ProcessEnvelopeState {
    /// The extracted event payload.
    ///
    /// For Envelopes without event payloads, this contains `Annotated::empty`. If a single item has
    /// `creates_event`, the event is required and the pipeline errors if no payload can be
    /// extracted.
    event: Annotated<Event>,

    /// Track whether transaction metrics were already extracted.
    event_metrics_extracted: bool,

    /// Partial metrics of the Event during construction.
    ///
    /// The pipeline stages can add to this metrics objects. In `finalize_event`, the metrics are
    /// persisted into the Event. All modifications afterwards will have no effect.
    metrics: Metrics,

    /// A list of cumulative sample rates applied to this event.
    ///
    /// This element is obtained from the event or transaction item and re-serialized into the
    /// resulting item.
    sample_rates: Option<Value>,

    /// The result of a dynamic sampling operation on this envelope.
    ///
    /// This defaults to [`SamplingResult::Keep`] and is determined based on dynamic sampling rules
    /// in the project configuration. In the drop case, this contains a list of rules that applied
    /// on the envelope.
    sampling_result: SamplingResult,

    /// Metrics extracted from items in the envelope.
    ///
    /// Relay can extract metrics for sessions and transactions, which is controlled by
    /// configuration objects in the project config.
    extracted_metrics: ExtractedMetrics,

    /// The state of the project that this envelope belongs to.
    project_state: Arc<ProjectState>,

    /// The state of the project that initiated the current trace.
    /// This is the config used for trace-based dynamic sampling.
    sampling_project_state: Option<Arc<ProjectState>>,

    /// The id of the project that this envelope is ingested into.
    ///
    /// This identifier can differ from the one stated in the Envelope's DSN if the key was moved to
    /// a new project or on the legacy endpoint. In that case, normalization will update the project
    /// ID.
    project_id: ProjectId,

    /// The managed envelope before processing.
    managed_envelope: ManagedEnvelope,

    /// Whether there is a profiling item in the envelope.
    has_profile: bool,
}

impl ProcessEnvelopeState {
    /// Returns a reference to the contained [`Envelope`].
    fn envelope(&self) -> &Envelope {
        self.managed_envelope.envelope()
    }

    /// Returns a mutable reference to the contained [`Envelope`].
    fn envelope_mut(&mut self) -> &mut Envelope {
        self.managed_envelope.envelope_mut()
    }

    /// Returns whether any item in the envelope creates an event in any relay.
    ///
    /// This is used to branch into the processing pipeline. If this function returns false, only
    /// rate limits are executed. If this function returns true, an event is created either in the
    /// current relay or in an upstream processing relay.
    fn creates_event(&self) -> bool {
        self.envelope().items().any(Item::creates_event)
    }

    /// Returns true if there is an event in the processing state.
    ///
    /// The event was previously removed from the Envelope. This returns false if there was an
    /// invalid event item.
    fn has_event(&self) -> bool {
        self.event.value().is_some()
    }

    /// Returns the event type if there is an event.
    ///
    /// If the event does not have a type, `Some(EventType::Default)` is assumed. If, in contrast, there
    /// is no event, `None` is returned.
    fn event_type(&self) -> Option<EventType> {
        self.event
            .value()
            .map(|event| event.ty.value().copied().unwrap_or_default())
    }

    /// Returns the data category if there is an event.
    ///
    /// The data category is computed from the event type. Both `Default` and `Error` events map to
    /// the `Error` data category. If there is no Event, `None` is returned.
    fn event_category(&self) -> Option<DataCategory> {
        self.event_type().map(DataCategory::from)
    }

    /// Removes the event payload from this processing state.
    #[cfg(feature = "processing")]
    fn remove_event(&mut self) {
        self.event = Annotated::empty();
    }
}

/// Fields of client reports that map to specific [`Outcome`]s without content.
#[derive(Clone, Copy, Debug, PartialEq, Eq, PartialOrd, Ord)]
enum ClientReportField {
    /// The event has been filtered by an inbound data filter.
    Filtered,

    /// The event has been filtered by a sampling rule.
    FilteredSampling,

    /// The event has been rate limited.
    RateLimited,

    /// The event has already been discarded on the client side.
    ClientDiscard,
}

/// Parse an outcome from an outcome ID and a reason string.
///
/// Currently only used to reconstruct outcomes encoded in client reports.
fn outcome_from_parts(field: ClientReportField, reason: &str) -> Result<Outcome, ()> {
    match field {
        ClientReportField::FilteredSampling => match reason.strip_prefix("Sampled:") {
            Some(rule_ids) => MatchedRuleIds::parse(rule_ids)
                .map(Outcome::FilteredSampling)
                .map_err(|_| ()),
            None => Err(()),
        },
        ClientReportField::ClientDiscard => Ok(Outcome::ClientDiscard(reason.into())),
        ClientReportField::Filtered => Ok(Outcome::Filtered(
            FilterStatKey::try_from(reason).map_err(|_| ())?,
        )),
        ClientReportField::RateLimited => Ok(Outcome::RateLimited(match reason {
            "" => None,
            other => Some(ReasonCode::new(other)),
        })),
    }
}

/// Response of the [`ProcessEnvelope`] message.
#[cfg_attr(not(feature = "processing"), allow(dead_code))]
pub struct ProcessEnvelopeResponse {
    /// The processed envelope.
    ///
    /// This is `Some` if the envelope passed inbound filtering and rate limiting. Invalid items are
    /// removed from the envelope. Otherwise, if the envelope is empty or the entire envelope needs
    /// to be dropped, this is `None`.
    pub envelope: Option<ManagedEnvelope>,
}

/// Applies processing to all contents of the given envelope.
///
/// Depending on the contents of the envelope and Relay's mode, this includes:
///
///  - Basic normalization and validation for all item types.
///  - Clock drift correction if the required `sent_at` header is present.
///  - Expansion of certain item types (e.g. unreal).
///  - Store normalization for event payloads in processing mode.
///  - Rate limiters and inbound filters on events in processing mode.
#[derive(Debug)]
pub struct ProcessEnvelope {
    pub envelope: ManagedEnvelope,
    pub project_state: Arc<ProjectState>,
    pub sampling_project_state: Option<Arc<ProjectState>>,
}

/// Parses a list of metrics or metric buckets and pushes them to the project's aggregator.
///
/// This parses and validates the metrics:
///  - For [`Metrics`](ItemType::Metrics), each metric is parsed separately, and invalid metrics are
///    ignored independently.
///  - For [`MetricBuckets`](ItemType::MetricBuckets), the entire list of buckets is parsed and
///    dropped together on parsing failure.
///  - Other items will be ignored with an error message.
///
/// Additionally, processing applies clock drift correction using the system clock of this Relay, if
/// the Envelope specifies the [`sent_at`](Envelope::sent_at) header.
#[derive(Debug)]
pub struct ProcessMetrics {
    /// A list of metric items.
    pub items: Vec<Item>,

    /// The target project.
    pub project_key: ProjectKey,

    /// The instant at which the request was received.
    pub start_time: Instant,

    /// The value of the Envelope's [`sent_at`](Envelope::sent_at) header for clock drift
    /// correction.
    pub sent_at: Option<DateTime<Utc>>,
}

/// Applies HTTP content encoding to an envelope's payload.
///
/// This message is a workaround for a single-threaded upstream service.
#[derive(Debug)]
pub struct EncodeEnvelope {
    request: SendEnvelope,
}

impl EncodeEnvelope {
    /// Creates a new `EncodeEnvelope` message from `SendEnvelope` request.
    pub fn new(request: SendEnvelope) -> Self {
        Self { request }
    }
}

/// Applies rate limits to metrics buckets and forwards them to the envelope manager.
#[cfg(feature = "processing")]
#[derive(Debug)]
pub struct RateLimitFlushBuckets {
    pub bucket_limiter: MetricsLimiter<Bucket>,
    pub partition_key: Option<u64>,
}

/// CPU-intensive processing tasks for envelopes.
#[derive(Debug)]
pub enum EnvelopeProcessor {
    ProcessEnvelope(Box<ProcessEnvelope>),
    ProcessMetrics(Box<ProcessMetrics>),
    EncodeEnvelope(Box<EncodeEnvelope>),
    #[cfg(feature = "processing")]
    RateLimitFlushBuckets(RateLimitFlushBuckets),
}

impl relay_system::Interface for EnvelopeProcessor {}

impl FromMessage<ProcessEnvelope> for EnvelopeProcessor {
    type Response = relay_system::NoResponse;

    fn from_message(message: ProcessEnvelope, _sender: ()) -> Self {
        Self::ProcessEnvelope(Box::new(message))
    }
}

impl FromMessage<ProcessMetrics> for EnvelopeProcessor {
    type Response = NoResponse;

    fn from_message(message: ProcessMetrics, _: ()) -> Self {
        Self::ProcessMetrics(Box::new(message))
    }
}

impl FromMessage<EncodeEnvelope> for EnvelopeProcessor {
    type Response = NoResponse;

    fn from_message(message: EncodeEnvelope, _: ()) -> Self {
        Self::EncodeEnvelope(Box::new(message))
    }
}

#[cfg(feature = "processing")]
impl FromMessage<RateLimitFlushBuckets> for EnvelopeProcessor {
    type Response = NoResponse;

    fn from_message(message: RateLimitFlushBuckets, _: ()) -> Self {
        Self::RateLimitFlushBuckets(message)
    }
}

/// Service implementing the [`EnvelopeProcessor`] interface.
///
/// This service handles messages in a worker pool with configurable concurrency.
#[derive(Clone)]
pub struct EnvelopeProcessorService {
    global_config: Arc<GlobalConfig>,
    inner: Arc<InnerProcessor>,
}

struct InnerProcessor {
    config: Arc<Config>,
    envelope_manager: Addr<EnvelopeManager>,
    project_cache: Addr<ProjectCache>,
    global_config: Addr<GlobalConfigManager>,
    outcome_aggregator: Addr<TrackOutcome>,
    upstream_relay: Addr<UpstreamRelay>,
    #[cfg(feature = "processing")]
    rate_limiter: Option<RedisRateLimiter>,
    geoip_lookup: Option<GeoIpLookup>,
}

impl EnvelopeProcessorService {
    /// Creates a multi-threaded envelope processor.
    pub fn new(
        config: Arc<Config>,
        _redis: Option<RedisPool>,
        envelope_manager: Addr<EnvelopeManager>,
        outcome_aggregator: Addr<TrackOutcome>,
        project_cache: Addr<ProjectCache>,
        global_config: Addr<GlobalConfigManager>,
        upstream_relay: Addr<UpstreamRelay>,
    ) -> Self {
        let geoip_lookup = config.geoip_path().and_then(|p| {
            match GeoIpLookup::open(p).context(ServiceError::GeoIp) {
                Ok(geoip) => Some(geoip),
                Err(err) => {
                    relay_log::error!("failed to open GeoIP db {p:?}: {err:?}");
                    None
                }
            }
        });

        let inner = InnerProcessor {
            #[cfg(feature = "processing")]
            rate_limiter: _redis
                .map(|pool| RedisRateLimiter::new(pool).max_limit(config.max_rate_limit())),
            config,
            envelope_manager,
            project_cache,
            global_config,
            outcome_aggregator,
            upstream_relay,
            geoip_lookup,
        };

        Self {
            global_config: Arc::default(),
            inner: Arc::new(inner),
        }
    }

    /// Returns Ok(true) if attributes were modified.
    /// Returns Err if the session should be dropped.
    fn validate_attributes(
        &self,
        client_addr: &Option<net::IpAddr>,
        attributes: &mut SessionAttributes,
    ) -> Result<bool, ()> {
        let mut changed = false;

        let release = &attributes.release;
        if let Err(e) = relay_event_normalization::validate_release(release) {
            relay_log::trace!(
                error = &e as &dyn Error,
                release,
                "skipping session with invalid release"
            );
            return Err(());
        }

        if let Some(ref env) = attributes.environment {
            if let Err(e) = relay_event_normalization::validate_environment(env) {
                relay_log::trace!(
                    error = &e as &dyn Error,
                    env,
                    "removing invalid environment"
                );
                attributes.environment = None;
                changed = true;
            }
        }

        if let Some(ref ip_address) = attributes.ip_address {
            if ip_address.is_auto() {
                attributes.ip_address = client_addr.map(IpAddr::from);
                changed = true;
            }
        }

        Ok(changed)
    }

    fn is_valid_session_timestamp(
        &self,
        received: DateTime<Utc>,
        timestamp: DateTime<Utc>,
    ) -> bool {
        let max_age = SignedDuration::seconds(self.inner.config.max_session_secs_in_past());
        if (received - timestamp) > max_age {
            relay_log::trace!("skipping session older than {} days", max_age.num_days());
            return false;
        }

        let max_future = SignedDuration::seconds(self.inner.config.max_secs_in_future());
        if (timestamp - received) > max_future {
            relay_log::trace!(
                "skipping session more than {}s in the future",
                max_future.num_seconds()
            );
            return false;
        }

        true
    }

    /// Returns true if the item should be kept.
    #[allow(clippy::too_many_arguments)]
    fn process_session(
        &self,
        item: &mut Item,
        received: DateTime<Utc>,
        client: Option<&str>,
        client_addr: Option<net::IpAddr>,
        metrics_config: SessionMetricsConfig,
        clock_drift_processor: &ClockDriftProcessor,
        extracted_metrics: &mut Vec<Metric>,
    ) -> bool {
        let mut changed = false;
        let payload = item.payload();

        // sessionupdate::parse is already tested
        let mut session = match SessionUpdate::parse(&payload) {
            Ok(session) => session,
            Err(error) => {
                relay_log::trace!(
                    error = &error as &dyn Error,
                    "skipping invalid session payload"
                );
                return false;
            }
        };

        if session.sequence == u64::MAX {
            relay_log::trace!("skipping session due to sequence overflow");
            return false;
        };

        if clock_drift_processor.is_drifted() {
            relay_log::trace!("applying clock drift correction to session");
            clock_drift_processor.process_datetime(&mut session.started);
            clock_drift_processor.process_datetime(&mut session.timestamp);
            changed = true;
        }

        if session.timestamp < session.started {
            relay_log::trace!("fixing session timestamp to {}", session.timestamp);
            session.timestamp = session.started;
            changed = true;
        }

        // Log the timestamp delay for all sessions after clock drift correction.
        let session_delay = received - session.timestamp;
        if session_delay > SignedDuration::minutes(1) {
            metric!(
                timer(RelayTimers::TimestampDelay) = session_delay.to_std().unwrap(),
                category = "session",
            );
        }

        // Validate timestamps
        for t in [session.timestamp, session.started] {
            if !self.is_valid_session_timestamp(received, t) {
                return false;
            }
        }

        // Validate attributes
        match self.validate_attributes(&client_addr, &mut session.attributes) {
            Err(_) => return false,
            Ok(changed_attributes) => {
                changed |= changed_attributes;
            }
        }

        if self.inner.config.processing_enabled()
            && matches!(session.status, SessionStatus::Unknown(_))
        {
            return false;
        }

        // Extract metrics if they haven't been extracted by a prior Relay
        if metrics_config.is_enabled()
            && !item.metrics_extracted()
            && !matches!(session.status, SessionStatus::Unknown(_))
        {
            crate::metrics_extraction::sessions::extract_session_metrics(
                &session.attributes,
                &session,
                client,
                extracted_metrics,
                metrics_config.should_extract_abnormal_mechanism(),
            );
            item.set_metrics_extracted(true);
        }

        // Drop the session if metrics have been extracted in this or a prior Relay
        if metrics_config.should_drop() && item.metrics_extracted() {
            return false;
        }

        if changed {
            let json_string = match serde_json::to_string(&session) {
                Ok(json) => json,
                Err(err) => {
                    relay_log::error!(error = &err as &dyn Error, "failed to serialize session");
                    return false;
                }
            };

            item.set_payload(ContentType::Json, json_string);
        }

        true
    }

    #[allow(clippy::too_many_arguments)]
    fn process_session_aggregates(
        &self,
        item: &mut Item,
        received: DateTime<Utc>,
        client: Option<&str>,
        client_addr: Option<net::IpAddr>,
        metrics_config: SessionMetricsConfig,
        clock_drift_processor: &ClockDriftProcessor,
        extracted_metrics: &mut Vec<Metric>,
    ) -> bool {
        let mut changed = false;
        let payload = item.payload();

        let mut session = match SessionAggregates::parse(&payload) {
            Ok(session) => session,
            Err(error) => {
                relay_log::trace!(
                    error = &error as &dyn Error,
                    "skipping invalid sessions payload"
                );
                return false;
            }
        };

        if clock_drift_processor.is_drifted() {
            relay_log::trace!("applying clock drift correction to session");
            for aggregate in &mut session.aggregates {
                clock_drift_processor.process_datetime(&mut aggregate.started);
            }
            changed = true;
        }

        // Validate timestamps
        session
            .aggregates
            .retain(|aggregate| self.is_valid_session_timestamp(received, aggregate.started));

        // Aftter timestamp validation, aggregates could now be empty
        if session.aggregates.is_empty() {
            return false;
        }

        // Validate attributes
        match self.validate_attributes(&client_addr, &mut session.attributes) {
            Err(_) => return false,
            Ok(changed_attributes) => {
                changed |= changed_attributes;
            }
        }

        // Extract metrics if they haven't been extracted by a prior Relay
        if metrics_config.is_enabled() && !item.metrics_extracted() {
            for aggregate in &session.aggregates {
                crate::metrics_extraction::sessions::extract_session_metrics(
                    &session.attributes,
                    aggregate,
                    client,
                    extracted_metrics,
                    metrics_config.should_extract_abnormal_mechanism(),
                );
                item.set_metrics_extracted(true);
            }
        }

        // Drop the aggregate if metrics have been extracted in this or a prior Relay
        if metrics_config.should_drop() && item.metrics_extracted() {
            return false;
        }

        if changed {
            let json_string = match serde_json::to_string(&session) {
                Ok(json) => json,
                Err(err) => {
                    relay_log::error!(error = &err as &dyn Error, "failed to serialize session");
                    return false;
                }
            };

            item.set_payload(ContentType::Json, json_string);
        }

        true
    }

    /// Validates all sessions and session aggregates in the envelope, if any.
    ///
    /// Both are removed from the envelope if they contain invalid JSON or if their timestamps
    /// are out of range after clock drift correction.
    fn process_sessions(&self, state: &mut ProcessEnvelopeState) {
        let received = state.managed_envelope.received_at();
        let extracted_metrics = &mut state.extracted_metrics.project_metrics;
        let metrics_config = state.project_state.config().session_metrics;
        let envelope = state.managed_envelope.envelope_mut();
        let client = envelope.meta().client().map(|x| x.to_owned());
        let client_addr = envelope.meta().client_addr();

        let clock_drift_processor =
            ClockDriftProcessor::new(envelope.sent_at(), received).at_least(MINIMUM_CLOCK_DRIFT);

        state.managed_envelope.retain_items(|item| {
            let should_keep = match item.ty() {
                ItemType::Session => self.process_session(
                    item,
                    received,
                    client.as_deref(),
                    client_addr,
                    metrics_config,
                    &clock_drift_processor,
                    extracted_metrics,
                ),
                ItemType::Sessions => self.process_session_aggregates(
                    item,
                    received,
                    client.as_deref(),
                    client_addr,
                    metrics_config,
                    &clock_drift_processor,
                    extracted_metrics,
                ),
                _ => true, // Keep all other item types
            };
            if should_keep {
                ItemAction::Keep
            } else {
                ItemAction::DropSilently // sessions never log outcomes.
            }
        });
    }

    /// Validates and normalizes all user report items in the envelope.
    ///
    /// User feedback items are removed from the envelope if they contain invalid JSON or if the
    /// JSON violates the schema (basic type validation). Otherwise, their normalized representation
    /// is written back into the item.
    fn process_user_reports(&self, state: &mut ProcessEnvelopeState) {
        state.managed_envelope.retain_items(|item| {
            if item.ty() != &ItemType::UserReport {
                return ItemAction::Keep;
            };

            let report = match serde_json::from_slice::<UserReport>(&item.payload()) {
                Ok(session) => session,
                Err(error) => {
                    relay_log::error!(error = &error as &dyn Error, "failed to store user report");
                    return ItemAction::DropSilently;
                }
            };

            let json_string = match serde_json::to_string(&report) {
                Ok(json) => json,
                Err(err) => {
                    relay_log::error!(
                        error = &err as &dyn Error,
                        "failed to serialize user report"
                    );
                    return ItemAction::DropSilently;
                }
            };

            item.set_payload(ContentType::Json, json_string);
            ItemAction::Keep
        });
    }

    /// Validates and extracts client reports.
    ///
    /// At the moment client reports are primarily used to transfer outcomes from
    /// client SDKs.  The outcomes are removed here and sent directly to the outcomes
    /// system.
    fn process_client_reports(&self, state: &mut ProcessEnvelopeState) {
        // if client outcomes are disabled we leave the the client reports unprocessed
        // and pass them on.
        if !self.inner.config.emit_outcomes().any() || !self.inner.config.emit_client_outcomes() {
            // if a processing relay has client outcomes disabled we drop them.
            if self.inner.config.processing_enabled() {
                state.managed_envelope.retain_items(|item| match item.ty() {
                    ItemType::ClientReport => ItemAction::DropSilently,
                    _ => ItemAction::Keep,
                });
            }
            return;
        }

        let mut timestamp = None;
        let mut output_events = BTreeMap::new();
        let received = state.managed_envelope.received_at();

        let clock_drift_processor = ClockDriftProcessor::new(state.envelope().sent_at(), received)
            .at_least(MINIMUM_CLOCK_DRIFT);

        // we're going through all client reports but we're effectively just merging
        // them into the first one.
        state.managed_envelope.retain_items(|item| {
            if item.ty() != &ItemType::ClientReport {
                return ItemAction::Keep;
            };
            match ClientReport::parse(&item.payload()) {
                Ok(ClientReport {
                    timestamp: report_timestamp,
                    discarded_events,
                    rate_limited_events,
                    filtered_events,
                    filtered_sampling_events,
                }) => {
                    // Glue all discarded events together and give them the appropriate outcome type
                    let input_events = discarded_events
                        .into_iter()
                        .map(|discarded_event| (ClientReportField::ClientDiscard, discarded_event))
                        .chain(
                            filtered_events.into_iter().map(|discarded_event| {
                                (ClientReportField::Filtered, discarded_event)
                            }),
                        )
                        .chain(filtered_sampling_events.into_iter().map(|discarded_event| {
                            (ClientReportField::FilteredSampling, discarded_event)
                        }))
                        .chain(rate_limited_events.into_iter().map(|discarded_event| {
                            (ClientReportField::RateLimited, discarded_event)
                        }));

                    for (outcome_type, discarded_event) in input_events {
                        if discarded_event.reason.len() > 200 {
                            relay_log::trace!("ignored client outcome with an overlong reason");
                            continue;
                        }
                        *output_events
                            .entry((
                                outcome_type,
                                discarded_event.reason,
                                discarded_event.category,
                            ))
                            .or_insert(0) += discarded_event.quantity;
                    }
                    if let Some(ts) = report_timestamp {
                        timestamp.get_or_insert(ts);
                    }
                }
                Err(err) => {
                    relay_log::trace!(error = &err as &dyn Error, "invalid client report received")
                }
            }
            ItemAction::DropSilently
        });

        if output_events.is_empty() {
            return;
        }

        let timestamp =
            timestamp.get_or_insert_with(|| UnixTimestamp::from_secs(received.timestamp() as u64));

        if clock_drift_processor.is_drifted() {
            relay_log::trace!("applying clock drift correction to client report");
            clock_drift_processor.process_timestamp(timestamp);
        }

        let max_age = SignedDuration::seconds(self.inner.config.max_secs_in_past());
        // also if we unable to parse the timestamp, we assume it's way too old here.
        let in_past = timestamp
            .as_datetime()
            .map(|ts| (received - ts) > max_age)
            .unwrap_or(true);
        if in_past {
            relay_log::trace!(
                "skipping client outcomes older than {} days",
                max_age.num_days()
            );
            return;
        }

        let max_future = SignedDuration::seconds(self.inner.config.max_secs_in_future());
        // also if we unable to parse the timestamp, we assume it's way far in the future here.
        let in_future = timestamp
            .as_datetime()
            .map(|ts| (ts - received) > max_future)
            .unwrap_or(true);
        if in_future {
            relay_log::trace!(
                "skipping client outcomes more than {}s in the future",
                max_future.num_seconds()
            );
            return;
        }

        for ((outcome_type, reason, category), quantity) in output_events.into_iter() {
            let outcome = match outcome_from_parts(outcome_type, &reason) {
                Ok(outcome) => outcome,
                Err(_) => {
                    relay_log::trace!(?outcome_type, reason, "invalid outcome combination");
                    continue;
                }
            };

            self.inner.outcome_aggregator.send(TrackOutcome {
                // If we get to this point, the unwrap should not be used anymore, since we know by
                // now that the timestamp can be parsed, but just incase we fallback to UTC current
                // `DateTime`.
                timestamp: timestamp.as_datetime().unwrap_or_else(Utc::now),
                scoping: state.managed_envelope.scoping(),
                outcome,
                event_id: None,
                remote_addr: None, // omitting the client address allows for better aggregation
                category,
                quantity,
            });
        }
    }

    /// Remove profiles from the envelope if they can not be parsed
    fn filter_profiles(&self, state: &mut ProcessEnvelopeState) {
        let transaction_count: usize = state
            .managed_envelope
            .envelope()
            .items()
            .filter(|item| item.ty() == &ItemType::Transaction)
            .count();
        let mut found_profile = false;
        state.managed_envelope.retain_items(|item| match item.ty() {
            // Drop profile without a transaction in the same envelope.
            ItemType::Profile if transaction_count == 0 => ItemAction::DropSilently,
            ItemType::Profile => {
                if !found_profile {
                    match relay_profiling::parse_metadata(&item.payload()) {
                        Ok(_) => {
                            found_profile = true;
                            ItemAction::Keep
                        }
                        Err(err) => ItemAction::Drop(Outcome::Invalid(DiscardReason::Profiling(
                            relay_profiling::discard_reason(err),
                        ))),
                    }
                } else {
                    // We found a second profile, drop it.
                    return ItemAction::Drop(Outcome::Invalid(DiscardReason::Profiling(
                        relay_profiling::discard_reason(ProfileError::TooManyProfiles),
                    )));
                }
            }
            _ => ItemAction::Keep,
        });
        state.has_profile = found_profile;
    }

    /// Normalize monitor check-ins and remove invalid ones.
    #[cfg(feature = "processing")]
    fn process_check_ins(&self, state: &mut ProcessEnvelopeState) {
        state.managed_envelope.retain_items(|item| {
            if item.ty() != &ItemType::CheckIn {
                return ItemAction::Keep;
            }

            match relay_monitors::process_check_in(&item.payload()) {
                Ok(processed) => {
                    item.set_payload(ContentType::Json, processed);
                    ItemAction::Keep
                }
                Err(error) => {
                    // TODO: Track an outcome.
                    relay_log::debug!(
                        error = &error as &dyn Error,
                        "dropped invalid monitor check-in"
                    );
                    ItemAction::DropSilently
                }
            }
        })
    }

    /// Process profiles and set the profile ID in the profile context on the transaction if successful
    #[cfg(feature = "processing")]
    fn process_profiles(&self, state: &mut ProcessEnvelopeState) {
        state.managed_envelope.retain_items(|item| match item.ty() {
            ItemType::Profile => {
                match relay_profiling::expand_profile(&item.payload(), state.event.value()) {
                    Ok((profile_id, payload)) => {
                        if payload.len() <= self.inner.config.max_profile_size() {
                            if let Some(event) = state.event.value_mut() {
                                if event.ty.value() == Some(&EventType::Transaction) {
                                    let contexts = event.contexts.get_or_insert_with(Contexts::new);
                                    contexts.add(ProfileContext {
                                        profile_id: Annotated::new(profile_id),
                                    });
                                }
                            }
                            item.set_payload(ContentType::Json, payload);
                            ItemAction::Keep
                        } else {
                            if let Some(event) = state.event.value_mut() {
                                if event.ty.value() == Some(&EventType::Transaction) {
                                    if let Some(ref mut contexts) = event.contexts.value_mut() {
                                        contexts.remove::<ProfileContext>();
                                    }
                                }
                            }
                            ItemAction::Drop(Outcome::Invalid(DiscardReason::Profiling(
                                relay_profiling::discard_reason(
                                    relay_profiling::ProfileError::ExceedSizeLimit,
                                ),
                            )))
                        }
                    }
                    Err(err) => {
                        if let Some(event) = state.event.value_mut() {
                            if event.ty.value() == Some(&EventType::Transaction) {
                                let contexts = event.contexts.get_or_insert_with(Contexts::new);
                                contexts.remove::<ProfileContext>();
                            }
                        }

                        match err {
                            relay_profiling::ProfileError::InvalidJson(_) => {
                                relay_log::warn!(error = &err as &dyn Error, "invalid profile");
                            }
                            _ => relay_log::debug!(error = &err as &dyn Error, "invalid profile"),
                        };
                        ItemAction::Drop(Outcome::Invalid(DiscardReason::Profiling(
                            relay_profiling::discard_reason(err),
                        )))
                    }
                }
            }
            _ => ItemAction::Keep,
        });
    }

    /// Remove replays if the feature flag is not enabled.
    fn process_replays(&self, state: &mut ProcessEnvelopeState) -> Result<(), ProcessingError> {
        let project_state = &state.project_state;
        let replays_enabled = project_state.has_feature(Feature::SessionReplay);
        let scrubbing_enabled = project_state.has_feature(Feature::SessionReplayRecordingScrubbing);

        let meta = state.envelope().meta().clone();
        let client_addr = meta.client_addr();
        let event_id = state.envelope().event_id();

        let limit = self.inner.config.max_replay_uncompressed_size();
        let config = project_state.config();
        let datascrubbing_config = config
            .datascrubbing_settings
            .pii_config()
            .map_err(|e| ProcessingError::PiiConfigError(e.clone()))?
            .as_ref();
        let mut scrubber =
            RecordingScrubber::new(limit, config.pii_config.as_ref(), datascrubbing_config);

        let user_agent = &RawUserAgentInfo {
            user_agent: meta.user_agent(),
            client_hints: meta.client_hints().as_deref(),
        };

        state.managed_envelope.retain_items(|item| match item.ty() {
            ItemType::ReplayEvent => {
                if !replays_enabled {
                    return ItemAction::DropSilently;
                }

                match self.process_replay_event(&item.payload(), config, client_addr, user_agent) {
                    Ok(replay) => match replay.to_json() {
                        Ok(json) => {
                            item.set_payload(ContentType::Json, json);
                            ItemAction::Keep
                        }
                        Err(error) => {
                            relay_log::error!(
                                error = &error as &dyn Error,
                                "failed to serialize replay"
                            );
                            ItemAction::Keep
                        }
                    },
                    Err(error) => {
                        relay_log::warn!(error = &error as &dyn Error, "invalid replay event");
                        ItemAction::Drop(Outcome::Invalid(match error {
                            ReplayError::NoContent => DiscardReason::InvalidReplayEventNoPayload,
                            ReplayError::CouldNotScrub(_) => DiscardReason::InvalidReplayEventPii,
                            ReplayError::CouldNotParse(_) => DiscardReason::InvalidReplayEvent,
                            ReplayError::InvalidPayload(_) => DiscardReason::InvalidReplayEvent,
                        }))
                    }
                }
            }
            ItemType::ReplayRecording => {
                if !replays_enabled {
                    return ItemAction::DropSilently;
                }

                // XXX: Processing is there just for data scrubbing. Skip the entire expensive
                // processing step if we do not need to scrub.
                if !scrubbing_enabled || scrubber.is_empty() {
                    return ItemAction::Keep;
                }

                // Limit expansion of recordings to the max replay size. The payload is
                // decompressed temporarily and then immediately re-compressed. However, to
                // limit memory pressure, we use the replay limit as a good overall limit for
                // allocations.
                let parsed_recording = metric!(timer(RelayTimers::ReplayRecordingProcessing), {
                    scrubber.process_recording(&item.payload())
                });

                match parsed_recording {
                    Ok(recording) => {
                        item.set_payload(ContentType::OctetStream, recording);
                        ItemAction::Keep
                    }
                    Err(e) => {
                        relay_log::warn!("replay-recording-event: {e} {event_id:?}");
                        ItemAction::Drop(Outcome::Invalid(
                            DiscardReason::InvalidReplayRecordingEvent,
                        ))
                    }
                }
            }
            _ => ItemAction::Keep,
        });

        Ok(())
    }

    /// Validates, normalizes, and scrubs PII from a replay event.
    fn process_replay_event(
        &self,
        payload: &Bytes,
        config: &ProjectConfig,
        client_ip: Option<NetIPAddr>,
        user_agent: &RawUserAgentInfo<&str>,
    ) -> Result<Annotated<Replay>, ReplayError> {
        let mut replay =
            Annotated::<Replay>::from_json_bytes(payload).map_err(ReplayError::CouldNotParse)?;

        if let Some(replay_value) = replay.value_mut() {
            replay::validate(replay_value)?;
            replay::normalize(replay_value, client_ip, user_agent);
        } else {
            return Err(ReplayError::NoContent);
        }

        if let Some(ref config) = config.pii_config {
            let mut processor = PiiProcessor::new(config.compiled());
            processor::process_value(&mut replay, &mut processor, ProcessingState::root())
                .map_err(|e| ReplayError::CouldNotScrub(e.to_string()))?;
        }

        let pii_config = config
            .datascrubbing_settings
            .pii_config()
            .map_err(|e| ReplayError::CouldNotScrub(e.to_string()))?;
        if let Some(config) = pii_config {
            let mut processor = PiiProcessor::new(config.compiled());
            processor::process_value(&mut replay, &mut processor, ProcessingState::root())
                .map_err(|e| ReplayError::CouldNotScrub(e.to_string()))?;
        }

        Ok(replay)
    }

    /// Creates and initializes the processing state.
    ///
    /// This applies defaults to the envelope and initializes empty rate limits.
    fn prepare_state(
        &self,
        message: ProcessEnvelope,
    ) -> Result<ProcessEnvelopeState, ProcessingError> {
        let ProcessEnvelope {
            envelope: mut managed_envelope,
            project_state,
            sampling_project_state,
        } = message;

        let envelope = managed_envelope.envelope_mut();

        // Set the event retention. Effectively, this value will only be available in processing
        // mode when the full project config is queried from the upstream.
        if let Some(retention) = project_state.config.event_retention {
            envelope.set_retention(retention);
        }

        // Prefer the project's project ID, and fall back to the stated project id from the
        // envelope. The project ID is available in all modes, other than in proxy mode, where
        // envelopes for unknown projects are forwarded blindly.
        //
        // Neither ID can be available in proxy mode on the /store/ endpoint. This is not supported,
        // since we cannot process an envelope without project ID, so drop it.
        let project_id = match project_state
            .project_id
            .or_else(|| envelope.meta().project_id())
        {
            Some(project_id) => project_id,
            None => {
                managed_envelope.reject(Outcome::Invalid(DiscardReason::Internal));
                return Err(ProcessingError::MissingProjectId);
            }
        };

        // Ensure the project ID is updated to the stored instance for this project cache. This can
        // differ in two cases:
        //  1. The envelope was sent to the legacy `/store/` endpoint without a project ID.
        //  2. The DSN was moved and the envelope sent to the old project ID.
        envelope.meta_mut().set_project_id(project_id);

        Ok(ProcessEnvelopeState {
            event: Annotated::empty(),
            event_metrics_extracted: false,
            metrics: Metrics::default(),
            sample_rates: None,
            sampling_result: SamplingResult::Keep,
            extracted_metrics: Default::default(),
            project_state,
            sampling_project_state,
            project_id,
            managed_envelope,
            has_profile: false,
        })
    }

    /// Expands Unreal 4 items inside an envelope.
    ///
    /// If the envelope does NOT contain an `UnrealReport` item, it doesn't do anything. If the
    /// envelope contains an `UnrealReport` item, it removes it from the envelope and inserts new
    /// items for each of its contents.
    ///
    /// The envelope may be dropped if it exceeds size limits after decompression. Particularly,
    /// this includes cases where a single attachment file exceeds the maximum file size. This is in
    /// line with the behavior of the envelope endpoint.
    ///
    /// After this, [`EnvelopeProcessorService`] should be able to process the envelope the same
    /// way it processes any other envelopes.
    #[cfg(feature = "processing")]
    fn expand_unreal(&self, state: &mut ProcessEnvelopeState) -> Result<(), ProcessingError> {
        let envelope = &mut state.envelope_mut();

        if let Some(item) = envelope.take_item_by(|item| item.ty() == &ItemType::UnrealReport) {
            utils::expand_unreal_envelope(item, envelope, &self.inner.config)?;
        }

        Ok(())
    }

    fn event_from_json_payload(
        &self,
        item: Item,
        event_type: Option<EventType>,
    ) -> Result<ExtractedEvent, ProcessingError> {
        let mut event = Annotated::<Event>::from_json_bytes(&item.payload())
            .map_err(ProcessingError::InvalidJson)?;

        if let Some(event_value) = event.value_mut() {
            event_value.ty.set_value(event_type);
        }

        Ok((event, item.len()))
    }

    fn event_from_security_report(
        &self,
        item: Item,
        meta: &RequestMeta,
    ) -> Result<ExtractedEvent, ProcessingError> {
        let len = item.len();
        let mut event = Event::default();

        let data = &item.payload();
        let report_type = SecurityReportType::from_json(data)
            .map_err(ProcessingError::InvalidJson)?
            .ok_or(ProcessingError::InvalidSecurityType)?;

        let apply_result = match report_type {
            SecurityReportType::Csp => Csp::apply_to_event(data, &mut event),
            SecurityReportType::ExpectCt => ExpectCt::apply_to_event(data, &mut event),
            SecurityReportType::ExpectStaple => ExpectStaple::apply_to_event(data, &mut event),
            SecurityReportType::Hpkp => Hpkp::apply_to_event(data, &mut event),
        };

        if let Err(json_error) = apply_result {
            // logged in extract_event
            relay_log::configure_scope(|scope| {
                scope.set_extra("payload", String::from_utf8_lossy(data).into());
            });

            return Err(ProcessingError::InvalidSecurityReport(json_error));
        }

        if let Some(release) = item.get_header("sentry_release").and_then(Value::as_str) {
            event.release = Annotated::from(LenientString(release.to_owned()));
        }

        if let Some(env) = item
            .get_header("sentry_environment")
            .and_then(Value::as_str)
        {
            event.environment = Annotated::from(env.to_owned());
        }

        if let Some(origin) = meta.origin() {
            event
                .request
                .get_or_insert_with(Default::default)
                .headers
                .get_or_insert_with(Default::default)
                .insert("Origin".into(), Annotated::new(origin.to_string().into()));
        }

        // Explicitly set the event type. This is required so that a `Security` item can be created
        // instead of a regular `Event` item.
        event.ty = Annotated::new(match report_type {
            SecurityReportType::Csp => EventType::Csp,
            SecurityReportType::ExpectCt => EventType::ExpectCt,
            SecurityReportType::ExpectStaple => EventType::ExpectStaple,
            SecurityReportType::Hpkp => EventType::Hpkp,
        });

        Ok((Annotated::new(event), len))
    }

    fn merge_formdata(&self, target: &mut SerdeValue, item: Item) {
        let payload = item.payload();
        let mut aggregator = ChunkedFormDataAggregator::new();

        for entry in FormDataIter::new(&payload) {
            if entry.key() == "sentry" || entry.key().starts_with("sentry___") {
                // Custom clients can submit longer payloads and should JSON encode event data into
                // the optional `sentry` field or a `sentry___<namespace>` field.
                match serde_json::from_str(entry.value()) {
                    Ok(event) => utils::merge_values(target, event),
                    Err(_) => relay_log::debug!("invalid json event payload in sentry form field"),
                }
            } else if let Some(index) = utils::get_sentry_chunk_index(entry.key(), "sentry__") {
                // Electron SDK splits up long payloads into chunks starting at sentry__1 with an
                // incrementing counter. Assemble these chunks here and then decode them below.
                aggregator.insert(index, entry.value());
            } else if let Some(keys) = utils::get_sentry_entry_indexes(entry.key()) {
                // Try to parse the nested form syntax `sentry[key][key]` This is required for the
                // Breakpad client library, which only supports string values of up to 64
                // characters.
                utils::update_nested_value(target, &keys, entry.value());
            } else {
                // Merge additional form fields from the request with `extra` data from the event
                // payload and set defaults for processing. This is sent by clients like Breakpad or
                // Crashpad.
                utils::update_nested_value(target, &["extra", entry.key()], entry.value());
            }
        }

        if !aggregator.is_empty() {
            match serde_json::from_str(&aggregator.join()) {
                Ok(event) => utils::merge_values(target, event),
                Err(_) => relay_log::debug!("invalid json event payload in sentry__* form fields"),
            }
        }
    }

    fn extract_attached_event(
        config: &Config,
        item: Option<Item>,
    ) -> Result<Annotated<Event>, ProcessingError> {
        let item = match item {
            Some(item) if !item.is_empty() => item,
            _ => return Ok(Annotated::new(Event::default())),
        };

        // Protect against blowing up during deserialization. Attachments can have a significantly
        // larger size than regular events and may cause significant processing delays.
        if item.len() > config.max_event_size() {
            return Err(ProcessingError::PayloadTooLarge);
        }

        let payload = item.payload();
        let deserializer = &mut rmp_serde::Deserializer::from_read_ref(payload.as_ref());
        Annotated::deserialize_with_meta(deserializer).map_err(ProcessingError::InvalidMsgpack)
    }

    fn parse_msgpack_breadcrumbs(
        config: &Config,
        item: Option<Item>,
    ) -> Result<Array<Breadcrumb>, ProcessingError> {
        let mut breadcrumbs = Array::new();
        let item = match item {
            Some(item) if !item.is_empty() => item,
            _ => return Ok(breadcrumbs),
        };

        // Validate that we do not exceed the maximum breadcrumb payload length. Breadcrumbs are
        // truncated to a maximum of 100 in event normalization, but this is to protect us from
        // blowing up during deserialization. As approximation, we use the maximum event payload
        // size as bound, which is roughly in the right ballpark.
        if item.len() > config.max_event_size() {
            return Err(ProcessingError::PayloadTooLarge);
        }

        let payload = item.payload();
        let mut deserializer = rmp_serde::Deserializer::new(payload.as_ref());

        while !deserializer.get_ref().is_empty() {
            let breadcrumb = Annotated::deserialize_with_meta(&mut deserializer)?;
            breadcrumbs.push(breadcrumb);
        }

        Ok(breadcrumbs)
    }

    fn event_from_attachments(
        config: &Config,
        event_item: Option<Item>,
        breadcrumbs_item1: Option<Item>,
        breadcrumbs_item2: Option<Item>,
    ) -> Result<ExtractedEvent, ProcessingError> {
        let len = event_item.as_ref().map_or(0, |item| item.len())
            + breadcrumbs_item1.as_ref().map_or(0, |item| item.len())
            + breadcrumbs_item2.as_ref().map_or(0, |item| item.len());

        let mut event = Self::extract_attached_event(config, event_item)?;
        let mut breadcrumbs1 = Self::parse_msgpack_breadcrumbs(config, breadcrumbs_item1)?;
        let mut breadcrumbs2 = Self::parse_msgpack_breadcrumbs(config, breadcrumbs_item2)?;

        let timestamp1 = breadcrumbs1
            .iter()
            .rev()
            .find_map(|breadcrumb| breadcrumb.value().and_then(|b| b.timestamp.value()));

        let timestamp2 = breadcrumbs2
            .iter()
            .rev()
            .find_map(|breadcrumb| breadcrumb.value().and_then(|b| b.timestamp.value()));

        // Sort breadcrumbs by date. We presume that last timestamp from each row gives the
        // relative sequence of the whole sequence, i.e., we don't need to splice the sequences
        // to get the breadrumbs sorted.
        if timestamp1 > timestamp2 {
            std::mem::swap(&mut breadcrumbs1, &mut breadcrumbs2);
        }

        // Limit the total length of the breadcrumbs. We presume that if we have both
        // breadcrumbs with items one contains the maximum number of breadcrumbs allowed.
        let max_length = std::cmp::max(breadcrumbs1.len(), breadcrumbs2.len());

        breadcrumbs1.extend(breadcrumbs2);

        if breadcrumbs1.len() > max_length {
            // Keep only the last max_length elements from the vectors
            breadcrumbs1.drain(0..(breadcrumbs1.len() - max_length));
        }

        if !breadcrumbs1.is_empty() {
            event.get_or_insert_with(Event::default).breadcrumbs = Annotated::new(Values {
                values: Annotated::new(breadcrumbs1),
                other: Object::default(),
            });
        }

        Ok((event, len))
    }

    /// Checks for duplicate items in an envelope.
    ///
    /// An item is considered duplicate if it was not removed by sanitation in `process_event` and
    /// `extract_event`. This partially depends on the `processing_enabled` flag.
    fn is_duplicate(&self, item: &Item) -> bool {
        match item.ty() {
            // These should always be removed by `extract_event`:
            ItemType::Event => true,
            ItemType::Transaction => true,
            ItemType::Security => true,
            ItemType::FormData => true,
            ItemType::RawSecurity => true,

            // These should be removed conditionally:
            ItemType::UnrealReport => self.inner.config.processing_enabled(),

            // These may be forwarded to upstream / store:
            ItemType::Attachment => false,
            ItemType::UserReport => false,

            // Aggregate data is never considered as part of deduplication
            ItemType::Session => false,
            ItemType::Sessions => false,
            ItemType::Metrics => false,
            ItemType::MetricBuckets => false,
            ItemType::ClientReport => false,
            ItemType::Profile => false,
            ItemType::ReplayEvent => false,
            ItemType::ReplayRecording => false,
            ItemType::CheckIn => false,
            ItemType::Span => false,

            // Without knowing more, `Unknown` items are allowed to be repeated
            ItemType::Unknown(_) => false,
        }
    }

    /// Extracts the primary event payload from an envelope.
    ///
    /// The event is obtained from only one source in the following precedence:
    ///  1. An explicit event item. This is also the case for JSON uploads.
    ///  2. A security report item.
    ///  3. Attachments `__sentry-event` and `__sentry-breadcrumb1/2`.
    ///  4. A multipart form data body.
    ///  5. If none match, `Annotated::empty()`.
    fn extract_event(&self, state: &mut ProcessEnvelopeState) -> Result<(), ProcessingError> {
        let envelope = &mut state.envelope_mut();

        // Remove all items first, and then process them. After this function returns, only
        // attachments can remain in the envelope. The event will be added again at the end of
        // `process_event`.
        let event_item = envelope.take_item_by(|item| item.ty() == &ItemType::Event);
        let transaction_item = envelope.take_item_by(|item| item.ty() == &ItemType::Transaction);
        let security_item = envelope.take_item_by(|item| item.ty() == &ItemType::Security);
        let raw_security_item = envelope.take_item_by(|item| item.ty() == &ItemType::RawSecurity);
        let form_item = envelope.take_item_by(|item| item.ty() == &ItemType::FormData);
        let attachment_item = envelope
            .take_item_by(|item| item.attachment_type() == Some(&AttachmentType::EventPayload));
        let breadcrumbs1 = envelope
            .take_item_by(|item| item.attachment_type() == Some(&AttachmentType::Breadcrumbs));
        let breadcrumbs2 = envelope
            .take_item_by(|item| item.attachment_type() == Some(&AttachmentType::Breadcrumbs));

        // Event items can never occur twice in an envelope.
        if let Some(duplicate) = envelope.get_item_by(|item| self.is_duplicate(item)) {
            return Err(ProcessingError::DuplicateItem(duplicate.ty().clone()));
        }

        let mut sample_rates = None;
        let (event, event_len) = if let Some(mut item) = event_item.or(security_item) {
            relay_log::trace!("processing json event");
            sample_rates = item.take_sample_rates();
            metric!(timer(RelayTimers::EventProcessingDeserialize), {
                // Event items can never include transactions, so retain the event type and let
                // inference deal with this during store normalization.
                self.event_from_json_payload(item, None)?
            })
        } else if let Some(mut item) = transaction_item {
            relay_log::trace!("processing json transaction");
            sample_rates = item.take_sample_rates();
            state.event_metrics_extracted = item.metrics_extracted();
            metric!(timer(RelayTimers::EventProcessingDeserialize), {
                // Transaction items can only contain transaction events. Force the event type to
                // hint to normalization that we're dealing with a transaction now.
                self.event_from_json_payload(item, Some(EventType::Transaction))?
            })
        } else if let Some(mut item) = raw_security_item {
            relay_log::trace!("processing security report");
            sample_rates = item.take_sample_rates();
            self.event_from_security_report(item, envelope.meta())
                .map_err(|error| {
                    relay_log::error!(
                        error = &error as &dyn Error,
                        "failed to extract security report"
                    );
                    error
                })?
        } else if attachment_item.is_some() || breadcrumbs1.is_some() || breadcrumbs2.is_some() {
            relay_log::trace!("extracting attached event data");
            Self::event_from_attachments(
                &self.inner.config,
                attachment_item,
                breadcrumbs1,
                breadcrumbs2,
            )?
        } else if let Some(item) = form_item {
            relay_log::trace!("extracting form data");
            let len = item.len();

            let mut value = SerdeValue::Object(Default::default());
            self.merge_formdata(&mut value, item);
            let event = Annotated::deserialize_with_meta(value).unwrap_or_default();

            (event, len)
        } else {
            relay_log::trace!("no event in envelope");
            (Annotated::empty(), 0)
        };

        state.event = event;
        state.sample_rates = sample_rates;
        state.metrics.bytes_ingested_event = Annotated::new(event_len as u64);

        Ok(())
    }

    /// Extracts event information from an unreal context.
    ///
    /// If the event does not contain an unreal context, this function does not perform any action.
    /// If there was no event payload prior to this function, it is created.
    #[cfg(feature = "processing")]
    fn process_unreal(&self, state: &mut ProcessEnvelopeState) -> Result<(), ProcessingError> {
        utils::process_unreal_envelope(&mut state.event, state.managed_envelope.envelope_mut())
            .map_err(ProcessingError::InvalidUnrealReport)
    }

    /// Adds processing placeholders for special attachments.
    ///
    /// If special attachments are present in the envelope, this adds placeholder payloads to the
    /// event. This indicates to the pipeline that the event needs special processing.
    ///
    /// If the event payload was empty before, it is created.
    #[cfg(feature = "processing")]
    fn create_placeholders(&self, state: &mut ProcessEnvelopeState) {
        let envelope = state.managed_envelope.envelope();
        let minidump_attachment =
            envelope.get_item_by(|item| item.attachment_type() == Some(&AttachmentType::Minidump));
        let apple_crash_report_attachment = envelope
            .get_item_by(|item| item.attachment_type() == Some(&AttachmentType::AppleCrashReport));

        if let Some(item) = minidump_attachment {
            let event = state.event.get_or_insert_with(Event::default);
            state.metrics.bytes_ingested_event_minidump = Annotated::new(item.len() as u64);
            utils::process_minidump(event, &item.payload());
        } else if let Some(item) = apple_crash_report_attachment {
            let event = state.event.get_or_insert_with(Event::default);
            state.metrics.bytes_ingested_event_applecrashreport = Annotated::new(item.len() as u64);
            utils::process_apple_crash_report(event, &item.payload());
        }
    }

    fn finalize_event(&self, state: &mut ProcessEnvelopeState) -> Result<(), ProcessingError> {
        let is_transaction = state.event_type() == Some(EventType::Transaction);
        let envelope = state.managed_envelope.envelope_mut();

        let event = match state.event.value_mut() {
            Some(event) => event,
            None if !self.inner.config.processing_enabled() => return Ok(()),
            None => return Err(ProcessingError::NoEventPayload),
        };

        if !self.inner.config.processing_enabled() {
            static MY_VERSION_STRING: OnceCell<String> = OnceCell::new();
            let my_version = MY_VERSION_STRING.get_or_init(|| RelayVersion::current().to_string());

            event
                .ingest_path
                .get_or_insert_with(Default::default)
                .push(Annotated::new(RelayInfo {
                    version: Annotated::new(my_version.clone()),
                    public_key: self
                        .inner
                        .config
                        .public_key()
                        .map_or(Annotated::empty(), |pk| Annotated::new(pk.to_string())),
                    other: Default::default(),
                }));
        }

        // Event id is set statically in the ingest path.
        let event_id = envelope.event_id().unwrap_or_default();
        debug_assert!(!event_id.is_nil());

        // Ensure that the event id in the payload is consistent with the envelope. If an event
        // id was ingested, this will already be the case. Otherwise, this will insert a new
        // event id. To be defensive, we always overwrite to ensure consistency.
        event.id = Annotated::new(event_id);

        // In processing mode, also write metrics into the event. Most metrics have already been
        // collected at this state, except for the combined size of all attachments.
        if self.inner.config.processing_enabled() {
            let mut metrics = std::mem::take(&mut state.metrics);

            let attachment_size = envelope
                .items()
                .filter(|item| item.attachment_type() == Some(&AttachmentType::Attachment))
                .map(|item| item.len() as u64)
                .sum::<u64>();

            if attachment_size > 0 {
                metrics.bytes_ingested_event_attachment = Annotated::new(attachment_size);
            }

            let sample_rates = state
                .sample_rates
                .take()
                .and_then(|value| Array::from_value(Annotated::new(value)).into_value());

            if let Some(rates) = sample_rates {
                metrics
                    .sample_rates
                    .get_or_insert_with(Array::new)
                    .extend(rates)
            }

            event._metrics = Annotated::new(metrics);

            if event.ty.value() == Some(&EventType::Transaction) {
                metric!(
                    counter(RelayCounters::EventTransaction) += 1,
                    source = utils::transaction_source_tag(event),
                    platform =
                        PlatformTag::from(event.platform.as_str().unwrap_or("other")).as_str(),
                    contains_slashes =
                        if event.transaction.as_str().unwrap_or_default().contains('/') {
                            "true"
                        } else {
                            "false"
                        }
                );

                let span_count = event.spans.value().map(Vec::len).unwrap_or(0) as u64;
                metric!(
                    histogram(RelayHistograms::EventSpans) = span_count,
                    sdk = envelope.meta().client_name().unwrap_or("proprietary"),
                    platform = event.platform.as_str().unwrap_or("other"),
                );

                let has_otel = event
                    .contexts
                    .value()
                    .map_or(false, |contexts| contexts.contains::<OtelContext>());

                if has_otel {
                    metric!(
                        counter(RelayCounters::OpenTelemetryEvent) += 1,
                        sdk = envelope.meta().client_name().unwrap_or("proprietary"),
                        platform = event.platform.as_str().unwrap_or("other"),
                    );
                }
            }
        }

        // TODO: Temporary workaround before processing. Experimental SDKs relied on a buggy
        // clock drift correction that assumes the event timestamp is the sent_at time. This
        // should be removed as soon as legacy ingestion has been removed.
        let sent_at = match envelope.sent_at() {
            Some(sent_at) => Some(sent_at),
            None if is_transaction => event.timestamp.value().copied().map(Timestamp::into_inner),
            None => None,
        };

        let mut processor = ClockDriftProcessor::new(sent_at, state.managed_envelope.received_at())
            .at_least(MINIMUM_CLOCK_DRIFT);
        processor::process_value(&mut state.event, &mut processor, ProcessingState::root())
            .map_err(|_| ProcessingError::InvalidTransaction)?;

        // Log timestamp delays for all events after clock drift correction. This happens before
        // store processing, which could modify the timestamp if it exceeds a threshold. We are
        // interested in the actual delay before this correction.
        if let Some(timestamp) = state.event.value().and_then(|e| e.timestamp.value()) {
            let event_delay = state.managed_envelope.received_at() - timestamp.into_inner();
            if event_delay > SignedDuration::minutes(1) {
                let category = state.event_category().unwrap_or(DataCategory::Unknown);
                metric!(
                    timer(RelayTimers::TimestampDelay) = event_delay.to_std().unwrap(),
                    category = category.name(),
                );
            }
        }

        Ok(())
    }

    #[cfg(feature = "processing")]
    fn store_process_event(&self, state: &mut ProcessEnvelopeState) -> Result<(), ProcessingError> {
        let ProcessEnvelopeState {
            ref mut event,
            ref project_state,
            ref managed_envelope,
            ..
        } = *state;

        let key_id = project_state
            .get_public_key_config()
            .and_then(|k| Some(k.numeric_id?.to_string()));

        let envelope = state.managed_envelope.envelope();

        if key_id.is_none() {
            relay_log::error!(
                "project state for key {} is missing key id",
                envelope.meta().public_key()
            );
        }

        let store_config = StoreConfig {
            project_id: Some(state.project_id.value()),
            client_ip: envelope.meta().client_addr().map(IpAddr::from),
            client: envelope.meta().client().map(str::to_owned),
            key_id,
            protocol_version: Some(envelope.meta().version().to_string()),
            grouping_config: project_state.config.grouping_config.clone(),
            user_agent: envelope.meta().user_agent().map(str::to_owned),
            max_secs_in_future: Some(self.inner.config.max_secs_in_future()),
            max_secs_in_past: Some(self.inner.config.max_secs_in_past()),
            enable_trimming: Some(true),
            is_renormalize: Some(false),
            remove_other: Some(true),
            normalize_user_agent: Some(true),
            sent_at: envelope.sent_at(),
            received_at: Some(managed_envelope.received_at()),
            breakdowns: project_state.config.breakdowns_v2.clone(),
            span_attributes: project_state.config.span_attributes.clone(),
            client_sample_rate: envelope.dsc().and_then(|ctx| ctx.sample_rate),
            replay_id: envelope.dsc().and_then(|ctx| ctx.replay_id),
            client_hints: envelope.meta().client_hints().to_owned(),
        };

        let mut store_processor =
            StoreProcessor::new(store_config, self.inner.geoip_lookup.as_ref());
        metric!(timer(RelayTimers::EventProcessingProcess), {
            processor::process_value(event, &mut store_processor, ProcessingState::root())
                .map_err(|_| ProcessingError::InvalidTransaction)?;
            if has_unprintable_fields(event) {
                metric!(counter(RelayCounters::EventCorrupted) += 1);
            }
        });

        Ok(())
    }

    /// Ensures there is a valid dynamic sampling context and corresponding project state.
    ///
    /// The dynamic sampling context (DSC) specifies the project_key of the project that initiated
    /// the trace. That project state should have been loaded previously by the project cache and is
    /// available on the `ProcessEnvelopeState`. Under these conditions, this cannot happen:
    ///
    ///  - There is no DSC in the envelope headers. This occurs with older or third-party SDKs.
    ///  - The project key does not exist. This can happen if the project key was disabled, the
    ///    project removed, or in rare cases when a project from another Sentry instance is referred
    ///    to.
    ///  - The project key refers to a project from another organization. In this case the project
    ///    cache does not resolve the state and instead leaves it blank.
    ///  - The project state could not be fetched. This is a runtime error, but in this case Relay
    ///    should fall back to the next-best sampling rule set.
    ///
    /// In all of the above cases, this function will compute a new DSC using information from the
    /// event payload, similar to how SDKs do this. The `sampling_project_state` is also switched to
    /// the main project state.
    ///
    /// If there is no transaction event in the envelope, this function will do nothing.
    fn normalize_dsc(&self, state: &mut ProcessEnvelopeState) {
        if state.envelope().dsc().is_some() && state.sampling_project_state.is_some() {
            return;
        }

        // The DSC can only be computed if there's a transaction event. Note that `from_transaction`
        // below already checks for the event type.
        let Some(event) = state.event.value() else {
            return;
        };
        let Some(key_config) = state.project_state.get_public_key_config() else {
            return;
        };

        if let Some(dsc) = DynamicSamplingContext::from_transaction(key_config.public_key, event) {
            state.envelope_mut().set_dsc(dsc);
            state.sampling_project_state = Some(state.project_state.clone());
        }
    }

    fn filter_event(&self, state: &mut ProcessEnvelopeState) -> Result<(), ProcessingError> {
        let event = match state.event.value_mut() {
            Some(event) => event,
            // Some events are created by processing relays (e.g. unreal), so they do not yet
            // exist at this point in non-processing relays.
            None => return Ok(()),
        };

        let client_ip = state.managed_envelope.envelope().meta().client_addr();
        let filter_settings = &state.project_state.config.filter_settings;

        metric!(timer(RelayTimers::EventProcessingFiltering), {
            relay_filter::should_filter(event, client_ip, filter_settings).map_err(|err| {
                state.managed_envelope.reject(Outcome::Filtered(err));
                ProcessingError::EventFiltered(err)
            })
        })
    }

    #[cfg(feature = "processing")]
    fn enforce_quotas(&self, state: &mut ProcessEnvelopeState) -> Result<(), ProcessingError> {
        let rate_limiter = match self.inner.rate_limiter.as_ref() {
            Some(rate_limiter) => rate_limiter,
            None => return Ok(()),
        };

        let project_state = &state.project_state;
        let quotas = project_state.config.quotas.as_slice();
        if quotas.is_empty() {
            return Ok(());
        }

        let event_category = state.event_category();

        // When invoking the rate limiter, capture if the event item has been rate limited to also
        // remove it from the processing state eventually.
        let mut envelope_limiter =
            EnvelopeLimiter::new(Some(&project_state.config), |item_scope, quantity| {
                rate_limiter.is_rate_limited(quotas, item_scope, quantity, false)
            });

        // Tell the envelope limiter about the event, since it has been removed from the Envelope at
        // this stage in processing.
        if let Some(category) = event_category {
            envelope_limiter.assume_event(category, state.event_metrics_extracted);
        }

        let scoping = state.managed_envelope.scoping();
        let (enforcement, limits) = metric!(timer(RelayTimers::EventProcessingRateLimiting), {
            envelope_limiter.enforce(state.managed_envelope.envelope_mut(), &scoping)?
        });

        if limits.is_limited() {
            self.inner
                .project_cache
                .send(UpdateRateLimits::new(scoping.project_key, limits));
        }

        if enforcement.event_active() {
            state.remove_event();
            debug_assert!(state.envelope().is_empty());
        }

        enforcement.track_outcomes(
            state.envelope(),
            &state.managed_envelope.scoping(),
            self.inner.outcome_aggregator.clone(),
        );

        Ok(())
    }

    /// Extract metrics from all envelope items.
    ///
    /// Caveats:
    ///  - This functionality is incomplete. At this point, extraction is implemented only for
    ///    transaction events.
    fn extract_metrics(&self, state: &mut ProcessEnvelopeState) -> Result<(), ProcessingError> {
        // NOTE: This function requires a `metric_extraction` in the project config. Legacy configs
        // will upsert this configuration from transaction and conditional tagging fields, even if
        // it is not present in the actual project config payload. Once transaction metric
        // extraction is moved to generic metrics, this can be converted into an early return.
        let config = match state.project_state.config.metric_extraction {
            ErrorBoundary::Ok(ref config) if config.is_enabled() => Some(config),
            _ => None,
        };

        // TODO: Make span metrics extraction immutable
        if let Some(event) = state.event.value() {
            if state.event_metrics_extracted {
                return Ok(());
            }

            if let Some(config) = config {
                let metrics = crate::metrics_extraction::event::extract_metrics(event, config);
                state.event_metrics_extracted |= !metrics.is_empty();
                state.extracted_metrics.project_metrics.extend(metrics);
            }

            match state.project_state.config.transaction_metrics {
                Some(ErrorBoundary::Ok(ref tx_config)) if tx_config.is_enabled() => {
                    let transaction_from_dsc = state
                        .managed_envelope
                        .envelope()
                        .dsc()
                        .and_then(|dsc| dsc.transaction.as_deref());

                    let extractor = TransactionExtractor {
                        config: tx_config,
                        generic_tags: config.map(|c| c.tags.as_slice()).unwrap_or_default(),
                        transaction_from_dsc,
                        sampling_result: &state.sampling_result,
                        has_profile: state.has_profile,
                    };

                    state.extracted_metrics.extend(extractor.extract(event)?);
                    state.event_metrics_extracted |= true;
                }
                _ => (),
            }

            if state.event_metrics_extracted {
                state.managed_envelope.set_event_metrics_extracted();
            }
        }

        // NB: Other items can be added here.
        Ok(())
    }

    /// Apply data privacy rules to the event payload.
    ///
    /// This uses both the general `datascrubbing_settings`, as well as the the PII rules.
    fn scrub_event(&self, state: &mut ProcessEnvelopeState) -> Result<(), ProcessingError> {
        let event = &mut state.event;
        let config = &state.project_state.config;

        metric!(timer(RelayTimers::EventProcessingPii), {
            if let Some(ref config) = config.pii_config {
                let mut processor = PiiProcessor::new(config.compiled());
                processor::process_value(event, &mut processor, ProcessingState::root())?;
            }
            let pii_config = config
                .datascrubbing_settings
                .pii_config()
                .map_err(|e| ProcessingError::PiiConfigError(e.clone()))?;
            if let Some(config) = pii_config {
                let mut processor = PiiProcessor::new(config.compiled());
                processor::process_value(event, &mut processor, ProcessingState::root())?;
            }
        });

        Ok(())
    }

    /// Apply data privacy rules to attachments in the envelope.
    ///
    /// This only applies the new PII rules that explicitly select `ValueType::Binary` or one of the
    /// attachment types. When special attachments are detected, these are scrubbed with custom
    /// logic; otherwise the entire attachment is treated as a single binary blob.
    fn scrub_attachments(&self, state: &mut ProcessEnvelopeState) {
        let envelope = state.managed_envelope.envelope_mut();
        if let Some(ref config) = state.project_state.config.pii_config {
            let minidump = envelope
                .get_item_by_mut(|item| item.attachment_type() == Some(&AttachmentType::Minidump));

            if let Some(item) = minidump {
                let filename = item.filename().unwrap_or_default();
                let mut payload = item.payload().to_vec();

                let processor = PiiAttachmentsProcessor::new(config.compiled());

                // Minidump scrubbing can fail if the minidump cannot be parsed. In this case, we
                // must be conservative and treat it as a plain attachment. Under extreme
                // conditions, this could destroy stack memory.
                let start = Instant::now();
                match processor.scrub_minidump(filename, &mut payload) {
                    Ok(modified) => {
                        metric!(
                            timer(RelayTimers::MinidumpScrubbing) = start.elapsed(),
                            status = if modified { "ok" } else { "n/a" },
                        );
                    }
                    Err(scrub_error) => {
                        metric!(
                            timer(RelayTimers::MinidumpScrubbing) = start.elapsed(),
                            status = "error"
                        );
                        relay_log::warn!(
                            error = &scrub_error as &dyn Error,
                            "failed to scrub minidump",
                        );
                        metric!(timer(RelayTimers::AttachmentScrubbing), {
                            processor.scrub_attachment(filename, &mut payload);
                        })
                    }
                }

                let content_type = item
                    .content_type()
                    .unwrap_or(&ContentType::Minidump)
                    .clone();

                item.set_payload(content_type, payload);
            }
        }
    }

    fn serialize_event(&self, state: &mut ProcessEnvelopeState) -> Result<(), ProcessingError> {
        let data = metric!(timer(RelayTimers::EventProcessingSerialization), {
            state
                .event
                .to_json()
                .map_err(ProcessingError::SerializeFailed)?
        });

        let event_type = state.event_type().unwrap_or_default();
        let mut event_item = Item::new(ItemType::from_event_type(event_type));
        event_item.set_payload(ContentType::Json, data);

        // If transaction metrics were extracted, set the corresponding item header
        event_item.set_metrics_extracted(state.event_metrics_extracted);

        // If there are sample rates, write them back to the envelope. In processing mode, sample
        // rates have been removed from the state and burnt into the event via `finalize_event`.
        if let Some(sample_rates) = state.sample_rates.take() {
            event_item.set_sample_rates(sample_rates);
        }

        state.envelope_mut().add_item(event_item);

        Ok(())
    }

    #[cfg(feature = "processing")]
    fn extract_spans(&self, state: &mut ProcessEnvelopeState) {
        // For now, drop any spans submitted by the SDK.

        use relay_event_schema::protocol::Span;
        state.managed_envelope.retain_items(|item| match item.ty() {
            ItemType::Span => ItemAction::DropSilently,
            _ => ItemAction::Keep,
        });

        // Only extract spans from transactions (not errors).
        if state.event_type() != Some(EventType::Transaction) {
            return;
        };

        // Check feature flag.
        if !state
            .project_state
            .has_feature(Feature::SpanMetricsExtraction)
        {
            return;
        };

        // Extract transaction as a span.
        let Some(event) = state.event.value() else {
            return;
        };
        let transaction_span: Span = event.into();

        let mut add_span = |span: Annotated<Span>| {
            let span = match span.to_json() {
                Ok(span) => span,
                Err(e) => {
                    relay_log::error!(error = &e as &dyn Error, "Failed to serialize span");
                    return;
                }
            };
            let mut item = Item::new(ItemType::Span);
            item.set_payload(ContentType::Json, span);
            state.managed_envelope.envelope_mut().add_item(item);
        };

        // Add child spans as envelope items.
        if let Some(child_spans) = event.spans.value() {
            for span in child_spans {
                // HACK: clone the span to set the segment_id. This should happen
                // as part of normalization once standalone spans reach wider adoption.
                let mut span = span.clone();
                let Some(inner_span) = span.value_mut() else {
                    continue;
                };
                inner_span.segment_id = transaction_span.segment_id.clone();
                inner_span.is_segment = Annotated::new(false);
                add_span(span);
            }
        }

        // Add transaction span as an envelope item.
        add_span(transaction_span.into());
    }

    /// Computes the sampling decision on the incoming event
    fn run_dynamic_sampling(&self, state: &mut ProcessEnvelopeState) {
        // Running dynamic sampling involves either:
        // - Tagging whether an incoming error has a sampled trace connected to it.
        // - Computing the actual sampling decision on an incoming transaction.
        match state.event_type().unwrap_or_default() {
            EventType::Default | EventType::Error => {
                self.tag_error_with_sampling_decision(state);
            }
            EventType::Transaction => {
                if let Some(ErrorBoundary::Ok(config)) =
                    &state.project_state.config.transaction_metrics
                {
                    if config.is_enabled() {
                        self.compute_sampling_decision(state);
                    }
                }
            }

            _ => {}
        }
    }

    /// Computes the sampling decision on the incoming transaction.
    fn compute_sampling_decision(&self, state: &mut ProcessEnvelopeState) {
        state.sampling_result = utils::get_sampling_result(
            self.inner.config.processing_enabled(),
            Some(&state.project_state),
            state.sampling_project_state.as_deref(),
            state.envelope().dsc(),
            state.event.value(),
        );
    }

    /// Runs dynamic sampling on an incoming error and tags it in case of successful sampling
    /// decision.
    ///
    /// This execution of dynamic sampling is technically a "simulation" since we will use the result
    /// only for tagging errors and not for actually sampling incoming events.
    fn tag_error_with_sampling_decision(&self, state: &mut ProcessEnvelopeState) {
        if state.event.is_empty() {
            return;
        }

        let sampled = utils::is_trace_fully_sampled(
            self.inner.config.processing_enabled(),
            state.sampling_project_state.as_deref(),
            state.envelope().dsc(),
        );

        let (Some(event), Some(sampled)) = (state.event.value_mut(), sampled) else {
            return;
        };

        // We want to get the trace context, in which we will inject the `sampled` field.
        let context = event
            .contexts
            .get_or_insert_with(Contexts::new)
            .get_or_default::<TraceContext>();

        // We want to update `sampled` only if it was not set, since if we don't check this
        // we will end up overriding the value set by downstream Relays and this will lead
        // to more complex debugging in case of problems.
        if context.sampled.is_empty() {
            relay_log::trace!("tagged error with `sampled = {}` flag", sampled);
            context.sampled = Annotated::new(sampled);
        }
    }

    /// Apply the dynamic sampling decision from `compute_sampling_decision`.
    fn sample_envelope(&self, state: &mut ProcessEnvelopeState) -> Result<(), ProcessingError> {
        match std::mem::take(&mut state.sampling_result) {
            // We assume that sampling is only supposed to work on transactions.
            SamplingResult::Drop(rule_ids)
                if state.event_type() == Some(EventType::Transaction) =>
            {
                state
                    .managed_envelope
                    .reject(Outcome::FilteredSampling(rule_ids.clone()));

                Err(ProcessingError::Sampled(rule_ids))
            }
            _ => Ok(()),
        }
    }

    fn light_normalize_event(
        &self,
        state: &mut ProcessEnvelopeState,
    ) -> Result<(), ProcessingError> {
        let request_meta = state.managed_envelope.envelope().meta();
        let client_ipaddr = request_meta.client_addr().map(IpAddr::from);

        let light_normalize_spans = state
            .project_state
            .has_feature(Feature::SpanMetricsExtraction);

        utils::log_transaction_name_metrics(&mut state.event, |event| {
            let config = LightNormalizationConfig {
                client_ip: client_ipaddr.as_ref(),
                user_agent: RawUserAgentInfo {
                    user_agent: request_meta.user_agent(),
                    client_hints: request_meta.client_hints().as_deref(),
                },
                received_at: Some(state.managed_envelope.received_at()),
                max_secs_in_past: Some(self.inner.config.max_secs_in_past()),
                max_secs_in_future: Some(self.inner.config.max_secs_in_future()),
                transaction_range: Some(
                    self.inner
                        .config
                        .aggregator_config_for(MetricNamespace::Transactions)
                        .timestamp_range(),
                ),
                max_name_and_unit_len: Some(
                    self.inner
                        .config
                        .aggregator_config()
                        .max_name_length
                        .saturating_sub(MeasurementsConfig::MEASUREMENT_MRI_OVERHEAD),
                ),
                measurements_config: state.project_state.config.measurements.as_ref(),
                breakdowns_config: state.project_state.config.breakdowns_v2.as_ref(),
                normalize_user_agent: Some(true),
                transaction_name_config: TransactionNameConfig {
                    rules: &state.project_state.config.tx_name_rules,
                },
                device_class_synthesis_config: state
                    .project_state
                    .has_feature(Feature::DeviceClassSynthesis),
                enrich_spans: state
                    .project_state
                    .has_feature(Feature::SpanMetricsExtraction),
                max_tag_value_length: self
                    .inner
                    .config
                    .aggregator_config_for(MetricNamespace::Spans)
                    .max_tag_value_length,
                is_renormalize: false,
                light_normalize_spans,
                span_description_rules: state.project_state.config.span_description_rules.as_ref(),
                geoip_lookup: self.inner.geoip_lookup.as_ref(),
                enable_trimming: true,
            };

            metric!(timer(RelayTimers::EventProcessingLightNormalization), {
                relay_event_normalization::light_normalize_event(event, config)
                    .map_err(|_| ProcessingError::InvalidTransaction)
            })
        })?;

        Ok(())
    }

    fn process_state(&self, state: &mut ProcessEnvelopeState) -> Result<(), ProcessingError> {
        macro_rules! if_processing {
            ($if_true:block) => {
                #[cfg(feature = "processing")] {
                    if self.inner.config.processing_enabled() $if_true
                }
            };
        }

        self.process_sessions(state);
        self.process_client_reports(state);
        self.process_user_reports(state);
        self.process_replays(state)?;
        self.filter_profiles(state);

        if state.creates_event() {
            // Some envelopes only create events in processing relays; for example, unreal events.
            // This makes it possible to get in this code block while not really having an event in
            // the envelope.

            if_processing!({
                self.expand_unreal(state)?;
            });

            self.extract_event(state)?;

            if_processing!({
                self.process_unreal(state)?;
                self.create_placeholders(state);
            });

            self.finalize_event(state)?;
            self.light_normalize_event(state)?;
            self.normalize_dsc(state);
            self.filter_event(state)?;
            self.run_dynamic_sampling(state);
            self.extract_metrics(state)?;
            self.sample_envelope(state)?;

            if_processing!({
                self.store_process_event(state)?;
            });
        }

        if_processing!({
            self.enforce_quotas(state)?;
            // We need the event parsed in order to set the profile context on it
            self.process_profiles(state);
            self.process_check_ins(state);
        });

        if state.has_event() {
            self.scrub_event(state)?;
            self.serialize_event(state)?;
            if_processing!({
                self.extract_spans(state);
            });
        }

        self.scrub_attachments(state);

        Ok(())
    }

    fn process(
        &self,
        message: ProcessEnvelope,
    ) -> Result<ProcessEnvelopeResponse, ProcessingError> {
        let mut state = self.prepare_state(message)?;
        let project_id = state.project_id;
        let client = state.envelope().meta().client().map(str::to_owned);
        let user_agent = state.envelope().meta().user_agent().map(str::to_owned);

        relay_log::with_scope(
            |scope| {
                scope.set_tag("project", project_id);
                if let Some(client) = client {
                    scope.set_tag("sdk", client);
                }
                if let Some(user_agent) = user_agent {
                    scope.set_extra("user_agent", user_agent.into());
                }
            },
            || {
                match self.process_state(&mut state) {
                    Ok(()) => {
                        // The envelope could be modified or even emptied during processing, which
                        // requires recomputation of the context.
                        state.managed_envelope.update();

                        let has_metrics = !state.extracted_metrics.project_metrics.is_empty();

                        state.extracted_metrics.send_metrics(
                            state.managed_envelope.envelope(),
                            self.inner.project_cache.clone(),
                        );

                        let envelope_response = if state.managed_envelope.envelope().is_empty() {
                            if !has_metrics {
                                // Individual rate limits have already been issued
                                state.managed_envelope.reject(Outcome::RateLimited(None));
                            } else {
                                state.managed_envelope.accept();
                            }
                            None
                        } else {
                            Some(state.managed_envelope)
                        };

                        Ok(ProcessEnvelopeResponse {
                            envelope: envelope_response,
                        })
                    }
                    Err(err) => {
                        if let Some(outcome) = err.to_outcome() {
                            state.managed_envelope.reject(outcome);
                        }

                        if err.should_keep_metrics() {
                            state.extracted_metrics.send_metrics(
                                state.managed_envelope.envelope(),
                                self.inner.project_cache.clone(),
                            );
                        }

                        Err(err)
                    }
                }
            },
        )
    }

    fn handle_process_envelope(&self, message: ProcessEnvelope) {
        let project_key = message.envelope.envelope().meta().public_key();
        let wait_time = message.envelope.start_time().elapsed();
        metric!(timer(RelayTimers::EnvelopeWaitTime) = wait_time);

        let result = metric!(timer(RelayTimers::EnvelopeProcessingTime), {
            self.process(message)
        });

        match result {
            Ok(response) => {
                if let Some(managed_envelope) = response.envelope {
                    self.inner.envelope_manager.send(SubmitEnvelope {
                        envelope: managed_envelope,
                    })
                };
            }
            Err(error) => {
                // Errors are only logged for what we consider infrastructure or implementation
                // bugs. In other cases, we "expect" errors and log them as debug level.
                if error.is_unexpected() {
                    relay_log::error!(
                        tags.project_key = %project_key,
                        error = &error as &dyn Error,
                        "error processing envelope"
                    );
                }
            }
        }
    }

    fn handle_process_metrics(&self, message: ProcessMetrics) {
        let ProcessMetrics {
            items,
            project_key: public_key,
            start_time,
            sent_at,
        } = message;

        let received = relay_common::time::instant_to_date_time(start_time);
        let received_timestamp = UnixTimestamp::from_secs(received.timestamp() as u64);

        let clock_drift_processor =
            ClockDriftProcessor::new(sent_at, received).at_least(MINIMUM_CLOCK_DRIFT);

        for item in items {
            let payload = item.payload();
            if item.ty() == &ItemType::Metrics {
                let mut timestamp = item.timestamp().unwrap_or(received_timestamp);
                clock_drift_processor.process_timestamp(&mut timestamp);

                let metrics =
                    Metric::parse_all(&payload, timestamp).filter_map(|result| result.ok());

                relay_log::trace!("inserting metrics into project cache");
                self.inner
                    .project_cache
                    .send(InsertMetrics::new(public_key, metrics));
            } else if item.ty() == &ItemType::MetricBuckets {
                match Bucket::parse_all(&payload) {
                    Ok(mut buckets) => {
                        for bucket in &mut buckets {
                            clock_drift_processor.process_timestamp(&mut bucket.timestamp);
                        }

                        relay_log::trace!("merging metric buckets into project cache");
                        self.inner
                            .project_cache
                            .send(MergeBuckets::new(public_key, buckets));
                    }
                    Err(error) => {
                        relay_log::debug!(
                            error = &error as &dyn Error,
                            "failed to parse metric bucket",
                        );
                        metric!(counter(RelayCounters::MetricBucketsParsingFailed) += 1);
                    }
                }
            } else {
                relay_log::error!(
                    "invalid item of type {} passed to ProcessMetrics",
                    item.ty()
                );
            }
        }
    }

    /// Check and apply rate limits to metrics buckets.
    #[cfg(feature = "processing")]
    fn handle_rate_limit_flush_buckets(&self, message: RateLimitFlushBuckets) {
        use relay_quotas::ItemScoping;

        let RateLimitFlushBuckets {
            mut bucket_limiter,
            partition_key,
        } = message;

        let scoping = *bucket_limiter.scoping();

        if let Some(rate_limiter) = self.inner.rate_limiter.as_ref() {
            let item_scoping = ItemScoping {
                category: DataCategory::Transaction,
                scoping: &scoping,
            };

            // We set over_accept_once such that the limit is actually reached, which allows subsequent
            // calls with quantity=0 to be rate limited.
            let over_accept_once = true;
            let rate_limits = rate_limiter.is_rate_limited(
                bucket_limiter.quotas(),
                item_scoping,
                bucket_limiter.transaction_count(),
                over_accept_once,
            );

            let was_enforced = bucket_limiter.enforce_limits(
                rate_limits.as_ref().map_err(|_| ()),
                self.inner.outcome_aggregator.clone(),
            );

            if was_enforced {
                if let Ok(limits) = rate_limits {
                    // Update the rate limits in the project cache.
                    self.inner
                        .project_cache
                        .send(UpdateRateLimits::new(scoping.project_key, limits));
                }
            }
        }

        let buckets = bucket_limiter.into_metrics();
        if !buckets.is_empty() {
            // Forward buckets to envelope manager to send them to upstream or kafka:
            self.inner.envelope_manager.send(SendMetrics {
                buckets,
                scoping,
                partition_key,
            });
        }
    }

    fn encode_envelope_body(
        body: Vec<u8>,
        http_encoding: HttpEncoding,
    ) -> Result<Vec<u8>, std::io::Error> {
        let envelope_body = match http_encoding {
            HttpEncoding::Identity => body,
            HttpEncoding::Deflate => {
                let mut encoder = ZlibEncoder::new(Vec::new(), Compression::default());
                encoder.write_all(body.as_ref())?;
                encoder.finish()?
            }
            HttpEncoding::Gzip => {
                let mut encoder = GzEncoder::new(Vec::new(), Compression::default());
                encoder.write_all(body.as_ref())?;
                encoder.finish()?
            }
            HttpEncoding::Br => {
                // Use default buffer size (via 0), medium quality (5), and the default lgwin (22).
                let mut encoder = BrotliEncoder::new(Vec::new(), 0, 5, 22);
                encoder.write_all(body.as_ref())?;
                encoder.into_inner()
            }
        };
        Ok(envelope_body)
    }

    fn handle_encode_envelope(&self, message: EncodeEnvelope) {
        let mut request = message.request;
        match Self::encode_envelope_body(request.envelope_body, request.http_encoding) {
            Err(e) => {
                request
                    .response_sender
                    .send(Err(SendEnvelopeError::BodyEncodingFailed(e)))
                    .ok();
            }
            Ok(envelope_body) => {
                request.envelope_body = envelope_body;
                self.inner.upstream_relay.send(SendRequest(request));
            }
        }
    }

    fn handle_message(&self, message: EnvelopeProcessor) {
        match message {
            EnvelopeProcessor::ProcessEnvelope(message) => self.handle_process_envelope(*message),
            EnvelopeProcessor::ProcessMetrics(message) => self.handle_process_metrics(*message),
            EnvelopeProcessor::EncodeEnvelope(message) => self.handle_encode_envelope(*message),
            #[cfg(feature = "processing")]
            EnvelopeProcessor::RateLimitFlushBuckets(message) => {
                self.handle_rate_limit_flush_buckets(message);
            }
        }
    }
}

impl Service for EnvelopeProcessorService {
    type Interface = EnvelopeProcessor;

    fn spawn_handler(mut self, mut rx: relay_system::Receiver<Self::Interface>) {
        let thread_count = self.inner.config.cpu_concurrency();
        relay_log::info!("starting {thread_count} envelope processing workers");

        tokio::spawn(async move {
            let semaphore = Arc::new(Semaphore::new(thread_count));

            let Ok(mut subscription) = self.inner.global_config.send(Subscribe).await else {
                // TODO(iker): we accept this sub-optimal error handling. TBD
                // the approach to deal with failures on the subscription
                // mechanism.
                relay_log::error!("failed to subscribe to GlobalConfigService");
                return;
            };

            loop {
                let next_msg = async {
                    let permit_result = semaphore.clone().acquire_owned().await;
<<<<<<< HEAD
=======
                    // `permit_result` might get dropped when this future is cancelled while awaiting
                    // `rx.recv()`. This is OK though: No envelope is received so the permit is not
                    // required.
>>>>>>> a9acb26f
                    (rx.recv().await, permit_result)
                };

                tokio::select! {
                   biased;
                    // TODO(iker): deal with the error when the sender of the channel is dropped.
                    _ = subscription.changed() => self.global_config = subscription.borrow().clone(),
                    (Some(message), Ok(permit)) = next_msg => {
                        let service = self.clone();
                        tokio::task::spawn_blocking(move || {
                            service.handle_message(message);
                            drop(permit);
                        });
                    },

                    else => break
                }
            }
        });
    }
}

#[cfg(test)]
mod tests {
    use std::env;
    use std::str::FromStr;

    use chrono::{DateTime, TimeZone, Utc};
    use relay_base_schema::metrics::{DurationUnit, MetricUnit};
    use relay_common::glob2::LazyGlob;
    use relay_event_normalization::{MeasurementsConfig, RedactionRule, TransactionNameRule};
    use relay_event_schema::protocol::{EventId, TransactionSource};
    use relay_pii::DataScrubbingConfig;
    use relay_sampling::condition::RuleCondition;
    use relay_sampling::config::{
        RuleId, RuleType, SamplingConfig, SamplingMode, SamplingRule, SamplingValue,
    };
    use relay_test::mock_service;
    use similar_asserts::assert_eq;
    use uuid::Uuid;

    use crate::actors::test_store::TestStore;
    use crate::extractors::RequestMeta;
    use crate::metrics_extraction::transactions::types::{
        CommonTags, TransactionMeasurementTags, TransactionMetric,
    };
    use crate::metrics_extraction::IntoMetric;
    use crate::testutils::{new_envelope, state_with_rule_and_condition};
    use crate::utils::Semaphore as TestSemaphore;

    use super::*;

    struct TestProcessSessionArguments<'a> {
        item: Item,
        received: DateTime<Utc>,
        client: Option<&'a str>,
        client_addr: Option<net::IpAddr>,
        metrics_config: SessionMetricsConfig,
        clock_drift_processor: ClockDriftProcessor,
        extracted_metrics: Vec<Metric>,
    }

    impl<'a> TestProcessSessionArguments<'a> {
        fn run_session_producer(&mut self) -> bool {
            let proc = create_test_processor(Default::default());
            proc.process_session(
                &mut self.item,
                self.received,
                self.client,
                self.client_addr,
                self.metrics_config,
                &self.clock_drift_processor,
                &mut self.extracted_metrics,
            )
        }

        fn default() -> Self {
            let mut item = Item::new(ItemType::Event);

            let session = r#"{
            "init": false,
            "started": "2021-04-26T08:00:00+0100",
            "timestamp": "2021-04-26T08:00:00+0100",
            "attrs": {
                "release": "1.0.0"
            },
            "did": "user123",
            "status": "this is not a valid status!",
            "duration": 123.4
        }"#;

            item.set_payload(ContentType::Json, session);
            let received = DateTime::from_str("2021-04-26T08:00:00+0100").unwrap();

            Self {
                item,
                received,
                client: None,
                client_addr: None,
                metrics_config: serde_json::from_str(
                    "
        {
            \"version\": 0,
            \"drop\": true
        }",
                )
                .unwrap(),
                clock_drift_processor: ClockDriftProcessor::new(None, received),
                extracted_metrics: vec![],
            }
        }
    }

    /// Checks that the default test-arguments leads to the item being kept, which helps ensure the
    /// other tests are valid.
    #[tokio::test]
    async fn test_process_session_keep_item() {
        let mut args = TestProcessSessionArguments::default();
        assert!(args.run_session_producer());
    }

    #[tokio::test]
    async fn test_process_session_invalid_json() {
        let mut args = TestProcessSessionArguments::default();
        args.item
            .set_payload(ContentType::Json, "this isnt valid json");
        assert!(!args.run_session_producer());
    }

    #[tokio::test]
    async fn test_process_session_sequence_overflow() {
        let mut args = TestProcessSessionArguments::default();
        args.item.set_payload(
            ContentType::Json,
            r#"{
            "init": false,
            "started": "2021-04-26T08:00:00+0100",
            "timestamp": "2021-04-26T08:00:00+0100",
            "seq": 18446744073709551615,
            "attrs": {
                "release": "1.0.0"
            },
            "did": "user123",
            "status": "this is not a valid status!",
            "duration": 123.4
        }"#,
        );
        assert!(!args.run_session_producer());
    }

    #[tokio::test]
    async fn test_process_session_invalid_timestamp() {
        let mut args = TestProcessSessionArguments::default();
        args.received = DateTime::from_str("2021-05-26T08:00:00+0100").unwrap();
        assert!(!args.run_session_producer());
    }

    #[tokio::test]
    async fn test_process_session_metrics_extracted() {
        let mut args = TestProcessSessionArguments::default();
        args.item.set_metrics_extracted(true);
        assert!(!args.run_session_producer());
    }

    fn create_breadcrumbs_item(breadcrumbs: &[(Option<DateTime<Utc>>, &str)]) -> Item {
        let mut data = Vec::new();

        for (date, message) in breadcrumbs {
            let mut breadcrumb = BTreeMap::new();
            breadcrumb.insert("message", (*message).to_string());
            if let Some(date) = date {
                breadcrumb.insert("timestamp", date.to_rfc3339());
            }

            rmp_serde::encode::write(&mut data, &breadcrumb).expect("write msgpack");
        }

        let mut item = Item::new(ItemType::Attachment);
        item.set_payload(ContentType::MsgPack, data);
        item
    }

    fn breadcrumbs_from_event(event: &Annotated<Event>) -> &Vec<Annotated<Breadcrumb>> {
        event
            .value()
            .unwrap()
            .breadcrumbs
            .value()
            .unwrap()
            .values
            .value()
            .unwrap()
    }

    fn services() -> (Addr<TrackOutcome>, Addr<TestStore>) {
        let (outcome_aggregator, _) = mock_service("outcome_aggregator", (), |&mut (), _| {});
        let (test_store, _) = mock_service("test_store", (), |&mut (), _| {});
        (outcome_aggregator, test_store)
    }

    #[tokio::test]
    async fn test_dsc_respects_metrics_extracted() {
        relay_test::setup();
        let (outcome_aggregator, test_store) = services();

        let config = Config::from_json_value(serde_json::json!({
            "processing": {
                "enabled": true,
                "kafka_config": [],
            }
        }))
        .unwrap();

        let service: EnvelopeProcessorService = create_test_processor(config);

        // Gets a ProcessEnvelopeState, either with or without the metrics_exracted flag toggled.
        let get_state = |version: Option<u16>| {
            let event = Event {
                id: Annotated::new(EventId::new()),
                ty: Annotated::new(EventType::Transaction),
                transaction: Annotated::new("testing".to_owned()),
                ..Event::default()
            };

            let mut project_state = state_with_rule_and_condition(
                Some(0.0),
                RuleType::Transaction,
                RuleCondition::all(),
            );

            if let Some(version) = version {
                project_state.config.transaction_metrics =
                    ErrorBoundary::Ok(relay_dynamic_config::TransactionMetricsConfig {
                        version,
                        ..Default::default()
                    })
                    .into();
            }

            ProcessEnvelopeState {
                event: Annotated::from(event),
                metrics: Default::default(),
                sample_rates: None,
                sampling_result: SamplingResult::Keep,
                extracted_metrics: Default::default(),
                project_state: Arc::new(project_state),
                sampling_project_state: None,
                project_id: ProjectId::new(42),
                managed_envelope: ManagedEnvelope::new(
                    new_envelope(false, "foo"),
                    TestSemaphore::new(42).try_acquire().unwrap(),
                    outcome_aggregator.clone(),
                    test_store.clone(),
                ),
                has_profile: false,
                event_metrics_extracted: false,
            }
        };

        // None represents no TransactionMetricsConfig, DS will not be run
        let mut state = get_state(None);
        service.run_dynamic_sampling(&mut state);
        assert!(matches!(state.sampling_result, SamplingResult::Keep));

        // Current version is 1, so it won't run DS if it's outdated
        let mut state = get_state(Some(0));
        service.run_dynamic_sampling(&mut state);
        assert!(matches!(state.sampling_result, SamplingResult::Keep));

        // Dynamic sampling is run, as the transactionmetrics version is up to date.
        let mut state = get_state(Some(1));
        service.run_dynamic_sampling(&mut state);
        assert!(matches!(state.sampling_result, SamplingResult::Drop(_)));
    }

    #[tokio::test]
    async fn test_it_keeps_or_drops_transactions() {
        relay_test::setup();

        let (outcome_aggregator, test_store) = services();

        // an empty json still produces a valid config
        let json_config = serde_json::json!({});

        let config = Config::from_json_value(json_config).unwrap();

        let service = create_test_processor(config);

        let event = Event {
            id: Annotated::new(EventId::new()),
            ty: Annotated::new(EventType::Transaction),
            transaction: Annotated::new("testing".to_owned()),
            ..Event::default()
        };

        for (sample_rate, expected_result) in [
            (0.0, SamplingResult::Drop(MatchedRuleIds(vec![RuleId(1)]))),
            (1.0, SamplingResult::Keep),
        ] {
            let project_state = state_with_rule_and_condition(
                Some(sample_rate),
                RuleType::Transaction,
                RuleCondition::all(),
            );

            let mut state = ProcessEnvelopeState {
                event: Annotated::from(event.clone()),
                event_metrics_extracted: false,
                metrics: Default::default(),
                sample_rates: None,
                sampling_result: SamplingResult::Keep,
                extracted_metrics: Default::default(),
                project_state: Arc::new(project_state),
                sampling_project_state: None,
                project_id: ProjectId::new(42),
                managed_envelope: ManagedEnvelope::new(
                    new_envelope(false, "foo"),
                    TestSemaphore::new(42).try_acquire().unwrap(),
                    outcome_aggregator.clone(),
                    test_store.clone(),
                ),
                has_profile: false,
            };

            // TODO: This does not test if the sampling decision is actually applied. This should be
            // refactored to send a proper Envelope in and call process_state to cover the full
            // pipeline.
            service.compute_sampling_decision(&mut state);
            assert_eq!(state.sampling_result, expected_result);
        }
    }

    #[test]
    fn test_breadcrumbs_file1() {
        let item = create_breadcrumbs_item(&[(None, "item1")]);

        // NOTE: using (Some, None) here:
        let result = EnvelopeProcessorService::event_from_attachments(
            &Config::default(),
            None,
            Some(item),
            None,
        );

        let event = result.unwrap().0;
        let breadcrumbs = breadcrumbs_from_event(&event);

        assert_eq!(breadcrumbs.len(), 1);
        let first_breadcrumb_message = breadcrumbs[0].value().unwrap().message.value().unwrap();
        assert_eq!("item1", first_breadcrumb_message);
    }

    #[test]
    fn test_breadcrumbs_file2() {
        let item = create_breadcrumbs_item(&[(None, "item2")]);

        // NOTE: using (None, Some) here:
        let result = EnvelopeProcessorService::event_from_attachments(
            &Config::default(),
            None,
            None,
            Some(item),
        );

        let event = result.unwrap().0;
        let breadcrumbs = breadcrumbs_from_event(&event);
        assert_eq!(breadcrumbs.len(), 1);

        let first_breadcrumb_message = breadcrumbs[0].value().unwrap().message.value().unwrap();
        assert_eq!("item2", first_breadcrumb_message);
    }

    #[test]
    fn test_breadcrumbs_truncation() {
        let item1 = create_breadcrumbs_item(&[(None, "crumb1")]);
        let item2 = create_breadcrumbs_item(&[(None, "crumb2"), (None, "crumb3")]);

        let result = EnvelopeProcessorService::event_from_attachments(
            &Config::default(),
            None,
            Some(item1),
            Some(item2),
        );

        let event = result.unwrap().0;
        let breadcrumbs = breadcrumbs_from_event(&event);
        assert_eq!(breadcrumbs.len(), 2);
    }

    #[test]
    fn test_breadcrumbs_order_with_none() {
        let d1 = Utc.with_ymd_and_hms(2019, 10, 10, 12, 10, 10).unwrap();
        let d2 = Utc.with_ymd_and_hms(2019, 10, 11, 12, 10, 10).unwrap();

        let item1 = create_breadcrumbs_item(&[(None, "none"), (Some(d1), "d1")]);
        let item2 = create_breadcrumbs_item(&[(Some(d2), "d2")]);

        let result = EnvelopeProcessorService::event_from_attachments(
            &Config::default(),
            None,
            Some(item1),
            Some(item2),
        );

        let event = result.unwrap().0;
        let breadcrumbs = breadcrumbs_from_event(&event);
        assert_eq!(breadcrumbs.len(), 2);

        assert_eq!(Some("d1"), breadcrumbs[0].value().unwrap().message.as_str());
        assert_eq!(Some("d2"), breadcrumbs[1].value().unwrap().message.as_str());
    }

    #[test]
    fn test_breadcrumbs_reversed_with_none() {
        let d1 = Utc.with_ymd_and_hms(2019, 10, 10, 12, 10, 10).unwrap();
        let d2 = Utc.with_ymd_and_hms(2019, 10, 11, 12, 10, 10).unwrap();

        let item1 = create_breadcrumbs_item(&[(Some(d2), "d2")]);
        let item2 = create_breadcrumbs_item(&[(None, "none"), (Some(d1), "d1")]);

        let result = EnvelopeProcessorService::event_from_attachments(
            &Config::default(),
            None,
            Some(item1),
            Some(item2),
        );

        let event = result.unwrap().0;
        let breadcrumbs = breadcrumbs_from_event(&event);
        assert_eq!(breadcrumbs.len(), 2);

        assert_eq!(Some("d1"), breadcrumbs[0].value().unwrap().message.as_str());
        assert_eq!(Some("d2"), breadcrumbs[1].value().unwrap().message.as_str());
    }

    #[test]
    fn test_empty_breadcrumbs_item() {
        let item1 = create_breadcrumbs_item(&[]);
        let item2 = create_breadcrumbs_item(&[]);
        let item3 = create_breadcrumbs_item(&[]);

        let result = EnvelopeProcessorService::event_from_attachments(
            &Config::default(),
            Some(item1),
            Some(item2),
            Some(item3),
        );

        // regression test to ensure we don't fail parsing an empty file
        result.expect("event_from_attachments");
    }

    fn create_test_processor(config: Config) -> EnvelopeProcessorService {
        let (envelope_manager, _) = mock_service("envelope_manager", (), |&mut (), _| {});
        let (outcome_aggregator, _) = mock_service("outcome_aggregator", (), |&mut (), _| {});
        let (project_cache, _) = mock_service("project_cache", (), |&mut (), _| {});
        let (upstream_relay, _) = mock_service("upstream_relay", (), |&mut (), _| {});
        let (global_config, _) = mock_service("global_config", (), |&mut (), _| {});
        let inner = InnerProcessor {
            config: Arc::new(config),
            envelope_manager,
            project_cache,
            outcome_aggregator,
            upstream_relay,
            #[cfg(feature = "processing")]
            rate_limiter: None,
            geoip_lookup: None,
            global_config,
        };

        EnvelopeProcessorService {
            global_config: Arc::default(),
            inner: Arc::new(inner),
        }
    }

    #[tokio::test]
    async fn test_user_report_invalid() {
        let processor = create_test_processor(Default::default());
        let (outcome_aggregator, test_store) = services();
        let event_id = EventId::new();

        let dsn = "https://e12d836b15bb49d7bbf99e64295d995b:@sentry.io/42"
            .parse()
            .unwrap();

        let request_meta = RequestMeta::new(dsn);
        let mut envelope = Envelope::from_request(Some(event_id), request_meta);

        envelope.add_item({
            let mut item = Item::new(ItemType::UserReport);
            item.set_payload(ContentType::Json, r#"{"foo": "bar"}"#);
            item
        });

        envelope.add_item({
            let mut item = Item::new(ItemType::Event);
            item.set_payload(ContentType::Json, "{}");
            item
        });

        let message = ProcessEnvelope {
            envelope: ManagedEnvelope::standalone(envelope, outcome_aggregator, test_store),
            project_state: Arc::new(ProjectState::allowed()),
            sampling_project_state: None,
        };

        let envelope_response = processor.process(message).unwrap();
        let ctx = envelope_response.envelope.unwrap();
        let new_envelope = ctx.envelope();

        assert_eq!(new_envelope.len(), 1);
        assert_eq!(new_envelope.items().next().unwrap().ty(), &ItemType::Event);
    }

    fn process_envelope_with_root_project_state(
        envelope: Box<Envelope>,
        sampling_project_state: Option<Arc<ProjectState>>,
    ) -> Envelope {
        let processor = create_test_processor(Default::default());
        let (outcome_aggregator, test_store) = services();

        let message = ProcessEnvelope {
            envelope: ManagedEnvelope::standalone(envelope, outcome_aggregator, test_store),
            project_state: Arc::new(ProjectState::allowed()),
            sampling_project_state,
        };

        let envelope_response = processor.process(message).unwrap();
        let ctx = envelope_response.envelope.unwrap();
        ctx.envelope().clone()
    }

    fn extract_first_event_from_envelope(envelope: Envelope) -> Event {
        let item = envelope.items().next().unwrap();
        let annotated_event: Annotated<Event> =
            Annotated::from_json_bytes(&item.payload()).unwrap();
        annotated_event.into_value().unwrap()
    }

    fn mocked_error_item() -> Item {
        let mut item = Item::new(ItemType::Event);
        item.set_payload(
            ContentType::Json,
            r#"{
              "event_id": "52df9022835246eeb317dbd739ccd059",
              "exception": {
                "values": [
                    {
                      "type": "mytype",
                      "value": "myvalue",
                      "module": "mymodule",
                      "thread_id": 42,
                      "other": "value"
                    }
                ]
              }
            }"#,
        );
        item
    }

    fn project_state_with_single_rule(sample_rate: f64) -> ProjectState {
        let sampling_config = SamplingConfig {
            rules: vec![],
            rules_v2: vec![SamplingRule {
                condition: RuleCondition::all(),
                sampling_value: SamplingValue::SampleRate { value: sample_rate },
                ty: RuleType::Trace,
                id: RuleId(1),
                time_range: Default::default(),
                decaying_fn: Default::default(),
            }],
            mode: SamplingMode::Received,
        };
        let mut sampling_project_state = ProjectState::allowed();
        sampling_project_state.config.dynamic_sampling = Some(sampling_config);
        sampling_project_state
    }

    #[tokio::test]
    async fn test_error_is_tagged_correctly_if_trace_sampling_result_is_some() {
        let event_id = EventId::new();
        let dsn = "https://e12d836b15bb49d7bbf99e64295d995b:@sentry.io/42"
            .parse()
            .unwrap();
        let request_meta = RequestMeta::new(dsn);
        let mut envelope = Envelope::from_request(Some(event_id), request_meta);
        let dsc = DynamicSamplingContext {
            trace_id: Uuid::new_v4(),
            public_key: ProjectKey::parse("abd0f232775f45feab79864e580d160b").unwrap(),
            release: Some("1.1.1".to_string()),
            user: Default::default(),
            replay_id: None,
            environment: None,
            transaction: Some("transaction1".into()),
            sample_rate: None,
            sampled: Some(true),
            other: BTreeMap::new(),
        };
        envelope.set_dsc(dsc);
        envelope.add_item(mocked_error_item());

        // We test with sample rate equal to 100%.
        let sampling_project_state = project_state_with_single_rule(1.0);
        let new_envelope = process_envelope_with_root_project_state(
            envelope.clone(),
            Some(Arc::new(sampling_project_state)),
        );
        let event = extract_first_event_from_envelope(new_envelope);
        let trace_context = event.context::<TraceContext>().unwrap();
        assert!(trace_context.sampled.value().unwrap());

        // We test with sample rate equal to 0%.
        let sampling_project_state = project_state_with_single_rule(0.0);
        let new_envelope = process_envelope_with_root_project_state(
            envelope,
            Some(Arc::new(sampling_project_state)),
        );
        let event = extract_first_event_from_envelope(new_envelope);
        let trace_context = event.context::<TraceContext>().unwrap();
        assert!(!trace_context.sampled.value().unwrap());
    }

    #[tokio::test]
    async fn test_error_is_not_tagged_if_already_tagged() {
        let event_id = EventId::new();
        let dsn = "https://e12d836b15bb49d7bbf99e64295d995b:@sentry.io/42"
            .parse()
            .unwrap();
        let request_meta = RequestMeta::new(dsn);

        // We test tagging with an incoming event that has already been tagged by downstream Relay.
        let mut envelope = Envelope::from_request(Some(event_id), request_meta);
        let mut item = Item::new(ItemType::Event);
        item.set_payload(
            ContentType::Json,
            r#"{
              "event_id": "52df9022835246eeb317dbd739ccd059",
              "exception": {
                "values": [
                    {
                      "type": "mytype",
                      "value": "myvalue",
                      "module": "mymodule",
                      "thread_id": 42,
                      "other": "value"
                    }
                ]
              },
              "contexts": {
                "trace": {
                    "sampled": true
                }
              }
            }"#,
        );
        envelope.add_item(item);
        let sampling_project_state = project_state_with_single_rule(0.0);
        let new_envelope = process_envelope_with_root_project_state(
            envelope,
            Some(Arc::new(sampling_project_state)),
        );
        let event = extract_first_event_from_envelope(new_envelope);
        let trace_context = event.context::<TraceContext>().unwrap();
        assert!(trace_context.sampled.value().unwrap());
    }

    #[tokio::test]
    async fn test_error_is_tagged_correctly_if_trace_sampling_result_is_none() {
        let event_id = EventId::new();
        let dsn = "https://e12d836b15bb49d7bbf99e64295d995b:@sentry.io/42"
            .parse()
            .unwrap();
        let request_meta = RequestMeta::new(dsn);

        // We test tagging when root project state and dsc are none.
        let mut envelope = Envelope::from_request(Some(event_id), request_meta);
        envelope.add_item(mocked_error_item());
        let new_envelope = process_envelope_with_root_project_state(envelope, None);
        let event = extract_first_event_from_envelope(new_envelope);

        assert!(event.contexts.value().is_none());
    }

    #[tokio::test]
    async fn test_browser_version_extraction_with_pii_like_data() {
        let processor = create_test_processor(Default::default());
        let (outcome_aggregator, test_store) = services();
        let event_id = EventId::new();

        let dsn = "https://e12d836b15bb49d7bbf99e64295d995b:@sentry.io/42"
            .parse()
            .unwrap();

        let request_meta = RequestMeta::new(dsn);
        let mut envelope = Envelope::from_request(Some(event_id), request_meta);

        envelope.add_item({
                let mut item = Item::new(ItemType::Event);
                item.set_payload(
                    ContentType::Json,
                    r#"
                    {
                        "request": {
                            "headers": [
                                ["User-Agent", "Mozilla/5.0 (Macintosh; Intel Mac OS X 10_15_7) AppleWebKit/537.36 (KHTML, like Gecko) Chrome/103.0.0.0 Safari/537.36"]
                            ]
                        }
                    }
                "#,
                );
                item
            });

        let mut datascrubbing_settings = DataScrubbingConfig::default();
        // enable all the default scrubbing
        datascrubbing_settings.scrub_data = true;
        datascrubbing_settings.scrub_defaults = true;
        datascrubbing_settings.scrub_ip_addresses = true;

        // Make sure to mask any IP-like looking data
        let pii_config = serde_json::from_str(r#"{"applications": {"**": ["@ip:mask"]}}"#).unwrap();

        let config = ProjectConfig {
            datascrubbing_settings,
            pii_config: Some(pii_config),
            ..Default::default()
        };

        let mut project_state = ProjectState::allowed();
        project_state.config = config;
        let message = ProcessEnvelope {
            envelope: ManagedEnvelope::standalone(envelope, outcome_aggregator, test_store),
            project_state: Arc::new(project_state),
            sampling_project_state: None,
        };

        let envelope_response = processor.process(message).unwrap();
        let new_envelope = envelope_response.envelope.unwrap();
        let new_envelope = new_envelope.envelope();

        let event_item = new_envelope.items().last().unwrap();
        let annotated_event: Annotated<Event> =
            Annotated::from_json_bytes(&event_item.payload()).unwrap();
        let event = annotated_event.into_value().unwrap();
        let headers = event
            .request
            .into_value()
            .unwrap()
            .headers
            .into_value()
            .unwrap();

        // IP-like data must be masked
        assert_eq!(Some("Mozilla/5.0 (Macintosh; Intel Mac OS X 10_15_7) AppleWebKit/537.36 (KHTML, like Gecko) Chrome/********* Safari/537.36"), headers.get_header("User-Agent"));
        // But we still get correct browser and version number
        let contexts = event.contexts.into_value().unwrap();
        let browser = contexts.0.get("browser").unwrap();
        assert_eq!(
            r#"{"name":"Chrome","version":"103.0.0","type":"browser"}"#,
            browser.to_json().unwrap()
        );
    }

    #[tokio::test]
    async fn test_client_report_removal() {
        relay_test::setup();
        let (outcome_aggregator, test_store) = services();

        let config = Config::from_json_value(serde_json::json!({
            "outcomes": {
                "emit_outcomes": true,
                "emit_client_outcomes": true
            }
        }))
        .unwrap();

        let processor = create_test_processor(config);

        let dsn = "https://e12d836b15bb49d7bbf99e64295d995b:@sentry.io/42"
            .parse()
            .unwrap();

        let request_meta = RequestMeta::new(dsn);
        let mut envelope = Envelope::from_request(None, request_meta);

        envelope.add_item({
            let mut item = Item::new(ItemType::ClientReport);
            item.set_payload(
                ContentType::Json,
                r#"
                    {
                        "discarded_events": [
                            ["queue_full", "error", 42]
                        ]
                    }
                "#,
            );
            item
        });

        let message = ProcessEnvelope {
            envelope: ManagedEnvelope::standalone(envelope, outcome_aggregator, test_store),
            project_state: Arc::new(ProjectState::allowed()),
            sampling_project_state: None,
        };

        let envelope_response = processor.process(message).unwrap();
        assert!(envelope_response.envelope.is_none());
    }

    #[tokio::test]
    async fn test_client_report_forwarding() {
        relay_test::setup();
        let (outcome_aggregator, test_store) = services();

        let config = Config::from_json_value(serde_json::json!({
            "outcomes": {
                "emit_outcomes": false,
                // a relay need to emit outcomes at all to not process.
                "emit_client_outcomes": true
            }
        }))
        .unwrap();

        let processor = create_test_processor(config);

        let dsn = "https://e12d836b15bb49d7bbf99e64295d995b:@sentry.io/42"
            .parse()
            .unwrap();

        let request_meta = RequestMeta::new(dsn);
        let mut envelope = Envelope::from_request(None, request_meta);

        envelope.add_item({
            let mut item = Item::new(ItemType::ClientReport);
            item.set_payload(
                ContentType::Json,
                r#"
                    {
                        "discarded_events": [
                            ["queue_full", "error", 42]
                        ]
                    }
                "#,
            );
            item
        });

        let message = ProcessEnvelope {
            envelope: ManagedEnvelope::standalone(envelope, outcome_aggregator, test_store),
            project_state: Arc::new(ProjectState::allowed()),
            sampling_project_state: None,
        };

        let envelope_response = processor.process(message).unwrap();
        let ctx = envelope_response.envelope.unwrap();
        let item = ctx.envelope().items().next().unwrap();
        assert_eq!(item.ty(), &ItemType::ClientReport);

        ctx.accept(); // do not try to capture or emit outcomes
    }

    #[tokio::test]
    #[cfg(feature = "processing")]
    async fn test_client_report_removal_in_processing() {
        relay_test::setup();
        let (outcome_aggregator, test_store) = services();

        let config = Config::from_json_value(serde_json::json!({
            "outcomes": {
                "emit_outcomes": true,
                "emit_client_outcomes": false,
            },
            "processing": {
                "enabled": true,
                "kafka_config": [],
            }
        }))
        .unwrap();

        let processor = create_test_processor(config);

        let dsn = "https://e12d836b15bb49d7bbf99e64295d995b:@sentry.io/42"
            .parse()
            .unwrap();

        let request_meta = RequestMeta::new(dsn);
        let mut envelope = Envelope::from_request(None, request_meta);

        envelope.add_item({
            let mut item = Item::new(ItemType::ClientReport);
            item.set_payload(
                ContentType::Json,
                r#"
                    {
                        "discarded_events": [
                            ["queue_full", "error", 42]
                        ]
                    }
                "#,
            );
            item
        });

        let message = ProcessEnvelope {
            envelope: ManagedEnvelope::standalone(envelope, outcome_aggregator, test_store),
            project_state: Arc::new(ProjectState::allowed()),
            sampling_project_state: None,
        };

        let envelope_response = processor.process(message).unwrap();
        assert!(envelope_response.envelope.is_none());
    }

    #[test]
    #[cfg(feature = "processing")]
    fn test_unprintable_fields() {
        let event = Annotated::new(Event {
            environment: Annotated::new(String::from(
                "�9�~YY���)�����9�~YY���)�����9�~YY���)�����9�~YY���)�����",
            )),
            ..Default::default()
        });
        assert!(has_unprintable_fields(&event));

        let event = Annotated::new(Event {
            release: Annotated::new(
                String::from("���7��#1G����7��#1G����7��#1G����7��#1G����7��#").into(),
            ),
            ..Default::default()
        });
        assert!(has_unprintable_fields(&event));

        let event = Annotated::new(Event {
            environment: Annotated::new(String::from("production")),
            ..Default::default()
        });
        assert!(!has_unprintable_fields(&event));

        let event = Annotated::new(Event {
            release: Annotated::new(
                String::from("release with\t some\n normal\r\nwhitespace").into(),
            ),
            ..Default::default()
        });
        assert!(!has_unprintable_fields(&event));
    }

    #[test]
    fn test_from_outcome_type_sampled() {
        assert!(outcome_from_parts(ClientReportField::FilteredSampling, "adsf").is_err());

        assert!(outcome_from_parts(ClientReportField::FilteredSampling, "Sampled:").is_err());

        assert!(outcome_from_parts(ClientReportField::FilteredSampling, "Sampled:foo").is_err());

        assert!(matches!(
            outcome_from_parts(ClientReportField::FilteredSampling, "Sampled:"),
            Err(())
        ));

        assert!(matches!(
            outcome_from_parts(ClientReportField::FilteredSampling, "Sampled:;"),
            Err(())
        ));

        assert!(matches!(
            outcome_from_parts(ClientReportField::FilteredSampling, "Sampled:ab;12"),
            Err(())
        ));

        assert_eq!(
            outcome_from_parts(ClientReportField::FilteredSampling, "Sampled:123,456"),
            Ok(Outcome::FilteredSampling(MatchedRuleIds(vec![
                RuleId(123),
                RuleId(456),
            ])))
        );

        assert_eq!(
            outcome_from_parts(ClientReportField::FilteredSampling, "Sampled:123"),
            Ok(Outcome::FilteredSampling(MatchedRuleIds(vec![RuleId(123)])))
        );
    }

    #[test]
    fn test_from_outcome_type_filtered() {
        assert!(matches!(
            outcome_from_parts(ClientReportField::Filtered, "error-message"),
            Ok(Outcome::Filtered(FilterStatKey::ErrorMessage))
        ));
        assert!(outcome_from_parts(ClientReportField::Filtered, "adsf").is_err());
    }

    #[test]
    fn test_from_outcome_type_client_discard() {
        assert_eq!(
            outcome_from_parts(ClientReportField::ClientDiscard, "foo_reason").unwrap(),
            Outcome::ClientDiscard("foo_reason".into())
        );
    }

    #[test]
    fn test_from_outcome_type_rate_limited() {
        assert!(matches!(
            outcome_from_parts(ClientReportField::RateLimited, ""),
            Ok(Outcome::RateLimited(None))
        ));
        assert_eq!(
            outcome_from_parts(ClientReportField::RateLimited, "foo_reason").unwrap(),
            Outcome::RateLimited(Some(ReasonCode::new("foo_reason")))
        );
    }

    fn capture_test_event(transaction_name: &str, source: TransactionSource) -> Vec<String> {
        let mut event = Annotated::<Event>::from_json(
            r#"
            {
                "type": "transaction",
                "transaction": "/foo/",
                "timestamp": 946684810.0,
                "start_timestamp": 946684800.0,
                "contexts": {
                    "trace": {
                    "trace_id": "4c79f60c11214eb38604f4ae0781bfb2",
                    "span_id": "fa90fdead5f74053",
                    "op": "http.server",
                    "type": "trace"
                    }
                },
                "transaction_info": {
                    "source": "url"
                }
            }
            "#,
        )
        .unwrap();
        let e = event.value_mut().as_mut().unwrap();
        e.transaction.set_value(Some(transaction_name.into()));

        e.transaction_info
            .value_mut()
            .as_mut()
            .unwrap()
            .source
            .set_value(Some(source));

        relay_statsd::with_capturing_test_client(|| {
            utils::log_transaction_name_metrics(&mut event, |event| {
                let config = LightNormalizationConfig {
                    transaction_name_config: TransactionNameConfig {
                        rules: &[TransactionNameRule {
                            pattern: LazyGlob::new("/foo/*/**".to_owned()),
                            expiry: DateTime::<Utc>::MAX_UTC,
                            redaction: RedactionRule::Replace {
                                substitution: "*".to_owned(),
                            },
                        }],
                    },
                    ..Default::default()
                };
                relay_event_normalization::light_normalize_event(event, config)
            })
            .unwrap();
        })
    }

    #[test]
    fn test_log_transaction_metrics_none() {
        let captures = capture_test_event("/nothing", TransactionSource::Url);
        insta::assert_debug_snapshot!(captures, @r#"
        [
            "event.transaction_name_changes:1|c|#source_in:url,changes:none,source_out:sanitized,is_404:false",
        ]
        "#);
    }

    #[test]
    fn test_log_transaction_metrics_rule() {
        let captures = capture_test_event("/foo/john/denver", TransactionSource::Url);
        insta::assert_debug_snapshot!(captures, @r#"
        [
            "event.transaction_name_changes:1|c|#source_in:url,changes:rule,source_out:sanitized,is_404:false",
        ]
        "#);
    }

    #[test]
    fn test_log_transaction_metrics_pattern() {
        let captures = capture_test_event("/something/12345", TransactionSource::Url);
        insta::assert_debug_snapshot!(captures, @r#"
        [
            "event.transaction_name_changes:1|c|#source_in:url,changes:pattern,source_out:sanitized,is_404:false",
        ]
        "#);
    }

    #[test]
    fn test_log_transaction_metrics_both() {
        let captures = capture_test_event("/foo/john/12345", TransactionSource::Url);
        insta::assert_debug_snapshot!(captures, @r#"
        [
            "event.transaction_name_changes:1|c|#source_in:url,changes:both,source_out:sanitized,is_404:false",
        ]
        "#);
    }

    #[test]
    fn test_log_transaction_metrics_no_match() {
        let captures = capture_test_event("/foo/john/12345", TransactionSource::Route);
        insta::assert_debug_snapshot!(captures, @r#"
        [
            "event.transaction_name_changes:1|c|#source_in:route,changes:none,source_out:route,is_404:false",
        ]
        "#);
    }

    /// This is a stand-in test to assert panicking behavior for spawn_blocking.
    ///
    /// [`EnvelopeProcessorService`] relies on tokio to restart the worker threads for blocking
    /// tasks if there is a panic during processing. Tokio does not explicitly mention this behavior
    /// in documentation, though the `spawn_blocking` contract suggests that this is intentional.
    ///
    /// This test should be moved if the worker pool is extracted into a utility.
    #[test]
    fn test_processor_panics() {
        let future = async {
            let semaphore = Arc::new(Semaphore::new(1));

            // loop multiple times to prove that the runtime creates new threads
            for _ in 0..3 {
                // the previous permit should have been released during panic unwind
                let permit = semaphore.clone().acquire_owned().await.unwrap();

                let handle = tokio::task::spawn_blocking(move || {
                    let _permit = permit; // drop(permit) after panic!() would warn as "unreachable"
                    panic!("ignored");
                });

                assert!(handle.await.is_err());
            }
        };

        tokio::runtime::Builder::new_current_thread()
            .max_blocking_threads(1)
            .build()
            .unwrap()
            .block_on(future);
    }

    /// Confirms that the hardcoded value we use for the fixed length of the measurement MRI is
    /// correct. Unit test is placed here because it has dependencies to relay-server and therefore
    /// cannot be called from relay-metrics.
    #[test]
    fn test_mri_overhead_constant() {
        let hardcoded_value = MeasurementsConfig::MEASUREMENT_MRI_OVERHEAD;

        let derived_value = {
            let name = "foobar".to_string();
            let value = 5.0; // Arbitrary value.
            let unit = MetricUnit::Duration(DurationUnit::default());
            let tags = TransactionMeasurementTags {
                measurement_rating: None,
                universal_tags: CommonTags(BTreeMap::new()),
            };

            let measurement = TransactionMetric::Measurement {
                name: name.clone(),
                value,
                unit,
                tags,
            };

            let metric: Metric = measurement.into_metric(UnixTimestamp::now());

            metric.name.len() - unit.to_string().len() - name.len()
        };
        assert_eq!(
            hardcoded_value, derived_value,
            "Update `MEASUREMENT_MRI_OVERHEAD` if the naming scheme changed."
        );
    }
}<|MERGE_RESOLUTION|>--- conflicted
+++ resolved
@@ -2798,12 +2798,9 @@
             loop {
                 let next_msg = async {
                     let permit_result = semaphore.clone().acquire_owned().await;
-<<<<<<< HEAD
-=======
                     // `permit_result` might get dropped when this future is cancelled while awaiting
                     // `rx.recv()`. This is OK though: No envelope is received so the permit is not
                     // required.
->>>>>>> a9acb26f
                     (rx.recv().await, permit_result)
                 };
 
