use std::collections::{BTreeMap, BTreeSet};
use std::sync::Arc;

use relay_common::ProjectKey;
use relay_config::{Config, RelayMode};
use relay_metrics::{self, FlushBuckets, InsertMetrics, MergeBuckets};
use relay_quotas::RateLimits;
use relay_redis::RedisPool;
use relay_statsd::metric;
use relay_system::{Addr, FromMessage, Interface, Sender, Service};
use tokio::sync::mpsc;
use tokio::time::Instant;

use crate::actors::envelopes::EnvelopeManager;
use crate::actors::outcome::DiscardReason;
use crate::actors::processor::{EnvelopeProcessor, ProcessEnvelope};
use crate::actors::project::{Project, ProjectSender, ProjectState};
use crate::actors::project_buffer::{
    Buffer, BufferService, DequeueMany, Enqueue, QueueKey, RemoveMany,
};
use crate::actors::project_local::{LocalProjectSource, LocalProjectSourceService};
#[cfg(feature = "processing")]
use crate::actors::project_redis::RedisProjectSource;
use crate::actors::project_upstream::{UpstreamProjectSource, UpstreamProjectSourceService};
use crate::actors::upstream::UpstreamRelay;
use crate::envelope::Envelope;
use crate::service::REGISTRY;
use crate::statsd::{RelayCounters, RelayGauges, RelayHistograms, RelayTimers};
use crate::utils::{self, EnvelopeContext, GarbageDisposal};

/// Requests a refresh of a project state from one of the available sources.
///
/// The project state is resolved in the following precedence:
///
///  1. Local file system
///  2. Redis cache (processing mode only)
///  3. Upstream (managed and processing mode only)
///
/// Requests to the upstream are performed via `UpstreamProjectSource`, which internally batches
/// individual requests.
#[derive(Clone)]
pub struct RequestUpdate {
    /// The public key to fetch the project by.
    project_key: ProjectKey,

    /// If true, all caches should be skipped and a fresh state should be computed.
    no_cache: bool,
}

impl RequestUpdate {
    pub fn new(project_key: ProjectKey, no_cache: bool) -> Self {
        Self {
            project_key,
            no_cache,
        }
    }
}

/// Returns the project state.
///
/// The project state is fetched if it is missing or outdated. If `no_cache` is specified, then the
/// state is always refreshed.
#[derive(Debug)]
pub struct GetProjectState {
    project_key: ProjectKey,
    no_cache: bool,
}

impl GetProjectState {
    /// Fetches the project state and uses the cached version if up-to-date.
    pub fn new(project_key: ProjectKey) -> Self {
        Self {
            project_key,
            no_cache: false,
        }
    }

    /// Fetches the project state and conditionally skips the cache.
    pub fn no_cache(mut self, no_cache: bool) -> Self {
        self.no_cache = no_cache;
        self
    }
}

/// Returns the project state if it is already cached.
///
/// This is used for cases when we only want to perform operations that do
/// not require waiting for network requests.
#[derive(Debug)]
pub struct GetCachedProjectState {
    project_key: ProjectKey,
}

impl GetCachedProjectState {
    pub fn new(project_key: ProjectKey) -> Self {
        Self { project_key }
    }
}

/// A checked envelope and associated rate limits.
///
/// Items violating the rate limits have been removed from the envelope. If all items are removed
/// from the envelope, `None` is returned in place of the envelope.
#[derive(Debug)]
pub struct CheckedEnvelope {
    pub envelope: Option<(Box<Envelope>, EnvelopeContext)>,
    pub rate_limits: RateLimits,
}

/// Checks the envelope against project configuration and rate limits.
///
/// When `fetched`, then the project state is ensured to be up to date. When `cached`, an outdated
/// project state may be used, or otherwise the envelope is passed through unaltered.
///
/// To check the envelope, this runs:
///  - Validate origins and public keys
///  - Quotas with a limit of `0`
///  - Cached rate limits
#[derive(Debug)]
pub struct CheckEnvelope {
    envelope: Box<Envelope>,
    context: EnvelopeContext,
}

impl CheckEnvelope {
    /// Uses a cached project state and checks the envelope.
    pub fn new(envelope: Box<Envelope>, context: EnvelopeContext) -> Self {
        Self { envelope, context }
    }
}

/// Validates the envelope against project configuration and rate limits.
///
/// This ensures internally that the project state is up to date and then runs the same checks as
/// [`CheckEnvelope`]. Once the envelope has been validated, remaining items are forwarded to the
/// next stage:
///
///  - If the envelope needs dynamic sampling, and the project state is not cached or out of the
///  date, the envelopes is spooled and we continue when the state is fetched.
///  - Otherwise, the envelope is directly submitted to the [`EnvelopeProcessor`].
///
/// [`EnvelopeProcessor`]: crate::actors::processor::EnvelopeProcessor
#[derive(Debug)]
pub struct ValidateEnvelope {
    envelope: Box<Envelope>,
    context: EnvelopeContext,
}

impl ValidateEnvelope {
    pub fn new(envelope: Box<Envelope>, context: EnvelopeContext) -> Self {
        Self { envelope, context }
    }
}

pub struct UpdateRateLimits {
    project_key: ProjectKey,
    rate_limits: RateLimits,
}

impl UpdateRateLimits {
    pub fn new(project_key: ProjectKey, rate_limits: RateLimits) -> UpdateRateLimits {
        Self {
            project_key,
            rate_limits,
        }
    }
}

/// A cache for [`ProjectState`]s.
///
/// The project maintains information about organizations, projects, and project keys along with
/// settings required to ingest traffic to Sentry. Internally, it tries to keep information
/// up-to-date and automatically retires unused old data.
///
/// To retrieve information from the cache, use [`GetProjectState`] for guaranteed up-to-date
/// information, or [`GetCachedProjectState`] for immediately available but potentially older
/// information.
///
/// There are also higher-level operations, such as [`CheckEnvelope`] and [`ValidateEnvelope`] that
/// inspect contents of envelopes for ingestion, as well as [`InsertMetrics`] and [`MergeBuckets`]
/// to aggregate metrics associated with a project.
///
/// See the enumerated variants for a full list of available messages for this service.
pub enum ProjectCache {
    RequestUpdate(RequestUpdate),
    Get(GetProjectState, ProjectSender),
    GetCached(GetCachedProjectState, Sender<Option<Arc<ProjectState>>>),
    CheckEnvelope(
        CheckEnvelope,
        Sender<Result<CheckedEnvelope, DiscardReason>>,
    ),
    ValidateEnvelope(ValidateEnvelope),
    UpdateRateLimits(UpdateRateLimits),
    InsertMetrics(InsertMetrics),
    MergeBuckets(MergeBuckets),
    FlushBuckets(FlushBuckets),
}

impl ProjectCache {
    pub fn from_registry() -> Addr<Self> {
        REGISTRY.get().unwrap().project_cache.clone()
    }
}

impl Interface for ProjectCache {}

impl FromMessage<RequestUpdate> for ProjectCache {
    type Response = relay_system::NoResponse;

    fn from_message(message: RequestUpdate, _: ()) -> Self {
        Self::RequestUpdate(message)
    }
}

impl FromMessage<GetProjectState> for ProjectCache {
    type Response = relay_system::BroadcastResponse<Arc<ProjectState>>;

    fn from_message(message: GetProjectState, sender: ProjectSender) -> Self {
        Self::Get(message, sender)
    }
}

impl FromMessage<GetCachedProjectState> for ProjectCache {
    type Response = relay_system::AsyncResponse<Option<Arc<ProjectState>>>;

    fn from_message(
        message: GetCachedProjectState,
        sender: Sender<Option<Arc<ProjectState>>>,
    ) -> Self {
        Self::GetCached(message, sender)
    }
}

impl FromMessage<CheckEnvelope> for ProjectCache {
    type Response = relay_system::AsyncResponse<Result<CheckedEnvelope, DiscardReason>>;

    fn from_message(
        message: CheckEnvelope,
        sender: Sender<Result<CheckedEnvelope, DiscardReason>>,
    ) -> Self {
        Self::CheckEnvelope(message, sender)
    }
}

impl FromMessage<ValidateEnvelope> for ProjectCache {
    type Response = relay_system::NoResponse;

    fn from_message(message: ValidateEnvelope, _: ()) -> Self {
        Self::ValidateEnvelope(message)
    }
}

impl FromMessage<UpdateRateLimits> for ProjectCache {
    type Response = relay_system::NoResponse;

    fn from_message(message: UpdateRateLimits, _: ()) -> Self {
        Self::UpdateRateLimits(message)
    }
}

impl FromMessage<InsertMetrics> for ProjectCache {
    type Response = relay_system::NoResponse;

    fn from_message(message: InsertMetrics, _: ()) -> Self {
        Self::InsertMetrics(message)
    }
}

impl FromMessage<MergeBuckets> for ProjectCache {
    type Response = relay_system::NoResponse;

    fn from_message(message: MergeBuckets, _: ()) -> Self {
        Self::MergeBuckets(message)
    }
}

impl FromMessage<FlushBuckets> for ProjectCache {
    type Response = relay_system::NoResponse;

    fn from_message(message: FlushBuckets, _: ()) -> Self {
        Self::FlushBuckets(message)
    }
}

/// Helper type that contains all configured sources for project cache fetching.
///
/// See [`RequestUpdate`] for a description on how project states are fetched.
#[derive(Clone, Debug)]
struct ProjectSource {
    config: Arc<Config>,
    local_source: Addr<LocalProjectSource>,
    upstream_source: Addr<UpstreamProjectSource>,
    #[cfg(feature = "processing")]
    redis_source: Option<RedisProjectSource>,
}

impl ProjectSource {
    /// Starts all project source services in the current runtime.
    pub fn start(
        config: Arc<Config>,
        upstream_relay: Addr<UpstreamRelay>,
        _redis: Option<RedisPool>,
    ) -> Self {
        let local_source = LocalProjectSourceService::new(config.clone()).start();
        let upstream_source =
            UpstreamProjectSourceService::new(config.clone(), upstream_relay).start();

        #[cfg(feature = "processing")]
        let redis_source = _redis.map(|pool| RedisProjectSource::new(config.clone(), pool));

        Self {
            config,
            local_source,
            upstream_source,
            #[cfg(feature = "processing")]
            redis_source,
        }
    }

    async fn fetch(self, project_key: ProjectKey, no_cache: bool) -> Result<Arc<ProjectState>, ()> {
        let state_opt = self
            .local_source
            .send(FetchOptionalProjectState { project_key })
            .await
            .map_err(|_| ())?;

        if let Some(state) = state_opt {
            return Ok(state);
        }

        match self.config.relay_mode() {
            RelayMode::Proxy => return Ok(Arc::new(ProjectState::allowed())),
            RelayMode::Static => return Ok(Arc::new(ProjectState::missing())),
            RelayMode::Capture => return Ok(Arc::new(ProjectState::allowed())),
            RelayMode::Managed => (), // Proceed with loading the config from redis or upstream
        }

        #[cfg(feature = "processing")]
        if let Some(redis_source) = self.redis_source {
            let state_fetch_result =
                tokio::task::spawn_blocking(move || redis_source.get_config(project_key))
                    .await
                    .map_err(|_| ())?;

            let state_opt = match state_fetch_result {
                Ok(x) => x.map(ProjectState::sanitize).map(Arc::new),
                Err(e) => {
                    relay_log::error!(
                        "Failed to fetch project from Redis: {}",
                        relay_log::LogError(&e)
                    );
                    None
                }
            };

            if let Some(state) = state_opt {
                return Ok(state);
            }
        };

        self.upstream_source
            .send(FetchProjectState {
                project_key,
                no_cache,
            })
            .await
            .map_err(|_| ())
    }
}

/// Updates the cache with new project state information.
struct UpdateProjectState {
    /// The public key to fetch the project by.
    project_key: ProjectKey,

    /// New project state information.
    state: Arc<ProjectState>,

    /// If true, all caches should be skipped and a fresh state should be computed.
    no_cache: bool,
}

/// Main broker of the [`ProjectCacheService`].
///
/// This handles incoming public messages, merges resolved project states, and maintains the actual
/// cache of project states.
#[derive(Debug)]
struct ProjectCacheBroker {
    config: Arc<Config>,
    envelope_processor: Addr<EnvelopeProcessor>,
<<<<<<< HEAD
    envelope_manager: Addr<EnvelopeManager>,
    project_cache: Addr<ProjectCache>,
=======
>>>>>>> 657621b2
    // Need hashbrown because drain_filter is not stable in std yet.
    projects: hashbrown::HashMap<ProjectKey, Project>,
    garbage_disposal: GarbageDisposal<Project>,
    source: ProjectSource,
    state_tx: mpsc::UnboundedSender<UpdateProjectState>,
    /// Index of the buffered project keys.
    buffer_tx: mpsc::UnboundedSender<(Box<Envelope>, EnvelopeContext)>,
    index: BTreeMap<ProjectKey, BTreeSet<QueueKey>>,
    buffer: Addr<Buffer>,
}

impl ProjectCacheBroker {
    /// Adds the value to the queue for the provided key.
    pub fn enqueue(&mut self, key: QueueKey, value: (Box<Envelope>, EnvelopeContext)) {
        self.index.entry(key.own_key).or_default().insert(key);
        self.index.entry(key.sampling_key).or_default().insert(key);
        self.buffer.send(Enqueue::new(key, value));
    }

    /// Sends the message to [`BufferService`] to dequeue the envelopes.
    ///
    /// All the found envelopes will be send back through the `buffer_tx` channel and dirrectly
    /// forwarded to `handle_processing`.
    pub fn dequeue(&mut self, partial_key: ProjectKey) {
        let mut result = Vec::new();
        let mut queue_keys = self.index.remove(&partial_key).unwrap_or_default();
        let mut index = BTreeSet::new();

        while let Some(queue_key) = queue_keys.pop_first() {
            // We only have to check `other_key`, because we already know that the `partial_key`s `state`
            // is valid and loaded.
            let other_key = if queue_key.own_key == partial_key {
                queue_key.sampling_key
            } else {
                queue_key.own_key
            };

            if self
                .projects
                .get(&other_key)
                // Make sure we have only cached and valid state.
                .and_then(|p| p.valid_state())
                .map_or(false, |s| !s.invalid())
            {
                result.push(queue_key);
            } else {
                index.insert(queue_key);
            }
        }

        if !index.is_empty() {
            self.index.insert(partial_key, index);
        }

        if !result.is_empty() {
            self.buffer
                .send(DequeueMany::new(result, self.buffer_tx.clone()))
        }
    }

    /// Evict projects that are over its expiry date.
    ///
    /// Ideally, we would use `check_expiry` to determine expiry here.
    /// However, for eviction, we want to add an additional delay, such that we do not delete
    /// a project that has expired recently and for which a fetch is already underway in
    /// [`super::project_upstream`].
    fn evict_stale_project_caches(&mut self) {
        let eviction_start = Instant::now();
        let delta = 2 * self.config.project_cache_expiry() + self.config.project_grace_period();

        let expired = self
            .projects
            .drain_filter(|_, entry| entry.last_updated_at() + delta <= eviction_start);

        // Defer dropping the projects to a dedicated thread:
        let mut count = 0;
        for (project_key, project) in expired {
            if let Some(keys) = self.index.remove(&project_key) {
                self.buffer.send(RemoveMany::new(project_key, keys))
            }

            self.garbage_disposal.dispose(project);
            count += 1;
        }
        metric!(counter(RelayCounters::EvictingStaleProjectCaches) += count);

        // Log garbage queue size:
        let queue_size = self.garbage_disposal.queue_size() as f64;
        metric!(gauge(RelayGauges::ProjectCacheGarbageQueueSize) = queue_size);

        metric!(timer(RelayTimers::ProjectStateEvictionDuration) = eviction_start.elapsed());
    }

    fn get_or_create_project(&mut self, project_key: ProjectKey) -> &mut Project {
        metric!(histogram(RelayHistograms::ProjectStateCacheSize) = self.projects.len() as u64);

        let config = self.config.clone();

        let project_cache = self.project_cache.clone();
        self.projects
            .entry(project_key)
            .and_modify(|_| {
                metric!(counter(RelayCounters::ProjectCacheHit) += 1);
            })
            .or_insert_with(move || {
                metric!(counter(RelayCounters::ProjectCacheMiss) += 1);
                Project::new(project_key, config, project_cache)
            })
    }

    /// Updates the [`Project`] with received [`ProjectState`].
    ///
    /// If the project state is valid we also send the message to [`BufferService`] to dequeue the
    /// envelopes for this project.
    fn merge_state(&mut self, message: UpdateProjectState) {
        let UpdateProjectState {
            project_key,
            state,
            no_cache,
        } = message;

        let request_update = self
            .get_or_create_project(project_key)
            .update_state(state.clone(), no_cache);

        if !state.invalid() {
            self.dequeue(project_key);
        }

        if let Some(update_request) = request_update {
            self.handle_request_update(update_request)
        }
    }

    fn handle_request_update(&mut self, message: RequestUpdate) {
        let RequestUpdate {
            project_key,
            no_cache,
        } = message;

        // Bump the update time of the project in our hashmap to evade eviction.
        let project = self.get_or_create_project(project_key);
        project.refresh_updated_timestamp();
        let next_attempt = project.next_fetch_attempt();

        let source = self.source.clone();
        let sender = self.state_tx.clone();

        tokio::spawn(async move {
            // Wait on the new attempt time when set.
            if let Some(next_attempt) = next_attempt {
                tokio::time::sleep_until(next_attempt).await;
            }
            let state = source
                .fetch(project_key, no_cache)
                .await
                .unwrap_or_else(|()| Arc::new(ProjectState::err()));

            let message = UpdateProjectState {
                project_key,
                state,
                no_cache,
            };

            sender.send(message).ok();
        });
    }

    fn handle_get(&mut self, message: GetProjectState, sender: ProjectSender) {
        self.get_or_create_project(message.project_key)
            .get_state(sender, message.no_cache);
    }

    fn handle_get_cached(&mut self, message: GetCachedProjectState) -> Option<Arc<ProjectState>> {
        self.get_or_create_project(message.project_key)
            .get_cached_state(false)
    }

    fn handle_check_envelope(
        &mut self,
        message: CheckEnvelope,
    ) -> Result<CheckedEnvelope, DiscardReason> {
        let CheckEnvelope { envelope, context } = message;
        let project = self.get_or_create_project(envelope.meta().public_key());
        // Preload the project cache so that it arrives a little earlier in processing. However,
        // do not pass `no_cache`. In case the project is rate limited, we do not want to force
        // a full reload. Fetching must not block the store request.
        project.prefetch(false);
        project.check_envelope(envelope, context)
    }

    /// Handles the processing of the provided envelope.
    ///
    /// The following pre-conditions must be met before calling this function:
    /// - Envelope's project state must be cached and valid.
    /// - If dynamic sampling key exists, the sampling project state must be cached and valid.
    ///
    /// Calling this function without envelope's project state available will cause the envelope to
    /// be dropped and outcome will be logged.
    fn handle_processing(&mut self, envelope: Box<Envelope>, envelope_context: EnvelopeContext) {
        let project_key = envelope.meta().public_key();

        let Some(project) = self.projects.get_mut(&project_key) else {
            relay_log::with_scope(
                |scope| scope.set_tag("project_key", project_key),
                || relay_log::error!("project could not be found in the cache"),
            );
            return;
        };

        let Some(own_project_state) = project.valid_state().filter(|s| !s.invalid()) else {
            relay_log::with_scope(
                |scope| scope.set_tag("project_key", project_key),
                || relay_log::error!("project has no valid cached state"),
            );
            return;
        };

        // The `Envelope` and `EnvelopeContext` will be dropped if the `Project::check_envelope()`
        // function returns any error, which will also be ignored here.
        if let Ok(CheckedEnvelope {
            envelope: Some((envelope, envelope_context)),
            ..
        }) = project.check_envelope(envelope, envelope_context)
        {
            let sampling_state = utils::get_sampling_key(&envelope)
                .and_then(|key| self.projects.get(&key))
                .and_then(|p| p.valid_state());

            let mut process = ProcessEnvelope {
                envelope,
                envelope_context,
                project_state: own_project_state.clone(),
                sampling_project_state: None,
            };

            if let Some(sampling_state) = sampling_state {
                if own_project_state.organization_id == sampling_state.organization_id {
                    process.sampling_project_state = Some(sampling_state)
                }
            }

            self.envelope_processor.send(process);
        }
    }

    /// Checks an incoming envelope and decides either process it immediately or buffer it.
    ///
    /// Few conditions are checked here:
    /// - If there is no dynamic sampling key and the project is already cached, we do straight to
    /// processing otherwise buffer the envelopes.
    /// - If the dynamic sampling key is provided and if the root and sampling projects
    /// are cached - process the envelope, buffer otherwise.
    ///
    /// This means if the caches are hot we always process all the incoming envelopes without any
    /// delay. But in case the project state cannot be fetched, we keep buffering till the state
    /// is eventually updated.
    ///
    /// The flushing of the buffered envelopes happens in `update_state`.
    fn handle_validate_envelope(&mut self, message: ValidateEnvelope) {
        let ValidateEnvelope { envelope, context } = message;

        // Fetch the project state for our key and make sure it's not invalid.
        let own_key = envelope.meta().public_key();
        let project_state = self
            .get_or_create_project(own_key)
            .get_cached_state(envelope.meta().no_cache())
            .filter(|st| !st.invalid());

        // Also, fetch the project state for sampling key and make sure it's not invalid.
        let sampling_key = utils::get_sampling_key(&envelope);
        let sampling_state = sampling_key.and_then(|key| {
            self.get_or_create_project(key)
                .get_cached_state(envelope.meta().no_cache())
                .filter(|st| !st.invalid())
        });

        // Trigger processing once we have a project state and we either have a sampling project
        // state or we do not need one.
        if project_state.is_some() && (sampling_state.is_some() || sampling_key.is_none()) {
            return self.handle_processing(envelope, context);
        }

        let key = QueueKey::new(own_key, sampling_key.unwrap_or(own_key));
        self.enqueue(key, (envelope, context));
    }

    fn handle_rate_limits(&mut self, message: UpdateRateLimits) {
        self.get_or_create_project(message.project_key)
            .merge_rate_limits(message.rate_limits);
    }

    fn handle_insert_metrics(&mut self, message: InsertMetrics) {
        // Only keep if we have an aggregator, otherwise drop because we know that we were disabled.
        self.get_or_create_project(message.project_key())
            .insert_metrics(message.metrics());
    }

    fn handle_merge_buckets(&mut self, message: MergeBuckets) {
        // Only keep if we have an aggregator, otherwise drop because we know that we were disabled.
        self.get_or_create_project(message.project_key())
            .merge_buckets(message.buckets());
    }

    fn handle_flush_buckets(&mut self, message: FlushBuckets) {
        let envelope_manager = self.envelope_manager.clone();
        #[cfg(feature = "processing")]
        let envelope_processor = self.envelope_processor.clone();

        self.get_or_create_project(message.project_key)
            .flush_buckets(
                message.partition_key,
                message.buckets,
                envelope_manager,
                #[cfg(feature = "processing")]
                envelope_processor,
            );
    }

    fn handle_message(&mut self, message: ProjectCache) {
        match message {
            ProjectCache::RequestUpdate(message) => self.handle_request_update(message),
            ProjectCache::Get(message, sender) => self.handle_get(message, sender),
            ProjectCache::GetCached(message, sender) => {
                sender.send(self.handle_get_cached(message))
            }
            ProjectCache::CheckEnvelope(message, sender) => {
                sender.send(self.handle_check_envelope(message))
            }
            ProjectCache::ValidateEnvelope(message) => self.handle_validate_envelope(message),
            ProjectCache::UpdateRateLimits(message) => self.handle_rate_limits(message),
            ProjectCache::InsertMetrics(message) => self.handle_insert_metrics(message),
            ProjectCache::MergeBuckets(message) => self.handle_merge_buckets(message),
            ProjectCache::FlushBuckets(message) => self.handle_flush_buckets(message),
        }
    }
}

/// Service implementing the [`ProjectCache`] interface.
#[derive(Debug)]
pub struct ProjectCacheService {
    config: Arc<Config>,
    envelope_processor: Addr<EnvelopeProcessor>,
    upstream_relay: Addr<UpstreamRelay>,
<<<<<<< HEAD
    envelope_manager: Addr<EnvelopeManager>,
=======
>>>>>>> 657621b2
    redis: Option<RedisPool>,
}

impl ProjectCacheService {
    /// Creates a new `ProjectCacheService`.
    pub fn new(
        config: Arc<Config>,
        envelope_processor: Addr<EnvelopeProcessor>,
        upstream_relay: Addr<UpstreamRelay>,
<<<<<<< HEAD
        envelope_manager: Addr<EnvelopeManager>,
=======
>>>>>>> 657621b2
        redis: Option<RedisPool>,
    ) -> Self {
        Self {
            config,
            envelope_processor,
            upstream_relay,
<<<<<<< HEAD
            envelope_manager,
=======
>>>>>>> 657621b2
            redis,
        }
    }
}

impl Service for ProjectCacheService {
    type Interface = ProjectCache;

    fn spawn_handler(self, mut rx: relay_system::Receiver<Self::Interface>) {
        let Self {
            config,
            redis,
            envelope_processor,
            upstream_relay,
<<<<<<< HEAD
            envelope_manager,
=======
>>>>>>> 657621b2
        } = self;

        tokio::spawn(async move {
            let mut ticker = tokio::time::interval(config.cache_eviction_interval());
            relay_log::info!("project cache started");

            // Channel for async project state responses back into the project cache.
            let (state_tx, mut state_rx) = mpsc::unbounded_channel();

            // Channel for envelope buffering.
            let (buffer_tx, mut buffer_rx) = mpsc::unbounded_channel();

            // Main broker that serializes public and internal messages, and triggers project state
            // fetches via the project source.
            let mut broker = ProjectCacheBroker {
                config: config.clone(),
                envelope_processor,
<<<<<<< HEAD
                envelope_manager,
                project_cache: rx.service_address(),
=======
>>>>>>> 657621b2
                projects: hashbrown::HashMap::new(),
                garbage_disposal: GarbageDisposal::new(),
                source: ProjectSource::start(config, upstream_relay, redis),
                state_tx,
                buffer_tx,
                index: Default::default(),
                buffer: BufferService::new().start(),
            };

            loop {
                tokio::select! {
                    biased;

                    Some(message) = state_rx.recv() => broker.merge_state(message),
                    Some((envelope, context)) = buffer_rx.recv() => broker.handle_processing(envelope, context),
                    _ = ticker.tick() => broker.evict_stale_project_caches(),
                    Some(message) = rx.recv() => broker.handle_message(message),
                    else => break,
                }
            }

            relay_log::info!("project cache stopped");
        });
    }
}

#[derive(Clone, Debug)]
pub struct FetchProjectState {
    /// The public key to fetch the project by.
    pub project_key: ProjectKey,

    /// If true, all caches should be skipped and a fresh state should be computed.
    pub no_cache: bool,
}

#[derive(Clone, Debug)]
pub struct FetchOptionalProjectState {
    project_key: ProjectKey,
}

impl FetchOptionalProjectState {
    pub fn project_key(&self) -> ProjectKey {
        self.project_key
    }
}<|MERGE_RESOLUTION|>--- conflicted
+++ resolved
@@ -388,11 +388,8 @@
 struct ProjectCacheBroker {
     config: Arc<Config>,
     envelope_processor: Addr<EnvelopeProcessor>,
-<<<<<<< HEAD
     envelope_manager: Addr<EnvelopeManager>,
     project_cache: Addr<ProjectCache>,
-=======
->>>>>>> 657621b2
     // Need hashbrown because drain_filter is not stable in std yet.
     projects: hashbrown::HashMap<ProjectKey, Project>,
     garbage_disposal: GarbageDisposal<Project>,
@@ -736,11 +733,8 @@
 pub struct ProjectCacheService {
     config: Arc<Config>,
     envelope_processor: Addr<EnvelopeProcessor>,
+    envelope_manager: Addr<EnvelopeManager>,
     upstream_relay: Addr<UpstreamRelay>,
-<<<<<<< HEAD
-    envelope_manager: Addr<EnvelopeManager>,
-=======
->>>>>>> 657621b2
     redis: Option<RedisPool>,
 }
 
@@ -749,21 +743,15 @@
     pub fn new(
         config: Arc<Config>,
         envelope_processor: Addr<EnvelopeProcessor>,
+        envelope_manager: Addr<EnvelopeManager>,
         upstream_relay: Addr<UpstreamRelay>,
-<<<<<<< HEAD
-        envelope_manager: Addr<EnvelopeManager>,
-=======
->>>>>>> 657621b2
         redis: Option<RedisPool>,
     ) -> Self {
         Self {
             config,
             envelope_processor,
+            envelope_manager,
             upstream_relay,
-<<<<<<< HEAD
-            envelope_manager,
-=======
->>>>>>> 657621b2
             redis,
         }
     }
@@ -777,11 +765,8 @@
             config,
             redis,
             envelope_processor,
+            envelope_manager,
             upstream_relay,
-<<<<<<< HEAD
-            envelope_manager,
-=======
->>>>>>> 657621b2
         } = self;
 
         tokio::spawn(async move {
@@ -799,11 +784,8 @@
             let mut broker = ProjectCacheBroker {
                 config: config.clone(),
                 envelope_processor,
-<<<<<<< HEAD
                 envelope_manager,
                 project_cache: rx.service_address(),
-=======
->>>>>>> 657621b2
                 projects: hashbrown::HashMap::new(),
                 garbage_disposal: GarbageDisposal::new(),
                 source: ProjectSource::start(config, upstream_relay, redis),
