--- conflicted
+++ resolved
@@ -161,16 +161,11 @@
                     public_key,
                     config,
                     context.address(),
-<<<<<<< HEAD
+                    self.event_manager.clone(),
                     &self.outcome_producer,
                 )
                 .start();
-=======
-                    self.event_manager.clone(),
-                )
-                .start();
-
->>>>>>> d42e85d6
+
                 entry.insert(ProjectEntry {
                     last_updated_at: Instant::now(),
                     project: project.clone(),
