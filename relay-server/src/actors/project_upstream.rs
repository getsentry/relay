--- conflicted
+++ resolved
@@ -3,18 +3,7 @@
 use std::sync::Arc;
 use std::time::Duration;
 
-<<<<<<< HEAD
-use actix::fut;
-use actix::prelude::*;
-use futures::TryFutureExt;
-use futures01::{future, future::Shared, sync::oneshot, Future};
-=======
-// TODO(actix): These two import will be removed when the `Upstream` actor is migrated to new tokio
-// runtime.
-use actix::SystemService;
-use actix_web::http::Method;
 use futures::future;
->>>>>>> a30b6d64
 use itertools::Itertools;
 use serde::{Deserialize, Serialize};
 use tokio::sync::mpsc;
@@ -25,19 +14,14 @@
 use relay_log::LogError;
 use relay_statsd::metric;
 use relay_system::{
-    compat, BroadcastChannel, BroadcastResponse, BroadcastSender, FromMessage, Interface, Service,
+    BroadcastChannel, BroadcastResponse, BroadcastSender, FromMessage, Interface, Service,
 };
 
 use crate::actors::project::ProjectState;
-<<<<<<< HEAD
-use crate::actors::project_cache::{FetchProjectState, ProjectError};
-use crate::actors::upstream::{Method, RequestPriority, SendQuery, UpstreamQuery, UpstreamRelay};
-=======
 use crate::actors::project_cache::FetchProjectState;
 use crate::actors::upstream::{
-    RequestPriority, SendQuery, UpstreamQuery, UpstreamRelay, UpstreamRequestError,
+    Method, RequestPriority, SendQuery, UpstreamQuery, UpstreamRelay, UpstreamRequestError,
 };
->>>>>>> a30b6d64
 use crate::statsd::{RelayCounters, RelayHistograms, RelayTimers};
 use crate::utils::{ErrorBoundary, SleepHandle};
 
@@ -287,8 +271,7 @@
             metric!(counter(RelayCounters::ProjectStateRequest) += 1);
 
             requests.push(async move {
-                let request = compat::send(UpstreamRelay::from_registry(), SendQuery(query));
-                match request.await {
+                match UpstreamRelay::from_registry().send(SendQuery(query)).await {
                     Ok(response) => Some(UpstreamResponse {
                         channels_batch,
                         response,
@@ -304,33 +287,8 @@
                         None
                     }
                 }
-<<<<<<< HEAD
-                relay_log::debug!("sending request of size {}", channels_batch.len());
-                metric!(
-                    histogram(RelayHistograms::ProjectStateRequestBatchSize) =
-                        channels_batch.len() as u64
-                );
-
-                let query = GetProjectStates {
-                    public_keys: channels_batch.keys().copied().collect(),
-                    full_config: self.config.processing_enabled(),
-                    no_cache: channels_batch.values().any(|c| c.no_cache),
-                };
-
-                // count number of http requests for project states
-                metric!(counter(RelayCounters::ProjectStateRequest) += 1);
-
-                UpstreamRelay::from_registry()
-                    .send(SendQuery(query))
-                    .compat()
-                    .map_err(|_| ProjectError::ScheduleFailed)
-                    .map(move |response| (channels_batch, response))
-            })
-            .collect();
-=======
             });
         }
->>>>>>> a30b6d64
 
         // Wait on results of all fanouts, and return the resolved responses.
         let responses = future::join_all(requests).await;
