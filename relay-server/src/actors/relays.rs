use std::borrow::Cow;
use std::collections::HashMap;
use std::sync::Arc;
use std::time::{Duration, Instant};

<<<<<<< HEAD
use ::actix::fut;
use ::actix::prelude::*;
use actix_web::{http::Method, HttpResponse, ResponseError};
use failure::Fail;
use futures::TryFutureExt;
use futures01::{future, future::Shared, sync::oneshot, Future};
=======
use actix::SystemService;
use actix_web::http::Method;
>>>>>>> 4894c1d3
use serde::{Deserialize, Serialize};
use tokio::sync::mpsc;

use relay_auth::{PublicKey, RelayId};
use relay_common::RetryBackoff;
use relay_config::{Config, RelayInfo};
use relay_log::LogError;
use relay_system::{compat, Addr, AsyncResponse, FromMessage, Interface, Sender, Service};

<<<<<<< HEAD
use crate::actors::upstream::{RequestPriority, SendQuery, UpstreamQuery, UpstreamRelayService};
use crate::utils::{self, ApiErrorResponse, Response};
=======
use crate::actors::upstream::{RequestPriority, SendQuery, UpstreamQuery, UpstreamRelay};
use crate::service::REGISTRY;
use crate::utils::SleepHandle;
>>>>>>> 4894c1d3

/// Resolves [`RelayInfo`] by it's [identifier](RelayId).
///
/// This message may fail if the upstream is not reachable repeatedly and Relay information cannot
/// be resolved.
#[derive(Debug)]
pub struct GetRelay {
    /// The unique identifier of the Relay deployment.
    ///
    /// This is part of the Relay credentials file and determined during setup.
    pub relay_id: RelayId,
}

/// Response of a [`GetRelay`] message.
///
/// This is `Some` if the Relay is known by the upstream or `None` the Relay is unknown.
pub type GetRelayResult = Option<RelayInfo>;

/// Manages authentication information for downstream Relays.
#[derive(Debug)]
pub struct RelayCache(GetRelay, Sender<GetRelayResult>);

impl RelayCache {
    pub fn from_registry() -> Addr<Self> {
        REGISTRY.get().unwrap().relay_cache.clone()
    }
}

impl Interface for RelayCache {}

impl FromMessage<GetRelay> for RelayCache {
    type Response = AsyncResponse<GetRelayResult>;

    fn from_message(message: GetRelay, sender: Sender<GetRelayResult>) -> Self {
        Self(message, sender)
    }
}

/// Compatibility format for deserializing [`GetRelaysResponse`] from the legacy endpoint.
#[derive(Debug, Deserialize)]
#[serde(rename_all = "camelCase")]
pub struct PublicKeysResultCompatibility {
    /// DEPRECATED. Legacy format only public key info.
    #[serde(default, rename = "public_keys")]
    pub public_keys: HashMap<RelayId, Option<PublicKey>>,

    /// A map from Relay's identifier to its information.
    ///
    /// Missing entries or explicit `None` both indicate that a Relay with this ID is not known by
    /// the upstream and should not be authenticated.
    #[serde(default)]
    pub relays: HashMap<RelayId, Option<RelayInfo>>,
}

/// Response of the [`GetRelays`] upstream query.
///
/// Former versions of the endpoint returned a different response containing only public keys,
/// defined by [`PublicKeysResultCompatibility`]. Relay's own endpoint is allowed to skip this field
/// and return just the new information.
#[derive(Debug, Serialize, Deserialize)]
pub struct GetRelaysResponse {
    /// A map from Relay's identifier to its information.
    ///
    /// Missing entries or explicit `None` both indicate that a Relay with this ID is not known by
    /// the upstream and should not be authenticated.
    pub relays: HashMap<RelayId, Option<RelayInfo>>,
}

impl From<PublicKeysResultCompatibility> for GetRelaysResponse {
    fn from(relays_info: PublicKeysResultCompatibility) -> Self {
        let relays = if relays_info.relays.is_empty() && !relays_info.public_keys.is_empty() {
            relays_info
                .public_keys
                .into_iter()
                .map(|(id, pk)| (id, pk.map(RelayInfo::new)))
                .collect()
        } else {
            relays_info.relays
        };
        Self { relays }
    }
}

/// Upstream batch query to resolve information for Relays by ID.
#[derive(Debug, Deserialize, Serialize)]
pub struct GetRelays {
    /// A list of Relay deployment identifiers to fetch.
    pub relay_ids: Vec<RelayId>,
}

impl UpstreamQuery for GetRelays {
    type Response = PublicKeysResultCompatibility;

    fn method(&self) -> Method {
        Method::POST
    }

    fn path(&self) -> Cow<'static, str> {
        Cow::Borrowed("/api/0/relays/publickeys/")
    }

    fn priority() -> RequestPriority {
        RequestPriority::High
    }

    fn retry() -> bool {
        false
    }
}

/// Cache entry with metadata.
#[derive(Debug)]
enum RelayState {
    Exists {
        relay: RelayInfo,
        checked_at: Instant,
    },
    DoesNotExist {
        checked_at: Instant,
    },
}

impl RelayState {
    /// Returns `true` if this cache entry is still valid.
    fn is_valid_cache(&self, config: &Config) -> bool {
        match *self {
            RelayState::Exists { checked_at, .. } => {
                checked_at.elapsed() < config.relay_cache_expiry()
            }
            RelayState::DoesNotExist { checked_at } => {
                checked_at.elapsed() < config.cache_miss_expiry()
            }
        }
    }

    /// Returns `Some` if there is an existing entry.
    ///
    /// This entry may be expired; use `is_valid_cache` to verify this.
    fn as_option(&self) -> Option<&RelayInfo> {
        match *self {
            RelayState::Exists { ref relay, .. } => Some(relay),
            _ => None,
        }
    }

    /// Constructs a cache entry from an upstream response.
    fn from_option(option: Option<RelayInfo>) -> Self {
        match option {
            Some(relay) => RelayState::Exists {
                relay,
                checked_at: Instant::now(),
            },
            None => RelayState::DoesNotExist {
                checked_at: Instant::now(),
            },
        }
    }
}

/// Result type of the background fetch task.
///
///  - `Ok`: The task succeeded and information from the response should be inserted into the cache.
///  - `Err`: The task failed and the senders should be placed back for the next fetch.
type FetchResult = Result<GetRelaysResponse, HashMap<RelayId, Vec<Sender<GetRelayResult>>>>;

/// Service implementing the [`RelayCache`] interface.
#[derive(Debug)]
pub struct RelayCacheService {
    static_relays: HashMap<RelayId, RelayInfo>,
    relays: HashMap<RelayId, RelayState>,
    senders: HashMap<RelayId, Vec<Sender<GetRelayResult>>>,
    fetch_channel: (mpsc::Sender<FetchResult>, mpsc::Receiver<FetchResult>),
    backoff: RetryBackoff,
    delay: SleepHandle,
    config: Arc<Config>,
}

impl RelayCacheService {
    /// Creates a new [`RelayCache`] service.
    pub fn new(config: Arc<Config>) -> Self {
        Self {
            static_relays: config.static_relays().clone(),
            relays: HashMap::new(),
            senders: HashMap::new(),
            fetch_channel: mpsc::channel(1),
            backoff: RetryBackoff::new(config.http_max_retry_interval()),
            delay: SleepHandle::idle(),
            config,
        }
    }

    /// Returns a clone of the sender for the background fetch task.
    fn fetch_tx(&self) -> mpsc::Sender<FetchResult> {
        let (ref tx, _) = self.fetch_channel;
        tx.clone()
    }

    /// Returns the backoff timeout for a batched upstream query.
    ///
    /// If previous queries succeeded, this will be the general batch interval. Additionally, an
    /// exponentially increasing backoff is used for retrying the upstream request.
    fn next_backoff(&mut self) -> Duration {
        self.config.query_batch_interval() + self.backoff.next_backoff()
    }

    /// Schedules a batched upstream query with exponential backoff.
    fn schedule_fetch(&mut self) {
        let backoff = self.next_backoff();
        self.delay.set(backoff);
    }

    /// Executes an upstream request to fetch information on downstream Relays.
    ///
    /// This assumes that currently no request is running. If the upstream request fails or new
    /// channels are pushed in the meanwhile, this will reschedule automatically.
    fn fetch_relays(&mut self) {
        let channels = std::mem::take(&mut self.senders);
        relay_log::debug!(
            "updating public keys for {} relays (attempt {})",
            channels.len(),
            self.backoff.attempt(),
        );

<<<<<<< HEAD
        let request = GetRelays {
            relay_ids: channels.keys().cloned().collect(),
        };

        // So do we need to use a compat send here
        // Or do we do our own spawn here? which I guess would need a runtime around it to work?
        // I guess we would need a request runtime here? on which we can than spawn this request?
        // But don't want to rewrite all of it
        // What ever solution we come up with here we also probably want everywhere else
        /*
        let t = UpstreamRelayService::from_registry()
            .send(SendQuery(request))
            .await;
        */

        UpstreamRelayService::from_registry()
            .send(SendQuery(request))
            .compat()
            .map_err(|_| KeyError::ScheduleFailed)
            .into_actor(self)
            .and_then(|response, slf, ctx| {
                match response {
                    Ok(response) => {
                        let mut response = GetRelaysResult::from(response);
                        slf.backoff.reset();

                        for (id, channel) in channels {
                            let info = response.relays.remove(&id).unwrap_or(None);
                            slf.relays.insert(id, RelayState::from_option(info.clone()));
                            relay_log::debug!("relay {} public key updated", id);
                            channel.send(info).ok();
=======
        let fetch_tx = self.fetch_tx();
        tokio::spawn(async move {
            let request = GetRelays {
                relay_ids: channels.keys().cloned().collect(),
            };

            let upstream = UpstreamRelay::from_registry();
            let query_result = match compat::send(upstream, SendQuery(request)).await {
                Ok(inner) => inner,
                // Drop the senders to propagate the SendError up.
                Err(_send_error) => return,
            };

            let fetch_result = match query_result {
                Ok(response) => {
                    let response = GetRelaysResponse::from(response);

                    for (id, channels) in channels {
                        relay_log::debug!("relay {} public key updated", id);
                        let info = response.relays.get(&id).unwrap_or(&None);
                        for channel in channels {
                            channel.send(info.clone());
>>>>>>> 4894c1d3
                        }
                    }

                    Ok(response)
                }
                Err(error) => {
                    relay_log::error!("error fetching public keys: {}", LogError(&error));
                    Err(channels)
                }
            };

            fetch_tx.send(fetch_result).await.ok();
        });
    }

    /// Handles results from the background fetch task.
    fn handle_fetch_result(&mut self, result: FetchResult) {
        match result {
            Ok(response) => {
                self.backoff.reset();

                for (id, info) in response.relays {
                    self.relays.insert(id, RelayState::from_option(info));
                }
            }
            Err(channels) => {
                self.senders.extend(channels);
            }
        }

        if !self.senders.is_empty() {
            self.schedule_fetch();
        }
    }

    /// Resolves information for a Relay and passes it to the sender.
    ///
    /// Sends information immediately if it is available in the cache. Otherwise, this schedules a
    /// delayed background fetch and queues the sender.
    fn get_or_fetch(&mut self, message: GetRelay, sender: Sender<GetRelayResult>) {
        let relay_id = message.relay_id;

        // First check the statically configured relays
        if let Some(key) = self.static_relays.get(&relay_id) {
            sender.send(Some(key.clone()));
            return;
        }

        if let Some(key) = self.relays.get(&relay_id) {
            if key.is_valid_cache(&self.config) {
                sender.send(key.as_option().cloned());
                return;
            }
        }

        if self.config.credentials().is_none() {
            relay_log::error!(
                "No credentials configured. Relay {} cannot send requests to this relay.",
                relay_id
            );
            sender.send(None);
            return;
        }

        relay_log::debug!("relay {} public key requested", relay_id);
        self.senders
            .entry(relay_id)
            .or_insert_with(Vec::new)
            .push(sender);

        if !self.backoff.started() {
            self.schedule_fetch();
        }
    }
}

impl Service for RelayCacheService {
    type Interface = RelayCache;

    fn spawn_handler(mut self, mut rx: relay_system::Receiver<Self::Interface>) {
        tokio::spawn(async move {
            relay_log::info!("key cache started");

            loop {
                tokio::select! {
                    // Prioritize flush over receiving messages to prevent starving.
                    biased;

                    Some(result) = self.fetch_channel.1.recv() => self.handle_fetch_result(result),
                    () = &mut self.delay => self.fetch_relays(),
                    Some(message) = rx.recv() => self.get_or_fetch(message.0, message.1),
                    else => break,
                }
            }

            relay_log::info!("key cache stopped");
        });
    }
}<|MERGE_RESOLUTION|>--- conflicted
+++ resolved
@@ -3,17 +3,7 @@
 use std::sync::Arc;
 use std::time::{Duration, Instant};
 
-<<<<<<< HEAD
-use ::actix::fut;
-use ::actix::prelude::*;
-use actix_web::{http::Method, HttpResponse, ResponseError};
-use failure::Fail;
-use futures::TryFutureExt;
-use futures01::{future, future::Shared, sync::oneshot, Future};
-=======
-use actix::SystemService;
 use actix_web::http::Method;
->>>>>>> 4894c1d3
 use serde::{Deserialize, Serialize};
 use tokio::sync::mpsc;
 
@@ -21,16 +11,11 @@
 use relay_common::RetryBackoff;
 use relay_config::{Config, RelayInfo};
 use relay_log::LogError;
-use relay_system::{compat, Addr, AsyncResponse, FromMessage, Interface, Sender, Service};
-
-<<<<<<< HEAD
+use relay_system::{Addr, AsyncResponse, FromMessage, Interface, Sender, Service};
+
 use crate::actors::upstream::{RequestPriority, SendQuery, UpstreamQuery, UpstreamRelayService};
-use crate::utils::{self, ApiErrorResponse, Response};
-=======
-use crate::actors::upstream::{RequestPriority, SendQuery, UpstreamQuery, UpstreamRelay};
 use crate::service::REGISTRY;
 use crate::utils::SleepHandle;
->>>>>>> 4894c1d3
 
 /// Resolves [`RelayInfo`] by it's [identifier](RelayId).
 ///
@@ -254,47 +239,14 @@
             self.backoff.attempt(),
         );
 
-<<<<<<< HEAD
-        let request = GetRelays {
-            relay_ids: channels.keys().cloned().collect(),
-        };
-
-        // So do we need to use a compat send here
-        // Or do we do our own spawn here? which I guess would need a runtime around it to work?
-        // I guess we would need a request runtime here? on which we can than spawn this request?
-        // But don't want to rewrite all of it
-        // What ever solution we come up with here we also probably want everywhere else
-        /*
-        let t = UpstreamRelayService::from_registry()
-            .send(SendQuery(request))
-            .await;
-        */
-
-        UpstreamRelayService::from_registry()
-            .send(SendQuery(request))
-            .compat()
-            .map_err(|_| KeyError::ScheduleFailed)
-            .into_actor(self)
-            .and_then(|response, slf, ctx| {
-                match response {
-                    Ok(response) => {
-                        let mut response = GetRelaysResult::from(response);
-                        slf.backoff.reset();
-
-                        for (id, channel) in channels {
-                            let info = response.relays.remove(&id).unwrap_or(None);
-                            slf.relays.insert(id, RelayState::from_option(info.clone()));
-                            relay_log::debug!("relay {} public key updated", id);
-                            channel.send(info).ok();
-=======
         let fetch_tx = self.fetch_tx();
         tokio::spawn(async move {
             let request = GetRelays {
                 relay_ids: channels.keys().cloned().collect(),
             };
 
-            let upstream = UpstreamRelay::from_registry();
-            let query_result = match compat::send(upstream, SendQuery(request)).await {
+            let upstream = UpstreamRelayService::from_registry();
+            let query_result = match upstream.send(SendQuery(request)).await {
                 Ok(inner) => inner,
                 // Drop the senders to propagate the SendError up.
                 Err(_send_error) => return,
@@ -309,7 +261,6 @@
                         let info = response.relays.get(&id).unwrap_or(&None);
                         for channel in channels {
                             channel.send(info.clone());
->>>>>>> 4894c1d3
                         }
                     }
 
