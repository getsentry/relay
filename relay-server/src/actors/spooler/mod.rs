--- conflicted
+++ resolved
@@ -422,11 +422,7 @@
         &self,
         row: SqliteRow,
         services: &Services,
-<<<<<<< HEAD
-    ) -> Result<Vec<ManagedEnvelope>, BufferError> {
-=======
     ) -> Result<(QueueKey, Vec<ManagedEnvelope>), BufferError> {
->>>>>>> d3864a06
         let envelope_row: Vec<u8> = row.try_get("envelope").map_err(BufferError::FetchFailed)?;
         let envelope_bytes = bytes::Bytes::from(envelope_row);
         let mut envelope = Envelope::parse_bytes(envelope_bytes)?;
@@ -447,11 +443,7 @@
 
         envelope.set_start_time(start_time.into_inner());
 
-<<<<<<< HEAD
-        ProcessingGroup::split_envelope(*envelope)
-=======
         let envelopes: Result<Vec<_>, BufferError> = ProcessingGroup::split_envelope(*envelope)
->>>>>>> d3864a06
             .into_iter()
             .map(|(group, envelope)| {
                 let managed_envelope = self.buffer_guard.enter(
@@ -462,9 +454,6 @@
                 )?;
                 Ok(managed_envelope)
             })
-<<<<<<< HEAD
-            .collect()
-=======
             .collect();
         Ok((queue_key, envelopes?))
     }
@@ -472,7 +461,6 @@
     /// Returns the size of the batch to unspool.
     fn unspool_batch(&self) -> i64 {
         BATCH_SIZE.min(self.buffer_guard.available() as i64)
->>>>>>> d3864a06
     }
 
     /// Tries to delete the envelopes from the persistent buffer in batches,
@@ -534,11 +522,7 @@
                 };
 
                 match self.extract_envelope(envelope, services) {
-<<<<<<< HEAD
-                    Ok(managed_envelopes) => {
-=======
                     Ok((_, managed_envelopes)) => {
->>>>>>> d3864a06
                         for managed_envelope in managed_envelopes {
                             sender.send(managed_envelope).ok();
                         }
