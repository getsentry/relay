--- conflicted
+++ resolved
@@ -577,30 +577,7 @@
                     disk,
                 }
             }
-<<<<<<< HEAD
             Self::Memory(_) | Self::MemoryFileStandby { .. } | Self::Disk(_) => self,
-=======
-            Self::Disk(disk) if disk.is_full().await.unwrap_or_default() => Self::MemoryFileRead {
-                ram: InMemory::new(config.spool_envelopes_max_memory_size()),
-                disk,
-            },
-            Self::MemoryFileRead { ram, disk } if disk.is_empty().await.unwrap_or_default() => {
-                Self::MemoryFileStandby { ram, disk }
-            }
-            Self::MemoryFileRead { ram, mut disk } if disk.can_fit(ram.used_memory).await => {
-                if let Err(err) = disk.spool(ram.buffer).await {
-                    relay_log::error!(
-                        "failed to spool the in-memory buffer to disk: {}",
-                        LogError(&err)
-                    );
-                }
-                Self::Disk(disk)
-            }
-            Self::Memory(_)
-            | Self::MemoryFileStandby { .. }
-            | Self::Disk(_)
-            | Self::MemoryFileRead { .. } => self,
->>>>>>> c37df8d1
         }
     }
 }
@@ -739,15 +716,11 @@
             | BufferState::MemoryFileStandby { ref mut ram, .. } => {
                 ram.enqueue(key, managed_envelope);
             }
-<<<<<<< HEAD
-            BufferState::Disk(ref disk) => {
+            BufferState::Disk(ref mut disk) => {
                 // The disk is full, drop the incoming envelopes.
                 if disk.is_full().await? {
                     return Err(BufferError::SpoolIsFull);
                 }
-=======
-            BufferState::Disk(ref mut disk) =>{
->>>>>>> c37df8d1
                 disk.enqueue(key, managed_envelope).await?;
             }
         }
@@ -776,17 +749,6 @@
                 disk.dequeue(project_key, &mut keys, sender, &self.services)
                     .await;
             }
-<<<<<<< HEAD
-=======
-            BufferState::MemoryFileRead {
-                ref mut ram,
-                ref mut disk,
-            } => {
-                ram.dequeue(&keys, sender.clone());
-                disk.dequeue(project_key, &mut keys, sender, &self.services)
-                    .await;
-            }
->>>>>>> c37df8d1
         }
         let state = std::mem::take(&mut self.state);
         self.state = state.transition(&self.config).await;
@@ -811,16 +773,6 @@
             BufferState::Disk(ref mut disk) => {
                 count += disk.remove(&keys).await?;
             }
-<<<<<<< HEAD
-=======
-            BufferState::MemoryFileRead {
-                ref mut ram,
-                ref mut disk,
-            } => {
-                count += ram.remove(&keys);
-                count += disk.remove(&keys).await?;
-            }
->>>>>>> c37df8d1
         }
 
         let state = std::mem::take(&mut self.state);
@@ -1104,24 +1056,12 @@
             "buffer.envelopes_mem_count:3|g",
             "buffer.envelopes_mem:0|h",
             "buffer.writes:1|c",
-<<<<<<< HEAD
+            "buffer.envelopes_written:3|c",
+            "buffer.envelopes_disk_count:3|g",
             "buffer.disk_size:24576|h",
             "buffer.disk_size:24576|h",
-=======
-            "buffer.envelopes_written:3|c",
-            "buffer.envelopes_disk_count:3|g",
-            "buffer.envelopes_written:1|c",
-            "buffer.envelopes_disk_count:4|g",
-            "buffer.writes:1|c",
-            "buffer.disk_size:24576|h",
-            "buffer.envelopes_mem:2000|h",
-            "buffer.envelopes_mem_count:1|g",
-            "buffer.disk_size:24576|h",
-            "buffer.envelopes_mem:0|h",
-            "buffer.envelopes_mem_count:0|g",
->>>>>>> c37df8d1
             "buffer.reads:1|c",
-            "buffer.envelopes_read:-4|c",
+            "buffer.envelopes_read:-3|c",
             "buffer.envelopes_disk_count:0|g",
             "buffer.reads:1|c",
         ]
