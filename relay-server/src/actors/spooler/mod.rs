use std::collections::{BTreeMap, BTreeSet};
use std::path::PathBuf;
use std::pin::Pin;
use std::sync::Arc;
use std::time::Duration;

use futures::stream::{self, StreamExt};
use relay_common::ProjectKey;
use relay_config::Config;
use relay_log::LogError;
use relay_system::{Addr, Controller, FromMessage, Interface, Sender, Service};
use sqlx::migrate::MigrateError;
use sqlx::sqlite::{
    SqliteAutoVacuum, SqliteConnectOptions, SqliteJournalMode, SqlitePoolOptions, SqliteRow,
    SqliteSynchronous,
};
use sqlx::{Pool, Row, Sqlite};
use tokio::sync::mpsc;

use crate::actors::outcome::TrackOutcome;
use crate::actors::project_cache::{ProjectCache, UpdateBufferIndex};
use crate::actors::test_store::TestStore;
use crate::envelope::{Envelope, EnvelopeError};
use crate::extractors::StartTime;
use crate::statsd::{RelayCounters, RelayGauges, RelayHistograms};
use crate::utils::{BufferGuard, ManagedEnvelope};

mod sql;

/// The set of errors which can happend while working the the buffer.
#[derive(Debug, thiserror::Error)]
pub enum BufferError {
    #[error("failed to move envelope from disk to memory")]
    CapacityExceeded(#[from] crate::utils::BufferError),

    #[error("failed to get the size of the buffer on the filesystem")]
    DatabaseFileError(#[from] std::io::Error),

    #[error("failed to insert data into database: {0}")]
    InsertFailed(sqlx::Error),

    #[error("failed to delete data from the database: {0}")]
    DeleteFailed(sqlx::Error),

    #[error("failed to fetch data from the database: {0}")]
    FetchFailed(sqlx::Error),

    #[error("failed to get database file size: {0}")]
    FileSizeReadFailed(sqlx::Error),

    #[error("failed to setup the database: {0}")]
    SetupFailed(sqlx::Error),

    #[error(transparent)]
    EnvelopeError(#[from] EnvelopeError),

    #[error("failed to run migrations")]
    MigrationFailed(#[from] MigrateError),

    #[error("on-disk spool is full")]
    SpoolIsFull,
}

/// This key represents the index element in the queue.
///
/// It consists from two parts, the own key of the project and the sampling key which points to the
/// sampling project. The sampling key can be the same as the own key if the own and sampling
/// projects are the same.
#[derive(Clone, Copy, Debug, PartialEq, Eq, PartialOrd, Ord, Hash)]
pub struct QueueKey {
    pub own_key: ProjectKey,
    pub sampling_key: ProjectKey,
}

impl QueueKey {
    pub fn new(own_key: ProjectKey, sampling_key: ProjectKey) -> Self {
        Self {
            own_key,
            sampling_key,
        }
    }
}

/// Adds the envelope and the managed envelope to the internal buffer.
#[derive(Debug)]
pub struct Enqueue {
    key: QueueKey,
    value: ManagedEnvelope,
}

impl Enqueue {
    pub fn new(key: QueueKey, value: ManagedEnvelope) -> Self {
        Self { key, value }
    }
}

/// Removes messages from the internal buffer and streams them to the sender.
#[derive(Debug)]
pub struct DequeueMany {
    project_key: ProjectKey,
    keys: Vec<QueueKey>,
    sender: mpsc::UnboundedSender<ManagedEnvelope>,
}

impl DequeueMany {
    pub fn new(
        project_key: ProjectKey,
        keys: Vec<QueueKey>,
        sender: mpsc::UnboundedSender<ManagedEnvelope>,
    ) -> Self {
        Self {
            project_key,
            keys,
            sender,
        }
    }
}

/// Removes the provided keys from the internal buffer.
///
/// If any of the provided keys are still have the envelopes, the error will be logged with the
/// number of envelopes dropped for the specific project key.
#[derive(Debug)]
pub struct RemoveMany {
    project_key: ProjectKey,
    keys: BTreeSet<QueueKey>,
}

impl RemoveMany {
    pub fn new(project_key: ProjectKey, keys: BTreeSet<QueueKey>) -> Self {
        Self { project_key, keys }
    }
}

/// Checks the health of the spooler.
#[derive(Debug)]
pub struct Health(pub Sender<bool>);

/// The interface for [`BufferService`].
///
/// Buffer maintaince internal storage (internal buffer) of the envelopes, which keep accumulating
/// till the request to dequeue them again comes in.
///
/// The envelopes first will be kept in memory buffer and it that hits the configured limit the
/// envelopes will be buffer to the disk.
///
/// To add the envelopes to the buffer use [`Enqueue`] which will persists the envelope in the
/// internal storage. To retrie the envelopes one can use [`DequeueMany`], where one expected
/// provide the list of [`QueueKey`]s and the [`mpsc::UnboundedSender`] - all the found envelopes
/// will be streamed back to this sender.
///
/// There is also a [`RemoveMany`] operation, which, when requested, removes the found keys from
/// the queue and drop them. If the any of the keys still have envelopes, the error will be logged.
#[derive(Debug)]
pub enum Buffer {
    Enqueue(Enqueue),
    DequeueMany(DequeueMany),
    RemoveMany(RemoveMany),
    Health(Health),
}

impl Interface for Buffer {}

impl FromMessage<Enqueue> for Buffer {
    type Response = relay_system::NoResponse;

    fn from_message(message: Enqueue, _: ()) -> Self {
        Self::Enqueue(message)
    }
}

impl FromMessage<DequeueMany> for Buffer {
    type Response = relay_system::NoResponse;

    fn from_message(message: DequeueMany, _: ()) -> Self {
        Self::DequeueMany(message)
    }
}

impl FromMessage<RemoveMany> for Buffer {
    type Response = relay_system::NoResponse;

    fn from_message(message: RemoveMany, _: ()) -> Self {
        Self::RemoveMany(message)
    }
}

impl FromMessage<Health> for Buffer {
    type Response = relay_system::NoResponse;

    fn from_message(message: Health, _: ()) -> Self {
        Self::Health(message)
    }
}

/// The configuration which describes the in-memory [`BufferState`].
#[derive(Debug)]
struct InMemory {
    buffer: BTreeMap<QueueKey, Vec<ManagedEnvelope>>,
    max_memory_size: usize,
    used_memory: usize,
    envelope_count: usize,
}

impl InMemory {
    /// Create a new [`InMemory`] state.
    fn new(max_memory_size: usize) -> Self {
        Self {
            max_memory_size,
            buffer: BTreeMap::new(),
            used_memory: 0,
            envelope_count: 0,
        }
    }

    /// Returns the number of envelopes in the memory buffer.
    fn count(&self) -> usize {
        self.buffer.values().map(|v| v.len()).sum()
    }

    /// Removes envelopes from the in-memory buffer.
    fn remove(&mut self, keys: &BTreeSet<QueueKey>) -> usize {
        let mut count = 0;
        for key in keys {
            let (current_count, current_size) = self.buffer.remove(key).map_or((0, 0), |k| {
                (k.len(), k.into_iter().map(|k| k.estimated_size()).sum())
            });
            count += current_count;
            self.used_memory -= current_size;
        }
        self.envelope_count = self.envelope_count.saturating_sub(count);
        relay_statsd::metric!(
            histogram(RelayHistograms::BufferEnvelopesMemoryBytes) = self.used_memory as f64
        );
        relay_statsd::metric!(
            gauge(RelayGauges::BufferEnvelopesMemoryCount) = self.envelope_count as u64
        );

        count
    }

    /// Dequeues the envelopes from the in-memory buffer and send them to provided `sender`.
    fn dequeue(&mut self, keys: &Vec<QueueKey>, sender: mpsc::UnboundedSender<ManagedEnvelope>) {
        for key in keys {
            for envelope in self.buffer.remove(key).unwrap_or_default() {
                self.used_memory -= envelope.estimated_size();
                self.envelope_count = self.envelope_count.saturating_sub(1);
                sender.send(envelope).ok();
            }
        }
        relay_statsd::metric!(
            histogram(RelayHistograms::BufferEnvelopesMemoryBytes) = self.used_memory as f64
        );
        relay_statsd::metric!(
            gauge(RelayGauges::BufferEnvelopesMemoryCount) = self.envelope_count as u64
        );
    }

    /// Enqueues the envelope into the in-memory buffer.
    fn enqueue(&mut self, key: QueueKey, managed_envelope: ManagedEnvelope) {
        self.envelope_count += 1;
        self.used_memory += managed_envelope.estimated_size();
        self.buffer.entry(key).or_default().push(managed_envelope);
        relay_statsd::metric!(
            histogram(RelayHistograms::BufferEnvelopesMemoryBytes) = self.used_memory as f64
        );
        relay_statsd::metric!(
            gauge(RelayGauges::BufferEnvelopesMemoryCount) = self.envelope_count as u64
        );
    }

    /// Returns `true` if the in-memory buffer is full, `false` otherwise.
    fn is_full(&self) -> bool {
        self.used_memory >= self.max_memory_size
    }
}

/// The configuration which describes the on-disk [`BufferState`].
#[derive(Debug)]
struct OnDisk {
    db: Pool<Sqlite>,
    buffer_guard: Arc<BufferGuard>,
    max_disk_size: usize,
    /// The number of items currently on disk.
    ///
    /// We do not track the count when we encounter envelopes in the database on startup,
    /// because counting those envelopes would risk locking the db for multiple seconds.
    count: Option<u64>,
}

impl OnDisk {
    /// Saves the provided buffer to the disk.
    ///
    /// Returns an error if the spooling failed, and the number of spooled envelopes on success.
    async fn spool(
        &mut self,
        buffer: BTreeMap<QueueKey, Vec<ManagedEnvelope>>,
    ) -> Result<(), BufferError> {
        relay_statsd::metric!(histogram(RelayHistograms::BufferEnvelopesMemoryBytes) = 0);
        let envelopes = buffer
            .into_iter()
            .flat_map(|(key, values)| {
                values
                    .into_iter()
                    .map(move |value| (key, value.received_at().timestamp_millis(), value))
            })
            .filter_map(
                |(key, received_at, managed)| match managed.into_envelope().to_vec() {
                    Ok(vec) => Some((key, vec, received_at)),
                    Err(err) => {
                        relay_log::error!("failed to serialize the envelope: {}", LogError(&err));
                        None
                    }
                },
            );

        let inserted = sql::do_insert(stream::iter(envelopes), &self.db)
            .await
            .map_err(BufferError::InsertFailed)?;

        self.track_count(inserted as i64);

        Ok(())
    }

    /// Removes the envelopes from the on-disk spool.
    ///
    /// Returns the count of removed envelopes.
    async fn remove(&mut self, keys: &BTreeSet<QueueKey>) -> Result<usize, BufferError> {
        let mut count = 0;
        for key in keys {
            let result = sql::delete(*key)
                .execute(&self.db)
                .await
                .map_err(BufferError::DeleteFailed)?;
            count += result.rows_affected();
        }

        self.track_count(-(count as i64));

        Ok(count as usize)
    }

    /// Extracts the envelope from the `SqliteRow`.
    ///
    /// Reads the bytes and tries to perse them into `Envelope`.
    async fn extract_envelope(
        &self,
        row: SqliteRow,
        services: &Services,
    ) -> Result<ManagedEnvelope, BufferError> {
        let envelope_row: Vec<u8> = row.try_get("envelope").map_err(BufferError::FetchFailed)?;
        let envelope_bytes = bytes::Bytes::from(envelope_row);
        let mut envelope = Envelope::parse_bytes(envelope_bytes)?;

        let received_at: i64 = row
            .try_get("received_at")
            .map_err(BufferError::FetchFailed)?;
        let start_time = StartTime::from_timestamp_millis(received_at as u64);

        envelope.set_start_time(start_time.into_inner());

        let managed_envelope = self
            .buffer_guard
            .enter(
                envelope,
                services.outcome_aggregator.clone(),
                services.test_store.clone(),
            )
            .await?;
        Ok(managed_envelope)
    }

    /// Tries to delete the envelops from persistent buffer in batches, extract and convert them to
    /// managed envelopes and send to back into processing pipeline.
    ///
    /// If the error happens in the deletion/fetching phase, a key is returned to allow retrying later.
    ///
    /// Returns the amount of envelopes deleted from disk.
    async fn delete_and_fetch(
        &mut self,
        key: QueueKey,
        sender: &mpsc::UnboundedSender<ManagedEnvelope>,
        services: &Services,
    ) -> Result<(), QueueKey> {
        loop {
            // Removing envelopes from the on-disk buffer in batches has following implications:
            // 1. It is faster to delete from the DB in batches.
            // 2. Make sure that if we panic and deleted envelopes cannot be read out fully, we do not lose all of them,
            // but only one batch, and the rest of them will stay on disk for the next iteration
            // to pick up.
            //
            // Right now we use 100 for batch size.
            let batch_size = 100;

            // Before querying the db, make sure that the buffer guard has enough availability:
            let mut attempts = 1;
            while self.buffer_guard.used() > self.buffer_guard.capacity() / 2 {
                tokio::time::sleep(Duration::from_millis(100)).await;
                attempts += 1;
            }
            relay_statsd::metric!(histogram(RelayHistograms::BufferDequeueAttempts) = attempts);

            let mut envelopes = sql::delete_and_fetch(key, batch_size)
                .fetch(&self.db)
                .peekable();
            relay_statsd::metric!(counter(RelayCounters::BufferReads) += 1);

            // Stream is empty, we can break the loop, since we read everything by now.
            if Pin::new(&mut envelopes).peek().await.is_none() {
                return Ok(());
            }

            let mut count: i64 = 0;
            while let Some(envelope) = envelopes.next().await {
                count += 1;
                let envelope = match envelope {
                    Ok(envelope) => envelope,

                    // Bail if there are errors in the stream.
                    Err(err) => {
                        relay_log::error!(
                            "failed to read the buffer stream from the disk: {}",
                            LogError(&err)
                        );
                        self.track_count(-count);
                        return Err(key);
                    }
                };

                match self.extract_envelope(envelope, services).await {
                    Ok(managed_envelope) => {
                        sender.send(managed_envelope).ok();
                    }
                    Err(err) => relay_log::error!(
                        "failed to extract envelope from the buffer: {}",
                        LogError(&err)
                    ),
                }
            }

            self.track_count(-count);
        }
    }

    /// Dequeues the envelopes from the on-disk spool and send them to the provided `sender`.
    ///
    /// The keys for which the envelopes could not be fetched, send back to `ProjectCache` to merge
    /// back into index.
    async fn dequeue(
        &mut self,
        project_key: ProjectKey,
        keys: &mut Vec<QueueKey>,
        sender: mpsc::UnboundedSender<ManagedEnvelope>,
        services: &Services,
    ) {
        let mut unused_keys = BTreeSet::new();
        while let Some(key) = keys.pop() {
            // If the error with a key is returned we must save it for the next iterration.
            if let Err(key) = self.delete_and_fetch(key, &sender, services).await {
                unused_keys.insert(key);
            };
        }
        services
            .project_cache
            .send(UpdateBufferIndex::new(project_key, unused_keys))
    }

    /// Estimates the db size by multiplying `page_count * page_size`.
    async fn estimate_spool_size(&self) -> Result<i64, BufferError> {
        let size: i64 = sql::current_size()
            .fetch_one(&self.db)
            .await
            .and_then(|r| r.try_get(0))
            .map_err(BufferError::FileSizeReadFailed)?;

        relay_statsd::metric!(histogram(RelayHistograms::BufferDiskSize) = size as u64);
        Ok(size)
    }

    /// Returns `true` if the maximum size is reached, `false` otherwise.
    async fn is_full(&self) -> Result<bool, BufferError> {
        let current_size = self.estimate_spool_size().await?;
        Ok(current_size as usize >= self.max_disk_size)
    }

    /// Returns `true` if the spool is empty, `false` otherwise.
    async fn is_empty(&self) -> Result<bool, BufferError> {
        let is_empty = sql::select_one()
            .fetch_optional(&self.db)
            .await
            .map_err(BufferError::FetchFailed)?
            .is_none();

        Ok(is_empty)
    }

    /// Enqueues data into on-disk spool.
    async fn enqueue(
        &mut self,
        key: QueueKey,
        managed_envelope: ManagedEnvelope,
    ) -> Result<(), BufferError> {
        let received_at = managed_envelope.received_at().timestamp_millis();
        sql::insert(
            key,
            managed_envelope.into_envelope().to_vec().unwrap(),
            received_at,
        )
        .execute(&self.db)
        .await
        .map_err(BufferError::InsertFailed)?;

        self.track_count(1);
        relay_statsd::metric!(counter(RelayCounters::BufferWrites) += 1);
        Ok(())
    }

    fn track_count(&mut self, increment: i64) {
        // Track the number of envelopes read/written:
        let metric = if increment < 0 {
            RelayCounters::BufferEnvelopesRead
        } else {
            RelayCounters::BufferEnvelopesWritten
        };
        relay_statsd::metric!(counter(metric) += increment);

        if let Some(count) = &mut self.count {
            *count = count.saturating_add_signed(increment);
            relay_statsd::metric!(gauge(RelayGauges::BufferEnvelopesDiskCount) = *count);
        }
    }
}

/// The state which defines the [`BufferService`] behaviour.
#[derive(Debug)]
enum BufferState {
    /// Only memory buffer is enabled.
    Memory(InMemory),

    /// The memory buffer is used, but also disk spool is configured.
    ///
    /// The disk will be used when the memory limit will be hit.
    MemoryFileStandby { ram: InMemory, disk: OnDisk },

    /// Only disk used for read/write operations.
    Disk(OnDisk),
}

impl BufferState {
    /// Creates the initial [`BufferState`] depending on the provided config.
    ///
    /// If the on-disk spool is configured, the `BufferState::MemoryDiskStandby` will be returned:
    /// if the spool is empty, `BufferState::MemoryFileRead` if the spool contains some data,
    /// `BufferState::Memory` otherwise.
    async fn new(max_memory_size: usize, disk: Option<OnDisk>) -> Self {
        let ram = InMemory {
            buffer: BTreeMap::new(),
            max_memory_size,
            used_memory: 0,
            envelope_count: 0,
        };
        match disk {
            Some(disk) => {
                // When the old db file is picked up and it is not empty, we can also try to read from it
                // on dequeue requests.
                if disk.is_empty().await.unwrap_or_default() {
                    Self::MemoryFileStandby { ram, disk }
                } else {
                    BufferState::Disk(disk)
                }
            }
            None => Self::Memory(ram),
        }
    }

    /// Becomes a different state, depdending on the current state and the current conditions of
    /// underlying spool.
    async fn transition(self, config: &Arc<Config>) -> Self {
        match self {
            Self::MemoryFileStandby { ram, mut disk } if ram.is_full() => {
                if let Err(err) = disk.spool(ram.buffer).await {
                    relay_log::error!(
                        "failed to spool the in-memory buffer to disk: {}",
                        LogError(&err)
                    );
                }
                Self::Disk(disk)
            }
            Self::Disk(disk) if disk.is_empty().await.unwrap_or_default() => {
                Self::MemoryFileStandby {
                    ram: InMemory::new(config.spool_envelopes_max_memory_size()),
                    disk,
                }
            }
            Self::Memory(_) | Self::MemoryFileStandby { .. } | Self::Disk(_) => self,
        }
    }
}

impl Default for BufferState {
    fn default() -> Self {
        // Just use the all the memory we can now.
        Self::Memory(InMemory::new(usize::MAX))
    }
}

/// The services, which rely on the state of the envelopes in this buffer.
#[derive(Clone, Debug)]
pub struct Services {
    pub outcome_aggregator: Addr<TrackOutcome>,
    pub project_cache: Addr<ProjectCache>,
    pub test_store: Addr<TestStore>,
}

/// [`Buffer`] interface implementation backed by SQLite.
#[derive(Debug)]
pub struct BufferService {
    services: Services,
    state: BufferState,
    config: Arc<Config>,
}

impl BufferService {
    /// Set up the database and return the current number of envelopes.
    async fn setup(path: &PathBuf) -> Result<(), BufferError> {
        let options = SqliteConnectOptions::new()
            .filename(path)
            .journal_mode(SqliteJournalMode::Wal)
            .create_if_missing(true);

        let db = SqlitePoolOptions::new()
            .connect_with(options)
            .await
            .map_err(BufferError::SetupFailed)?;

        sqlx::migrate!("../migrations").run(&db).await?;
        Ok(())
    }

    /// Prepares the disk state.
    async fn prepare_disk_state(
        config: Arc<Config>,
        buffer_guard: Arc<BufferGuard>,
    ) -> Result<Option<OnDisk>, BufferError> {
        // Only if persistent envelopes buffer file path provided, we create the pool and set the config.
        let Some(path) = config.spool_envelopes_path() else {
            return Ok(None);
        };

        relay_log::info!("buffer file {}", path.to_string_lossy());
        relay_log::info!(
            "max memory size {}",
            config.spool_envelopes_max_memory_size()
        );
        relay_log::info!("max disk size {}", config.spool_envelopes_max_disk_size());

        Self::setup(&path).await?;

        let options = SqliteConnectOptions::new()
            .filename(&path)
            // The WAL journaling mode uses a write-ahead log instead of a rollback journal to implement transactions.
            // The WAL journaling mode is persistent; after being set it stays in effect
            // across multiple database connections and after closing and reopening the database.
            //
            // 1. WAL is significantly faster in most scenarios.
            // 2. WAL provides more concurrency as readers do not block writers and a writer does not block readers. Reading and writing can proceed concurrently.
            // 3. Disk I/O operations tends to be more sequential using WAL.
            // 4. WAL uses many fewer fsync() operations and is thus less vulnerable to problems on systems where the fsync() system call is broken.
            .journal_mode(SqliteJournalMode::Wal)
            // WAL mode is safe from corruption with synchronous=NORMAL.
            // When synchronous is NORMAL, the SQLite database engine will still sync at the most critical moments, but less often than in FULL mode.
            // Which guarantees good balance between safety and speed.
            .synchronous(SqliteSynchronous::Normal)
            // The freelist pages are moved to the end of the database file and the database file is truncated to remove the freelist pages at every
            // transaction commit. Note, however, that auto-vacuum only truncates the freelist pages from the file.
            // Auto-vacuum does not defragment the database nor repack individual database pages the way that the VACUUM command does.
            //
            // This will helps us to keep the file size under some control.
            .auto_vacuum(SqliteAutoVacuum::Full)
            // If shared-cache mode is enabled and a thread establishes multiple
            // connections to the same database, the connections share a single data and schema cache.
            // This can significantly reduce the quantity of memory and IO required by the system.
            .shared_cache(true);

        let db = SqlitePoolOptions::new()
            .max_connections(config.spool_envelopes_max_connections())
            .min_connections(config.spool_envelopes_min_connections())
            .connect_with(options)
            .await
            .map_err(BufferError::SetupFailed)?;

        let mut on_disk = OnDisk {
            db,
            buffer_guard,
            max_disk_size: config.spool_envelopes_max_disk_size(),
            count: None,
        };

        if on_disk.is_empty().await? {
            // Only start live-tracking the count if there's nothing in the db yet.
            on_disk.count = Some(0);
        }

        Ok(Some(on_disk))
    }

    /// Creates a new [`BufferService`] from the provided path to the SQLite database file.
    pub async fn create(
        buffer_guard: Arc<BufferGuard>,
        services: Services,
        config: Arc<Config>,
    ) -> Result<Self, BufferError> {
        let on_disk_state = Self::prepare_disk_state(config.clone(), buffer_guard).await?;
        let state = BufferState::new(config.spool_envelopes_max_memory_size(), on_disk_state).await;
        Ok(Self {
            services,
            state,
            config,
        })
    }

    /// Handles the enqueueing messages into the internal buffer.
    async fn handle_enqueue(&mut self, message: Enqueue) -> Result<(), BufferError> {
        let Enqueue {
            key,
            value: managed_envelope,
        } = message;

        match self.state {
            BufferState::Memory(ref mut ram)
            | BufferState::MemoryFileStandby { ref mut ram, .. } => {
                ram.enqueue(key, managed_envelope);
            }
            BufferState::Disk(ref mut disk) => {
                // The disk is full, drop the incoming envelopes.
                if disk.is_full().await? {
                    return Err(BufferError::SpoolIsFull);
                }
                disk.enqueue(key, managed_envelope).await?;
            }
        }

        let state = std::mem::take(&mut self.state);
        self.state = state.transition(&self.config).await;
        Ok(())
    }

    /// Handles the dequeueing messages from the internal buffer.
    ///
    /// This method removes the envelopes from the buffer and stream them to the sender.
    async fn handle_dequeue(&mut self, message: DequeueMany) -> Result<(), BufferError> {
        let DequeueMany {
            project_key,
            mut keys,
            sender,
        } = message;

        match self.state {
            BufferState::Memory(ref mut ram)
            | BufferState::MemoryFileStandby { ref mut ram, .. } => {
                ram.dequeue(&keys, sender);
            }
            BufferState::Disk(ref mut disk) => {
                disk.dequeue(project_key, &mut keys, sender, &self.services)
                    .await;
            }
        }
        let state = std::mem::take(&mut self.state);
        self.state = state.transition(&self.config).await;

        Ok(())
    }

    /// Handles the remove request.
    ///
    /// This removes all the envelopes from the internal buffer for the provided keys.
    /// If any of the provided keys still have the envelopes, the error will be logged with the
    /// number of envelopes dropped for the specific project key.
    async fn handle_remove(&mut self, message: RemoveMany) -> Result<(), BufferError> {
        let RemoveMany { project_key, keys } = message;
        let mut count: usize = 0;

        match self.state {
            BufferState::Memory(ref mut ram)
            | BufferState::MemoryFileStandby { ref mut ram, .. } => {
                count += ram.remove(&keys);
            }
            BufferState::Disk(ref mut disk) => {
                count += disk.remove(&keys).await?;
            }
        }

        let state = std::mem::take(&mut self.state);
        self.state = state.transition(&self.config).await;

        if count > 0 {
            relay_log::with_scope(
                |scope| scope.set_tag("project_key", project_key),
                || relay_log::error!("evicted project with {} envelopes", count),
            );
        }

        Ok(())
    }

    async fn handle_health(&mut self, health: Health) -> Result<(), BufferError> {
        match self.state {
            // We do not check the ram, since we rely on `cache.envelope_buffer_size` to limit the
            // memory usage and the number of the envelopes in the memory.
            // Note: in the future we want to switch to `spool.envelopes.max_memory_size` option.
            BufferState::Memory(_) | BufferState::MemoryFileStandby { .. } => health.0.send(true),
            BufferState::Disk(ref disk) => health.0.send(!disk.is_full().await.unwrap_or_default()),
        }

        Ok(())
    }

    /// Handles all the incoming messages from the [`Buffer`] interface.
    async fn handle_message(&mut self, message: Buffer) -> Result<(), BufferError> {
        match message {
            Buffer::Enqueue(message) => self.handle_enqueue(message).await,
            Buffer::DequeueMany(message) => self.handle_dequeue(message).await,
            Buffer::RemoveMany(message) => self.handle_remove(message).await,
            Buffer::Health(message) => self.handle_health(message).await,
        }
    }

    /// Handle the shutdown notification.
    ///
    /// Tries to spool to disk if the current buffer state is `BufferState::MemoryDiskStandby`,
    /// which means we use the in-memory buffer active and disk still free or not used before.
    async fn handle_shutdown(&mut self) -> Result<(), BufferError> {
        let BufferState::MemoryFileStandby{ref mut ram, ref mut disk} = self.state else { return Ok(()) };

        let count: usize = ram.count();
        if count == 0 {
            return Ok(());
        }

        relay_log::info!(
            "received shutdown signal, spooling {} envelopes to disk",
            count
        );

        let buffer = std::mem::take(&mut ram.buffer);
        disk.spool(buffer).await?;
        Ok(())
    }
}

impl Service for BufferService {
    type Interface = Buffer;

    fn spawn_handler(mut self, mut rx: relay_system::Receiver<Self::Interface>) {
        tokio::spawn(async move {
            let mut shutdown = Controller::shutdown_handle();

            loop {
                tokio::select! {
                    biased;

                    Some(message) = rx.recv() => {
                        if let Err(err) = self.handle_message(message).await {
                            relay_log::error!("failed to handle an incoming message: {}", LogError(&err))
                        }
                    }
                    _ = shutdown.notified() => {
                       if let Err(err) = self.handle_shutdown().await {
                            relay_log::error!("failed while shutting down the service: {}", LogError(&err))
                        }
                    }
                    else => break,
                }
            }
        });
    }
}

impl Drop for BufferService {
    fn drop(&mut self) {
        // Count only envelopes from in-memory buffer.
        match &self.state {
            BufferState::Memory(ram) | BufferState::MemoryFileStandby { ram, .. } => {
                let count = ram.count();
                if count > 0 {
                    relay_log::error!("dropped {} envelopes", count);
                }
            }
            BufferState::Disk(_) => (),
        }
    }
}

#[cfg(test)]
mod tests {
    use std::time::{Duration, Instant};

    use insta::assert_debug_snapshot;
    use relay_common::Uuid;
    use relay_general::protocol::EventId;
    use relay_test::mock_service;

    use crate::extractors::RequestMeta;

    use super::*;

    fn services() -> Services {
        let (project_cache, _) = mock_service("project_cache", (), |&mut (), _| {});
        let (outcome_aggregator, _) = mock_service("outcome_aggregator", (), |&mut (), _| {});
        let (test_store, _) = mock_service("test_store", (), |&mut (), _| {});

        Services {
            project_cache,
            outcome_aggregator,
            test_store,
        }
    }

    fn empty_envelope() -> Box<Envelope> {
        let dsn = "https://e12d836b15bb49d7bbf99e64295d995b:@sentry.io/42"
            .parse()
            .unwrap();

        Envelope::from_request(Some(EventId::new()), RequestMeta::new(dsn))
    }

    fn empty_managed_envelope() -> ManagedEnvelope {
        let envelope = empty_envelope();
        let Services {
            outcome_aggregator,
            test_store,
            ..
        } = services();
        ManagedEnvelope::untracked(envelope, outcome_aggregator, test_store)
    }

    #[tokio::test]
    async fn ensure_start_time_restore() {
        let buffer_guard: Arc<_> = BufferGuard::new(10).into();
        let config: Arc<_> = Config::from_json_value(serde_json::json!({
            "spool": {
                "envelopes": {
                    "path": std::env::temp_dir().join(Uuid::new_v4().to_string()),
                    "max_memory_size": 0, // 0 bytes, to force to spool to disk all the envelopes.
                }
            }
        }))
        .unwrap()
        .into();
        let service = BufferService::create(buffer_guard, services(), config)
            .await
            .unwrap();
        let addr = service.start();
        let (tx, mut rx) = mpsc::unbounded_channel();

        // Test cases:
        let test_cases = [
            // The difference between the `Instant::now` and start_time is 2 seconds,
            // that the start time is restored to the correct point in time.
            (2, "a94ae32be2584e0bbd7a4cbb95971fee"),
            // There is no delay, and the `Instant::now` must be within the same second.
            (0, "aaaae32be2584e0bbd7a4cbb95971fff"),
        ];
        for (result, pub_key) in test_cases {
            let project_key = ProjectKey::parse(pub_key).unwrap();
            let key = QueueKey {
                own_key: project_key,
                sampling_key: project_key,
            };

            addr.send(Enqueue {
                key,
                value: empty_managed_envelope(),
            });

            // How long to wait to dequeue the message from the spool.
            // This will also ensure that the start time will have to be restored to the time
            // when the request first came in.
            tokio::time::sleep(Duration::from_millis(1000 * result)).await;

            addr.send(DequeueMany {
                project_key,
                keys: [key].into(),
                sender: tx.clone(),
            });

            let managed_envelope = rx.recv().await.unwrap();
            let start_time = managed_envelope.envelope().meta().start_time();

            assert_eq!((Instant::now() - start_time).as_secs(), result);
        }
    }

    #[tokio::test]
    async fn dequeue_waits_for_permits() {
        relay_test::setup();
        let num_permits = 3;
        let buffer_guard: Arc<_> = BufferGuard::new(num_permits).into();
        let config: Arc<_> = Config::from_json_value(serde_json::json!({
            "spool": {
                "envelopes": {
                    "path": std::env::temp_dir().join(Uuid::new_v4().to_string()),
                    "max_memory_size": 0, // 0 bytes, to force to spool to disk all the envelopes.
                }
            }
        }))
        .unwrap()
        .into();

        let services = services();

        let service = BufferService::create(buffer_guard.clone(), services.clone(), config)
            .await
            .unwrap();
        let addr = service.start();
        let (tx, mut rx) = mpsc::unbounded_channel();

        let project_key = ProjectKey::parse("a94ae32be2584e0bbd7a4cbb95971fee").unwrap();
        let key = QueueKey {
            own_key: project_key,
            sampling_key: project_key,
        };

        // Enqueue an envelope:
        addr.send(Enqueue {
            key,
            value: empty_managed_envelope(),
        });

        // Nothing dequeued yet:
        assert!(rx.try_recv().is_err());

        // Dequeue an envelope:
        addr.send(DequeueMany {
            project_key,
            keys: [key].into(),
            sender: tx.clone(),
        });

        tokio::time::sleep(Duration::from_millis(100)).await;

        // There are enough permits, so get an envelope:
        let res = rx.try_recv();
        assert!(res.is_ok(), "{:?}", res);
        assert_eq!(buffer_guard.available(), 2);

        // Simulate a new envelope coming in via a web request:
        let new_envelope = buffer_guard
            .try_enter(
                empty_envelope(),
                services.outcome_aggregator,
                services.test_store,
            )
            .unwrap();

        assert_eq!(buffer_guard.available(), 1);

        // Enqueue & dequeue another envelope:
        addr.send(Enqueue {
            key,
            value: empty_managed_envelope(),
        });
        // Request to dequeue:
        addr.send(DequeueMany {
            project_key,
            keys: [key].into(),
            sender: tx.clone(),
        });
        tokio::time::sleep(Duration::from_millis(50)).await;

        // There is one permit left, but we only dequeue if we gave >= 50% capacity:
        assert!(rx.try_recv().is_err());

        // Freeing one permit gives us enough capacity:
        assert_eq!(buffer_guard.available(), 1);
        drop(new_envelope);
        assert_eq!(buffer_guard.available(), 2);
        tokio::time::sleep(Duration::from_millis(100)).await; // give time to flush
        assert!(rx.try_recv().is_ok());
    }

    #[test]
    fn metrics_work() {
        let buffer_guard: Arc<_> = BufferGuard::new(999999).into();
        let config: Arc<_> = Config::from_json_value(serde_json::json!({
            "spool": {
                "envelopes": {
                    "path": std::env::temp_dir().join(Uuid::new_v4().to_string()),
                    "max_memory_size": "4KB",
                    "max_disk_size": "20KB",
                }
            }
        }))
        .unwrap()
        .into();
        let project_key = ProjectKey::parse("a94ae32be2584e0bbd7a4cbb95971fee").unwrap();
        let key = QueueKey {
            own_key: project_key,
            sampling_key: project_key,
        };

        let rt = tokio::runtime::Builder::new_current_thread()
            .enable_time()
            .build()
            .unwrap();
        let _guard = rt.enter();

        let captures = relay_statsd::with_capturing_test_client(|| {
            rt.block_on(async {
                let mut service = BufferService::create(buffer_guard, services(), config)
                    .await
                    .unwrap();

                // Send 5 envelopes
                for i in 0..5 {
                    let res = service
                        .handle_enqueue(Enqueue {
                            key,
                            value: empty_managed_envelope(),
                        })
                        .await;
                    if i > 2 {
                        assert!(res.is_err());
                    } else {
                        assert!(res.is_ok());
                    }
                }

                // Dequeue everything
                let (tx, mut rx) = mpsc::unbounded_channel();
                service
                    .handle_dequeue(DequeueMany {
                        project_key,
                        keys: [key].into(),
                        sender: tx,
                    })
                    .await
                    .unwrap();

                // Make sure that not only metrics are correct, but also the number of envelopes
                // flushed.
                let mut count = 0;
                while rx.recv().await.is_some() {
                    count += 1;
                }
                assert_eq!(count, 3);
            })
        });

        // Collect only the buffer metrics.
        let captures: Vec<_> = captures
            .into_iter()
            .filter(|name| name.contains("buffer."))
            .collect();

        assert_debug_snapshot!(captures, @r###"
        [
            "buffer.envelopes_mem:2000|h",
            "buffer.envelopes_mem_count:1|g",
            "buffer.envelopes_mem:4000|h",
            "buffer.envelopes_mem_count:2|g",
            "buffer.envelopes_mem:6000|h",
            "buffer.envelopes_mem_count:3|g",
            "buffer.envelopes_mem:0|h",
            "buffer.writes:1|c",
            "buffer.envelopes_written:3|c",
            "buffer.envelopes_disk_count:3|g",
            "buffer.disk_size:24576|h",
            "buffer.disk_size:24576|h",
<<<<<<< HEAD
            "buffer.envelopes_mem:0|h",
            "buffer.dequeue_attempts:1|h",
            "buffer.reads:1|c",
            "buffer.dequeue_attempts:1|h",
=======
            "buffer.reads:1|c",
            "buffer.envelopes_read:-3|c",
            "buffer.envelopes_disk_count:0|g",
>>>>>>> 437a2dfb
            "buffer.reads:1|c",
        ]
        "###);
    }
}<|MERGE_RESOLUTION|>--- conflicted
+++ resolved
@@ -1168,16 +1168,11 @@
             "buffer.envelopes_disk_count:3|g",
             "buffer.disk_size:24576|h",
             "buffer.disk_size:24576|h",
-<<<<<<< HEAD
-            "buffer.envelopes_mem:0|h",
             "buffer.dequeue_attempts:1|h",
-            "buffer.reads:1|c",
-            "buffer.dequeue_attempts:1|h",
-=======
             "buffer.reads:1|c",
             "buffer.envelopes_read:-3|c",
             "buffer.envelopes_disk_count:0|g",
->>>>>>> 437a2dfb
+            "buffer.dequeue_attempts:1|h",
             "buffer.reads:1|c",
         ]
         "###);
