use std::collections::{BTreeMap, BTreeSet};
use std::path::PathBuf;
use std::pin::Pin;
use std::sync::Arc;

use futures::stream::{self, StreamExt};
use relay_common::ProjectKey;
use relay_config::Config;
use relay_log::LogError;
use relay_system::{Addr, Controller, FromMessage, Interface, Service};
use sqlx::migrate::MigrateError;
use sqlx::sqlite::{
    SqliteConnectOptions, SqliteJournalMode, SqlitePoolOptions, SqliteRow, SqliteSynchronous,
};
use sqlx::{Pool, QueryBuilder, Row, Sqlite};
use tokio::sync::mpsc;

use crate::actors::project_cache::{ProjectCache, UpdateBufferIndex};
use crate::envelope::{Envelope, EnvelopeError};
use crate::statsd::{RelayCounters, RelayHistograms};
use crate::utils::{BufferGuard, ManagedEnvelope};

/// SQLite allocates space to hold all host parameters between 1 and the largest host parameter number used.
///
/// To prevent excessive memory allocations, the maximum value of a host parameter number is SQLITE_MAX_VARIABLE_NUMBER,
/// which defaults to 999 for SQLite versions prior to 3.32.0 (2020-05-22) or 32766 for SQLite versions after 3.32.0.
///
/// Keep it on the lower side for now.
const SQLITE_LIMIT_VARIABLE_NUMBER: usize = 999;

/// The set of errors which can happend while working the the buffer.
#[derive(Debug, thiserror::Error)]
pub enum BufferError {
    #[error("failed to store the envelope in the buffer, max size {0} reached")]
    Full(i64),

    #[error("failed to move envelope from disk to memory")]
    CapacityExceeded(#[from] crate::utils::BufferError),

    #[error("failed to get the size of the buffer on the filesystem")]
    DatabaseFileError(#[from] std::io::Error),

    /// Describes the errors linked with the `Sqlite` backed buffer.
    #[error("failed to fetch data from the database")]
    DatabaseError(#[from] sqlx::Error),

    #[error(transparent)]
    EnvelopeError(#[from] EnvelopeError),

    #[error("failed to run migrations")]
    MigrationFailed(#[from] MigrateError),
}

/// This key represents the index element in the queue.
///
/// It consists from two parts, the own key of the project and the sampling key which points to the
/// sampling project. The sampling key can be the same as the own key if the own and sampling
/// projects are the same.
#[derive(Clone, Copy, Debug, PartialEq, Eq, PartialOrd, Ord, Hash)]
pub struct QueueKey {
    pub own_key: ProjectKey,
    pub sampling_key: ProjectKey,
}

impl QueueKey {
    pub fn new(own_key: ProjectKey, sampling_key: ProjectKey) -> Self {
        Self {
            own_key,
            sampling_key,
        }
    }
}

/// Adds the envelope and the managed envelope to the internal buffer.
#[derive(Debug)]
pub struct Enqueue {
    key: QueueKey,
    value: ManagedEnvelope,
}

impl Enqueue {
    pub fn new(key: QueueKey, value: ManagedEnvelope) -> Self {
        Self { key, value }
    }
}

/// Removes messages from the internal buffer and streams them to the sender.
#[derive(Debug)]
pub struct DequeueMany {
    project_key: ProjectKey,
    keys: Vec<QueueKey>,
    sender: mpsc::UnboundedSender<ManagedEnvelope>,
}

impl DequeueMany {
    pub fn new(
        project_key: ProjectKey,
        keys: Vec<QueueKey>,
        sender: mpsc::UnboundedSender<ManagedEnvelope>,
    ) -> Self {
        Self {
            project_key,
            keys,
            sender,
        }
    }
}

/// Removes the provided keys from the internal buffer.
///
/// If any of the provided keys are still have the envelopes, the error will be logged with the
/// number of envelopes dropped for the specific project key.
#[derive(Debug)]
pub struct RemoveMany {
    project_key: ProjectKey,
    keys: BTreeSet<QueueKey>,
}

impl RemoveMany {
    pub fn new(project_key: ProjectKey, keys: BTreeSet<QueueKey>) -> Self {
        Self { project_key, keys }
    }
}

/// The interface for [`BufferService`].
///
/// Buffer maintaince internal storage (internal buffer) of the envelopes, which keep accumulating
/// till the request to dequeue them again comes in.
///
/// The envelopes first will be kept in memory buffer and it that hits the configured limit the
/// envelopes will be buffer to the disk.
///
/// To add the envelopes to the buffer use [`Enqueue`] which will persists the envelope in the
/// internal storage. To retrie the envelopes one can use [`DequeueMany`], where one expected
/// provide the list of [`QueueKey`]s and the [`mpsc::UnboundedSender`] - all the found envelopes
/// will be streamed back to this sender.
///
/// There is also a [`RemoveMany`] operation, which, when requested, removes the found keys from
/// the queue and drop them. If the any of the keys still have envelopes, the error will be logged.
#[derive(Debug)]
pub enum Buffer {
    Enqueue(Enqueue),
    DequeueMany(DequeueMany),
    RemoveMany(RemoveMany),
}

impl Interface for Buffer {}

impl FromMessage<Enqueue> for Buffer {
    type Response = relay_system::NoResponse;

    fn from_message(message: Enqueue, _: ()) -> Self {
        Self::Enqueue(message)
    }
}

impl FromMessage<DequeueMany> for Buffer {
    type Response = relay_system::NoResponse;

    fn from_message(message: DequeueMany, _: ()) -> Self {
        Self::DequeueMany(message)
    }
}

impl FromMessage<RemoveMany> for Buffer {
    type Response = relay_system::NoResponse;

    fn from_message(message: RemoveMany, _: ()) -> Self {
        Self::RemoveMany(message)
    }
}

#[derive(Debug)]
struct BufferSpoolConfig {
    db: Pool<Sqlite>,
    max_disk_size: usize,
    max_envelopes_count: usize,
}

/// [`Buffer`] interface implementation backed by SQLite.
#[derive(Debug)]
pub struct BufferService {
    buffer: BTreeMap<QueueKey, Vec<ManagedEnvelope>>,
    buffer_guard: Arc<BufferGuard>,
    project_cache: Addr<ProjectCache>,
    spool_config: Option<BufferSpoolConfig>,
    count_mem_envelopes: i64,

    #[cfg(test)]
    /// Create untracked envelopes when loading from disk. Only use in tests.
    untracked: bool,
}

impl BufferService {
    /// Set up database and return the current number of envelopes.
    async fn setup(path: &PathBuf) -> Result<(), BufferError> {
        let options = SqliteConnectOptions::new()
            .filename(path)
            .journal_mode(SqliteJournalMode::Wal)
            .create_if_missing(true);

        let db = SqlitePoolOptions::new().connect_with(options).await?;
        sqlx::migrate!("../migrations").run(&db).await?;

        Ok(())
    }

    /// Creates a new [`BufferService`] from the provided path to the SQLite database file.
    pub async fn create(
        buffer_guard: Arc<BufferGuard>,
        project_cache: Addr<ProjectCache>,
        config: Arc<Config>,
    ) -> Result<Self, BufferError> {
        let mut service = Self {
            buffer: BTreeMap::new(),
            buffer_guard,
            project_cache,
            count_mem_envelopes: 0,
            spool_config: None,
            #[cfg(test)]
            untracked: false,
        };

        // Only if persistent envelopes buffer file path provided, we create the pool and set the config.
        if let Some(path) = config.spool_envelopes_path() {
            relay_log::info!("Using the buffer file: {}", path.to_string_lossy());

            Self::setup(&path).await?;

            let options = SqliteConnectOptions::new()
                .filename(&path)
                // The WAL journaling mode uses a write-ahead log instead of a rollback journal to implement transactions.
                // The WAL journaling mode is persistent; after being set it stays in effect
                // across multiple database connections and after closing and reopening the database.
                //
                // 1. WAL is significantly faster in most scenarios.
                // 2. WAL provides more concurrency as readers do not block writers and a writer does not block readers. Reading and writing can proceed concurrently.
                // 3. Disk I/O operations tends to be more sequential using WAL.
                // 4. WAL uses many fewer fsync() operations and is thus less vulnerable to problems on systems where the fsync() system call is broken.
                .journal_mode(SqliteJournalMode::Wal)
                // WAL mode is safe from corruption with synchronous=NORMAL.
                // When synchronous is NORMAL, the SQLite database engine will still sync at the most critical moments, but less often than in FULL mode.
                // Which guarantees good balance between safety and speed.
                .synchronous(SqliteSynchronous::Normal)
                // If shared-cache mode is enabled and a thread establishes multiple
                // connections to the same database, the connections share a single data and schema cache.
                // This can significantly reduce the quantity of memory and IO required by the system.
                .shared_cache(true);

            let db = SqlitePoolOptions::new()
                .max_connections(config.spool_envelopes_max_connections())
                .min_connections(config.spool_envelopes_min_connections())
                .connect_with(options)
                .await?;

            let spool_config = BufferSpoolConfig {
                db,
                max_disk_size: config.spool_envelopes_max_disk_size(),
                // It is a rough extimation for how many envelopes we can fit in the
                // configured memory limit, taking that 1 enveloper is 1 MB.
                //
                // TODO: Can we calculate the real size of the envelope?
                max_envelopes_count: config.spool_envelopes_max_memory_size()
                    / config.max_envelope_size(),
            };

            service.spool_config = Some(spool_config);
        }

        Ok(service)
    }

<<<<<<< HEAD
    /// Estimates the db size by multiplying `page_count * page_size`.
    async fn estimate_buffer_size(db: &Pool<Sqlite>) -> Result<i64, BufferError> {
        let mut rows = sqlx::query("pragma page_count; pragma page_size;").fetch(db);
        let page_count: i64 = match rows.next().await {
            Some(row) => row?.try_get(0)?,
            None => return Err(BufferError::DatabaseError(sqlx::Error::RowNotFound)),
        };
        let page_size: i64 = match rows.next().await {
            Some(row) => row?.try_get(0)?,
            None => return Err(BufferError::DatabaseError(sqlx::Error::RowNotFound)),
        };
        let size = page_count * page_size;

        relay_statsd::metric!(histogram(RelayHistograms::BufferDiskSize) = size as u64);

        Ok(size)
=======
    /// Checks the provided path and gets the size of the file this path points to.
    fn estimate_buffer_size(path: Option<PathBuf>) -> Result<u64, BufferError> {
        path.and_then(|path| std::fs::metadata(path).ok())
            .map(|m| m.len())
            .ok_or(BufferError::DatabaseFileError(Error::from(
                ErrorKind::NotFound,
            )))
>>>>>>> 35ec7de1
    }

    /// Saves the provided buffer to the disk.
    ///
    /// Returns an error if the spooling failed, and the number of spooled envelopes on success.
    async fn do_spool(
        db: &Pool<Sqlite>,
        buffer: BTreeMap<QueueKey, Vec<ManagedEnvelope>>,
    ) -> Result<(), BufferError> {
        // A builder type for constructing queries at runtime.
        // This by default creates a prepared sql statement, which is cached and
        // re-used for sequential queries.
        let mut query_builder: QueryBuilder<Sqlite> =
            QueryBuilder::new("INSERT INTO envelopes (own_key, sampling_key, envelope) ");

        // Since we have 3 variables we have to bind, we devide the SQLite limit by 3
        // here to prepare the chunks which will be preparing the batch inserts.
        let mut envelopes = stream::iter(buffer.into_iter())
            .flat_map(|(key, values)| {
                stream::iter(values.into_iter())
                    .map(move |value| (key, value.into_envelope().to_vec()))
            })
            .chunks(SQLITE_LIMIT_VARIABLE_NUMBER / 3);

        while let Some(chunk) = envelopes.next().await {
            query_builder.push_values(chunk, |mut b, (key, value)| match value {
                Ok(value) => {
                    b.push_bind(key.own_key.to_string())
                        .push_bind(key.sampling_key.to_string())
                        .push_bind(value);
                }
                Err(err) => {
                    relay_log::error!("failed to serialize the envelope: {}", LogError(&err));
                }
            });
            query_builder.build().execute(db).await?;
            relay_statsd::metric!(counter(RelayCounters::BufferWrites) += 1);

            // Reset the builder to initial state set by `QueryBuilder::new` function,
            // so it can be reused for another chunk.
            query_builder.reset();
        }
        Ok(())
    }

    /// Tries to save in-memory buffer to disk.
    ///
    /// It will spool to disk only if the persistent storage enabled in the configuration.
    async fn try_spool(&mut self) -> Result<(), BufferError> {
        let Self {
            spool_config,
            ref mut buffer,
            ..
        } = self;

        // Buffer to disk only if the DB and config are provided.
        if let Some(BufferSpoolConfig {
            db,
            max_disk_size,
            max_envelopes_count,
        }) = spool_config
        {
            if self.count_mem_envelopes < *max_envelopes_count as i64 {
                return Ok(());
            }

<<<<<<< HEAD
            let estimated_db_size = Self::estimate_buffer_size(db).await?;
=======
            let estimated_db_size = Self::estimate_buffer_size(self.config.spool_envelopes_path())?;
>>>>>>> 35ec7de1

            // Reject all the enqueue requests if we exceed the max size of the buffer.
            if estimated_db_size as usize > *max_disk_size {
                return Err(BufferError::Full(estimated_db_size));
            }
            let buf = std::mem::take(buffer);
            self.count_mem_envelopes = 0;
            relay_statsd::metric!(
                histogram(RelayHistograms::BufferEnvelopesMemory) = self.count_mem_envelopes as f64
            );

            Self::do_spool(db, buf).await?;
        }

        Ok(())
    }

    /// Extreacts the envelope from the `SqliteRow`.
    ///
    /// Reads the bytes and tries to perse them into `Envelope`.
    fn extract_envelope(&self, row: SqliteRow) -> Result<ManagedEnvelope, BufferError> {
        let envelope_row: Vec<u8> = row.try_get("envelope")?;
        let envelope_bytes = bytes::Bytes::from(envelope_row);
        let envelope = Envelope::parse_bytes(envelope_bytes)?;
        #[cfg(test)]
        if self.untracked {
            return Ok(ManagedEnvelope::untracked(envelope));
        }
        let managed_envelope = self.buffer_guard.enter(envelope)?;
        Ok(managed_envelope)
    }

    /// Handles the enqueueing messages into the internal buffer.
    async fn handle_enqueue(&mut self, message: Enqueue) -> Result<(), BufferError> {
        let Enqueue {
            key,
            value: managed_envelope,
        } = message;

        self.try_spool().await?;

        // save to the internal buffer
        self.buffer.entry(key).or_default().push(managed_envelope);
        self.count_mem_envelopes += 1;

        relay_statsd::metric!(
            histogram(RelayHistograms::BufferEnvelopesMemory) = self.count_mem_envelopes as f64
        );

        Ok(())
    }

    /// Tries to delete the envelops from persistent buffer in batches, extract and convert them to
    /// managed envelopes and send to back into processing pipeline.
    ///
    /// If the error happens in the deletion/fetching phase, a key is returned to allow retrying later.
    ///
    /// Returns the amount of envelopes deleted from disk.
    async fn fetch_and_delete(
        &self,
        db: &Pool<Sqlite>,
        key: QueueKey,
        sender: &mpsc::UnboundedSender<ManagedEnvelope>,
    ) -> Result<(), QueueKey> {
        loop {
            // By default this creates a prepared statement which is cached and re-used.
            //
            // Removing envelopes from the on-disk buffer in batches has following implications:
            // 1. It is faster to delete from the DB in batches.
            // 2. Make sure that if we panic and deleted envelopes cannot be read out fully, we do not lose all of them,
            // but only one batch, and the rest of them will stay on disk for the next iteration
            // to pick up.
            let mut envelopes = sqlx::query(
                "DELETE FROM envelopes WHERE id IN (SELECT id FROM envelopes WHERE own_key = ? AND sampling_key = ? LIMIT 100) RETURNING envelope",
            )
            .bind(key.own_key.to_string())
            .bind(key.sampling_key.to_string())
            .fetch(db).peekable();

            relay_statsd::metric!(counter(RelayCounters::BufferReads) += 1);

            // Stream is empty, we can break the loop, since we read everything by now.
            if Pin::new(&mut envelopes).peek().await.is_none() {
                return Ok(());
            }

            while let Some(envelope) = envelopes.next().await {
                let envelope = match envelope {
                    Ok(envelope) => envelope,

                    // Bail if there are errors in the stream.
                    Err(err) => {
                        relay_log::error!(
                            "failed to read the buffer stream from the disk: {}",
                            LogError(&err)
                        );
                        return Err(key);
                    }
                };

                match self.extract_envelope(envelope) {
                    Ok(managed_envelope) => {
                        sender.send(managed_envelope).ok();
                    }
                    Err(err) => relay_log::error!(
                        "failed to extract envelope from the buffer: {}",
                        LogError(&err)
                    ),
                }
            }
        }
    }

    /// Handles the dequeueing messages from the internal buffer.
    ///
    /// This method removes the envelopes from the buffer and stream them to the sender.
    async fn handle_dequeue(&mut self, message: DequeueMany) -> Result<(), BufferError> {
        let DequeueMany {
            project_key,
            mut keys,
            sender,
        } = message;

        for key in &keys {
            for value in self.buffer.remove(key).unwrap_or_default() {
                self.count_mem_envelopes -= 1;
                sender.send(value).ok();
            }
        }

        // Persistent buffer is configured, lets try to get data from the disk.
        if let Some(BufferSpoolConfig { db, .. }) = &self.spool_config {
            let mut unused_keys = BTreeSet::new();

            while let Some(key) = keys.pop() {
                // If the error with a key is returned we must save it for the next iterration.
                if let Err(key) = self.fetch_and_delete(db, key, &sender).await {
                    unused_keys.insert(key);
                };
            }
            if !unused_keys.is_empty() {
                self.project_cache
                    .send(UpdateBufferIndex::new(project_key, unused_keys))
            }

            Self::estimate_buffer_size(db).await.ok(); // logs metric
            relay_statsd::metric!(
                histogram(RelayHistograms::BufferEnvelopesMemory) = self.count_mem_envelopes as f64
            );
        }

        Ok(())
    }

    /// Handles the remove request.
    ///
    /// This removes all the envelopes from the internal buffer for the provided keys.
    /// If any of the provided keys still have the envelopes, the error will be logged with the
    /// number of envelopes dropped for the specific project key.
    async fn handle_remove(&mut self, message: RemoveMany) -> Result<(), BufferError> {
        let RemoveMany { project_key, keys } = message;
        let mut count: u64 = 0;
        for key in &keys {
            count += self.buffer.remove(key).map_or(0, |k| k.len() as u64);
            self.count_mem_envelopes -= count as i64;
        }

        if let Some(BufferSpoolConfig { db, .. }) = &self.spool_config {
            for key in keys {
                let result =
                    sqlx::query("DELETE FROM envelopes where own_key = ? AND sampling_key = ?")
                        .bind(key.own_key.to_string())
                        .bind(key.sampling_key.to_string())
                        .execute(db)
                        .await?;

                count += result.rows_affected();
            }

            Self::estimate_buffer_size(db).await.ok(); // logs metric
        }

        if count > 0 {
            relay_log::with_scope(
                |scope| scope.set_tag("project_key", project_key),
                || relay_log::error!("evicted project with {} envelopes", count),
            );
        }

        Ok(())
    }

    /// Handles all the incoming messages from the [`Buffer`] interface.
    async fn handle_message(&mut self, message: Buffer) -> Result<(), BufferError> {
        match message {
            Buffer::Enqueue(message) => self.handle_enqueue(message).await,
            Buffer::DequeueMany(message) => self.handle_dequeue(message).await,
            Buffer::RemoveMany(message) => self.handle_remove(message).await,
        }
    }

    /// Handle the shutdown notification.
    ///
    /// When the service notified to shut down, it tries to immediatelly spool to disk all the
    /// content of the in-memory buffer. The service will spool to disk only if the spooling for
    /// envelops is enabled.
    async fn handle_shutdown(&mut self) -> Result<(), BufferError> {
        // Buffer to disk only if the DB and config are provided.
        if let Some(BufferSpoolConfig { db, .. }) = &self.spool_config {
            let count: usize = self.buffer.values().map(|v| v.len()).sum();
            if count == 0 {
                return Ok(());
            }
            relay_log::info!(
                "received shutdown signal, spooling {} envelopes to disk",
                count
            );

            let buf = std::mem::take(&mut self.buffer);
            self.count_mem_envelopes = 0;
            Self::do_spool(db, buf).await?;
        }
        Ok(())
    }
}

impl Service for BufferService {
    type Interface = Buffer;

    fn spawn_handler(mut self, mut rx: relay_system::Receiver<Self::Interface>) {
        tokio::spawn(async move {
            let mut shutdown = Controller::shutdown_handle();

            loop {
                tokio::select! {
                    biased;

                    Some(message) = rx.recv() => {
                        if let Err(err) = self.handle_message(message).await {
                            relay_log::error!("failed to handle an incoming message: {}", LogError(&err))
                        }
                    }
                    _ = shutdown.notified() => {
                       if let Err(err) = self.handle_shutdown().await {
                            relay_log::error!("failed while shutting down the service: {}", LogError(&err))
                        }
                    }
                    else => break,

                }
            }
        });
    }
}

impl Drop for BufferService {
    fn drop(&mut self) {
        let count: usize = self.buffer.values().map(|v| v.len()).sum();
        // We have envelopes in memory, try to buffer them to the disk.
        if count > 0 {
            relay_log::error!("dropped {} envelopes", count);
        }
    }
}

#[cfg(test)]
mod tests {
    use insta::assert_debug_snapshot;
    use relay_common::Uuid;
    use relay_general::protocol::EventId;
    use relay_test::mock_service;

    use crate::extractors::RequestMeta;

    use super::*;

    fn empty_envelope() -> ManagedEnvelope {
        let dsn = "https://e12d836b15bb49d7bbf99e64295d995b:@sentry.io/42"
            .parse()
            .unwrap();

        let envelope = Envelope::from_request(Some(EventId::new()), RequestMeta::new(dsn));
        ManagedEnvelope::untracked(envelope)
    }

    #[test]
    fn metrics_work() {
        let buffer_guard: Arc<_> = BufferGuard::new(999999).into();
        let config: Arc<_> = Config::from_json_value(serde_json::json!({
            "cache": {
                "persistent_envelope_buffer": {
                    "path": std::env::temp_dir().join(Uuid::new_v4().to_string()),
                    "max_memory_size": 3,
                }
            }
        }))
        .unwrap()
        .into();
        let project_key = ProjectKey::parse("a94ae32be2584e0bbd7a4cbb95971fee").unwrap();
        let key = QueueKey {
            own_key: project_key,
            sampling_key: project_key,
        };

        let rt = tokio::runtime::Builder::new_current_thread()
            .enable_time()
            .build()
            .unwrap();
        let _guard = rt.enter();

        let captures = relay_statsd::with_capturing_test_client(|| {
            rt.block_on(async {
                let (project_cache, _) = mock_service("project_cache", (), |&mut (), _| {});
                let mut service = BufferService::create(
                    buffer_guard.clone(),
                    project_cache.clone(),
                    config.clone(),
                )
                .await
                .unwrap();

                service.untracked = true; // so we do not panic when dropping envelopes

                // Send 5 envelopes
                for _ in 0..5 {
                    service
                        .handle_enqueue(Enqueue {
                            key,
                            value: empty_envelope(),
                        })
                        .await
                        .unwrap();
                }

                // Dequeue everything
                let (tx, mut rx) = mpsc::unbounded_channel();
                service
                    .handle_dequeue(DequeueMany {
                        project_key,
                        keys: [key].into(),
                        sender: tx,
                    })
                    .await
                    .unwrap();

                // Make sure that not only metrics are correct, but also the number of envelopes
                // flushed.
                let mut count = 0;
                while rx.recv().await.is_some() {
                    count += 1;
                }
                assert_eq!(count, 5);
            })
        });

        assert_debug_snapshot!(captures, @r###"
        [
            "service.back_pressure:0|g|#service:project_cache",
            "buffer.envelopes_mem:1|h",
            "buffer.envelopes_mem:2|h",
            "buffer.envelopes_mem:3|h",
            "buffer.disk_size:24576|h",
            "buffer.envelopes_mem:0|h",
            "buffer.writes:1|c",
            "buffer.envelopes_mem:1|h",
            "buffer.envelopes_mem:2|h",
            "buffer.reads:1|c",
            "buffer.reads:1|c",
            "buffer.disk_size:24576|h",
            "buffer.envelopes_mem:0|h",
        ]
        "###);
    }
}<|MERGE_RESOLUTION|>--- conflicted
+++ resolved
@@ -270,7 +270,6 @@
         Ok(service)
     }
 
-<<<<<<< HEAD
     /// Estimates the db size by multiplying `page_count * page_size`.
     async fn estimate_buffer_size(db: &Pool<Sqlite>) -> Result<i64, BufferError> {
         let mut rows = sqlx::query("pragma page_count; pragma page_size;").fetch(db);
@@ -287,15 +286,6 @@
         relay_statsd::metric!(histogram(RelayHistograms::BufferDiskSize) = size as u64);
 
         Ok(size)
-=======
-    /// Checks the provided path and gets the size of the file this path points to.
-    fn estimate_buffer_size(path: Option<PathBuf>) -> Result<u64, BufferError> {
-        path.and_then(|path| std::fs::metadata(path).ok())
-            .map(|m| m.len())
-            .ok_or(BufferError::DatabaseFileError(Error::from(
-                ErrorKind::NotFound,
-            )))
->>>>>>> 35ec7de1
     }
 
     /// Saves the provided buffer to the disk.
@@ -362,11 +352,7 @@
                 return Ok(());
             }
 
-<<<<<<< HEAD
             let estimated_db_size = Self::estimate_buffer_size(db).await?;
-=======
-            let estimated_db_size = Self::estimate_buffer_size(self.config.spool_envelopes_path())?;
->>>>>>> 35ec7de1
 
             // Reject all the enqueue requests if we exceed the max size of the buffer.
             if estimated_db_size as usize > *max_disk_size {
@@ -656,10 +642,10 @@
     fn metrics_work() {
         let buffer_guard: Arc<_> = BufferGuard::new(999999).into();
         let config: Arc<_> = Config::from_json_value(serde_json::json!({
-            "cache": {
-                "persistent_envelope_buffer": {
+            "spool": {
+                "envelopes": {
                     "path": std::env::temp_dir().join(Uuid::new_v4().to_string()),
-                    "max_memory_size": 3,
+                    "max_memory_size": 3 * Config::default().max_envelope_size(),
                 }
             }
         }))
