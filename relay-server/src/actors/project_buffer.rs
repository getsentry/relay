--- conflicted
+++ resolved
@@ -10,10 +10,6 @@
 use relay_log::LogError;
 use relay_system::{Addr, FromMessage, Interface, Service};
 use sqlx::migrate::MigrateError;
-<<<<<<< HEAD
-use sqlx::pool::PoolConnection;
-=======
->>>>>>> 0e119523
 use sqlx::sqlite::{
     SqliteConnectOptions, SqliteJournalMode, SqlitePoolOptions, SqliteRow, SqliteSynchronous,
 };
@@ -284,34 +280,17 @@
 
     /// Saves the provided buffer to the disk.
     ///
-    /// It returns an error if the spooling failed.
+    /// Returns an error if the spooling failed, and the number of spooled envelopes on success.
     async fn do_spool(
-<<<<<<< HEAD
-        connection: &mut PoolConnection<Sqlite>,
-=======
         db: &Pool<Sqlite>,
->>>>>>> 0e119523
         buffer: BTreeMap<QueueKey, Vec<ManagedEnvelope>>,
-    ) -> Result<(), BufferError> {
+    ) -> Result<i64, BufferError> {
         // A builder type for constructing queries at runtime.
         // This by default creates a prepared sql statement, which is cached and
         // re-used for sequential queries.
         let mut query_builder: QueryBuilder<Sqlite> =
             QueryBuilder::new("INSERT INTO envelopes (own_key, sampling_key, envelope) ");
 
-<<<<<<< HEAD
-        // Flatten all the envelopes
-        let envelopes = buffer.into_iter().flat_map(|(k, vals)| {
-            vals.into_iter()
-                .map(move |v| (k, v.into_envelope().to_vec()))
-        });
-
-        // Since we have 3 variables we have to bind, we devide the SQLite limit by 3
-        // here to prepare the chnunks which will be preparing the batch inserts.
-        let mut envelopes = stream::iter(envelopes).chunks(SQLITE_LIMIT_VARIABLE_NUMBER / 3);
-        while let Some(chunk) = envelopes.next().await {
-            query_builder.push_values(chunk.into_iter(), |mut b, (key, value)| match value {
-=======
         // Since we have 3 variables we have to bind, we devide the SQLite limit by 3
         // here to prepare the chunks which will be preparing the batch inserts.
         let mut envelopes = stream::iter(buffer.into_iter())
@@ -321,31 +300,27 @@
             })
             .chunks(SQLITE_LIMIT_VARIABLE_NUMBER / 3);
 
+        let mut count = 0;
         while let Some(chunk) = envelopes.next().await {
-            query_builder.push_values(chunk, |mut b, (key, value)| match value {
->>>>>>> 0e119523
-                Ok(value) => {
-                    b.push_bind(key.own_key.to_string())
-                        .push_bind(key.sampling_key.to_string())
-                        .push_bind(value);
-                }
-                Err(err) => {
-<<<<<<< HEAD
-                    relay_log::error!("failed to serialize the envelope: {}", LogError(&err))
-                }
-            });
-            query_builder.build().execute(&mut *connection).await?;
-=======
-                    relay_log::error!("failed to serialize the envelope: {}", LogError(&err));
+            query_builder.push_values(chunk, |mut b, (key, value)| {
+                count += 1;
+                match value {
+                    Ok(value) => {
+                        b.push_bind(key.own_key.to_string())
+                            .push_bind(key.sampling_key.to_string())
+                            .push_bind(value);
+                    }
+                    Err(err) => {
+                        relay_log::error!("failed to serialize the envelope: {}", LogError(&err));
+                    }
                 }
             });
             query_builder.build().execute(db).await?;
->>>>>>> 0e119523
             // Reset the builder to initial state set by `QueryBuilder::new` function,
             // so it can be reused for another chunk.
             query_builder.reset();
         }
-        Ok(())
+        Ok(count)
     }
 
     /// Tries to save in-memory buffer to disk.
@@ -369,49 +344,25 @@
                 return Ok(());
             }
 
-<<<<<<< HEAD
-                // All the operations must be done inside of the same connection.
-                if let Some(mut connection) = db.try_acquire() {
-                    let buf = std::mem::take(buffer);
-                    let buf_len = buf.len() as i64; // if this becomes negative, max_memory_size was set too large.
-                    self.count_mem_envelopes = 0;
-                    relay_statsd::metric!(
-                        histogram(RelayHistograms::BufferEnvelopesMemory) =
-                            self.count_mem_envelopes as f64
-                    );
-
-                    // A RESERVED lock will be acquired when the first INSERT, UPDATE, or DELETE statement is executed.
-                    // Once we started spooling our in-memory buffer, the dequeue from the disk
-                    // will be blocked till this operations either fails, or commits.
-                    sqlx::query("BEGIN").execute(&mut connection).await?;
-
-                    Self::do_spool(&mut connection, buf).await?;
-
-                    // The SQL command "COMMIT" does not actually commit the changes to disk. It just turns autocommit back on.
-                    // Then, at the conclusion of the command, the regular autocommit logic takes over and causes the actual commit to disk to occur.
-                    // TODO: re-try failed commit?
-                    sqlx::query("COMMIT").execute(&mut connection).await?;
-
-                    // After successful commit, we assume that the envelopes are now on disk:
-                    self.count_disk_envelopes = buf_len;
-                    relay_statsd::metric!(
-                        histogram(RelayHistograms::BufferEnvelopesDisk) =
-                            self.count_disk_envelopes as f64
-                    );
-                }
-=======
             let estimated_db_size =
                 Self::estimate_buffer_size(self.config.cache_persistent_buffer_path())?;
 
             // Reject all the enqueue requests if we exceed the max size of the buffer.
             if estimated_db_size as usize > *max_disk_size {
                 return Err(BufferError::Full(estimated_db_size));
->>>>>>> 0e119523
             }
 
             let buf = std::mem::take(buffer);
             self.count_mem_envelopes = 0;
-            Self::do_spool(db, buf).await?;
+            relay_statsd::metric!(
+                histogram(RelayHistograms::BufferEnvelopesMemory) = self.count_mem_envelopes as f64
+            );
+
+            let count = Self::do_spool(db, buf).await?;
+            self.count_disk_envelopes += count;
+            relay_statsd::metric!(
+                histogram(RelayHistograms::BufferEnvelopesDisk) = self.count_disk_envelopes as f64
+            );
         }
 
         Ok(())
@@ -464,11 +415,7 @@
         loop {
             // By default this creates a prepared statement which is cached and re-used.
             //
-<<<<<<< HEAD
-            // Removing envelopes from the on-disk buffer in batches has following implicatations:
-=======
             // Removing envelopes from the on-disk buffer in batches has following implications:
->>>>>>> 0e119523
             // 1. It is faster to delete from the DB in batches.
             // 2. Make sure that if we panic and deleted envelopes cannot be read out fully, we do not lose all of them,
             // but only one batch, and the rest of them will stay on disk for the next iteration
@@ -629,27 +576,7 @@
         let count: usize = self.buffer.values().map(|v| v.len()).sum();
         // We have envelopes in memory, try to buffer them to the disk.
         if count > 0 {
-<<<<<<< HEAD
-            let buffer = std::mem::take(&mut self.buffer);
-            if let Some(BufferSpoolConfig { db, .. }) = &self.spool_config {
-                let db = db.clone();
-                tokio::spawn(async move {
-                    let Some(mut connection) = db.try_acquire() else {
-                        relay_log::error!("failed to get connection while dropping the project buffer");
-                        return;
-                    };
-                    if let Err(err) = Self::do_spool(&mut connection, buffer).await {
-                        relay_log::error!(
-                            "failed to spool {} on shutdown: {}",
-                            count,
-                            LogError(&err)
-                        );
-                    }
-                });
-            }
-=======
             relay_log::error!("dropped {} envelopes", count);
->>>>>>> 0e119523
         }
     }
 }