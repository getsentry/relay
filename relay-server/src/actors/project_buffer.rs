use std::collections::{BTreeMap, BTreeSet};
use std::path::PathBuf;

use futures::TryStreamExt;
use relay_common::ProjectKey;
use relay_log::LogError;
use relay_system::{FromMessage, Interface, Service};
use sqlx::migrate::MigrateError;
use sqlx::sqlite::{SqliteConnectOptions, SqliteJournalMode, SqlitePoolOptions};
use sqlx::{Pool, Row, Sqlite};
use tokio::sync::mpsc;

<<<<<<< HEAD
use crate::envelope::{Envelope, EnvelopeError};
use crate::utils::EnvelopeContext;
=======
use crate::utils::ManagedEnvelope;
>>>>>>> 643bb93a

/// The set of errors which can happend while working the the buffer.
#[derive(Debug, thiserror::Error)]
pub enum BufferError {
    /// Describes the errors linked with the `Sqlite` backed buffer.
    #[error("failed to fetch data from the database")]
    DatabaseError(#[from] sqlx::Error),

    #[error(transparent)]
    EnvelopeError(#[from] EnvelopeError),

    #[error("failed to run migrations")]
    MigrationFailed(#[from] MigrateError),

    #[error("failed to read the migrations directory")]
    MissingMigrations,
}

/// This key represents the index element in the queue.
///
/// It consists from two parts, the own key of the project and the sampling key which points to the
/// sampling project. The sampling key can be the same as the own key if the own and sampling
/// projects are the same.
#[derive(Clone, Copy, Debug, PartialEq, Eq, PartialOrd, Ord, Hash)]
pub struct QueueKey {
    pub own_key: ProjectKey,
    pub sampling_key: ProjectKey,
}

impl QueueKey {
    pub fn new(own_key: ProjectKey, sampling_key: ProjectKey) -> Self {
        Self {
            own_key,
            sampling_key,
        }
    }
}

/// Adds the envelope and the managed envelope to the internal buffer.
#[derive(Debug)]
pub struct Enqueue {
    key: QueueKey,
    value: ManagedEnvelope,
}

impl Enqueue {
    pub fn new(key: QueueKey, value: ManagedEnvelope) -> Self {
        Self { key, value }
    }
}

/// Removes messages from the internal buffer and streams them to the sender.
#[derive(Debug)]
pub struct DequeueMany {
    keys: Vec<QueueKey>,
    sender: mpsc::UnboundedSender<ManagedEnvelope>,
}

impl DequeueMany {
    pub fn new(keys: Vec<QueueKey>, sender: mpsc::UnboundedSender<ManagedEnvelope>) -> Self {
        Self { keys, sender }
    }
}

/// Removes the provided keys from the internal buffer.
///
/// If any of the provided keys are still have the envelopes, the error will be logged with the
/// number of envelopes dropped for the specific project key.
#[derive(Debug)]
pub struct RemoveMany {
    project_key: ProjectKey,
    keys: BTreeSet<QueueKey>,
}

impl RemoveMany {
    pub fn new(project_key: ProjectKey, keys: BTreeSet<QueueKey>) -> Self {
        Self { project_key, keys }
    }
}

/// The envelopes [`MemoryBufferService`].
///
/// Buffer maintaince internal storage (internal buffer) of the envelopes, which keep accumilating
/// till the request to dequeue them again comes in.
///
/// To add the envelopes to the buffer use [`Enqueue`] which will persists the envelope in the
/// internal storage. To retrie the envelopes one can use [`DequeueMany`], where one expected
/// provide the list of [`QueueKey`]s and the [`mpsc::UnboundedSender`] - all the found envelopes
/// will be streamed back to this sender.
///
/// There is also a [`RemoveMany`] operation, which, when requested, removes the found keys from
/// the queue and drop them. If the any of the keys still have envelopes, the error will be logged.
#[derive(Debug)]
pub enum Buffer {
    Enqueue(Enqueue),
    DequeueMany(DequeueMany),
    RemoveMany(RemoveMany),
}

impl Interface for Buffer {}

impl FromMessage<Enqueue> for Buffer {
    type Response = relay_system::NoResponse;

    fn from_message(message: Enqueue, _: ()) -> Self {
        Self::Enqueue(message)
    }
}

impl FromMessage<DequeueMany> for Buffer {
    type Response = relay_system::NoResponse;

    fn from_message(message: DequeueMany, _: ()) -> Self {
        Self::DequeueMany(message)
    }
}

impl FromMessage<RemoveMany> for Buffer {
    type Response = relay_system::NoResponse;

    fn from_message(message: RemoveMany, _: ()) -> Self {
        Self::RemoveMany(message)
    }
}

/// In-memory implementation of the [`Buffer`] interface.
#[derive(Debug)]
pub struct MemoryBufferService {
    /// Contains the cache of the incoming envelopes.
    buffer: BTreeMap<QueueKey, Vec<ManagedEnvelope>>,
}

impl MemoryBufferService {
    /// Creates a new [`MemoryBufferService`].
    pub fn new() -> Self {
        Self {
            buffer: BTreeMap::new(),
        }
    }

    /// Handles the enqueueing messages into the internal buffer.
    fn handle_enqueue(&mut self, message: Enqueue) {
        self.buffer
            .entry(message.key)
            .or_default()
            .push(message.value);
    }

    /// Handles the dequeueing messages from the internal buffer.
    ///
    /// This method removes the envelopes from the buffer and stream them to the sender.
    fn handle_dequeue(&mut self, message: DequeueMany) {
        let DequeueMany { keys, sender } = message;
        for key in keys {
            for value in self.buffer.remove(&key).unwrap_or_default() {
                sender.send(value).ok();
            }
        }
    }

    /// Handles the remove request.
    ///
    /// This remove all the envelopes from the internal buffer for the provided keys.
    /// If any of the provided keys are still have the envelopes, the error will be logged with the
    /// number of envelopes dropped for the specific project key.
    fn handle_remove(&mut self, message: RemoveMany) {
        let RemoveMany { project_key, keys } = message;
        let mut count = 0;
        for key in keys {
            count += self.buffer.remove(&key).map_or(0, |k| k.len());
        }
        if count > 0 {
            relay_log::with_scope(
                |scope| scope.set_tag("project_key", project_key),
                || relay_log::error!("evicted project with {} envelopes", count),
            );
        }
    }

    /// Handles all the incoming messages from the [`Buffer`] interface.
    fn handle_message(&mut self, message: Buffer) {
        match message {
            Buffer::Enqueue(message) => self.handle_enqueue(message),
            Buffer::DequeueMany(message) => self.handle_dequeue(message),
            Buffer::RemoveMany(message) => self.handle_remove(message),
        }
    }
}

impl Service for MemoryBufferService {
    type Interface = Buffer;

    fn spawn_handler(mut self, mut rx: relay_system::Receiver<Self::Interface>) {
        tokio::spawn(async move {
            while let Some(message) = rx.recv().await {
                self.handle_message(message);
            }
        });
    }
}

impl Drop for MemoryBufferService {
    fn drop(&mut self) {
        let count: usize = self.buffer.values().map(|v| v.len()).sum();
        if count > 0 {
            relay_log::error!("dropped queue with {} envelopes", count);
        }
    }
}

/// [`Buffer`] interface implementation backed by SQLite.
#[derive(Debug)]
pub struct SqliteBufferService {
    db: Pool<Sqlite>,
}

impl SqliteBufferService {
    /// Creates a new [`SqliteBufferService`] from the provide path to the sqlite database file.
    pub async fn from_path(path: PathBuf) -> Result<Self, BufferError> {
        let options = SqliteConnectOptions::new()
            .filename(PathBuf::from("sqlite://").join(path))
            .journal_mode(SqliteJournalMode::Wal)
            .create_if_missing(true);

        let db = SqlitePoolOptions::new().connect_with(options).await?;
        Ok(Self { db })
    }

    /// Handles the enqueueing messages into the internal buffer.
    async fn handle_enqueue(&self, message: Enqueue) -> Result<(), BufferError> {
        let Enqueue {
            key,
            value: (envelope, mut envelope_context),
        } = message;

        let envelope_bytes = envelope.to_vec()?;
        sqlx::query("INSERT INTO envelopes (own_key, sampling_key, envelope) VALUES (?, ?, ?)")
            .bind(key.own_key.to_string())
            .bind(key.sampling_key.to_string())
            .bind(envelope_bytes)
            .execute(&self.db)
            .await?;

        envelope_context.spool();
        Ok(())
    }

    /// Handles the dequeueing messages from the internal buffer.
    ///
    /// This method removes the envelopes from the buffer and stream them to the sender.
    async fn handle_dequeue(&self, message: DequeueMany) -> Result<(), BufferError> {
        let DequeueMany { keys, sender } = message;

        for key in keys {
            let mut envelopes = sqlx::query(
                "DELETE FROM envelopes WHERE own_key = ? AND sampling_key = ? RETURNING envelope",
            )
            .bind(key.own_key.to_string())
            .bind(key.sampling_key.to_string())
            .fetch(&self.db);

            while let Some(row) = envelopes.try_next().await? {
                let envelope_bytes_slice: &[u8] = row.try_get("envelope")?;
                let envelope_bytes = bytes::Bytes::from(envelope_bytes_slice);
                let envelope = Envelope::parse_bytes(envelope_bytes)?;
                // TODO: issue a permit here as well?
                let context = EnvelopeContext::new(&envelope, None);
                sender.send((envelope, context)).ok();
            }
        }

        Ok(())
    }

    /// Handles the remove request.
    ///
    /// This remove all the envelopes from the internal buffer for the provided keys.
    /// If any of the provided keys are still have the envelopes, the error will be logged with the
    /// number of envelopes dropped for the specific project key.
    async fn handle_remove(&self, message: RemoveMany) -> Result<(), BufferError> {
        let RemoveMany { project_key, keys } = message;

        let mut count = 0;
        for key in keys {
            let result =
                sqlx::query("DELETE FROM envelopes where own_key = ? AND sampling_key = ?")
                    .bind(key.own_key.to_string())
                    .bind(key.sampling_key.to_string())
                    .execute(&self.db)
                    .await?;

            count += result.rows_affected();
        }

        if count > 0 {
            relay_log::with_scope(
                |scope| scope.set_tag("project_key", project_key),
                || relay_log::error!("evicted project with {} envelopes", count),
            );
        }

        Ok(())
    }

    /// Handles all the incoming messages from the [`Buffer`] interface.
    async fn handle_message(&mut self, message: Buffer) -> Result<(), BufferError> {
        match message {
            Buffer::Enqueue(message) => self.handle_enqueue(message).await,
            Buffer::DequeueMany(message) => self.handle_dequeue(message).await,
            Buffer::RemoveMany(message) => self.handle_remove(message).await,
        }
    }
}

impl Service for SqliteBufferService {
    type Interface = Buffer;

    fn spawn_handler(mut self, mut rx: relay_system::Receiver<Self::Interface>) {
        tokio::spawn(async move {
            while let Some(message) = rx.recv().await {
                if let Err(err) = self.handle_message(message).await {
                    relay_log::error!("failed to handle an incoming message: {}", LogError(&err))
                }
            }
        });
    }
}<|MERGE_RESOLUTION|>--- conflicted
+++ resolved
@@ -10,12 +10,8 @@
 use sqlx::{Pool, Row, Sqlite};
 use tokio::sync::mpsc;
 
-<<<<<<< HEAD
 use crate::envelope::{Envelope, EnvelopeError};
-use crate::utils::EnvelopeContext;
-=======
 use crate::utils::ManagedEnvelope;
->>>>>>> 643bb93a
 
 /// The set of errors which can happend while working the the buffer.
 #[derive(Debug, thiserror::Error)]
@@ -248,10 +244,11 @@
     async fn handle_enqueue(&self, message: Enqueue) -> Result<(), BufferError> {
         let Enqueue {
             key,
-            value: (envelope, mut envelope_context),
+            value: managed_envelope,
         } = message;
 
-        let envelope_bytes = envelope.to_vec()?;
+        managed_envelope.spool();
+        let envelope_bytes = managed_envelope.take_envelope().to_vec()?;
         sqlx::query("INSERT INTO envelopes (own_key, sampling_key, envelope) VALUES (?, ?, ?)")
             .bind(key.own_key.to_string())
             .bind(key.sampling_key.to_string())
@@ -281,9 +278,8 @@
                 let envelope_bytes_slice: &[u8] = row.try_get("envelope")?;
                 let envelope_bytes = bytes::Bytes::from(envelope_bytes_slice);
                 let envelope = Envelope::parse_bytes(envelope_bytes)?;
-                // TODO: issue a permit here as well?
-                let context = EnvelopeContext::new(&envelope, None);
-                sender.send((envelope, context)).ok();
+                let managed_envelope = ManagedEnvelope::standalone(envelope);
+                sender.send(managed_envelope).ok();
             }
         }
 
