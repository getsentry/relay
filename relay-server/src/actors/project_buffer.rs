--- conflicted
+++ resolved
@@ -224,12 +224,8 @@
             buffer_guard,
             outcome_aggregator,
             project_cache,
-<<<<<<< HEAD
             test_store,
-            count_mem_envelopes: 0,
-=======
             used_memory: 0,
->>>>>>> 2a4d6689
             spool_config: None,
             #[cfg(test)]
             untracked: false,
@@ -785,24 +781,17 @@
 
         assert_debug_snapshot!(captures, @r###"
         [
-<<<<<<< HEAD
-            "buffer.envelopes_mem:1|h",
-            "buffer.envelopes_mem:2|h",
-            "buffer.envelopes_mem:3|h",
-=======
-            "service.back_pressure:0|g|#service:project_cache",
-            "buffer.envelopes_mem:1600|h",
-            "buffer.envelopes_mem:3200|h",
+            "buffer.envelopes_mem:1700|h",
+            "buffer.envelopes_mem:3400|h",
             "buffer.disk_size:24576|h",
             "buffer.envelopes_mem:0|h",
             "buffer.writes:1|c",
-            "buffer.envelopes_mem:1600|h",
-            "buffer.envelopes_mem:3200|h",
->>>>>>> 2a4d6689
+            "buffer.envelopes_mem:1700|h",
+            "buffer.envelopes_mem:3400|h",
             "buffer.disk_size:24576|h",
             "buffer.envelopes_mem:0|h",
             "buffer.writes:1|c",
-            "buffer.envelopes_mem:1600|h",
+            "buffer.envelopes_mem:1700|h",
             "buffer.reads:1|c",
             "buffer.reads:1|c",
             "buffer.disk_size:24576|h",
