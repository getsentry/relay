--- conflicted
+++ resolved
@@ -927,39 +927,11 @@
         // point and it is easier than passing scoping through all layers of `process_envelope`.
         let scoping = project_state.get_scoping(state.envelope.meta());
 
-<<<<<<< HEAD
-        if let Some(event) = event.value_mut() {
-            // Event id is set statically in the ingest path.
-            let event_id = envelope.event_id().unwrap_or_default();
-            debug_assert!(!event_id.is_nil());
-
-            // Ensure that the event id in the payload is consistent with the envelope. If an event
-            // id was ingested, this will already be the case. Otherwise, this will insert a new
-            // event id. To be defensive, we always overwrite to ensure consistency.
-            event.id = Annotated::new(event_id);
-
-            // TODO: Temporary workaround before processing. Experimental SDKs relied on a buggy
-            // clock drift correction that assumes the event timestamp is the sent_at time. This
-            // should be removed as soon as legacy ingestion has been removed.
-            if envelope.sent_at().is_none() && event_type == Some(EventType::Transaction) {
-                if let Some(&event_timestamp) = event.timestamp.value() {
-                    envelope.set_sent_at(*event_timestamp);
-                }
-            }
-        } else {
-            // If we have an envelope without event at this point, we are done with processing. This
-            // envelope only contains attachments or user reports. We should not run filters or
-            // apply rate limits.
-            log::trace!("no event for envelope, skipping processing");
-            return Ok(ProcessEnvelopeResponse { envelope });
-        }
-=======
         state.rate_limits = metric!(timer(RelayTimers::EventProcessingRateLimiting), {
             envelope_limiter
                 .enforce(&mut state.envelope, &scoping)
                 .map_err(ProcessingError::QuotasFailed)?
         });
->>>>>>> c77e61cf
 
         if remove_event {
             state.remove_event();
