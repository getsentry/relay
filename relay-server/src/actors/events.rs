--- conflicted
+++ resolved
@@ -472,15 +472,9 @@
         // implemented in Redis).
         if let Some(organization_id) = project_state.organization_id {
             let key_config = project_state.get_public_key_config(&envelope.meta().public_key());
-<<<<<<< HEAD
-            if let (Some(ref rate_limiter), Some(key_config)) = (&self.rate_limiter, key_config) {
+            if let Some(key_config) = key_config {
                 let rate_limit = metric!(timer(RelayTimers::EventProcessingRateLimiting), {
-                    rate_limiter
-=======
-            if let Some(key_config) = key_config {
-                let rate_limit = metric!(timer("event_processing.rate_limiting"), {
                     self.rate_limiter
->>>>>>> a6ec7b55
                         .is_rate_limited(&key_config.quotas, organization_id)
                         .map_err(ProcessingError::QuotasFailed)?
                 });
