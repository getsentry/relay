--- conflicted
+++ resolved
@@ -409,13 +409,8 @@
             .take_item_by(|item| item.attachment_type() == Some(AttachmentType::Breadcrumbs));
 
         if let Some(item) = event_item {
-<<<<<<< HEAD
             log::trace!("processing json event {}", envelope.display());
-            return Ok(metric!(timer("event_processing.deserialize"), {
-=======
-            log::trace!("processing json event {}", envelope.event_id());
             return Ok(metric!(timer(RelayTimers::EventProcessingDeserialize), {
->>>>>>> a3549f80
                 self.event_from_json_payload(item)?
             }));
         }
@@ -436,13 +431,9 @@
         }
 
         if let Some(item) = form_item {
-<<<<<<< HEAD
             log::trace!("extracting form data {}", envelope.display());
-=======
-            log::trace!("extracting form data {}", envelope.event_id());
             let len = item.len();
 
->>>>>>> a3549f80
             let mut value = SerdeValue::Object(Default::default());
             self.merge_formdata(&mut value, item);
             let event = Annotated::deserialize_with_meta(value).unwrap_or_default();
@@ -901,13 +892,7 @@
         // XXX: this is not correct, HandleEvent should turn into HandleEnvelope and handle
         // envelopes without event ids correctly.
         let event_id = envelope.event_id();
-<<<<<<< HEAD
         let envelope_display = envelope.display();
-        let is_event = envelope
-            .get_item_by(|item| item.ty() == ItemType::Event)
-            .is_some();
-=======
->>>>>>> a3549f80
         let project_id = envelope.meta().project_id();
         let remote_addr = envelope.meta().client_addr();
         let meta_clone = Arc::new(envelope.meta().clone());
@@ -1132,11 +1117,7 @@
                         LogError(&error)
                     );
                 } else {
-<<<<<<< HEAD
-                    log::info!("dropped event {}: {}", envelope_display, LogError(&error));
-=======
-                    log::debug!("dropped event {}: {}", event_id, LogError(&error));
->>>>>>> a3549f80
+                    log::debug!("dropped event {}: {}", envelope_display, LogError(&error));
                 }
 
                 if let Some(outcome) = outcome_params {
