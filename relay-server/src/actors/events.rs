--- conflicted
+++ resolved
@@ -17,13 +17,8 @@
 use relay_general::pii::{PiiAttachmentsProcessor, PiiProcessor};
 use relay_general::processor::{process_value, ProcessingState};
 use relay_general::protocol::{
-<<<<<<< HEAD
     Breadcrumb, Csp, Event, EventId, EventType, ExpectCt, ExpectStaple, Hpkp, IpAddr,
-    LenientString, Metrics, SecurityReportType, SessionUpdate, Timestamp, Values,
-=======
-    Breadcrumb, Csp, Event, EventId, EventType, ExpectCt, ExpectStaple, Hpkp, LenientString,
-    Metrics, SecurityReportType, SessionUpdate, Timestamp, UserReport, Values,
->>>>>>> 34570c63
+    LenientString, Metrics, SecurityReportType, SessionUpdate, Timestamp, UserReport, Values,
 };
 use relay_general::store::ClockDriftProcessor;
 use relay_general::types::{Annotated, Array, Object, ProcessingAction, Value};
