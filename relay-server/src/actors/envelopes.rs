--- conflicted
+++ resolved
@@ -56,13 +56,8 @@
 use crate::service::ServerError;
 use crate::statsd::{RelayCounters, RelayHistograms, RelaySets, RelayTimers};
 use crate::utils::{
-<<<<<<< HEAD
     self, ChunkedFormDataAggregator, EnvelopeSummary, ErrorBoundary, FormDataIter, FutureExt,
-    MinimalProfile, ProfileError, SamplingResult, SendWithOutcome,
-=======
-    self, ChunkedFormDataAggregator, EnvelopeSummary, FormDataIter, FutureExt, SamplingResult,
-    SendWithOutcome,
->>>>>>> 62d4172c
+    SamplingResult, SendWithOutcome,
 };
 
 #[cfg(feature = "processing")]
