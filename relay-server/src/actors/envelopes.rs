use std::borrow::Cow;
use std::cell::RefCell;
use std::cmp::max;
use std::collections::BTreeMap;
use std::convert::TryFrom;
use std::io::Write;
use std::rc::Rc;
use std::sync::Arc;
use std::time::{Duration, Instant};
use std::{fmt, net};

use actix::prelude::*;
use actix_web::http::Method;
use brotli2::write::BrotliEncoder;
use chrono::{DateTime, Duration as SignedDuration, Utc};
use failure::Fail;
use flate2::write::{GzEncoder, ZlibEncoder};
use flate2::Compression;
use futures::{future, prelude::*, sync::oneshot};
use lazy_static::lazy_static;
use serde_json::Value as SerdeValue;

use relay_auth::RelayVersion;
use relay_common::{clone, ProjectId, ProjectKey, UnixTimestamp};
use relay_config::{Config, HttpEncoding, RelayMode};
use relay_filter::FilterStatKey;
use relay_general::pii::{PiiAttachmentsProcessor, PiiProcessor};
use relay_general::processor::{process_value, ProcessingState};
use relay_general::protocol::{
    self, Breadcrumb, ClientReport, Csp, Event, EventId, EventType, ExpectCt, ExpectStaple, Hpkp,
    IpAddr, LenientString, Metrics, RelayInfo, SecurityReportType, SessionAggregates,
    SessionAttributes, SessionUpdate, Timestamp, UserReport, Values,
};
use relay_general::store::ClockDriftProcessor;
use relay_general::types::{Annotated, Array, FromValue, Object, ProcessingAction, Value};
use relay_log::LogError;
use relay_metrics::{Bucket, Metric};
use relay_quotas::{DataCategory, RateLimits, ReasonCode, Scoping};
use relay_redis::RedisPool;
use relay_sampling::{RuleId, SamplingResult};
use relay_statsd::metric;

use crate::actors::outcome::{DiscardReason, Outcome, TrackOutcome};
use crate::actors::outcome_aggregator::OutcomeAggregator;
use crate::actors::project::{Feature, ProjectState};
use crate::actors::project_cache::{
    CheckEnvelope, GetProjectState, InsertMetrics, MergeBuckets, ProjectCache, ProjectError,
    UpdateRateLimits,
};
use crate::actors::upstream::{SendRequest, UpstreamRelay, UpstreamRequest, UpstreamRequestError};
use crate::envelope::{self, AttachmentType, ContentType, Envelope, EnvelopeError, Item, ItemType};
use crate::extractors::{PartialDsn, RequestMeta};
use crate::http::{HttpError, Request, RequestBuilder, Response};
use crate::metrics_extraction::sessions::{extract_session_metrics, SessionMetricsConfig};
use crate::service::ServerError;
use crate::statsd::{RelayCounters, RelayHistograms, RelaySets, RelayTimers};
use crate::utils::{
    self, ChunkedFormDataAggregator, EnvelopeSummary, FormDataIter, FutureExt, MinimalProfile,
    ProfileError, SendWithOutcome,
};

#[cfg(feature = "processing")]
use {
    crate::actors::store::{StoreEnvelope, StoreError, StoreForwarder},
    crate::metrics_extraction::transactions::extract_transaction_metrics,
    crate::service::ServerErrorKind,
    crate::utils::{EnvelopeLimiter, ErrorBoundary},
    failure::ResultExt,
    relay_general::store::{GeoIpLookup, StoreConfig, StoreProcessor},
    relay_quotas::{RateLimitingError, RedisRateLimiter},
    symbolic_unreal::{Unreal4Error, Unreal4ErrorKind},
};

/// The minimum clock drift for correction to apply.
const MINIMUM_CLOCK_DRIFT: Duration = Duration::from_secs(55 * 60);

#[derive(Debug, Fail)]
pub enum QueueEnvelopeError {
    #[fail(display = "Too many envelopes (event_buffer_size reached)")]
    TooManyEnvelopes,
}

#[derive(Debug, Fail)]
enum ProcessingError {
    #[fail(display = "invalid json in event")]
    InvalidJson(#[cause] serde_json::Error),

    #[fail(display = "invalid message pack event payload")]
    InvalidMsgpack(#[cause] rmp_serde::decode::Error),

    #[cfg(feature = "processing")]
    #[fail(display = "invalid unreal crash report")]
    InvalidUnrealReport(#[cause] Unreal4Error),

    #[fail(display = "event payload too large")]
    PayloadTooLarge,

    #[fail(display = "invalid transaction event")]
    InvalidTransaction,

    #[fail(display = "envelope processor failed")]
    ProcessingFailed(#[cause] ProcessingAction),

    #[fail(display = "duplicate {} in event", _0)]
    DuplicateItem(ItemType),

    #[fail(display = "failed to extract event payload")]
    NoEventPayload,

    #[fail(display = "could not schedule project fetch")]
    ScheduleFailed,

    #[fail(display = "failed to resolve project information")]
    ProjectFailed(#[cause] ProjectError),

    #[fail(display = "missing project id in DSN")]
    MissingProjectId,

    #[fail(display = "invalid security report type")]
    InvalidSecurityType,

    #[fail(display = "invalid security report")]
    InvalidSecurityReport(#[cause] serde_json::Error),

    #[fail(display = "submission rejected with reason: {:?}", _0)]
    Rejected(DiscardReason),

    #[cfg(feature = "processing")]
    #[fail(display = "event filtered with reason: {:?}", _0)]
    EventFiltered(FilterStatKey),

    #[fail(display = "could not serialize event payload")]
    SerializeFailed(#[cause] serde_json::Error),

    #[fail(display = "could not build envelope for upstream")]
    EnvelopeBuildFailed(#[cause] EnvelopeError),

    #[fail(display = "could not encode request body")]
    BodyEncodingFailed(#[cause] std::io::Error),

    #[fail(display = "could not send request to upstream")]
    UpstreamRequestFailed(#[cause] UpstreamRequestError),

    #[cfg(feature = "processing")]
    #[fail(display = "could not store envelope")]
    StoreFailed(#[cause] StoreError),

    #[fail(display = "envelope items were rate limited")]
    RateLimited,

    #[cfg(feature = "processing")]
    #[fail(display = "failed to apply quotas")]
    QuotasFailed(#[cause] RateLimitingError),

    #[fail(display = "envelope exceeded its configured lifetime")]
    Timeout,

    #[fail(display = "trace dropped by sampling rule {}", _0)]
    TraceSampled(RuleId),

    #[fail(display = "event dropped by sampling rule {}", _0)]
    EventSampled(RuleId),
}

impl ProcessingError {
    fn to_outcome(&self) -> Option<Outcome> {
        match *self {
            // General outcomes for invalid events
            Self::PayloadTooLarge => Some(Outcome::Invalid(DiscardReason::TooLarge)),
            Self::InvalidJson(_) => Some(Outcome::Invalid(DiscardReason::InvalidJson)),
            Self::InvalidMsgpack(_) => Some(Outcome::Invalid(DiscardReason::InvalidMsgpack)),
            Self::InvalidSecurityType => Some(Outcome::Invalid(DiscardReason::SecurityReportType)),
            Self::InvalidSecurityReport(_) => Some(Outcome::Invalid(DiscardReason::SecurityReport)),
            Self::InvalidTransaction => Some(Outcome::Invalid(DiscardReason::InvalidTransaction)),
            Self::DuplicateItem(_) => Some(Outcome::Invalid(DiscardReason::DuplicateItem)),
            Self::NoEventPayload => Some(Outcome::Invalid(DiscardReason::NoEventPayload)),

            // Processing-only outcomes (Sentry-internal Relays)
            #[cfg(feature = "processing")]
            Self::InvalidUnrealReport(ref err)
                if err.kind() == Unreal4ErrorKind::BadCompression =>
            {
                Some(Outcome::Invalid(DiscardReason::InvalidCompression))
            }
            #[cfg(feature = "processing")]
            Self::InvalidUnrealReport(_) => Some(Outcome::Invalid(DiscardReason::ProcessUnreal)),

            // Internal errors
            Self::SerializeFailed(_)
            | Self::ProjectFailed(_)
            | Self::Timeout
            | Self::ProcessingFailed(_)
            | Self::MissingProjectId => Some(Outcome::Invalid(DiscardReason::Internal)),
            #[cfg(feature = "processing")]
            Self::QuotasFailed(_) => Some(Outcome::Invalid(DiscardReason::Internal)),

            // These outcomes are emitted at the source.
            Self::ScheduleFailed => None,
            Self::Rejected(_) => None,
            #[cfg(feature = "processing")]
            Self::EventFiltered(_) => None,
            Self::TraceSampled(_) => None,
            Self::EventSampled(_) => None,
            Self::RateLimited => None,
            #[cfg(feature = "processing")]
            Self::StoreFailed(_) => None,

            // If we send to an upstream, we don't emit outcomes.
            Self::UpstreamRequestFailed(_)
            | Self::EnvelopeBuildFailed(_)
            | Self::BodyEncodingFailed(_) => None,
        }
    }

    fn should_keep_metrics(&self) -> bool {
        matches!(self, Self::TraceSampled(_) | Self::EventSampled(_))
    }
}

#[cfg(feature = "processing")]
impl From<Unreal4Error> for ProcessingError {
    fn from(err: Unreal4Error) -> Self {
        match err.kind() {
            Unreal4ErrorKind::TooLarge => Self::PayloadTooLarge,
            _ => ProcessingError::InvalidUnrealReport(err),
        }
    }
}

/// Contains the required envelope related information to create an outcome.
#[derive(Clone, Copy, Debug)]
pub struct EnvelopeContext {
    summary: EnvelopeSummary,
    received_at: DateTime<Utc>,
    event_id: Option<EventId>,
    remote_addr: Option<net::IpAddr>,
    scoping: Scoping,
}

impl EnvelopeContext {
    /// Creates an envelope context from the given request meta data.
    ///
    /// This context contains partial scoping and no envelope summary. There will be no outcomes
    /// logged without updating this context.
    pub fn from_request(meta: &RequestMeta) -> Self {
        Self {
            summary: EnvelopeSummary::empty(),
            received_at: relay_common::instant_to_date_time(meta.start_time()),
            event_id: None,
            remote_addr: meta.client_addr(),
            scoping: meta.get_partial_scoping(),
        }
    }

    /// Computes an envelope context from the given envelope.
    ///
    /// To provide additional scoping, use [`EnvelopeContext::scope`].
    pub fn from_envelope(envelope: &Envelope) -> Self {
        let mut context = Self::from_request(envelope.meta());
        context.update(envelope);
        context
    }

    /// Update the context with new envelope information.
    ///
    /// This updates the item summary as well as the event id.
    pub fn update(&mut self, envelope: &Envelope) -> &mut Self {
        self.event_id = envelope.event_id();
        self.summary = EnvelopeSummary::compute(envelope);
        self
    }

    /// Re-scopes this context to the given scoping.
    pub fn scope(&mut self, scoping: Scoping) -> &mut Self {
        self.scoping = scoping;
        self
    }

    /// Returns scoping stored in this context.
    pub fn scoping(&self) -> Scoping {
        self.scoping
    }

    /// Returns the event id of this context, if any.
    pub fn event_id(&self) -> Option<EventId> {
        self.event_id
    }

    /// Records outcomes for all items stored in this context.
    ///
    /// This does not send outcomes for empty envelopes or request-only contexts.
    pub fn send_outcomes(&self, outcome: Outcome) {
        let outcome_aggregator = OutcomeAggregator::from_registry();
        if let Some(category) = self.summary.event_category {
            outcome_aggregator.do_send(TrackOutcome {
                timestamp: self.received_at,
                scoping: self.scoping,
                outcome: outcome.clone(),
                event_id: self.event_id,
                remote_addr: self.remote_addr,
                category,
                quantity: 1,
            });
        }

        if self.summary.attachment_quantity > 0 {
            outcome_aggregator.do_send(TrackOutcome {
                timestamp: self.received_at,
                scoping: self.scoping,
                outcome: outcome.clone(),
                event_id: self.event_id,
                remote_addr: self.remote_addr,
                category: DataCategory::Attachment,
                // XXX: attachment_quantity is usize which lets us go all the way to
                // 64bit on our machines, but the protocl and data store can only
                // do 32.
                quantity: self.summary.attachment_quantity as u32,
            });
        }

        if self.summary.profile_quantity > 0 {
            outcome_aggregator.do_send(TrackOutcome {
                timestamp: self.received_at,
                scoping: self.scoping,
                outcome,
                event_id: self.event_id,
                remote_addr: self.remote_addr,
                category: DataCategory::Profile,
                quantity: self.summary.profile_quantity as u32,
            })
        }
    }
}

type ExtractedEvent = (Annotated<Event>, usize);

/// A state container for envelope processing.
#[derive(Debug)]
struct ProcessEnvelopeState {
    /// The envelope.
    ///
    /// The pipeline can mutate the envelope and remove or add items. In particular, event items are
    /// removed at the beginning of processing and re-added in the end.
    envelope: Envelope,

    /// The extracted event payload.
    ///
    /// For Envelopes without event payloads, this contains `Annotated::empty`. If a single item has
    /// `creates_event`, the event is required and the pipeline errors if no payload can be
    /// extracted.
    event: Annotated<Event>,

    /// Partial metrics of the Event during construction.
    ///
    /// The pipeline stages can add to this metrics objects. In `finalize_event`, the metrics are
    /// persisted into the Event. All modifications afterwards will have no effect.
    metrics: Metrics,

    /// A list of cumulative sample rates applied to this event.
    ///
    /// This element is obtained from the event or transaction item and re-serialized into the
    /// resulting item.
    sample_rates: Option<Value>,

    /// Rate limits returned in processing mode.
    ///
    /// The rate limiter is invoked in processing mode, after which the resulting limits are stored
    /// in this field. Note that there can be rate limits even if the envelope still carries items.
    ///
    /// These are always empty in non-processing mode, since the rate limiter is not invoked.
    rate_limits: RateLimits,

    /// Metrics extracted from items in the envelope.
    ///
    /// Relay can extract metrics for sessions and transactions, which is controlled by
    /// configuration objects in the project config.
    extracted_metrics: Vec<Metric>,

    /// The state of the project that this envelope belongs to.
    project_state: Arc<ProjectState>,

    /// The id of the project that this envelope is ingested into.
    ///
    /// This identifier can differ from the one stated in the Envelope's DSN if the key was moved to
    /// a new project or on the legacy endpoint. In that case, normalization will update the project
    /// ID.
    project_id: ProjectId,

    /// The envelope context before processing.
    envelope_context: EnvelopeContext,
}

impl ProcessEnvelopeState {
    /// Returns whether any item in the envelope creates an event.
    ///
    /// This is used to branch into the processing pipeline. If this function returns false, only
    /// rate limits are executed.
    fn creates_event(&self) -> bool {
        self.envelope.items().any(Item::creates_event)
    }

    /// Returns true if there is an event in the processing state.
    ///
    /// The event was previously removed from the Envelope. This returns false if there was an
    /// invalid event item.
    fn has_event(&self) -> bool {
        self.event.value().is_some()
    }

    /// Returns the event type if there is an event.
    ///
    /// If the event does not have a type, `Some(EventType::Default)` is assumed. If, in contrast, there
    /// is no event, `None` is returned.
    fn event_type(&self) -> Option<EventType> {
        self.event
            .value()
            .map(|event| event.ty.value().copied().unwrap_or_default())
    }

    /// Returns the data category if there is an event.
    ///
    /// The data category is computed from the event type. Both `Default` and `Error` events map to
    /// the `Error` data category. If there is no Event, `None` is returned.
    fn event_category(&self) -> Option<DataCategory> {
        self.event_type().map(DataCategory::from)
    }

    /// Removes the event payload from this processing state.
    #[cfg(feature = "processing")]
    fn remove_event(&mut self) {
        self.event = Annotated::empty();
    }
}

/// Fields of client reports that map to specific [`Outcome`]s without content.
#[derive(Clone, Copy, Debug, PartialEq, Eq, PartialOrd, Ord)]
enum ClientReportField {
    /// The event has been filtered by an inbound data filter.
    Filtered,

    /// The event has been filtered by a sampling rule.
    FilteredSampling,

    /// The event has been rate limited.
    RateLimited,

    /// The event has already been discarded on the client side.
    ClientDiscard,
}

/// Parse an outcome from an outcome ID and a reason string.
///
/// Currently only used to reconstruct outcomes encoded in client reports.
fn outcome_from_parts(field: ClientReportField, reason: &str) -> Result<Outcome, ()> {
    match field {
        ClientReportField::FilteredSampling => match reason.strip_prefix("Sampled:") {
            Some(rule_id) => rule_id
                .parse()
                .map(|id| Outcome::FilteredSampling(RuleId(id)))
                .map_err(|_| ()),
            None => Err(()),
        },
        ClientReportField::ClientDiscard => Ok(Outcome::ClientDiscard(reason.into())),
        ClientReportField::Filtered => Ok(Outcome::Filtered(
            FilterStatKey::try_from(reason).map_err(|_| ())?,
        )),
        ClientReportField::RateLimited => Ok(Outcome::RateLimited(match reason {
            "" => None,
            other => Some(ReasonCode::new(other)),
        })),
    }
}

/// Synchronous service for processing envelopes.
pub struct EnvelopeProcessor {
    config: Arc<Config>,
    #[cfg(feature = "processing")]
    rate_limiter: Option<RedisRateLimiter>,
    #[cfg(feature = "processing")]
    geoip_lookup: Option<Arc<GeoIpLookup>>,
}

impl EnvelopeProcessor {
    /// Starts a multi-threaded envelope processor.
    pub fn start(
        config: Arc<Config>,
        _redis: Option<RedisPool>,
    ) -> Result<Addr<Self>, ServerError> {
        let thread_count = config.cpu_concurrency();
        relay_log::info!("starting {} envelope processing workers", thread_count);

        #[cfg(feature = "processing")]
        {
            let geoip_lookup = match config.geoip_path() {
                Some(p) => Some(Arc::new(
                    GeoIpLookup::open(p).context(ServerErrorKind::GeoIpError)?,
                )),
                None => None,
            };

            let rate_limiter =
                _redis.map(|pool| RedisRateLimiter::new(pool).max_limit(config.max_rate_limit()));

            Ok(SyncArbiter::start(
                thread_count,
                clone!(config, || {
                    EnvelopeProcessor::new(config.clone())
                        .with_rate_limiter(rate_limiter.clone())
                        .with_geoip_lookup(geoip_lookup.clone())
                }),
            ))
        }

        #[cfg(not(feature = "processing"))]
        Ok(SyncArbiter::start(
            thread_count,
            clone!(config, || EnvelopeProcessor::new(config.clone())),
        ))
    }

    #[inline]
    fn new(config: Arc<Config>) -> Self {
        Self {
            config,
            #[cfg(feature = "processing")]
            rate_limiter: None,
            #[cfg(feature = "processing")]
            geoip_lookup: None,
        }
    }

    #[cfg(feature = "processing")]
    #[inline]
    fn with_rate_limiter(mut self, rate_limiter: Option<RedisRateLimiter>) -> Self {
        self.rate_limiter = rate_limiter;
        self
    }

    #[cfg(feature = "processing")]
    #[inline]
    fn with_geoip_lookup(mut self, geoip_lookup: Option<Arc<GeoIpLookup>>) -> Self {
        self.geoip_lookup = geoip_lookup;
        self
    }

    /// Returns Ok(true) if attributes were modified.
    /// Returns Err if the session should be dropped.
    fn validate_attributes(
        &self,
        client_addr: &Option<net::IpAddr>,
        attributes: &mut SessionAttributes,
    ) -> Result<bool, ()> {
        let mut changed = false;

        let release = &attributes.release;
        if let Err(e) = protocol::validate_release(release) {
            relay_log::trace!("skipping session with invalid release '{}': {}", release, e);
            return Err(());
        }

        if let Some(ref env) = attributes.environment {
            if let Err(e) = protocol::validate_environment(env) {
                relay_log::trace!("removing invalid environment '{}': {}", env, e);
                attributes.environment = None;
                changed = true;
            }
        }

        if let Some(ref ip_address) = attributes.ip_address {
            if ip_address.is_auto() {
                attributes.ip_address = client_addr.map(IpAddr::from);
                changed = true;
            }
        }

        Ok(changed)
    }

    fn is_valid_session_timestamp(
        &self,
        received: DateTime<Utc>,
        timestamp: DateTime<Utc>,
    ) -> bool {
        let max_age = SignedDuration::seconds(self.config.max_session_secs_in_past());
        if (received - timestamp) > max_age {
            relay_log::trace!("skipping session older than {} days", max_age.num_days());
            return false;
        }

        let max_future = SignedDuration::seconds(self.config.max_secs_in_future());
        if (timestamp - received) > max_future {
            relay_log::trace!(
                "skipping session more than {}s in the future",
                max_future.num_seconds()
            );
            return false;
        }

        true
    }

    /// Returns true if the item should be kept.
    #[allow(clippy::too_many_arguments)]
    fn process_session(
        &self,
        item: &mut Item,
        received: DateTime<Utc>,
        client: Option<&str>,
        client_addr: Option<net::IpAddr>,
        metrics_config: SessionMetricsConfig,
        clock_drift_processor: &ClockDriftProcessor,
        extracted_metrics: &mut Vec<Metric>,
    ) -> bool {
        let mut changed = false;
        let payload = item.payload();

        let mut session = match SessionUpdate::parse(&payload) {
            Ok(session) => session,
            Err(error) => {
                relay_log::trace!("skipping invalid session payload: {}", LogError(&error));
                return false;
            }
        };

        if session.sequence == u64::MAX {
            relay_log::trace!("skipping session due to sequence overflow");
            return false;
        }

        if clock_drift_processor.is_drifted() {
            relay_log::trace!("applying clock drift correction to session");
            clock_drift_processor.process_datetime(&mut session.started);
            clock_drift_processor.process_datetime(&mut session.timestamp);
            changed = true;
        }

        if session.timestamp < session.started {
            relay_log::trace!("fixing session timestamp to {}", session.timestamp);
            session.timestamp = session.started;
            changed = true;
        }

        // Log the timestamp delay for all sessions after clock drift correction.
        let session_delay = received - session.timestamp;
        if session_delay > SignedDuration::minutes(1) {
            metric!(
                timer(RelayTimers::TimestampDelay) = session_delay.to_std().unwrap(),
                category = "session",
            );
        }

        // Validate timestamps
        for t in [session.timestamp, session.started] {
            if !self.is_valid_session_timestamp(received, t) {
                return false;
            }
        }

        // Validate attributes
        match self.validate_attributes(&client_addr, &mut session.attributes) {
            Err(_) => return false,
            Ok(changed_attributes) => {
                changed |= changed_attributes;
            }
        }

        // Extract metrics if they haven't been extracted by a prior Relay
        if metrics_config.is_enabled() && !item.metrics_extracted() {
            extract_session_metrics(&session.attributes, &session, client, extracted_metrics);
            item.set_metrics_extracted(true);
        }

        // Drop the session if metrics have been extracted in this or a prior Relay
        if metrics_config.should_drop() && item.metrics_extracted() {
            return false;
        }

        if changed {
            let json_string = match serde_json::to_string(&session) {
                Ok(json) => json,
                Err(err) => {
                    relay_log::error!("failed to serialize session: {}", LogError(&err));
                    return false;
                }
            };

            item.set_payload(ContentType::Json, json_string);
        }

        true
    }

    #[allow(clippy::too_many_arguments)]
    fn process_session_aggregates(
        &self,
        item: &mut Item,
        received: DateTime<Utc>,
        client: Option<&str>,
        client_addr: Option<net::IpAddr>,
        metrics_config: SessionMetricsConfig,
        clock_drift_processor: &ClockDriftProcessor,
        extracted_metrics: &mut Vec<Metric>,
    ) -> bool {
        let mut changed = false;
        let payload = item.payload();

        let mut session = match SessionAggregates::parse(&payload) {
            Ok(session) => session,
            Err(error) => {
                relay_log::trace!("skipping invalid sessions payload: {}", LogError(&error));
                return false;
            }
        };

        if clock_drift_processor.is_drifted() {
            relay_log::trace!("applying clock drift correction to session");
            for aggregate in &mut session.aggregates {
                clock_drift_processor.process_datetime(&mut aggregate.started);
            }
            changed = true;
        }

        // Validate timestamps
        session
            .aggregates
            .retain(|aggregate| self.is_valid_session_timestamp(received, aggregate.started));

        // Aftter timestamp validation, aggregates could now be empty
        if session.aggregates.is_empty() {
            return false;
        }

        // Validate attributes
        match self.validate_attributes(&client_addr, &mut session.attributes) {
            Err(_) => return false,
            Ok(changed_attributes) => {
                changed |= changed_attributes;
            }
        }

        // Extract metrics if they haven't been extracted by a prior Relay
        if metrics_config.is_enabled() && !item.metrics_extracted() {
            for aggregate in &session.aggregates {
                extract_session_metrics(&session.attributes, aggregate, client, extracted_metrics);
                item.set_metrics_extracted(true);
            }
        }

        // Drop the aggregate if metrics have been extracted in this or a prior Relay
        if metrics_config.should_drop() && item.metrics_extracted() {
            return false;
        }

        if changed {
            let json_string = match serde_json::to_string(&session) {
                Ok(json) => json,
                Err(err) => {
                    relay_log::error!("failed to serialize session: {}", LogError(&err));
                    return false;
                }
            };

            item.set_payload(ContentType::Json, json_string);
        }

        true
    }

    /// Validates all sessions and session aggregates in the envelope, if any.
    ///
    /// Both are removed from the envelope if they contain invalid JSON or if their timestamps
    /// are out of range after clock drift correction.
    fn process_sessions(&self, state: &mut ProcessEnvelopeState) {
        let received = state.envelope_context.received_at;
        let extracted_metrics = &mut state.extracted_metrics;
        let metrics_config = state.project_state.config().session_metrics;
        let envelope = &mut state.envelope;
        let client = envelope.meta().client().map(|x| x.to_owned());
        let client_addr = envelope.meta().client_addr();

        let clock_drift_processor =
            ClockDriftProcessor::new(envelope.sent_at(), received).at_least(MINIMUM_CLOCK_DRIFT);

        envelope.retain_items(|item| {
            match item.ty() {
                ItemType::Session => self.process_session(
                    item,
                    received,
                    client.as_deref(),
                    client_addr,
                    metrics_config,
                    &clock_drift_processor,
                    extracted_metrics,
                ),
                ItemType::Sessions => self.process_session_aggregates(
                    item,
                    received,
                    client.as_deref(),
                    client_addr,
                    metrics_config,
                    &clock_drift_processor,
                    extracted_metrics,
                ),
                _ => true, // Keep all other item types
            }
        });
    }

    /// Validates and normalizes all user report items in the envelope.
    ///
    /// User feedback items are removed from the envelope if they contain invalid JSON or if the
    /// JSON violates the schema (basic type validation). Otherwise, their normalized representation
    /// is written back into the item.
    fn process_user_reports(&self, state: &mut ProcessEnvelopeState) {
        state.envelope.retain_items(|item| {
            if item.ty() != &ItemType::UserReport {
                return true;
            };

            let report = match serde_json::from_slice::<UserReport>(&item.payload()) {
                Ok(session) => session,
                Err(error) => {
                    relay_log::error!("failed to store user report: {}", LogError(&error));
                    return false;
                }
            };

            let json_string = match serde_json::to_string(&report) {
                Ok(json) => json,
                Err(err) => {
                    relay_log::error!("failed to serialize user report: {}", LogError(&err));
                    return false;
                }
            };

            item.set_payload(ContentType::Json, json_string);
            true
        });
    }

    /// Validates and extracts client reports.
    ///
    /// At the moment client reports are primarily used to transfer outcomes from
    /// client SDKs.  The outcomes are removed here and sent directly to the outcomes
    /// system.
    fn process_client_reports(&self, state: &mut ProcessEnvelopeState) {
        // if client outcomes are disabled we leave the the client reports unprocessed
        // and pass them on.
        if !self.config.emit_outcomes().any() || !self.config.emit_client_outcomes() {
            // if a processing relay has client outcomes disabled we drop them.
            if self.config.processing_enabled() {
                state
                    .envelope
                    .retain_items(|item| item.ty() != &ItemType::ClientReport);
            }
            return;
        }

        let mut timestamp = None;
        let mut output_events = BTreeMap::new();
        let received = state.envelope_context.received_at;

        let clock_drift_processor = ClockDriftProcessor::new(state.envelope.sent_at(), received)
            .at_least(MINIMUM_CLOCK_DRIFT);

        // we're going through all client reports but we're effectively just merging
        // them into the first one.
        state.envelope.retain_items(|item| {
            if item.ty() != &ItemType::ClientReport {
                return true;
            };
            match ClientReport::parse(&item.payload()) {
                Ok(ClientReport {
                    timestamp: report_timestamp,
                    discarded_events,
                    rate_limited_events,
                    filtered_events,
                    filtered_sampling_events,
                }) => {
                    // Glue all discarded events together and give them the appropriate outcome type
                    let input_events = discarded_events
                        .into_iter()
                        .map(|discarded_event| (ClientReportField::ClientDiscard, discarded_event))
                        .chain(
                            filtered_events.into_iter().map(|discarded_event| {
                                (ClientReportField::Filtered, discarded_event)
                            }),
                        )
                        .chain(filtered_sampling_events.into_iter().map(|discarded_event| {
                            (ClientReportField::FilteredSampling, discarded_event)
                        }))
                        .chain(rate_limited_events.into_iter().map(|discarded_event| {
                            (ClientReportField::RateLimited, discarded_event)
                        }));

                    for (outcome_type, discarded_event) in input_events {
                        if discarded_event.reason.len() > 200 {
                            relay_log::trace!("ignored client outcome with an overlong reason");
                            continue;
                        }
                        *output_events
                            .entry((
                                outcome_type,
                                discarded_event.reason,
                                discarded_event.category,
                            ))
                            .or_insert(0) += discarded_event.quantity;
                    }
                    if let Some(ts) = report_timestamp {
                        timestamp.get_or_insert(ts);
                    }
                }
                Err(err) => relay_log::trace!("invalid client report received: {}", LogError(&err)),
            }
            false
        });

        if output_events.is_empty() {
            return;
        }

        let timestamp =
            timestamp.get_or_insert_with(|| UnixTimestamp::from_secs(received.timestamp() as u64));

        if clock_drift_processor.is_drifted() {
            relay_log::trace!("applying clock drift correction to client report");
            clock_drift_processor.process_timestamp(timestamp);
        }

        let max_age = SignedDuration::seconds(self.config.max_secs_in_past());
        if (received - timestamp.as_datetime()) > max_age {
            relay_log::trace!(
                "skipping client outcomes older than {} days",
                max_age.num_days()
            );
            return;
        }

        let max_future = SignedDuration::seconds(self.config.max_secs_in_future());
        if (timestamp.as_datetime() - received) > max_future {
            relay_log::trace!(
                "skipping client outcomes more than {}s in the future",
                max_future.num_seconds()
            );
            return;
        }

        let producer = OutcomeAggregator::from_registry();
        for ((outcome_type, reason, category), quantity) in output_events.into_iter() {
            let outcome = match outcome_from_parts(outcome_type, &reason) {
                Ok(outcome) => outcome,
                Err(_) => {
                    relay_log::trace!(
                        "Invalid outcome_type / reason: ({:?}, {})",
                        outcome_type,
                        reason
                    );
                    continue;
                }
            };

            producer.do_send(TrackOutcome {
                timestamp: timestamp.as_datetime(),
                scoping: state.envelope_context.scoping,
                outcome,
                event_id: None,
                remote_addr: None, // omitting the client address allows for better aggregation
                category,
                quantity,
            });
        }
    }

    /// Remove profiles if the feature flag is not enabled
    fn process_profiles(&self, state: &mut ProcessEnvelopeState) {
        let profiling_enabled = state.project_state.has_feature(Feature::Profiling);
        let context = state.envelope_context;
        state.envelope.retain_items(|item| {
            match item.ty() {
                ItemType::Profile => {
                    if !profiling_enabled {
                        return false;
                    }
                    if self.config.processing_enabled() {
                        if self.parse_profile(item).is_err() {
                            let outcome_aggregator = OutcomeAggregator::from_registry();

                            outcome_aggregator.do_send(TrackOutcome {
                                timestamp: context.received_at,
                                scoping: context.scoping,
                                outcome: Outcome::Invalid(DiscardReason::ProcessProfile),
                                event_id: context.event_id,
                                remote_addr: context.remote_addr,
                                category: DataCategory::Profile,
                                quantity: 1,
                            });

                            return false;
                        }
                        return true;
                    }
                    true
                }
                _ => true, // Keep all other item types
            }
        });
    }

<<<<<<< HEAD
    /// Remove replays if the feature flag is not enabled
    fn process_replays(&self, state: &mut ProcessEnvelopeState) {
        let replays_enabled = state.project_state.has_feature(Feature::Replays);
        state.envelope.retain_items(|item| match item.ty() {
            ItemType::ReplayEvent | ItemType::ReplayRecording => replays_enabled,
=======
    fn process_replay_recordings(&self, state: &mut ProcessEnvelopeState) {
        let replays_enabled = state.project_state.has_feature(Feature::Replays);
        state.envelope.retain_items(|item| match item.ty() {
            ItemType::ReplayRecording => replays_enabled,
>>>>>>> 3c49bca5
            _ => true,
        });
    }

    /// Creates and initializes the processing state.
    ///
    /// This applies defaults to the envelope and initializes empty rate limits.
    fn prepare_state(
        &self,
        message: ProcessEnvelope,
    ) -> Result<ProcessEnvelopeState, ProcessingError> {
        let ProcessEnvelope {
            mut envelope,
            project_state,
            start_time: _,
            scoping,
        } = message;

        // Set the event retention. Effectively, this value will only be available in processing
        // mode when the full project config is queried from the upstream.
        if let Some(retention) = project_state.config.event_retention {
            envelope.set_retention(retention);
        }

        // Prefer the project's project ID, and fall back to the stated project id from the
        // envelope. The project ID is available in all modes, other than in proxy mode, where
        // envelopes for unknown projects are forwarded blindly.
        //
        // Neither ID can be available in proxy mode on the /store/ endpoint. This is not supported,
        // since we cannot process an envelope without project ID, so drop it.
        let project_id = project_state
            .project_id
            .or_else(|| envelope.meta().project_id())
            .ok_or(ProcessingError::MissingProjectId)?;

        // Ensure the project ID is updated to the stored instance for this project cache. This can
        // differ in two cases:
        //  1. The envelope was sent to the legacy `/store/` endpoint without a project ID.
        //  2. The DSN was moved and the envelope sent to the old project ID.
        envelope.meta_mut().set_project_id(project_id);
        let mut envelope_context = EnvelopeContext::from_envelope(&envelope);
        envelope_context.scope(scoping);

        Ok(ProcessEnvelopeState {
            envelope,
            event: Annotated::empty(),
            metrics: Metrics::default(),
            sample_rates: None,
            rate_limits: RateLimits::new(),
            extracted_metrics: Vec::new(),
            project_state,
            project_id,
            envelope_context,
        })
    }

    /// Expands Unreal 4 items inside an envelope.
    ///
    /// If the envelope does NOT contain an `UnrealReport` item, it doesn't do anything. If the
    /// envelope contains an `UnrealReport` item, it removes it from the envelope and inserts new
    /// items for each of its contents.
    ///
    /// The envelope may be dropped if it exceeds size limits after decompression. Particularly,
    /// this includes cases where a single attachment file exceeds the maximum file size. This is in
    /// line with the behavior of the envelope endpoint.
    ///
    /// After this, the `EnvelopeProcessor` should be able to process the envelope the same way it
    /// processes any other envelopes.
    #[cfg(feature = "processing")]
    fn expand_unreal(&self, state: &mut ProcessEnvelopeState) -> Result<(), ProcessingError> {
        let envelope = &mut state.envelope;

        if let Some(item) = envelope.take_item_by(|item| item.ty() == &ItemType::UnrealReport) {
            utils::expand_unreal_envelope(item, envelope, &self.config)?;
        }

        Ok(())
    }

    fn parse_profile(&self, item: &mut Item) -> Result<(), ProfileError> {
        let minimal_profile: MinimalProfile = utils::minimal_profile_from_json(&item.payload())?;
        match minimal_profile.platform.as_str() {
            "android" => utils::parse_android_profile(item),
            "cocoa" => utils::parse_cocoa_profile(item),
            "typescript" => utils::parse_typescript_profile(item),
            "rust" => utils::parse_rust_profile(item),
            _ => Err(ProfileError::PlatformNotSupported),
        }
    }

    fn event_from_json_payload(
        &self,
        item: Item,
        event_type: Option<EventType>,
    ) -> Result<ExtractedEvent, ProcessingError> {
        let mut event = Annotated::<Event>::from_json_bytes(&item.payload())
            .map_err(ProcessingError::InvalidJson)?;

        if let Some(event_value) = event.value_mut() {
            event_value.ty.set_value(event_type);
        }

        Ok((event, item.len()))
    }

    fn event_from_security_report(&self, item: Item) -> Result<ExtractedEvent, ProcessingError> {
        let len = item.len();
        let mut event = Event::default();

        let data = &item.payload();
        let report_type = SecurityReportType::from_json(data)
            .map_err(ProcessingError::InvalidJson)?
            .ok_or(ProcessingError::InvalidSecurityType)?;

        let apply_result = match report_type {
            SecurityReportType::Csp => Csp::apply_to_event(data, &mut event),
            SecurityReportType::ExpectCt => ExpectCt::apply_to_event(data, &mut event),
            SecurityReportType::ExpectStaple => ExpectStaple::apply_to_event(data, &mut event),
            SecurityReportType::Hpkp => Hpkp::apply_to_event(data, &mut event),
        };

        if let Err(json_error) = apply_result {
            // logged in extract_event
            relay_log::configure_scope(|scope| {
                scope.set_extra("payload", String::from_utf8_lossy(data).into());
            });

            return Err(ProcessingError::InvalidSecurityReport(json_error));
        }

        if let Some(release) = item.get_header("sentry_release").and_then(Value::as_str) {
            event.release = Annotated::from(LenientString(release.to_owned()));
        }

        if let Some(env) = item
            .get_header("sentry_environment")
            .and_then(Value::as_str)
        {
            event.environment = Annotated::from(env.to_owned());
        }

        // Explicitly set the event type. This is required so that a `Security` item can be created
        // instead of a regular `Event` item.
        event.ty = Annotated::new(match report_type {
            SecurityReportType::Csp => EventType::Csp,
            SecurityReportType::ExpectCt => EventType::ExpectCt,
            SecurityReportType::ExpectStaple => EventType::ExpectStaple,
            SecurityReportType::Hpkp => EventType::Hpkp,
        });

        Ok((Annotated::new(event), len))
    }

    fn merge_formdata(&self, target: &mut SerdeValue, item: Item) {
        let payload = item.payload();
        let mut aggregator = ChunkedFormDataAggregator::new();

        for entry in FormDataIter::new(&payload) {
            if entry.key() == "sentry" || entry.key().starts_with("sentry___") {
                // Custom clients can submit longer payloads and should JSON encode event data into
                // the optional `sentry` field or a `sentry___<namespace>` field.
                match serde_json::from_str(entry.value()) {
                    Ok(event) => utils::merge_values(target, event),
                    Err(_) => relay_log::debug!("invalid json event payload in sentry form field"),
                }
            } else if let Some(index) = utils::get_sentry_chunk_index(entry.key(), "sentry__") {
                // Electron SDK splits up long payloads into chunks starting at sentry__1 with an
                // incrementing counter. Assemble these chunks here and then decode them below.
                aggregator.insert(index, entry.value());
            } else if let Some(keys) = utils::get_sentry_entry_indexes(entry.key()) {
                // Try to parse the nested form syntax `sentry[key][key]` This is required for the
                // Breakpad client library, which only supports string values of up to 64
                // characters.
                utils::update_nested_value(target, &keys, entry.value());
            } else {
                // Merge additional form fields from the request with `extra` data from the event
                // payload and set defaults for processing. This is sent by clients like Breakpad or
                // Crashpad.
                utils::update_nested_value(target, &["extra", entry.key()], entry.value());
            }
        }

        if !aggregator.is_empty() {
            match serde_json::from_str(&aggregator.join()) {
                Ok(event) => utils::merge_values(target, event),
                Err(_) => relay_log::debug!("invalid json event payload in sentry__* form fields"),
            }
        }
    }

    fn extract_attached_event(
        config: &Config,
        item: Option<Item>,
    ) -> Result<Annotated<Event>, ProcessingError> {
        let item = match item {
            Some(item) if !item.is_empty() => item,
            _ => return Ok(Annotated::new(Event::default())),
        };

        // Protect against blowing up during deserialization. Attachments can have a significantly
        // larger size than regular events and may cause significant processing delays.
        if item.len() > config.max_event_size() {
            return Err(ProcessingError::PayloadTooLarge);
        }

        let payload = item.payload();
        let deserializer = &mut rmp_serde::Deserializer::from_read_ref(payload.as_ref());
        Annotated::deserialize_with_meta(deserializer).map_err(ProcessingError::InvalidMsgpack)
    }

    fn parse_msgpack_breadcrumbs(
        config: &Config,
        item: Option<Item>,
    ) -> Result<Array<Breadcrumb>, ProcessingError> {
        let mut breadcrumbs = Array::new();
        let item = match item {
            Some(item) if !item.is_empty() => item,
            _ => return Ok(breadcrumbs),
        };

        // Validate that we do not exceed the maximum breadcrumb payload length. Breadcrumbs are
        // truncated to a maximum of 100 in event normalization, but this is to protect us from
        // blowing up during deserialization. As approximation, we use the maximum event payload
        // size as bound, which is roughly in the right ballpark.
        if item.len() > config.max_event_size() {
            return Err(ProcessingError::PayloadTooLarge);
        }

        let payload = item.payload();
        let mut deserializer = rmp_serde::Deserializer::new(payload.as_ref());

        while !deserializer.get_ref().is_empty() {
            let breadcrumb = Annotated::deserialize_with_meta(&mut deserializer)
                .map_err(ProcessingError::InvalidMsgpack)?;
            breadcrumbs.push(breadcrumb);
        }

        Ok(breadcrumbs)
    }

    fn event_from_attachments(
        config: &Config,
        event_item: Option<Item>,
        breadcrumbs_item1: Option<Item>,
        breadcrumbs_item2: Option<Item>,
    ) -> Result<ExtractedEvent, ProcessingError> {
        let len = event_item.as_ref().map_or(0, |item| item.len())
            + breadcrumbs_item1.as_ref().map_or(0, |item| item.len())
            + breadcrumbs_item2.as_ref().map_or(0, |item| item.len());

        let mut event = Self::extract_attached_event(config, event_item)?;
        let mut breadcrumbs1 = Self::parse_msgpack_breadcrumbs(config, breadcrumbs_item1)?;
        let mut breadcrumbs2 = Self::parse_msgpack_breadcrumbs(config, breadcrumbs_item2)?;

        let timestamp1 = breadcrumbs1
            .iter()
            .rev()
            .find_map(|breadcrumb| breadcrumb.value().and_then(|b| b.timestamp.value()));

        let timestamp2 = breadcrumbs2
            .iter()
            .rev()
            .find_map(|breadcrumb| breadcrumb.value().and_then(|b| b.timestamp.value()));

        // Sort breadcrumbs by date. We presume that last timestamp from each row gives the
        // relative sequence of the whole sequence, i.e., we don't need to splice the sequences
        // to get the breadrumbs sorted.
        if timestamp1 > timestamp2 {
            std::mem::swap(&mut breadcrumbs1, &mut breadcrumbs2);
        }

        // Limit the total length of the breadcrumbs. We presume that if we have both
        // breadcrumbs with items one contains the maximum number of breadcrumbs allowed.
        let max_length = std::cmp::max(breadcrumbs1.len(), breadcrumbs2.len());

        breadcrumbs1.extend(breadcrumbs2);

        if breadcrumbs1.len() > max_length {
            // Keep only the last max_length elements from the vectors
            breadcrumbs1.drain(0..(breadcrumbs1.len() - max_length));
        }

        if !breadcrumbs1.is_empty() {
            event.get_or_insert_with(Event::default).breadcrumbs = Annotated::new(Values {
                values: Annotated::new(breadcrumbs1),
                other: Object::default(),
            });
        }

        Ok((event, len))
    }

    /// Checks for duplicate items in an envelope.
    ///
    /// An item is considered duplicate if it was not removed by sanitation in `process_event` and
    /// `extract_event`. This partially depends on the `processing_enabled` flag.
    fn is_duplicate(&self, item: &Item) -> bool {
        match item.ty() {
            // These should always be removed by `extract_event`:
            ItemType::Event => true,
            ItemType::Transaction => true,
            ItemType::Security => true,
            ItemType::FormData => true,
            ItemType::RawSecurity => true,

            // These should be removed conditionally:
            ItemType::UnrealReport => self.config.processing_enabled(),

            // These may be forwarded to upstream / store:
            ItemType::Attachment => false,
            ItemType::UserReport => false,

            // Aggregate data is never considered as part of deduplication
            ItemType::Session => false,
            ItemType::Sessions => false,
            ItemType::Metrics => false,
            ItemType::MetricBuckets => false,
            ItemType::ClientReport => false,
            ItemType::Profile => false,
<<<<<<< HEAD
            ItemType::ReplayEvent => false,
=======
>>>>>>> 3c49bca5
            ItemType::ReplayRecording => false,
            // Without knowing more, `Unknown` items are allowed to be repeated
            ItemType::Unknown(_) => false,
        }
    }

    /// Extracts the primary event payload from an envelope.
    ///
    /// The event is obtained from only one source in the following precedence:
    ///  1. An explicit event item. This is also the case for JSON uploads.
    ///  2. A security report item.
    ///  3. Attachments `__sentry-event` and `__sentry-breadcrumb1/2`.
    ///  4. A multipart form data body.
    ///  5. If none match, `Annotated::empty()`.
    fn extract_event(&self, state: &mut ProcessEnvelopeState) -> Result<(), ProcessingError> {
        let envelope = &mut state.envelope;

        // Remove all items first, and then process them. After this function returns, only
        // attachments can remain in the envelope. The event will be added again at the end of
        // `process_event`.
        let event_item = envelope.take_item_by(|item| item.ty() == &ItemType::Event);
        let transaction_item = envelope.take_item_by(|item| item.ty() == &ItemType::Transaction);
        let security_item = envelope.take_item_by(|item| item.ty() == &ItemType::Security);
        let raw_security_item = envelope.take_item_by(|item| item.ty() == &ItemType::RawSecurity);
        let form_item = envelope.take_item_by(|item| item.ty() == &ItemType::FormData);
        let attachment_item = envelope
            .take_item_by(|item| item.attachment_type() == Some(AttachmentType::EventPayload));
        let breadcrumbs1 = envelope
            .take_item_by(|item| item.attachment_type() == Some(AttachmentType::Breadcrumbs));
        let breadcrumbs2 = envelope
            .take_item_by(|item| item.attachment_type() == Some(AttachmentType::Breadcrumbs));

        // Event items can never occur twice in an envelope.
        if let Some(duplicate) = envelope.get_item_by(|item| self.is_duplicate(item)) {
            return Err(ProcessingError::DuplicateItem(duplicate.ty().clone()));
        }

        let (event, event_len) = if let Some(mut item) = event_item.or(security_item) {
            relay_log::trace!("processing json event");
            state.sample_rates = item.take_sample_rates();
            metric!(timer(RelayTimers::EventProcessingDeserialize), {
                // Event items can never include transactions, so retain the event type and let
                // inference deal with this during store normalization.
                self.event_from_json_payload(item, None)?
            })
        } else if let Some(mut item) = transaction_item {
            relay_log::trace!("processing json transaction");
            state.sample_rates = item.take_sample_rates();
            metric!(timer(RelayTimers::EventProcessingDeserialize), {
                // Transaction items can only contain transaction events. Force the event type to
                // hint to normalization that we're dealing with a transaction now.
                self.event_from_json_payload(item, Some(EventType::Transaction))?
            })
        } else if let Some(mut item) = raw_security_item {
            relay_log::trace!("processing security report");
            state.sample_rates = item.take_sample_rates();
            self.event_from_security_report(item).map_err(|error| {
                relay_log::error!("failed to extract security report: {}", LogError(&error));
                error
            })?
        } else if attachment_item.is_some() || breadcrumbs1.is_some() || breadcrumbs2.is_some() {
            relay_log::trace!("extracting attached event data");
            Self::event_from_attachments(&self.config, attachment_item, breadcrumbs1, breadcrumbs2)?
        } else if let Some(item) = form_item {
            relay_log::trace!("extracting form data");
            let len = item.len();

            let mut value = SerdeValue::Object(Default::default());
            self.merge_formdata(&mut value, item);
            let event = Annotated::deserialize_with_meta(value).unwrap_or_default();

            (event, len)
        } else {
            relay_log::trace!("no event in envelope");
            (Annotated::empty(), 0)
        };

        state.event = event;
        state.metrics.bytes_ingested_event = Annotated::new(event_len as u64);

        Ok(())
    }

    /// Extracts event information from an unreal context.
    ///
    /// If the event does not contain an unreal context, this function does not perform any action.
    /// If there was no event payload prior to this function, it is created.
    #[cfg(feature = "processing")]
    fn process_unreal(&self, state: &mut ProcessEnvelopeState) -> Result<(), ProcessingError> {
        utils::process_unreal_envelope(&mut state.event, &mut state.envelope)
            .map_err(ProcessingError::InvalidUnrealReport)
    }

    /// Adds processing placeholders for special attachments.
    ///
    /// If special attachments are present in the envelope, this adds placeholder payloads to the
    /// event. This indicates to the pipeline that the event needs special processing.
    ///
    /// If the event payload was empty before, it is created.
    #[cfg(feature = "processing")]
    fn create_placeholders(&self, state: &mut ProcessEnvelopeState) {
        let envelope = &mut state.envelope;

        let minidump_attachment =
            envelope.get_item_by(|item| item.attachment_type() == Some(AttachmentType::Minidump));
        let apple_crash_report_attachment = envelope
            .get_item_by(|item| item.attachment_type() == Some(AttachmentType::AppleCrashReport));

        if let Some(item) = minidump_attachment {
            let event = state.event.get_or_insert_with(Event::default);
            state.metrics.bytes_ingested_event_minidump = Annotated::new(item.len() as u64);
            utils::process_minidump(event, &item.payload());
        } else if let Some(item) = apple_crash_report_attachment {
            let event = state.event.get_or_insert_with(Event::default);
            state.metrics.bytes_ingested_event_applecrashreport = Annotated::new(item.len() as u64);
            utils::process_apple_crash_report(event, &item.payload());
        }
    }

    fn finalize_event(&self, state: &mut ProcessEnvelopeState) -> Result<(), ProcessingError> {
        let is_transaction = state.event_type() == Some(EventType::Transaction);
        let envelope = &mut state.envelope;

        let event = match state.event.value_mut() {
            Some(event) => event,
            None if !self.config.processing_enabled() => return Ok(()),
            None => return Err(ProcessingError::NoEventPayload),
        };

        if !self.config.processing_enabled() {
            lazy_static! {
                static ref MY_VERSION_STRING: String = format!("{}", RelayVersion::current());
            }
            event
                .ingest_path
                .get_or_insert_with(Default::default)
                .push(Annotated::new(RelayInfo {
                    version: Annotated::new(MY_VERSION_STRING.clone()),
                    public_key: self
                        .config
                        .public_key()
                        .map_or(Annotated::empty(), |pk| Annotated::new(pk.to_string())),
                    other: Default::default(),
                }));
        }

        // Event id is set statically in the ingest path.
        let event_id = envelope.event_id().unwrap_or_default();
        debug_assert!(!event_id.is_nil());

        // Ensure that the event id in the payload is consistent with the envelope. If an event
        // id was ingested, this will already be the case. Otherwise, this will insert a new
        // event id. To be defensive, we always overwrite to ensure consistency.
        event.id = Annotated::new(event_id);

        // In processing mode, also write metrics into the event. Most metrics have already been
        // collected at this state, except for the combined size of all attachments.
        if self.config.processing_enabled() {
            let mut metrics = std::mem::take(&mut state.metrics);

            let attachment_size = envelope
                .items()
                .filter(|item| item.attachment_type() == Some(AttachmentType::Attachment))
                .map(|item| item.len() as u64)
                .sum::<u64>();

            if attachment_size > 0 {
                metrics.bytes_ingested_event_attachment = Annotated::new(attachment_size);
            }

            let sample_rates = state
                .sample_rates
                .take()
                .and_then(|value| Array::from_value(Annotated::new(value)).into_value());

            if let Some(rates) = sample_rates {
                metrics
                    .sample_rates
                    .get_or_insert_with(Array::new)
                    .extend(rates)
            }

            event._metrics = Annotated::new(metrics);
        }

        // TODO: Temporary workaround before processing. Experimental SDKs relied on a buggy
        // clock drift correction that assumes the event timestamp is the sent_at time. This
        // should be removed as soon as legacy ingestion has been removed.
        let sent_at = match envelope.sent_at() {
            Some(sent_at) => Some(sent_at),
            None if is_transaction => event.timestamp.value().copied().map(Timestamp::into_inner),
            None => None,
        };

        let mut processor = ClockDriftProcessor::new(sent_at, state.envelope_context.received_at)
            .at_least(MINIMUM_CLOCK_DRIFT);
        process_value(&mut state.event, &mut processor, ProcessingState::root())
            .map_err(|_| ProcessingError::InvalidTransaction)?;

        // Log timestamp delays for all events after clock drift correction. This happens before
        // store processing, which could modify the timestamp if it exceeds a threshold. We are
        // interested in the actual delay before this correction.
        if let Some(timestamp) = state.event.value().and_then(|e| e.timestamp.value()) {
            let event_delay = state.envelope_context.received_at - timestamp.into_inner();
            if event_delay > SignedDuration::minutes(1) {
                let category = state.event_category().unwrap_or(DataCategory::Unknown);
                metric!(
                    timer(RelayTimers::TimestampDelay) = event_delay.to_std().unwrap(),
                    category = category.name(),
                );
            }
        }

        Ok(())
    }

    #[cfg(feature = "processing")]
    fn store_process_event(&self, state: &mut ProcessEnvelopeState) -> Result<(), ProcessingError> {
        let ProcessEnvelopeState {
            ref envelope,
            ref mut event,
            ref project_state,
            ref envelope_context,
            ..
        } = *state;

        let key_id = project_state
            .get_public_key_config()
            .and_then(|k| Some(k.numeric_id?.to_string()));

        if key_id.is_none() {
            relay_log::error!(
                "project state for key {} is missing key id",
                envelope.meta().public_key()
            );
        }

        let store_config = StoreConfig {
            project_id: Some(state.project_id.value()),
            client_ip: envelope.meta().client_addr().map(IpAddr::from),
            client: envelope.meta().client().map(str::to_owned),
            key_id,
            protocol_version: Some(envelope.meta().version().to_string()),
            grouping_config: project_state.config.grouping_config.clone(),
            user_agent: envelope.meta().user_agent().map(str::to_owned),
            max_secs_in_future: Some(self.config.max_secs_in_future()),
            max_secs_in_past: Some(self.config.max_secs_in_past()),
            enable_trimming: Some(true),
            is_renormalize: Some(false),
            remove_other: Some(true),
            normalize_user_agent: Some(true),
            sent_at: envelope.sent_at(),
            received_at: Some(envelope_context.received_at),
            breakdowns: project_state.config.breakdowns_v2.clone(),
            span_attributes: project_state.config.span_attributes.clone(),
        };

        let mut store_processor = StoreProcessor::new(store_config, self.geoip_lookup.as_deref());
        metric!(timer(RelayTimers::EventProcessingProcess), {
            process_value(event, &mut store_processor, ProcessingState::root())
                .map_err(|_| ProcessingError::InvalidTransaction)?;
            if has_unprintable_fields(event) {
                metric!(counter(RelayCounters::EventCorrupted) += 1);
            }
        });

        Ok(())
    }

    #[cfg(feature = "processing")]
    fn filter_event(&self, state: &mut ProcessEnvelopeState) -> Result<(), ProcessingError> {
        let event = match state.event.value_mut() {
            Some(event) => event,
            None => return Err(ProcessingError::NoEventPayload),
        };

        let client_ip = state.envelope.meta().client_addr();
        let filter_settings = &state.project_state.config.filter_settings;

        metric!(timer(RelayTimers::EventProcessingFiltering), {
            relay_filter::should_filter(event, client_ip, filter_settings).map_err(|err| {
                state.envelope_context.send_outcomes(Outcome::Filtered(err));

                ProcessingError::EventFiltered(err)
            })
        })
    }

    #[cfg(feature = "processing")]
    fn enforce_quotas(&self, state: &mut ProcessEnvelopeState) -> Result<(), ProcessingError> {
        let rate_limiter = match self.rate_limiter.as_ref() {
            Some(rate_limiter) => rate_limiter,
            None => return Ok(()),
        };

        let project_state = &state.project_state;
        let quotas = project_state.config.quotas.as_slice();
        if quotas.is_empty() {
            return Ok(());
        }

        let mut remove_event = false;
        let event_category = state.event_category();

        // When invoking the rate limiter, capture if the event item has been rate limited to also
        // remove it from the processing state eventually.
        let mut envelope_limiter = EnvelopeLimiter::new(|item_scope, quantity| {
            let limits = rate_limiter.is_rate_limited(quotas, item_scope, quantity)?;
            remove_event |= Some(item_scope.category) == event_category && limits.is_limited();
            Ok(limits)
        });

        // Tell the envelope limiter about the event, since it has been removed from the Envelope at
        // this stage in processing.
        if let Some(category) = event_category {
            envelope_limiter.assume_event(category);
        }

        let (enforcement, limits) = metric!(timer(RelayTimers::EventProcessingRateLimiting), {
            envelope_limiter
                .enforce(&mut state.envelope, &state.envelope_context.scoping)
                .map_err(ProcessingError::QuotasFailed)?
        });

        state.rate_limits = limits;
        enforcement.track_outcomes(&state.envelope, &state.envelope_context.scoping);

        if remove_event {
            state.remove_event();
            debug_assert!(state.envelope.is_empty());
        }

        Ok(())
    }

    /// Extract metrics for transaction events with breakdowns and measurements.
    #[cfg(feature = "processing")]
    fn extract_transaction_metrics(
        &self,
        state: &mut ProcessEnvelopeState,
    ) -> Result<(), ProcessingError> {
        let config = match state.project_state.config.transaction_metrics {
            Some(ErrorBoundary::Ok(ref config)) => config,
            _ => return Ok(()),
        };

        let breakdowns_config = state.project_state.config.breakdowns_v2.as_ref();
        let conditional_tagging_config = state
            .project_state
            .config
            .metric_conditional_tagging
            .as_slice();

        if let Some(event) = state.event.value() {
            let extracted_anything;

            metric!(
                timer(RelayTimers::TransactionMetricsExtraction),
                extracted_anything = &extracted_anything.to_string(),
                {
                    // Actual logic outsourced for unit tests
                    extracted_anything = extract_transaction_metrics(
                        config,
                        breakdowns_config,
                        conditional_tagging_config,
                        event,
                        &mut state.extracted_metrics,
                    );
                }
            );
            Ok(())
        } else {
            Err(ProcessingError::NoEventPayload)
        }
    }

    /// Apply data privacy rules to the event payload.
    ///
    /// This uses both the general `datascrubbing_settings`, as well as the the PII rules.
    fn scrub_event(&self, state: &mut ProcessEnvelopeState) -> Result<(), ProcessingError> {
        let event = &mut state.event;
        let config = &state.project_state.config;

        metric!(timer(RelayTimers::EventProcessingPii), {
            if let Some(ref config) = config.pii_config {
                let compiled = config.compiled();
                let mut processor = PiiProcessor::new(&compiled);
                process_value(event, &mut processor, ProcessingState::root())
                    .map_err(ProcessingError::ProcessingFailed)?;
            }
            if let Some(ref config) = *config.datascrubbing_settings.pii_config() {
                let compiled = config.compiled();
                let mut processor = PiiProcessor::new(&compiled);
                process_value(event, &mut processor, ProcessingState::root())
                    .map_err(ProcessingError::ProcessingFailed)?;
            }
        });

        Ok(())
    }

    /// Apply data privacy rules to attachments in the envelope.
    ///
    /// This only applies the new PII rules that explicitly select `ValueType::Binary` or one of the
    /// attachment types. When special attachments are detected, these are scrubbed with custom
    /// logic; otherwise the entire attachment is treated as a single binary blob.
    fn scrub_attachments(&self, state: &mut ProcessEnvelopeState) {
        let envelope = &mut state.envelope;
        if let Some(ref config) = state.project_state.config.pii_config {
            let minidump = envelope
                .get_item_by_mut(|item| item.attachment_type() == Some(AttachmentType::Minidump));

            if let Some(item) = minidump {
                let filename = item.filename().unwrap_or_default();
                let mut payload = item.payload().to_vec();

                let compiled = config.compiled();
                let processor = PiiAttachmentsProcessor::new(&compiled);

                // Minidump scrubbing can fail if the minidump cannot be parsed. In this case, we
                // must be conservative and treat it as a plain attachment. Under extreme
                // conditions, this could destroy stack memory.
                let start = Instant::now();
                match processor.scrub_minidump(filename, &mut payload) {
                    Ok(modified) => {
                        metric!(
                            timer(RelayTimers::MinidumpScrubbing) = start.elapsed(),
                            status = if modified { "ok" } else { "n/a" },
                        );
                    }
                    Err(scrub_error) => {
                        metric!(
                            timer(RelayTimers::MinidumpScrubbing) = start.elapsed(),
                            status = "error"
                        );
                        relay_log::warn!("failed to scrub minidump: {}", LogError(&scrub_error));
                        metric!(timer(RelayTimers::AttachmentScrubbing), {
                            processor.scrub_attachment(filename, &mut payload);
                        })
                    }
                }

                let content_type = item
                    .content_type()
                    .unwrap_or(&ContentType::Minidump)
                    .clone();

                item.set_payload(content_type, payload);
            }
        }
    }

    fn serialize_event(&self, state: &mut ProcessEnvelopeState) -> Result<(), ProcessingError> {
        let data = metric!(timer(RelayTimers::EventProcessingSerialization), {
            state
                .event
                .to_json()
                .map_err(ProcessingError::SerializeFailed)?
        });

        let event_type = state.event_type().unwrap_or_default();
        let mut event_item = Item::new(ItemType::from_event_type(event_type));
        event_item.set_payload(ContentType::Json, data);

        // If there are sample rates, write them back to the envelope. In processing mode, sample
        // rates have been removed from the state and burnt into the event via `finalize_event`.
        if let Some(sample_rates) = state.sample_rates.take() {
            event_item.set_sample_rates(sample_rates);
        }

        state.envelope.add_item(event_item);

        Ok(())
    }

    /// Run dynamic sampling rules to see if we keep the event or remove it.
    fn sample_event(&self, state: &mut ProcessEnvelopeState) -> Result<(), ProcessingError> {
        let event = match &state.event.0 {
            None => return Ok(()), // can't process without an event
            Some(event) => event,
        };
        let client_ip = state.envelope.meta().client_addr();
        match utils::should_keep_event(
            event,
            client_ip,
            &state.project_state,
            self.config.processing_enabled(),
        ) {
            SamplingResult::Drop(rule_id) => {
                state
                    .envelope_context
                    .send_outcomes(Outcome::FilteredSampling(rule_id));

                Err(ProcessingError::EventSampled(rule_id))
            }
            SamplingResult::Keep => Ok(()),
            // Not enough info to make a definite evaluation, keep the event
            SamplingResult::NoDecision => Ok(()),
        }
    }

    fn process_state(&self, state: &mut ProcessEnvelopeState) -> Result<(), ProcessingError> {
        macro_rules! if_processing {
            ($if_true:block) => {
                #[cfg(feature = "processing")] {
                    if self.config.processing_enabled() $if_true
                }
            };
        }

        self.process_sessions(state);
        self.process_client_reports(state);
        self.process_user_reports(state);
        self.process_profiles(state);
<<<<<<< HEAD
        self.process_replays(state);
=======
        self.process_replay_recordings(state);
>>>>>>> 3c49bca5

        if state.creates_event() {
            if_processing!({
                self.expand_unreal(state)?;
            });

            self.extract_event(state)?;

            if_processing!({
                self.process_unreal(state)?;
                self.create_placeholders(state);
            });

            self.finalize_event(state)?;

            if_processing!({
                self.extract_transaction_metrics(state)?;
            });

            self.sample_event(state)?;

            if_processing!({
                self.store_process_event(state)?;
                self.filter_event(state)?;
            });
        }

        if_processing!({
            self.enforce_quotas(state)?;
        });

        if state.has_event() {
            self.scrub_event(state)?;
            self.serialize_event(state)?;
        }

        self.scrub_attachments(state);

        Ok(())
    }

    fn process(
        &self,
        message: ProcessEnvelope,
    ) -> Result<ProcessEnvelopeResponse, ProcessingError> {
        let mut state = self.prepare_state(message)?;

        let project_id = state.project_id;
        let client = state.envelope.meta().client().map(str::to_owned);
        let user_agent = state.envelope.meta().user_agent().map(str::to_owned);

        relay_log::with_scope(
            |scope| {
                scope.set_tag("project", project_id);
                if let Some(client) = client {
                    scope.set_tag("sdk", client);
                }
                if let Some(user_agent) = user_agent {
                    scope.set_extra("user_agent", user_agent.into());
                }
            },
            || {
                let envelope_context = state.envelope_context;

                match self.process_state(&mut state) {
                    Ok(()) => {
                        if !state.extracted_metrics.is_empty() {
                            let project_cache = ProjectCache::from_registry();
                            project_cache.do_send(InsertMetrics::new(
                                envelope_context.scoping.project_key,
                                state.extracted_metrics,
                            ));
                        }

                        Ok(ProcessEnvelopeResponse {
                            envelope: Some(state.envelope).filter(|e| !e.is_empty()),
                            rate_limits: state.rate_limits,
                        })
                    }
                    Err(err) => {
                        if let Some(outcome) = err.to_outcome() {
                            envelope_context.send_outcomes(outcome);
                        }

                        if !state.extracted_metrics.is_empty() && err.should_keep_metrics() {
                            let project_cache = ProjectCache::from_registry();
                            project_cache.do_send(InsertMetrics::new(
                                envelope_context.scoping.project_key,
                                state.extracted_metrics,
                            ));
                        }

                        Err(err)
                    }
                }
            },
        )
    }

    fn encode_envelope_body(
        body: Vec<u8>,
        http_encoding: HttpEncoding,
    ) -> Result<Vec<u8>, std::io::Error> {
        let envelope_body = match http_encoding {
            HttpEncoding::Identity => body,
            HttpEncoding::Deflate => {
                let mut encoder = ZlibEncoder::new(Vec::new(), Compression::default());
                encoder.write_all(body.as_ref())?;
                encoder.finish()?
            }
            HttpEncoding::Gzip => {
                let mut encoder = GzEncoder::new(Vec::new(), Compression::default());
                encoder.write_all(body.as_ref())?;
                encoder.finish()?
            }
            HttpEncoding::Br => {
                let mut encoder = BrotliEncoder::new(Vec::new(), 5);
                encoder.write_all(body.as_ref())?;
                encoder.finish()?
            }
        };
        Ok(envelope_body)
    }
}

impl Actor for EnvelopeProcessor {
    type Context = SyncContext<Self>;
}

impl Default for EnvelopeProcessor {
    fn default() -> Self {
        unimplemented!("register with the SystemRegistry instead")
    }
}

#[derive(Debug)]
struct ProcessEnvelope {
    pub envelope: Envelope,
    pub project_state: Arc<ProjectState>,
    pub start_time: Instant,
    pub scoping: Scoping,
}

#[cfg_attr(not(feature = "processing"), allow(dead_code))]
struct ProcessEnvelopeResponse {
    envelope: Option<Envelope>,
    rate_limits: RateLimits,
}

impl Message for ProcessEnvelope {
    type Result = Result<ProcessEnvelopeResponse, ProcessingError>;
}

impl Handler<ProcessEnvelope> for EnvelopeProcessor {
    type Result = Result<ProcessEnvelopeResponse, ProcessingError>;

    fn handle(&mut self, message: ProcessEnvelope, _context: &mut Self::Context) -> Self::Result {
        metric!(timer(RelayTimers::EnvelopeWaitTime) = message.start_time.elapsed());
        metric!(timer(RelayTimers::EnvelopeProcessingTime), {
            self.process(message)
        })
    }
}

/// Parses a list of metrics or metric buckets and pushes them to the project's aggregator.
///
/// This parses and validates the metrics:
///  - For [`Metrics`](ItemType::Metrics), each metric is parsed separately, and invalid metrics are
///    ignored independently.
///  - For [`MetricBuckets`](ItemType::MetricBuckets), the entire list of buckets is parsed and
///    dropped together on parsing failure.
///  - Other items will be ignored with an error message.
///
/// Additionally, processing applies clock drift correction using the system clock of this Relay, if
/// the Envelope specifies the [`sent_at`](Envelope::sent_at) header.
struct ProcessMetrics {
    /// A list of metric items.
    pub items: Vec<Item>,

    /// The target project.
    pub project_key: ProjectKey,

    /// The instant at which the request was received.
    pub start_time: Instant,

    /// The value of the Envelope's [`sent_at`](Envelope::sent_at) header for clock drift
    /// correction.
    pub sent_at: Option<DateTime<Utc>>,
}

impl Message for ProcessMetrics {
    type Result = ();
}

impl Handler<ProcessMetrics> for EnvelopeProcessor {
    type Result = ();

    fn handle(&mut self, message: ProcessMetrics, _context: &mut Self::Context) -> Self::Result {
        let ProcessMetrics {
            items,
            project_key: public_key,
            start_time,
            sent_at,
        } = message;

        let received = relay_common::instant_to_date_time(start_time);
        let received_timestamp = UnixTimestamp::from_secs(received.timestamp() as u64);

        let project_cache = ProjectCache::from_registry();
        let clock_drift_processor =
            ClockDriftProcessor::new(sent_at, received).at_least(MINIMUM_CLOCK_DRIFT);

        for item in items {
            let payload = item.payload();
            if item.ty() == &ItemType::Metrics {
                let mut timestamp = item.timestamp().unwrap_or(received_timestamp);
                clock_drift_processor.process_timestamp(&mut timestamp);

                let min_timestamp = max(
                    0,
                    received.timestamp() - self.config.max_session_secs_in_past(),
                ) as u64;
                let max_timestamp =
                    (received.timestamp() + self.config.max_secs_in_future()) as u64;
                if min_timestamp <= timestamp.as_secs() && timestamp.as_secs() <= max_timestamp {
                    let metrics =
                        Metric::parse_all(&payload, timestamp).filter_map(|result| result.ok());

                    relay_log::trace!("inserting metrics into project cache");
                    project_cache.do_send(InsertMetrics::new(public_key, metrics));
                }
            } else if item.ty() == &ItemType::MetricBuckets {
                match Bucket::parse_all(&payload) {
                    Ok(mut buckets) => {
                        for bucket in &mut buckets {
                            clock_drift_processor.process_timestamp(&mut bucket.timestamp);
                        }

                        relay_log::trace!("merging metric buckets into project cache");
                        project_cache.do_send(MergeBuckets::new(public_key, buckets));
                    }
                    Err(error) => {
                        relay_log::debug!("failed to parse metric bucket: {}", LogError(&error));
                        metric!(counter(RelayCounters::MetricBucketsParsingFailed) += 1);
                    }
                }
            } else {
                relay_log::error!(
                    "invalid item of type {} passed to ProcessMetrics",
                    item.ty()
                );
            }
        }
    }
}

/// Error returned from [`EnvelopeManager::send_envelope`].
#[derive(Debug)]
#[allow(clippy::enum_variant_names)]
enum SendEnvelopeError {
    #[cfg(feature = "processing")]
    ScheduleFailed,
    #[cfg(feature = "processing")]
    StoreFailed(StoreError),
    EnvelopeBuildFailed(EnvelopeError),
    BodyEncodingFailed(std::io::Error),
    UpstreamRequestFailed(UpstreamRequestError),
}

/// Either a captured envelope or an error that occured during processing.
pub type CapturedEnvelope = Result<Envelope, String>;

#[derive(Debug)]
struct EncodeEnvelope {
    envelope_body: Vec<u8>,
    envelope_meta: RequestMeta,
    scoping: Scoping,
    http_encoding: HttpEncoding,
    response_sender: Option<oneshot::Sender<Result<(), SendEnvelopeError>>>,
    project_key: ProjectKey,
}

impl Message for EncodeEnvelope {
    type Result = ();
}

impl Handler<EncodeEnvelope> for EnvelopeProcessor {
    type Result = ();

    fn handle(&mut self, message: EncodeEnvelope, _context: &mut Self::Context) -> Self::Result {
        let EncodeEnvelope {
            envelope_body,
            envelope_meta,
            scoping,
            http_encoding,
            response_sender,
            project_key,
        } = message;
        match Self::encode_envelope_body(envelope_body, http_encoding) {
            Err(e) => {
                response_sender.map(|sender| {
                    sender
                        .send(Err(SendEnvelopeError::BodyEncodingFailed(e)))
                        .ok()
                });
            }
            Ok(envelope_body) => {
                let request = SendEnvelope {
                    envelope_body,
                    envelope_meta,
                    scoping,
                    http_encoding,
                    response_sender,
                    project_key,
                };
                UpstreamRelay::from_registry().do_send(SendRequest(request));
            }
        }
    }
}

#[derive(Debug)]
struct SendEnvelope {
    envelope_body: Vec<u8>,
    envelope_meta: RequestMeta,
    scoping: Scoping,
    http_encoding: HttpEncoding,
    response_sender: Option<oneshot::Sender<Result<(), SendEnvelopeError>>>,
    project_key: ProjectKey,
}

impl UpstreamRequest for SendEnvelope {
    fn method(&self) -> Method {
        Method::POST
    }

    fn path(&self) -> Cow<'_, str> {
        format!("/api/{}/envelope/", self.scoping.project_id).into()
    }

    fn build(&mut self, mut builder: RequestBuilder) -> Result<Request, HttpError> {
        let meta = &self.envelope_meta;
        builder
            .content_encoding(self.http_encoding)
            .header_opt("Origin", meta.origin().map(|url| url.as_str()))
            .header_opt("User-Agent", meta.user_agent())
            .header("X-Sentry-Auth", meta.auth_header())
            .header("X-Forwarded-For", meta.forwarded_for())
            .header("Content-Type", envelope::CONTENT_TYPE);

        let envelope_body = self.envelope_body.clone();
        metric!(histogram(RelayHistograms::UpstreamEnvelopeBodySize) = envelope_body.len() as u64);
        builder.body(envelope_body)
    }

    fn respond(
        &mut self,
        result: Result<Response, UpstreamRequestError>,
    ) -> ResponseFuture<(), ()> {
        let sender = self.response_sender.take();

        match result {
            Ok(response) => {
                let future = response
                    .consume()
                    .map_err(UpstreamRequestError::Http)
                    .map(|_| ())
                    .then(move |body_result| {
                        sender.map(|sender| {
                            sender
                                .send(body_result.map_err(SendEnvelopeError::UpstreamRequestFailed))
                                .ok()
                        });
                        Ok(())
                    });

                Box::new(future)
            }
            Err(error) => {
                match error {
                    UpstreamRequestError::RateLimited(upstream_limits) => {
                        ProjectCache::from_registry().do_send(UpdateRateLimits::new(
                            self.project_key,
                            upstream_limits.clone().scope(&self.scoping),
                        ));
                        if let Some(sender) = sender {
                            sender
                                .send(Err(SendEnvelopeError::UpstreamRequestFailed(
                                    UpstreamRequestError::RateLimited(upstream_limits),
                                )))
                                .ok();
                        }
                    }
                    error => {
                        if let Some(sender) = sender {
                            sender
                                .send(Err(SendEnvelopeError::UpstreamRequestFailed(error)))
                                .ok();
                        }
                    }
                };
                Box::new(future::err(()))
            }
        }
    }
}

pub struct EnvelopeManager {
    config: Arc<Config>,
    active_envelopes: u32,
    captures: BTreeMap<EventId, CapturedEnvelope>,
    processor: Addr<EnvelopeProcessor>,
    #[cfg(feature = "processing")]
    store_forwarder: Option<Addr<StoreForwarder>>,
}

impl EnvelopeManager {
    pub fn create(
        config: Arc<Config>,
        processor: Addr<EnvelopeProcessor>,
    ) -> Result<Self, ServerError> {
        #[cfg(feature = "processing")]
        let store_forwarder = if config.processing_enabled() {
            let actor = StoreForwarder::create(config.clone())?;
            Some(Arbiter::start(move |_| actor))
        } else {
            None
        };

        Ok(EnvelopeManager {
            config,
            active_envelopes: 0,
            captures: BTreeMap::new(),
            processor,
            #[cfg(feature = "processing")]
            store_forwarder,
        })
    }

    /// Sends an envelope to the upstream or Kafka and handles returned rate limits.
    fn send_envelope(
        &mut self,
        project_key: ProjectKey,
        mut envelope: Envelope,
        scoping: Scoping,
        #[allow(unused_variables)] start_time: Instant,
    ) -> ResponseFuture<(), SendEnvelopeError> {
        #[cfg(feature = "processing")]
        {
            if let Some(ref store_forwarder) = self.store_forwarder {
                relay_log::trace!("sending envelope to kafka");
                let future = store_forwarder
                    .send(StoreEnvelope {
                        envelope,
                        start_time,
                        scoping,
                    })
                    .map_err(|_| SendEnvelopeError::ScheduleFailed)
                    .and_then(|result| result.map_err(SendEnvelopeError::StoreFailed));

                return Box::new(future);
            }
        }

        // if we are in capture mode, we stash away the event instead of forwarding it.
        if self.config.relay_mode() == RelayMode::Capture {
            // XXX: this is wrong because captured_events does not take envelopes without
            // event_id into account.
            if let Some(event_id) = envelope.event_id() {
                relay_log::debug!("capturing envelope");
                self.captures.insert(event_id, Ok(envelope));
            } else {
                relay_log::debug!("dropping non event envelope");
            }

            return Box::new(future::ok(()));
        }

        relay_log::trace!("sending envelope to sentry endpoint");

        // Override the `sent_at` timestamp. Since the envelope went through basic
        // normalization, all timestamps have been corrected. We propagate the new
        // `sent_at` to allow the next Relay to double-check this timestamp and
        // potentially apply correction again. This is done as close to sending as
        // possible so that we avoid internal delays.
        envelope.set_sent_at(Utc::now());
        let envelope_meta = envelope.meta();

        let original_body = match envelope.to_vec() {
            Ok(v) => v,
            Err(e) => return Box::new(future::err(SendEnvelopeError::EnvelopeBuildFailed(e))),
        };
        let http_encoding = self.config.http_encoding();

        let (tx, rx) = oneshot::channel();
        match http_encoding {
            HttpEncoding::Identity => {
                let request = SendEnvelope {
                    envelope_body: original_body,
                    envelope_meta: envelope_meta.to_owned(),
                    scoping,
                    http_encoding,
                    response_sender: Some(tx),
                    project_key,
                };
                UpstreamRelay::from_registry().do_send(SendRequest(request));
            }
            _ => {
                let request = EncodeEnvelope {
                    envelope_body: original_body,
                    envelope_meta: envelope_meta.to_owned(),
                    scoping,
                    http_encoding,
                    response_sender: Some(tx),
                    project_key,
                };
                self.processor.do_send(request);
            }
        };

        Box::new(
            rx.map_err(|_| {
                SendEnvelopeError::UpstreamRequestFailed(UpstreamRequestError::ChannelClosed)
            })
            .flatten(),
        )
    }
}

impl Actor for EnvelopeManager {
    type Context = Context<Self>;

    fn started(&mut self, context: &mut Self::Context) {
        // Set the mailbox size to the size of the envelope buffer. This is a rough estimate but
        // should ensure that we're not dropping envelopes unintentionally after we've accepted
        // them.
        let mailbox_size = self.config.envelope_buffer_size() as usize;
        context.set_mailbox_capacity(mailbox_size);
        relay_log::info!("envelope manager started");
    }

    fn stopped(&mut self, _ctx: &mut Self::Context) {
        relay_log::info!("envelope manager stopped");
    }
}

impl Supervised for EnvelopeManager {}

impl SystemService for EnvelopeManager {}

impl Default for EnvelopeManager {
    fn default() -> Self {
        unimplemented!("register with the SystemRegistry instead")
    }
}

/// Queues an envelope for processing.
///
/// Depending on the items in the envelope, there are multiple outcomes:
///
/// - Events and event related items, such as attachments, are always queued together. See
///   [`HandleEnvelope`] for a full description of how queued envelopes are processed by the
///   `EnvelopeManager`.
/// - Sessions and Session batches are always queued separately. If they occur in the same envelope
///   as an event, they are split off.
/// - Metrics are directly sent to the `EnvelopeProcessor`, bypassing the manager's queue and going
///   straight into metrics aggregation. See [`ProcessMetrics`] for a full description.
///
/// Queueing can fail if the queue exceeds [`Config::envelope_buffer_size`]. In this case, `Err` is
/// returned and the envelope is not queued. Otherwise, this message responds with `Ok`. If it
/// contained an event-related item, such as an event payload or an attachment, this contains
/// `Some(EventId)`.
pub struct QueueEnvelope {
    pub envelope: Envelope,
    pub project_key: ProjectKey,
    pub start_time: Instant,
}

impl Message for QueueEnvelope {
    type Result = Result<Option<EventId>, QueueEnvelopeError>;
}

impl Handler<QueueEnvelope> for EnvelopeManager {
    type Result = Result<Option<EventId>, QueueEnvelopeError>;

    fn handle(&mut self, message: QueueEnvelope, context: &mut Self::Context) -> Self::Result {
        metric!(histogram(RelayHistograms::EnvelopeQueueSize) = u64::from(self.active_envelopes));

        metric!(
            histogram(RelayHistograms::EnvelopeQueueSizePct) = {
                let queue_size_pct = self.active_envelopes as f32 * 100.0
                    / self.config.envelope_buffer_size() as f32;
                queue_size_pct.floor() as u64
            }
        );

        let QueueEnvelope {
            mut envelope,
            project_key,
            start_time,
        } = message;

        if self.config.envelope_buffer_size() <= self.active_envelopes {
            return Err(QueueEnvelopeError::TooManyEnvelopes);
        }

        let event_id = envelope.event_id();

        // Remove metrics from the envelope and queue them directly on the project's `Aggregator`.
        let mut metric_items = Vec::new();
        let is_metric = |i: &Item| matches!(i.ty(), ItemType::Metrics | ItemType::MetricBuckets);
        while let Some(item) = envelope.take_item_by(is_metric) {
            metric_items.push(item);
        }

        if !metric_items.is_empty() {
            relay_log::trace!("sending metrics into processing queue");
            self.processor.do_send(ProcessMetrics {
                items: metric_items,
                project_key,
                start_time,
                sent_at: envelope.sent_at(),
            });
        }

        // Split the envelope into event-related items and other items. This allows to fast-track:
        //  1. Envelopes with only session items. They only require rate limiting.
        //  2. Event envelope processing can bail out if the event is filtered or rate limited,
        //     since all items depend on this event.
        if let Some(event_envelope) = envelope.split_by(Item::requires_event) {
            relay_log::trace!("queueing separate envelope for non-event items");
            self.active_envelopes += 1;
            context.notify(HandleEnvelope {
                envelope: event_envelope,
                project_key,
                start_time,
            });
        }

        if !envelope.is_empty() {
            relay_log::trace!("queueing envelope");
            self.active_envelopes += 1;
            context.notify(HandleEnvelope {
                envelope,
                project_key,
                start_time,
            });
        }

        // Actual event handling is performed asynchronously in a separate future. The lifetime of
        // that future will be tied to the EnvelopeManager's context. This allows to keep the Project
        // actor alive even if it is cleaned up in the ProjectManager.

        Ok(event_id)
    }
}

/// Handles a queued envelope.
///
/// 1. Ensures the project state is up-to-date and then validates the envelope against the state and
///    cached rate limits. See [`CheckEnvelope`] for full information.
/// 2. Executes dynamic sampling using the sampling project.
/// 3. Runs the envelope through the [`EnvelopeProcessor`] worker pool, which parses items, applies
///    normalization, and runs filtering logic.
/// 4. Sends the envelope to the upstream or stores it in Kafka, depending on the
///    [`processing`](Config::processing_enabled) flag.
/// 5. Captures [`Outcome`]s for dropped items and envelopes.
///
/// This operation is invoked by [`QueueEnvelope`] for envelopes containing all items except
/// metrics.
struct HandleEnvelope {
    pub envelope: Envelope,
    pub project_key: ProjectKey,
    pub start_time: Instant,
}

impl Message for HandleEnvelope {
    type Result = Result<(), ()>;
}

impl Handler<HandleEnvelope> for EnvelopeManager {
    type Result = ResponseActFuture<Self, (), ()>;

    fn handle(&mut self, message: HandleEnvelope, _ctx: &mut Self::Context) -> Self::Result {
        // We measure three timers while handling envelopes, once they have been initially accepted:
        //
        // 1. `event.wait_time`: The time we take to get all dependencies for envelopes before they
        //    actually start processing. This includes scheduling overheads, project config
        //    fetching, batched requests and congestions in the sync processor arbiter. This does
        //    not include delays in the incoming request (body upload) and skips all envelopes that
        //    are fast-rejected.
        //
        // 2. `event.processing_time`: The time the sync processor takes to parse the event payload,
        //    apply normalizations, strip PII and finally re-serialize it into a byte stream. This
        //    is recorded directly in the EnvelopeProcessor.
        //
        // 3. `event.total_time`: The full time an envelope takes from being initially accepted up
        //    to being sent to the upstream (including delays in the upstream). This can be regarded
        //    the total time an envelope spent in this Relay, corrected by incoming network delays.

        let processor = self.processor.clone();
        let capture = self.config.relay_mode() == RelayMode::Capture;
        let processing_enabled = self.config.processing_enabled();

        let HandleEnvelope {
            envelope,
            project_key,
            start_time,
        } = message;

        let sampling_project_key = envelope.trace_context().map(|tc| tc.public_key);

        let event_id = envelope.event_id();
        let envelope_context = Rc::new(RefCell::new(EnvelopeContext::from_envelope(&envelope)));

        let future = ProjectCache::from_registry()
            .send_tracked(
                CheckEnvelope::fetched(project_key, envelope),
                *envelope_context.clone().borrow(),
            )
            .map_err(|_| ProcessingError::ScheduleFailed)
            .and_then(|result| result.map_err(ProcessingError::ProjectFailed))
            .map_err(clone!(envelope_context, |err| {
                if let Some(outcome) = err.to_outcome() {
                    // TODO: Move this into CheckEnvelope
                    envelope_context.borrow().send_outcomes(outcome);
                }
                err
            }))
            .and_then(clone!(envelope_context, |response| {
                // Use the project id from the loaded project state to account for redirects.
                let project_id = response.scoping.project_id.value();
                metric!(set(RelaySets::UniqueProjects) = project_id as i64);

                let mut envelope_context = envelope_context.borrow_mut();
                envelope_context.scope(response.scoping);

                let checked = response.result.map_err(|reason| {
                    envelope_context.send_outcomes(Outcome::Invalid(reason));
                    ProcessingError::Rejected(reason)
                })?;

                match checked.envelope {
                    Some(envelope) => {
                        envelope_context.update(&envelope);
                        Ok(envelope)
                    }
                    // errors from rate limiting already produced outcomes nothing more to do
                    None => Err(ProcessingError::RateLimited),
                }
            }))
            .and_then(clone!(envelope_context, |envelope| {
                utils::sample_trace(
                    envelope,
                    sampling_project_key,
                    false,
                    processing_enabled,
                    *envelope_context.borrow(),
                )
                // outcomes already handled
                .map_err(ProcessingError::TraceSampled)
            }))
            .and_then(clone!(envelope_context, |envelope| {
                // update the context since sample_tracing might have dropped parts of the envelope
                envelope_context.borrow_mut().update(&envelope);

                // get the state for the current project. we can always fetch the cached version
                // even if the no_cache flag was passed, as the cache was updated prior in
                // `CheckEnvelope`.
                ProjectCache::from_registry()
                    .send_tracked(
                        GetProjectState::new(project_key),
                        *envelope_context.borrow(),
                    )
                    .map_err(|_| ProcessingError::ScheduleFailed)
                    .and_then(|result| result.map_err(ProcessingError::ProjectFailed))
                    .map_err(clone!(envelope_context, |err| {
                        if let Some(outcome) = err.to_outcome() {
                            envelope_context.borrow().send_outcomes(outcome);
                        }
                        err
                    }))
                    .map(|state| (envelope, state))
            }))
            .and_then(clone!(envelope_context, |(envelope, project_state)| {
                let message = ProcessEnvelope {
                    envelope,
                    project_state,
                    start_time,
                    scoping: envelope_context.borrow().scoping(),
                };

                processor
                    .send_tracked(message, *envelope_context.borrow())
                    .map_err(|_err| ProcessingError::ScheduleFailed)
                    .flatten()
            }))
            .and_then(clone!(envelope_context, |processed| {
                let project_cache = ProjectCache::from_registry();
                let rate_limits = processed.rate_limits;

                // Processing returned new rate limits. Cache them on the project to avoid expensive
                // processing while the limit is active.
                if rate_limits.is_limited() {
                    project_cache.do_send(UpdateRateLimits::new(project_key, rate_limits));
                }

                match processed.envelope {
                    Some(envelope) => {
                        envelope_context.borrow_mut().update(&envelope);
                        Ok(envelope)
                    }
                    None => Err(ProcessingError::RateLimited),
                }
            }))
            .into_actor(self)
            .and_then(clone!(envelope_context, |envelope, slf, _| {
                let scoping = envelope_context.borrow().scoping();
                slf.send_envelope(project_key, envelope, scoping, start_time)
                    .then(clone!(envelope_context, |result| {
                        result.map_err(|error| {
                            let envelope_context = envelope_context.borrow();
                            let outcome = Outcome::Invalid(DiscardReason::Internal);

                            match error {
                                #[cfg(feature = "processing")]
                                SendEnvelopeError::ScheduleFailed => {
                                    envelope_context.send_outcomes(outcome);
                                    ProcessingError::ScheduleFailed
                                }

                                #[cfg(feature = "processing")]
                                SendEnvelopeError::StoreFailed(e) => {
                                    envelope_context.send_outcomes(outcome);
                                    ProcessingError::StoreFailed(e)
                                }

                                SendEnvelopeError::BodyEncodingFailed(e) => {
                                    envelope_context.send_outcomes(outcome);
                                    ProcessingError::BodyEncodingFailed(e)
                                }

                                SendEnvelopeError::EnvelopeBuildFailed(e) => {
                                    envelope_context.send_outcomes(outcome);
                                    ProcessingError::EnvelopeBuildFailed(e)
                                }

                                SendEnvelopeError::UpstreamRequestFailed(e) => {
                                    if !e.is_received() {
                                        envelope_context.send_outcomes(outcome);
                                    }

                                    ProcessingError::UpstreamRequestFailed(e)
                                }
                            }
                        })
                    }))
                    .into_actor(slf)
            }))
            .timeout(
                self.config.envelope_buffer_expiry(),
                ProcessingError::Timeout,
            )
            .map(|_, _, _| metric!(counter(RelayCounters::EnvelopeAccepted) += 1))
            .map_err(move |error, slf, _| {
                metric!(counter(RelayCounters::EnvelopeRejected) += 1);

                // if we are in capture mode, we stash away the event instead of forwarding it.
                if capture {
                    // XXX: does not work with envelopes without event_id
                    if let Some(event_id) = event_id {
                        relay_log::debug!("capturing failed event {}", event_id);
                        let msg = LogError(&error).to_string();
                        slf.captures.insert(event_id, Err(msg));
                    } else {
                        relay_log::debug!("dropping failed envelope without event");
                    }
                }
                let outcome = error.to_outcome();
                if let Some(Outcome::Invalid(DiscardReason::Internal)) = outcome {
                    // Errors are only logged for what we consider an internal discard reason. These
                    // indicate errors in the infrastructure or implementation bugs. In other cases,
                    // we "expect" errors and log them as debug level.
                    relay_log::error!("error processing envelope: {}", LogError(&error));
                } else {
                    relay_log::debug!("dropped envelope: {}", LogError(&error));
                }

                if let ProcessingError::Timeout = error {
                    // handle the last failure (the timeout)
                    if let Some(outcome) = outcome {
                        envelope_context.borrow().send_outcomes(outcome);
                    }
                }
            })
            .then(move |x, slf, _| {
                metric!(timer(RelayTimers::EnvelopeTotalTime) = start_time.elapsed());
                slf.active_envelopes -= 1;
                fut::result(x)
            })
            .drop_guard("process_envelope");

        Box::new(future)
    }
}

/// Sends a batch of pre-aggregated metrics to the upstream or Kafka.
///
/// Responds with `Err` if there was an error sending some or all of the buckets, containing the
/// failed buckets.
pub struct SendMetrics {
    /// The pre-aggregated metric buckets.
    pub buckets: Vec<Bucket>,
    /// Scoping information for the metrics.
    pub scoping: Scoping,
    /// The project of the metrics.
    pub project_key: ProjectKey,
}

impl fmt::Debug for SendMetrics {
    fn fmt(&self, f: &mut fmt::Formatter<'_>) -> fmt::Result {
        f.debug_struct(std::any::type_name::<Self>())
            .field("buckets", &self.buckets)
            .field("scoping", &self.scoping)
            .field("project", &format_args!("Addr<Project>"))
            .finish()
    }
}

impl Message for SendMetrics {
    type Result = Result<(), Vec<Bucket>>;
}

impl Handler<SendMetrics> for EnvelopeManager {
    type Result = ResponseFuture<(), Vec<Bucket>>;

    fn handle(&mut self, message: SendMetrics, _context: &mut Self::Context) -> Self::Result {
        let SendMetrics {
            buckets,
            scoping,
            project_key,
        } = message;

        let upstream = self.config.upstream_descriptor();
        let dsn = PartialDsn {
            scheme: upstream.scheme(),
            public_key: scoping.project_key,
            host: upstream.host().to_owned(),
            port: upstream.port(),
            path: "".to_owned(),
            project_id: Some(scoping.project_id),
        };

        let mut item = Item::new(ItemType::MetricBuckets);
        item.set_payload(ContentType::Json, Bucket::serialize_all(&buckets).unwrap());
        let mut envelope = Envelope::from_request(None, RequestMeta::outbound(dsn));
        envelope.add_item(item);

        let future = self
            .send_envelope(project_key, envelope, scoping, Instant::now())
            .map_err(|_| buckets);

        Box::new(future)
    }
}

/// Sends a client report to the upstream
pub struct SendClientReports {
    /// The client report to be sent.
    pub client_reports: Vec<ClientReport>,
    /// Scoping information for the client report.
    pub scoping: Scoping,
}

impl Message for SendClientReports {
    type Result = Result<(), ()>;
}

impl Handler<SendClientReports> for EnvelopeManager {
    type Result = ResponseFuture<(), ()>;

    fn handle(&mut self, message: SendClientReports, _context: &mut Self::Context) -> Self::Result {
        let SendClientReports {
            client_reports,
            scoping,
        } = message;

        let upstream = self.config.upstream_descriptor();
        let dsn = PartialDsn {
            scheme: upstream.scheme(),
            public_key: scoping.project_key,
            host: upstream.host().to_owned(),
            port: upstream.port(),
            path: "".to_owned(),
            project_id: Some(scoping.project_id),
        };

        let mut envelope = Envelope::from_request(None, RequestMeta::outbound(dsn));
        for client_report in client_reports {
            let mut item = Item::new(ItemType::ClientReport);
            item.set_payload(ContentType::Json, client_report.serialize().unwrap()); // TODO: unwrap OK?
            envelope.add_item(item);
        }
        let future = self
            .send_envelope(scoping.project_key, envelope, scoping, Instant::now())
            .map_err(|e| {
                relay_log::trace!("Failed to send envelope for client report: {:?}", e);
            });

        Box::new(future)
    }
}

/// Resolves a [`CapturedEnvelope`] by the given `event_id`.
pub struct GetCapturedEnvelope {
    pub event_id: EventId,
}

impl Message for GetCapturedEnvelope {
    type Result = Option<CapturedEnvelope>;
}

impl Handler<GetCapturedEnvelope> for EnvelopeManager {
    type Result = Option<CapturedEnvelope>;

    fn handle(
        &mut self,
        message: GetCapturedEnvelope,
        _context: &mut Self::Context,
    ) -> Self::Result {
        self.captures.get(&message.event_id).cloned()
    }
}

/// Checks if the Event includes unprintable fields.

#[cfg(feature = "processing")]
fn has_unprintable_fields(event: &Annotated<Event>) -> bool {
    fn is_unprintable(value: &&str) -> bool {
        value.chars().any(|c| {
            c == '\u{fffd}' // unicode replacement character
                || (c.is_control() && !c.is_whitespace()) // non-whitespace control characters
        })
    }
    if let Some(event) = event.value() {
        let env = event.environment.as_str().filter(is_unprintable);
        let release = event.release.as_str().filter(is_unprintable);
        env.is_some() || release.is_some()
    } else {
        false
    }
}

#[cfg(test)]
mod tests {
    use chrono::{DateTime, TimeZone, Utc};

    use crate::extractors::RequestMeta;

    use super::*;

    fn create_breadcrumbs_item(breadcrumbs: &[(Option<DateTime<Utc>>, &str)]) -> Item {
        let mut data = Vec::new();

        for (date, message) in breadcrumbs {
            let mut breadcrumb = BTreeMap::new();
            breadcrumb.insert("message", (*message).to_string());
            if let Some(date) = date {
                breadcrumb.insert("timestamp", date.to_rfc3339());
            }

            rmp_serde::encode::write(&mut data, &breadcrumb).expect("write msgpack");
        }

        let mut item = Item::new(ItemType::Attachment);
        item.set_payload(ContentType::MsgPack, data);
        item
    }

    fn breadcrumbs_from_event(event: &Annotated<Event>) -> &Vec<Annotated<Breadcrumb>> {
        event
            .value()
            .unwrap()
            .breadcrumbs
            .value()
            .unwrap()
            .values
            .value()
            .unwrap()
    }

    #[test]
    fn test_breadcrumbs_file1() {
        let item = create_breadcrumbs_item(&[(None, "item1")]);

        // NOTE: using (Some, None) here:
        let result =
            EnvelopeProcessor::event_from_attachments(&Config::default(), None, Some(item), None);

        let event = result.unwrap().0;
        let breadcrumbs = breadcrumbs_from_event(&event);

        assert_eq!(breadcrumbs.len(), 1);
        let first_breadcrumb_message = breadcrumbs[0].value().unwrap().message.value().unwrap();
        assert_eq!("item1", first_breadcrumb_message);
    }

    #[test]
    fn test_breadcrumbs_file2() {
        let item = create_breadcrumbs_item(&[(None, "item2")]);

        // NOTE: using (None, Some) here:
        let result =
            EnvelopeProcessor::event_from_attachments(&Config::default(), None, None, Some(item));

        let event = result.unwrap().0;
        let breadcrumbs = breadcrumbs_from_event(&event);
        assert_eq!(breadcrumbs.len(), 1);

        let first_breadcrumb_message = breadcrumbs[0].value().unwrap().message.value().unwrap();
        assert_eq!("item2", first_breadcrumb_message);
    }

    #[test]
    fn test_breadcrumbs_truncation() {
        let item1 = create_breadcrumbs_item(&[(None, "crumb1")]);
        let item2 = create_breadcrumbs_item(&[(None, "crumb2"), (None, "crumb3")]);

        let result = EnvelopeProcessor::event_from_attachments(
            &Config::default(),
            None,
            Some(item1),
            Some(item2),
        );

        let event = result.unwrap().0;
        let breadcrumbs = breadcrumbs_from_event(&event);
        assert_eq!(breadcrumbs.len(), 2);
    }

    #[test]
    fn test_breadcrumbs_order_with_none() {
        let d1 = Utc.ymd(2019, 10, 10).and_hms(12, 10, 10);
        let d2 = Utc.ymd(2019, 10, 11).and_hms(12, 10, 10);

        let item1 = create_breadcrumbs_item(&[(None, "none"), (Some(d1), "d1")]);
        let item2 = create_breadcrumbs_item(&[(Some(d2), "d2")]);

        let result = EnvelopeProcessor::event_from_attachments(
            &Config::default(),
            None,
            Some(item1),
            Some(item2),
        );

        let event = result.unwrap().0;
        let breadcrumbs = breadcrumbs_from_event(&event);
        assert_eq!(breadcrumbs.len(), 2);

        assert_eq!(Some("d1"), breadcrumbs[0].value().unwrap().message.as_str());
        assert_eq!(Some("d2"), breadcrumbs[1].value().unwrap().message.as_str());
    }

    #[test]
    fn test_breadcrumbs_reversed_with_none() {
        let d1 = Utc.ymd(2019, 10, 10).and_hms(12, 10, 10);
        let d2 = Utc.ymd(2019, 10, 11).and_hms(12, 10, 10);

        let item1 = create_breadcrumbs_item(&[(Some(d2), "d2")]);
        let item2 = create_breadcrumbs_item(&[(None, "none"), (Some(d1), "d1")]);

        let result = EnvelopeProcessor::event_from_attachments(
            &Config::default(),
            None,
            Some(item1),
            Some(item2),
        );

        let event = result.unwrap().0;
        let breadcrumbs = breadcrumbs_from_event(&event);
        assert_eq!(breadcrumbs.len(), 2);

        assert_eq!(Some("d1"), breadcrumbs[0].value().unwrap().message.as_str());
        assert_eq!(Some("d2"), breadcrumbs[1].value().unwrap().message.as_str());
    }

    #[test]
    fn test_empty_breadcrumbs_item() {
        let item1 = create_breadcrumbs_item(&[]);
        let item2 = create_breadcrumbs_item(&[]);
        let item3 = create_breadcrumbs_item(&[]);

        let result = EnvelopeProcessor::event_from_attachments(
            &Config::default(),
            Some(item1),
            Some(item2),
            Some(item3),
        );

        // regression test to ensure we don't fail parsing an empty file
        result.expect("event_from_attachments");
    }

    #[test]
    fn test_user_report_invalid() {
        let processor = EnvelopeProcessor::new(Arc::new(Default::default()));
        let event_id = EventId::new();

        let dsn = "https://e12d836b15bb49d7bbf99e64295d995b:@sentry.io/42"
            .parse()
            .unwrap();

        let request_meta = RequestMeta::new(dsn);
        let mut envelope = Envelope::from_request(Some(event_id), request_meta);

        envelope.add_item({
            let mut item = Item::new(ItemType::UserReport);
            item.set_payload(ContentType::Json, r###"{"foo": "bar"}"###);
            item
        });

        envelope.add_item({
            let mut item = Item::new(ItemType::Event);
            item.set_payload(ContentType::Json, "{}");
            item
        });

        let envelope_response = processor
            .process(ProcessEnvelope {
                envelope,
                project_state: Arc::new(ProjectState::allowed()),
                start_time: Instant::now(),
                scoping: Scoping {
                    project_key: ProjectKey::parse("a94ae32be2584e0bbd7a4cbb95971fee").unwrap(),
                    organization_id: 1,
                    project_id: ProjectId::new(1),
                    key_id: None,
                },
            })
            .unwrap();

        let new_envelope = envelope_response.envelope.unwrap();

        assert_eq!(new_envelope.len(), 1);
        assert_eq!(new_envelope.items().next().unwrap().ty(), &ItemType::Event);
    }

    #[test]
    fn test_client_report_removal() {
        relay_test::setup();

        let config = Config::from_json_value(serde_json::json!({
            "outcomes": {
                "emit_outcomes": true,
                "emit_client_outcomes": true
            }
        }))
        .unwrap();

        let processor = EnvelopeProcessor::new(Arc::new(config));

        let dsn = "https://e12d836b15bb49d7bbf99e64295d995b:@sentry.io/42"
            .parse()
            .unwrap();

        let request_meta = RequestMeta::new(dsn);
        let mut envelope = Envelope::from_request(None, request_meta);

        envelope.add_item({
            let mut item = Item::new(ItemType::ClientReport);
            item.set_payload(
                ContentType::Json,
                r###"
                    {
                        "discarded_events": [
                            ["queue_full", "error", 42]
                        ]
                    }
                "###,
            );
            item
        });

        let envelope_response = relay_test::with_system(move || {
            processor
                .process(ProcessEnvelope {
                    envelope,
                    project_state: Arc::new(ProjectState::allowed()),
                    start_time: Instant::now(),
                    scoping: Scoping {
                        project_key: ProjectKey::parse("a94ae32be2584e0bbd7a4cbb95971fee").unwrap(),
                        organization_id: 1,
                        project_id: ProjectId::new(1),
                        key_id: None,
                    },
                })
                .unwrap()
        });

        assert!(envelope_response.envelope.is_none());
    }

    #[test]
    fn test_client_report_forwarding() {
        relay_test::setup();

        let config = Config::from_json_value(serde_json::json!({
            "outcomes": {
                "emit_outcomes": false,
                // a relay need to emit outcomes at all to not process.
                "emit_client_outcomes": true
            }
        }))
        .unwrap();

        let processor = EnvelopeProcessor::new(Arc::new(config));

        let dsn = "https://e12d836b15bb49d7bbf99e64295d995b:@sentry.io/42"
            .parse()
            .unwrap();

        let request_meta = RequestMeta::new(dsn);
        let mut envelope = Envelope::from_request(None, request_meta);

        envelope.add_item({
            let mut item = Item::new(ItemType::ClientReport);
            item.set_payload(
                ContentType::Json,
                r###"
                    {
                        "discarded_events": [
                            ["queue_full", "error", 42]
                        ]
                    }
                "###,
            );
            item
        });

        let envelope_response = relay_test::with_system(move || {
            processor
                .process(ProcessEnvelope {
                    envelope,
                    project_state: Arc::new(ProjectState::allowed()),
                    start_time: Instant::now(),
                    scoping: Scoping {
                        project_key: ProjectKey::parse("a94ae32be2584e0bbd7a4cbb95971fee").unwrap(),
                        organization_id: 1,
                        project_id: ProjectId::new(1),
                        key_id: None,
                    },
                })
                .unwrap()
        });

        let envelope = envelope_response.envelope.unwrap();
        let item = envelope.items().next().unwrap();
        assert_eq!(item.ty(), &ItemType::ClientReport);
    }

    #[test]
    #[cfg(feature = "processing")]
    fn test_client_report_removal_in_processing() {
        relay_test::setup();

        let config = Config::from_json_value(serde_json::json!({
            "outcomes": {
                "emit_outcomes": true,
                "emit_client_outcomes": false,
            },
            "processing": {
                "enabled": true,
                "kafka_config": [],
            }
        }))
        .unwrap();

        let processor = EnvelopeProcessor::new(Arc::new(config));

        let dsn = "https://e12d836b15bb49d7bbf99e64295d995b:@sentry.io/42"
            .parse()
            .unwrap();

        let request_meta = RequestMeta::new(dsn);
        let mut envelope = Envelope::from_request(None, request_meta);

        envelope.add_item({
            let mut item = Item::new(ItemType::ClientReport);
            item.set_payload(
                ContentType::Json,
                r###"
                    {
                        "discarded_events": [
                            ["queue_full", "error", 42]
                        ]
                    }
                "###,
            );
            item
        });

        let envelope_response = relay_test::with_system(move || {
            processor
                .process(ProcessEnvelope {
                    envelope,
                    project_state: Arc::new(ProjectState::allowed()),
                    start_time: Instant::now(),
                    scoping: Scoping {
                        project_key: ProjectKey::parse("a94ae32be2584e0bbd7a4cbb95971fee").unwrap(),
                        organization_id: 1,
                        project_id: ProjectId::new(1),
                        key_id: None,
                    },
                })
                .unwrap()
        });

        assert!(envelope_response.envelope.is_none());
    }

    #[test]
    #[cfg(feature = "processing")]
    fn test_unprintable_fields() {
        let event = Annotated::new(Event {
            environment: Annotated::new(String::from(
                "�9�~YY���)�����9�~YY���)�����9�~YY���)�����9�~YY���)�����",
            )),
            ..Default::default()
        });
        assert!(has_unprintable_fields(&event));

        let event = Annotated::new(Event {
            release: Annotated::new(
                String::from("���7��#1G����7��#1G����7��#1G����7��#1G����7��#").into(),
            ),
            ..Default::default()
        });
        assert!(has_unprintable_fields(&event));

        let event = Annotated::new(Event {
            environment: Annotated::new(String::from("production")),
            ..Default::default()
        });
        assert!(!has_unprintable_fields(&event));

        let event = Annotated::new(Event {
            release: Annotated::new(
                String::from("release with\t some\n normal\r\nwhitespace").into(),
            ),
            ..Default::default()
        });
        assert!(!has_unprintable_fields(&event));
    }

    #[test]
    fn test_from_outcome_type_sampled() {
        assert!(matches!(
            outcome_from_parts(ClientReportField::FilteredSampling, "adsf"),
            Err(_)
        ));
        assert!(matches!(
            outcome_from_parts(ClientReportField::FilteredSampling, "Sampled:"),
            Err(_)
        ));
        assert!(matches!(
            outcome_from_parts(ClientReportField::FilteredSampling, "Sampled:foo"),
            Err(_)
        ));
        assert!(matches!(
            outcome_from_parts(ClientReportField::FilteredSampling, "Sampled:123"),
            Ok(Outcome::FilteredSampling(RuleId(123)))
        ));
    }

    #[test]
    fn test_from_outcome_type_filtered() {
        assert!(matches!(
            outcome_from_parts(ClientReportField::Filtered, "error-message"),
            Ok(Outcome::Filtered(FilterStatKey::ErrorMessage))
        ));
        assert!(matches!(
            outcome_from_parts(ClientReportField::Filtered, "adsf"),
            Err(_)
        ));
    }

    #[test]
    fn test_from_outcome_type_client_discard() {
        assert_eq!(
            outcome_from_parts(ClientReportField::ClientDiscard, "foo_reason").unwrap(),
            Outcome::ClientDiscard("foo_reason".into())
        );
    }

    #[test]
    fn test_from_outcome_type_rate_limited() {
        assert!(matches!(
            outcome_from_parts(ClientReportField::RateLimited, ""),
            Ok(Outcome::RateLimited(None))
        ));
        assert_eq!(
            outcome_from_parts(ClientReportField::RateLimited, "foo_reason").unwrap(),
            Outcome::RateLimited(Some(ReasonCode::new("foo_reason")))
        );
    }
}<|MERGE_RESOLUTION|>--- conflicted
+++ resolved
@@ -1006,18 +1006,11 @@
         });
     }
 
-<<<<<<< HEAD
     /// Remove replays if the feature flag is not enabled
     fn process_replays(&self, state: &mut ProcessEnvelopeState) {
         let replays_enabled = state.project_state.has_feature(Feature::Replays);
         state.envelope.retain_items(|item| match item.ty() {
             ItemType::ReplayEvent | ItemType::ReplayRecording => replays_enabled,
-=======
-    fn process_replay_recordings(&self, state: &mut ProcessEnvelopeState) {
-        let replays_enabled = state.project_state.has_feature(Feature::Replays);
-        state.envelope.retain_items(|item| match item.ty() {
-            ItemType::ReplayRecording => replays_enabled,
->>>>>>> 3c49bca5
             _ => true,
         });
     }
@@ -1337,10 +1330,7 @@
             ItemType::MetricBuckets => false,
             ItemType::ClientReport => false,
             ItemType::Profile => false,
-<<<<<<< HEAD
             ItemType::ReplayEvent => false,
-=======
->>>>>>> 3c49bca5
             ItemType::ReplayRecording => false,
             // Without knowing more, `Unknown` items are allowed to be repeated
             ItemType::Unknown(_) => false,
@@ -1855,11 +1845,7 @@
         self.process_client_reports(state);
         self.process_user_reports(state);
         self.process_profiles(state);
-<<<<<<< HEAD
         self.process_replays(state);
-=======
-        self.process_replay_recordings(state);
->>>>>>> 3c49bca5
 
         if state.creates_event() {
             if_processing!({
