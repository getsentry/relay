--- conflicted
+++ resolved
@@ -54,8 +54,6 @@
 use crate::utils::{
     self, ChunkedFormDataAggregator, EnvelopeSummary, FormDataIter, FutureExt, SendWithOutcome,
 };
-
-use super::outcome_aggregator::OutcomeAggregator;
 
 #[cfg(feature = "processing")]
 use {
@@ -878,13 +876,9 @@
             return;
         }
 
-<<<<<<< HEAD
-        let aggregator = OutcomeAggregator::from_registry();
-=======
         let producer = OutcomeAggregator::from_registry();
->>>>>>> 29581bc3
         for ((reason, category), quantity) in discarded_events.into_iter() {
-            aggregator.do_send(TrackOutcome {
+            producer.do_send(TrackOutcome {
                 timestamp: timestamp.as_datetime(),
                 scoping: state.envelope_context.scoping,
                 outcome: Outcome::ClientDiscard(reason),
