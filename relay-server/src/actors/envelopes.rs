use std::borrow::Cow;
use std::cell::RefCell;
use std::cmp::max;
use std::collections::BTreeMap;
use std::convert::TryFrom;
use std::io::Write;
use std::rc::Rc;
use std::sync::Arc;
use std::time::{Duration, Instant};
use std::{fmt, net};

use actix::prelude::*;
use actix_web::http::Method;
use brotli2::write::BrotliEncoder;
use chrono::{DateTime, Duration as SignedDuration, Utc};
use failure::Fail;
use flate2::write::{GzEncoder, ZlibEncoder};
use flate2::Compression;
use futures::{future, prelude::*, sync::oneshot};
use lazy_static::lazy_static;
use serde_json::Value as SerdeValue;

use relay_auth::RelayVersion;
use relay_common::{clone, ProjectId, ProjectKey, UnixTimestamp};
use relay_config::{Config, HttpEncoding, RelayMode};
use relay_filter::FilterStatKey;
use relay_general::pii::{PiiAttachmentsProcessor, PiiProcessor};
use relay_general::processor::{process_value, ProcessingState};
use relay_general::protocol::{
    self, Breadcrumb, ClientReport, Csp, Event, EventId, EventType, ExpectCt, ExpectStaple, Hpkp,
    IpAddr, LenientString, Metrics, RelayInfo, SecurityReportType, SessionAggregates,
    SessionAttributes, SessionUpdate, Timestamp, UserReport, Values,
};
use relay_general::store::ClockDriftProcessor;
use relay_general::types::{Annotated, Array, FromValue, Object, ProcessingAction, Value};
use relay_log::LogError;
use relay_metrics::{Bucket, Metric};
use relay_quotas::{DataCategory, RateLimits, ReasonCode, Scoping};
use relay_redis::RedisPool;
use relay_sampling::{RuleId, SamplingResult};
use relay_statsd::metric;

use crate::actors::outcome::{DiscardReason, Outcome, TrackOutcome};
use crate::actors::outcome_aggregator::OutcomeAggregator;
use crate::actors::project::{Feature, ProjectState};
use crate::actors::project_cache::{
    CheckEnvelope, GetProjectState, InsertMetrics, MergeBuckets, ProjectCache, ProjectError,
    UpdateRateLimits,
};
use crate::actors::upstream::{SendRequest, UpstreamRelay, UpstreamRequest, UpstreamRequestError};
use crate::envelope::{self, AttachmentType, ContentType, Envelope, EnvelopeError, Item, ItemType};
use crate::extractors::{PartialDsn, RequestMeta};
use crate::http::{HttpError, Request, RequestBuilder, Response};
use crate::metrics_extraction::sessions::{extract_session_metrics, SessionMetricsConfig};
use crate::service::ServerError;
use crate::statsd::{RelayCounters, RelayHistograms, RelaySets, RelayTimers};
use crate::utils::{
    self, ChunkedFormDataAggregator, EnvelopeSummary, FormDataIter, FutureExt, MinimalProfile,
    ProfileError, SendWithOutcome,
};

#[cfg(feature = "processing")]
use {
    crate::actors::store::{StoreEnvelope, StoreError, StoreForwarder},
    crate::metrics_extraction::transactions::extract_transaction_metrics,
    crate::service::ServerErrorKind,
    crate::utils::{EnvelopeLimiter, ErrorBoundary},
    failure::ResultExt,
    relay_general::store::{GeoIpLookup, StoreConfig, StoreProcessor},
    relay_quotas::{RateLimitingError, RedisRateLimiter},
    symbolic_unreal::{Unreal4Error, Unreal4ErrorKind},
};

/// The minimum clock drift for correction to apply.
const MINIMUM_CLOCK_DRIFT: Duration = Duration::from_secs(55 * 60);

#[derive(Debug, Fail)]
pub enum QueueEnvelopeError {
    #[fail(display = "Too many envelopes (event_buffer_size reached)")]
    TooManyEnvelopes,
}

#[derive(Debug, Fail)]
enum ProcessingError {
    #[fail(display = "invalid json in event")]
    InvalidJson(#[cause] serde_json::Error),

    #[fail(display = "invalid message pack event payload")]
    InvalidMsgpack(#[cause] rmp_serde::decode::Error),

    #[cfg(feature = "processing")]
    #[fail(display = "invalid unreal crash report")]
    InvalidUnrealReport(#[cause] Unreal4Error),

    #[fail(display = "event payload too large")]
    PayloadTooLarge,

    #[fail(display = "invalid transaction event")]
    InvalidTransaction,

    #[fail(display = "envelope processor failed")]
    ProcessingFailed(#[cause] ProcessingAction),

    #[fail(display = "duplicate {} in event", _0)]
    DuplicateItem(ItemType),

    #[fail(display = "failed to extract event payload")]
    NoEventPayload,

    #[fail(display = "could not schedule project fetch")]
    ScheduleFailed,

    #[fail(display = "failed to resolve project information")]
    ProjectFailed(#[cause] ProjectError),

    #[fail(display = "missing project id in DSN")]
    MissingProjectId,

    #[fail(display = "invalid security report type")]
    InvalidSecurityType,

    #[fail(display = "invalid security report")]
    InvalidSecurityReport(#[cause] serde_json::Error),

    #[fail(display = "submission rejected with reason: {:?}", _0)]
    Rejected(DiscardReason),

    #[cfg(feature = "processing")]
    #[fail(display = "event filtered with reason: {:?}", _0)]
    EventFiltered(FilterStatKey),

    #[fail(display = "could not serialize event payload")]
    SerializeFailed(#[cause] serde_json::Error),

    #[fail(display = "could not build envelope for upstream")]
    EnvelopeBuildFailed(#[cause] EnvelopeError),

    #[fail(display = "could not encode request body")]
    BodyEncodingFailed(#[cause] std::io::Error),

    #[fail(display = "could not send request to upstream")]
    UpstreamRequestFailed(#[cause] UpstreamRequestError),

    #[cfg(feature = "processing")]
    #[fail(display = "could not store envelope")]
    StoreFailed(#[cause] StoreError),

    #[fail(display = "envelope items were rate limited")]
    RateLimited,

    #[cfg(feature = "processing")]
    #[fail(display = "failed to apply quotas")]
    QuotasFailed(#[cause] RateLimitingError),

    #[fail(display = "envelope exceeded its configured lifetime")]
    Timeout,

    #[fail(display = "trace dropped by sampling rule {}", _0)]
    TraceSampled(RuleId),

    #[fail(display = "event dropped by sampling rule {}", _0)]
    EventSampled(RuleId),
}

impl ProcessingError {
    fn to_outcome(&self) -> Option<Outcome> {
        match *self {
            // General outcomes for invalid events
            Self::PayloadTooLarge => Some(Outcome::Invalid(DiscardReason::TooLarge)),
            Self::InvalidJson(_) => Some(Outcome::Invalid(DiscardReason::InvalidJson)),
            Self::InvalidMsgpack(_) => Some(Outcome::Invalid(DiscardReason::InvalidMsgpack)),
            Self::InvalidSecurityType => Some(Outcome::Invalid(DiscardReason::SecurityReportType)),
            Self::InvalidSecurityReport(_) => Some(Outcome::Invalid(DiscardReason::SecurityReport)),
            Self::InvalidTransaction => Some(Outcome::Invalid(DiscardReason::InvalidTransaction)),
            Self::DuplicateItem(_) => Some(Outcome::Invalid(DiscardReason::DuplicateItem)),
            Self::NoEventPayload => Some(Outcome::Invalid(DiscardReason::NoEventPayload)),

            // Processing-only outcomes (Sentry-internal Relays)
            #[cfg(feature = "processing")]
            Self::InvalidUnrealReport(ref err)
                if err.kind() == Unreal4ErrorKind::BadCompression =>
            {
                Some(Outcome::Invalid(DiscardReason::InvalidCompression))
            }
            #[cfg(feature = "processing")]
            Self::InvalidUnrealReport(_) => Some(Outcome::Invalid(DiscardReason::ProcessUnreal)),

            // Internal errors
            Self::SerializeFailed(_)
            | Self::ProjectFailed(_)
            | Self::Timeout
            | Self::ProcessingFailed(_)
            | Self::MissingProjectId => Some(Outcome::Invalid(DiscardReason::Internal)),
            #[cfg(feature = "processing")]
            Self::QuotasFailed(_) => Some(Outcome::Invalid(DiscardReason::Internal)),

            // These outcomes are emitted at the source.
            Self::ScheduleFailed => None,
            Self::Rejected(_) => None,
            #[cfg(feature = "processing")]
            Self::EventFiltered(_) => None,
            Self::TraceSampled(_) => None,
            Self::EventSampled(_) => None,
            Self::RateLimited => None,
            #[cfg(feature = "processing")]
            Self::StoreFailed(_) => None,

            // If we send to an upstream, we don't emit outcomes.
            Self::UpstreamRequestFailed(_)
            | Self::EnvelopeBuildFailed(_)
            | Self::BodyEncodingFailed(_) => None,
        }
    }

    fn should_keep_metrics(&self) -> bool {
        matches!(self, Self::TraceSampled(_) | Self::EventSampled(_))
    }
}

#[cfg(feature = "processing")]
impl From<Unreal4Error> for ProcessingError {
    fn from(err: Unreal4Error) -> Self {
        match err.kind() {
            Unreal4ErrorKind::TooLarge => Self::PayloadTooLarge,
            _ => ProcessingError::InvalidUnrealReport(err),
        }
    }
}

/// Contains the required envelope related information to create an outcome.
#[derive(Clone, Copy, Debug)]
pub struct EnvelopeContext {
    summary: EnvelopeSummary,
    received_at: DateTime<Utc>,
    event_id: Option<EventId>,
    remote_addr: Option<net::IpAddr>,
    scoping: Scoping,
}

impl EnvelopeContext {
    /// Creates an envelope context from the given request meta data.
    ///
    /// This context contains partial scoping and no envelope summary. There will be no outcomes
    /// logged without updating this context.
    pub fn from_request(meta: &RequestMeta) -> Self {
        Self {
            summary: EnvelopeSummary::empty(),
            received_at: relay_common::instant_to_date_time(meta.start_time()),
            event_id: None,
            remote_addr: meta.client_addr(),
            scoping: meta.get_partial_scoping(),
        }
    }

    /// Computes an envelope context from the given envelope.
    ///
    /// To provide additional scoping, use [`EnvelopeContext::scope`].
    pub fn from_envelope(envelope: &Envelope) -> Self {
        let mut context = Self::from_request(envelope.meta());
        context.update(envelope);
        context
    }

    /// Update the context with new envelope information.
    ///
    /// This updates the item summary as well as the event id.
    pub fn update(&mut self, envelope: &Envelope) -> &mut Self {
        self.event_id = envelope.event_id();
        self.summary = EnvelopeSummary::compute(envelope);
        self
    }

    /// Re-scopes this context to the given scoping.
    pub fn scope(&mut self, scoping: Scoping) -> &mut Self {
        self.scoping = scoping;
        self
    }

    /// Returns scoping stored in this context.
    pub fn scoping(&self) -> Scoping {
        self.scoping
    }

    /// Returns the event id of this context, if any.
    pub fn event_id(&self) -> Option<EventId> {
        self.event_id
    }

    /// Records outcomes for all items stored in this context.
    ///
    /// This does not send outcomes for empty envelopes or request-only contexts.
    pub fn send_outcomes(&self, outcome: Outcome) {
        let outcome_aggregator = OutcomeAggregator::from_registry();
        if let Some(category) = self.summary.event_category {
            outcome_aggregator.do_send(TrackOutcome {
                timestamp: self.received_at,
                scoping: self.scoping,
                outcome: outcome.clone(),
                event_id: self.event_id,
                remote_addr: self.remote_addr,
                category,
                quantity: 1,
            });
        }

        if self.summary.attachment_quantity > 0 {
            outcome_aggregator.do_send(TrackOutcome {
                timestamp: self.received_at,
                scoping: self.scoping,
                outcome: outcome.clone(),
                event_id: self.event_id,
                remote_addr: self.remote_addr,
                category: DataCategory::Attachment,
                // XXX: attachment_quantity is usize which lets us go all the way to
                // 64bit on our machines, but the protocl and data store can only
                // do 32.
                quantity: self.summary.attachment_quantity as u32,
            });
        }

        if self.summary.profile_quantity > 0 {
            outcome_aggregator.do_send(TrackOutcome {
                timestamp: self.received_at,
                scoping: self.scoping,
                outcome,
                event_id: self.event_id,
                remote_addr: self.remote_addr,
                category: DataCategory::Profile,
                quantity: self.summary.profile_quantity as u32,
            })
        }
    }
}

type ExtractedEvent = (Annotated<Event>, usize);

/// A state container for envelope processing.
#[derive(Debug)]
struct ProcessEnvelopeState {
    /// The envelope.
    ///
    /// The pipeline can mutate the envelope and remove or add items. In particular, event items are
    /// removed at the beginning of processing and re-added in the end.
    envelope: Envelope,

    /// The extracted event payload.
    ///
    /// For Envelopes without event payloads, this contains `Annotated::empty`. If a single item has
    /// `creates_event`, the event is required and the pipeline errors if no payload can be
    /// extracted.
    event: Annotated<Event>,

    /// Partial metrics of the Event during construction.
    ///
    /// The pipeline stages can add to this metrics objects. In `finalize_event`, the metrics are
    /// persisted into the Event. All modifications afterwards will have no effect.
    metrics: Metrics,

    /// A list of cumulative sample rates applied to this event.
    ///
    /// This element is obtained from the event or transaction item and re-serialized into the
    /// resulting item.
    sample_rates: Option<Value>,

    /// Rate limits returned in processing mode.
    ///
    /// The rate limiter is invoked in processing mode, after which the resulting limits are stored
    /// in this field. Note that there can be rate limits even if the envelope still carries items.
    ///
    /// These are always empty in non-processing mode, since the rate limiter is not invoked.
    rate_limits: RateLimits,

    /// Metrics extracted from items in the envelope.
    ///
    /// Relay can extract metrics for sessions and transactions, which is controlled by
    /// configuration objects in the project config.
    extracted_metrics: Vec<Metric>,

    /// The state of the project that this envelope belongs to.
    project_state: Arc<ProjectState>,

    /// The id of the project that this envelope is ingested into.
    ///
    /// This identifier can differ from the one stated in the Envelope's DSN if the key was moved to
    /// a new project or on the legacy endpoint. In that case, normalization will update the project
    /// ID.
    project_id: ProjectId,

    /// The envelope context before processing.
    envelope_context: EnvelopeContext,
}

impl ProcessEnvelopeState {
    /// Returns whether any item in the envelope creates an event.
    ///
    /// This is used to branch into the processing pipeline. If this function returns false, only
    /// rate limits are executed.
    fn creates_event(&self) -> bool {
        self.envelope.items().any(Item::creates_event)
    }

    /// Returns true if there is an event in the processing state.
    ///
    /// The event was previously removed from the Envelope. This returns false if there was an
    /// invalid event item.
    fn has_event(&self) -> bool {
        self.event.value().is_some()
    }

    /// Returns the event type if there is an event.
    ///
    /// If the event does not have a type, `Some(EventType::Default)` is assumed. If, in contrast, there
    /// is no event, `None` is returned.
    fn event_type(&self) -> Option<EventType> {
        self.event
            .value()
            .map(|event| event.ty.value().copied().unwrap_or_default())
    }

    /// Returns the data category if there is an event.
    ///
    /// The data category is computed from the event type. Both `Default` and `Error` events map to
    /// the `Error` data category. If there is no Event, `None` is returned.
    fn event_category(&self) -> Option<DataCategory> {
        self.event_type().map(DataCategory::from)
    }

    /// Removes the event payload from this processing state.
    #[cfg(feature = "processing")]
    fn remove_event(&mut self) {
        self.event = Annotated::empty();
    }
}

/// Fields of client reports that map to specific [`Outcome`]s without content.
#[derive(Clone, Copy, Debug, PartialEq, Eq, PartialOrd, Ord)]
enum ClientReportField {
    /// The event has been filtered by an inbound data filter.
    Filtered,

    /// The event has been filtered by a sampling rule.
    FilteredSampling,

    /// The event has been rate limited.
    RateLimited,

    /// The event has already been discarded on the client side.
    ClientDiscard,
}

/// Parse an outcome from an outcome ID and a reason string.
///
/// Currently only used to reconstruct outcomes encoded in client reports.
fn outcome_from_parts(field: ClientReportField, reason: &str) -> Result<Outcome, ()> {
    match field {
        ClientReportField::FilteredSampling => match reason.strip_prefix("Sampled:") {
            Some(rule_id) => rule_id
                .parse()
                .map(|id| Outcome::FilteredSampling(RuleId(id)))
                .map_err(|_| ()),
            None => Err(()),
        },
        ClientReportField::ClientDiscard => Ok(Outcome::ClientDiscard(reason.into())),
        ClientReportField::Filtered => Ok(Outcome::Filtered(
            FilterStatKey::try_from(reason).map_err(|_| ())?,
        )),
        ClientReportField::RateLimited => Ok(Outcome::RateLimited(match reason {
            "" => None,
            other => Some(ReasonCode::new(other)),
        })),
    }
}

/// Synchronous service for processing envelopes.
pub struct EnvelopeProcessor {
    config: Arc<Config>,
    #[cfg(feature = "processing")]
    rate_limiter: Option<RedisRateLimiter>,
    #[cfg(feature = "processing")]
    geoip_lookup: Option<Arc<GeoIpLookup>>,
}

impl EnvelopeProcessor {
    /// Starts a multi-threaded envelope processor.
    pub fn start(
        config: Arc<Config>,
        _redis: Option<RedisPool>,
    ) -> Result<Addr<Self>, ServerError> {
        let thread_count = config.cpu_concurrency();
        relay_log::info!("starting {} envelope processing workers", thread_count);

        #[cfg(feature = "processing")]
        {
            let geoip_lookup = match config.geoip_path() {
                Some(p) => Some(Arc::new(
                    GeoIpLookup::open(p).context(ServerErrorKind::GeoIpError)?,
                )),
                None => None,
            };

            let rate_limiter =
                _redis.map(|pool| RedisRateLimiter::new(pool).max_limit(config.max_rate_limit()));

            Ok(SyncArbiter::start(
                thread_count,
                clone!(config, || {
                    EnvelopeProcessor::new(config.clone())
                        .with_rate_limiter(rate_limiter.clone())
                        .with_geoip_lookup(geoip_lookup.clone())
                }),
            ))
        }

        #[cfg(not(feature = "processing"))]
        Ok(SyncArbiter::start(
            thread_count,
            clone!(config, || EnvelopeProcessor::new(config.clone())),
        ))
    }

    #[inline]
    fn new(config: Arc<Config>) -> Self {
        Self {
            config,
            #[cfg(feature = "processing")]
            rate_limiter: None,
            #[cfg(feature = "processing")]
            geoip_lookup: None,
        }
    }

    #[cfg(feature = "processing")]
    #[inline]
    fn with_rate_limiter(mut self, rate_limiter: Option<RedisRateLimiter>) -> Self {
        self.rate_limiter = rate_limiter;
        self
    }

    #[cfg(feature = "processing")]
    #[inline]
    fn with_geoip_lookup(mut self, geoip_lookup: Option<Arc<GeoIpLookup>>) -> Self {
        self.geoip_lookup = geoip_lookup;
        self
    }

    /// Returns Ok(true) if attributes were modified.
    /// Returns Err if the session should be dropped.
    fn validate_attributes(
        &self,
        client_addr: &Option<net::IpAddr>,
        attributes: &mut SessionAttributes,
    ) -> Result<bool, ()> {
        let mut changed = false;

        let release = &attributes.release;
        if let Err(e) = protocol::validate_release(release) {
            relay_log::trace!("skipping session with invalid release '{}': {}", release, e);
            return Err(());
        }

        if let Some(ref env) = attributes.environment {
            if let Err(e) = protocol::validate_environment(env) {
                relay_log::trace!("removing invalid environment '{}': {}", env, e);
                attributes.environment = None;
                changed = true;
            }
        }

        if let Some(ref ip_address) = attributes.ip_address {
            if ip_address.is_auto() {
                attributes.ip_address = client_addr.map(IpAddr::from);
                changed = true;
            }
        }

        Ok(changed)
    }

    fn is_valid_session_timestamp(
        &self,
        received: DateTime<Utc>,
        timestamp: DateTime<Utc>,
    ) -> bool {
        let max_age = SignedDuration::seconds(self.config.max_session_secs_in_past());
        if (received - timestamp) > max_age {
            relay_log::trace!("skipping session older than {} days", max_age.num_days());
            return false;
        }

        let max_future = SignedDuration::seconds(self.config.max_secs_in_future());
        if (timestamp - received) > max_future {
            relay_log::trace!(
                "skipping session more than {}s in the future",
                max_future.num_seconds()
            );
            return false;
        }

        true
    }

    /// Returns true if the item should be kept.
    #[allow(clippy::too_many_arguments)]
    fn process_session(
        &self,
        item: &mut Item,
        received: DateTime<Utc>,
        client: Option<&str>,
        client_addr: Option<net::IpAddr>,
        metrics_config: SessionMetricsConfig,
        clock_drift_processor: &ClockDriftProcessor,
        extracted_metrics: &mut Vec<Metric>,
    ) -> bool {
        let mut changed = false;
        let payload = item.payload();

        let mut session = match SessionUpdate::parse(&payload) {
            Ok(session) => session,
            Err(error) => {
                relay_log::trace!("skipping invalid session payload: {}", LogError(&error));
                return false;
            }
        };

        if session.sequence == u64::MAX {
            relay_log::trace!("skipping session due to sequence overflow");
            return false;
        }

        if clock_drift_processor.is_drifted() {
            relay_log::trace!("applying clock drift correction to session");
            clock_drift_processor.process_datetime(&mut session.started);
            clock_drift_processor.process_datetime(&mut session.timestamp);
            changed = true;
        }

        if session.timestamp < session.started {
            relay_log::trace!("fixing session timestamp to {}", session.timestamp);
            session.timestamp = session.started;
            changed = true;
        }

        // Log the timestamp delay for all sessions after clock drift correction.
        let session_delay = received - session.timestamp;
        if session_delay > SignedDuration::minutes(1) {
            metric!(
                timer(RelayTimers::TimestampDelay) = session_delay.to_std().unwrap(),
                category = "session",
            );
        }

        // Validate timestamps
        for t in [session.timestamp, session.started] {
            if !self.is_valid_session_timestamp(received, t) {
                return false;
            }
        }

        // Validate attributes
        match self.validate_attributes(&client_addr, &mut session.attributes) {
            Err(_) => return false,
            Ok(changed_attributes) => {
                changed |= changed_attributes;
            }
        }

        // Extract metrics if they haven't been extracted by a prior Relay
        if metrics_config.is_enabled() && !item.metrics_extracted() {
            extract_session_metrics(&session.attributes, &session, client, extracted_metrics);
            item.set_metrics_extracted(true);
        }

        // Drop the session if metrics have been extracted in this or a prior Relay
        if metrics_config.should_drop() && item.metrics_extracted() {
            return false;
        }

        if changed {
            let json_string = match serde_json::to_string(&session) {
                Ok(json) => json,
                Err(err) => {
                    relay_log::error!("failed to serialize session: {}", LogError(&err));
                    return false;
                }
            };

            item.set_payload(ContentType::Json, json_string);
        }

        true
    }

    #[allow(clippy::too_many_arguments)]
    fn process_session_aggregates(
        &self,
        item: &mut Item,
        received: DateTime<Utc>,
        client: Option<&str>,
        client_addr: Option<net::IpAddr>,
        metrics_config: SessionMetricsConfig,
        clock_drift_processor: &ClockDriftProcessor,
        extracted_metrics: &mut Vec<Metric>,
    ) -> bool {
        let mut changed = false;
        let payload = item.payload();

        let mut session = match SessionAggregates::parse(&payload) {
            Ok(session) => session,
            Err(error) => {
                relay_log::trace!("skipping invalid sessions payload: {}", LogError(&error));
                return false;
            }
        };

        if clock_drift_processor.is_drifted() {
            relay_log::trace!("applying clock drift correction to session");
            for aggregate in &mut session.aggregates {
                clock_drift_processor.process_datetime(&mut aggregate.started);
            }
            changed = true;
        }

        // Validate timestamps
        session
            .aggregates
            .retain(|aggregate| self.is_valid_session_timestamp(received, aggregate.started));

        // Aftter timestamp validation, aggregates could now be empty
        if session.aggregates.is_empty() {
            return false;
        }

        // Validate attributes
        match self.validate_attributes(&client_addr, &mut session.attributes) {
            Err(_) => return false,
            Ok(changed_attributes) => {
                changed |= changed_attributes;
            }
        }

        // Extract metrics if they haven't been extracted by a prior Relay
        if metrics_config.is_enabled() && !item.metrics_extracted() {
            for aggregate in &session.aggregates {
                extract_session_metrics(&session.attributes, aggregate, client, extracted_metrics);
                item.set_metrics_extracted(true);
            }
        }

        // Drop the aggregate if metrics have been extracted in this or a prior Relay
        if metrics_config.should_drop() && item.metrics_extracted() {
            return false;
        }

        if changed {
            let json_string = match serde_json::to_string(&session) {
                Ok(json) => json,
                Err(err) => {
                    relay_log::error!("failed to serialize session: {}", LogError(&err));
                    return false;
                }
            };

            item.set_payload(ContentType::Json, json_string);
        }

        true
    }

    /// Validates all sessions and session aggregates in the envelope, if any.
    ///
    /// Both are removed from the envelope if they contain invalid JSON or if their timestamps
    /// are out of range after clock drift correction.
    fn process_sessions(&self, state: &mut ProcessEnvelopeState) {
        let received = state.envelope_context.received_at;
        let extracted_metrics = &mut state.extracted_metrics;
        let metrics_config = state.project_state.config().session_metrics;
        let envelope = &mut state.envelope;
        let client = envelope.meta().client().map(|x| x.to_owned());
        let client_addr = envelope.meta().client_addr();

        let clock_drift_processor =
            ClockDriftProcessor::new(envelope.sent_at(), received).at_least(MINIMUM_CLOCK_DRIFT);

        envelope.retain_items(|item| {
            match item.ty() {
                ItemType::Session => self.process_session(
                    item,
                    received,
                    client.as_deref(),
                    client_addr,
                    metrics_config,
                    &clock_drift_processor,
                    extracted_metrics,
                ),
                ItemType::Sessions => self.process_session_aggregates(
                    item,
                    received,
                    client.as_deref(),
                    client_addr,
                    metrics_config,
                    &clock_drift_processor,
                    extracted_metrics,
                ),
                _ => true, // Keep all other item types
            }
        });
    }

    /// Validates and normalizes all user report items in the envelope.
    ///
    /// User feedback items are removed from the envelope if they contain invalid JSON or if the
    /// JSON violates the schema (basic type validation). Otherwise, their normalized representation
    /// is written back into the item.
    fn process_user_reports(&self, state: &mut ProcessEnvelopeState) {
        state.envelope.retain_items(|item| {
            if item.ty() != &ItemType::UserReport {
                return true;
            };

            let report = match serde_json::from_slice::<UserReport>(&item.payload()) {
                Ok(session) => session,
                Err(error) => {
                    relay_log::error!("failed to store user report: {}", LogError(&error));
                    return false;
                }
            };

            let json_string = match serde_json::to_string(&report) {
                Ok(json) => json,
                Err(err) => {
                    relay_log::error!("failed to serialize user report: {}", LogError(&err));
                    return false;
                }
            };

            item.set_payload(ContentType::Json, json_string);
            true
        });
    }

    /// Validates and extracts client reports.
    ///
    /// At the moment client reports are primarily used to transfer outcomes from
    /// client SDKs.  The outcomes are removed here and sent directly to the outcomes
    /// system.
    fn process_client_reports(&self, state: &mut ProcessEnvelopeState) {
        // if client outcomes are disabled we leave the the client reports unprocessed
        // and pass them on.
        if !self.config.emit_outcomes().any() || !self.config.emit_client_outcomes() {
            // if a processing relay has client outcomes disabled we drop them.
            if self.config.processing_enabled() {
                state
                    .envelope
                    .retain_items(|item| item.ty() != &ItemType::ClientReport);
            }
            return;
        }

        let mut timestamp = None;
        let mut output_events = BTreeMap::new();
        let received = state.envelope_context.received_at;

        let clock_drift_processor = ClockDriftProcessor::new(state.envelope.sent_at(), received)
            .at_least(MINIMUM_CLOCK_DRIFT);

        // we're going through all client reports but we're effectively just merging
        // them into the first one.
        state.envelope.retain_items(|item| {
            if item.ty() != &ItemType::ClientReport {
                return true;
            };
            match ClientReport::parse(&item.payload()) {
                Ok(ClientReport {
                    timestamp: report_timestamp,
                    discarded_events,
                    rate_limited_events,
                    filtered_events,
                    filtered_sampling_events,
                }) => {
                    // Glue all discarded events together and give them the appropriate outcome type
                    let input_events = discarded_events
                        .into_iter()
                        .map(|discarded_event| (ClientReportField::ClientDiscard, discarded_event))
                        .chain(
                            filtered_events.into_iter().map(|discarded_event| {
                                (ClientReportField::Filtered, discarded_event)
                            }),
                        )
                        .chain(filtered_sampling_events.into_iter().map(|discarded_event| {
                            (ClientReportField::FilteredSampling, discarded_event)
                        }))
                        .chain(rate_limited_events.into_iter().map(|discarded_event| {
                            (ClientReportField::RateLimited, discarded_event)
                        }));

                    for (outcome_type, discarded_event) in input_events {
                        if discarded_event.reason.len() > 200 {
                            relay_log::trace!("ignored client outcome with an overlong reason");
                            continue;
                        }
                        *output_events
                            .entry((
                                outcome_type,
                                discarded_event.reason,
                                discarded_event.category,
                            ))
                            .or_insert(0) += discarded_event.quantity;
                    }
                    if let Some(ts) = report_timestamp {
                        timestamp.get_or_insert(ts);
                    }
                }
                Err(err) => relay_log::trace!("invalid client report received: {}", LogError(&err)),
            }
            false
        });

        if output_events.is_empty() {
            return;
        }

        let timestamp =
            timestamp.get_or_insert_with(|| UnixTimestamp::from_secs(received.timestamp() as u64));

        if clock_drift_processor.is_drifted() {
            relay_log::trace!("applying clock drift correction to client report");
            clock_drift_processor.process_timestamp(timestamp);
        }

        let max_age = SignedDuration::seconds(self.config.max_secs_in_past());
        if (received - timestamp.as_datetime()) > max_age {
            relay_log::trace!(
                "skipping client outcomes older than {} days",
                max_age.num_days()
            );
            return;
        }

        let max_future = SignedDuration::seconds(self.config.max_secs_in_future());
        if (timestamp.as_datetime() - received) > max_future {
            relay_log::trace!(
                "skipping client outcomes more than {}s in the future",
                max_future.num_seconds()
            );
            return;
        }

        let producer = OutcomeAggregator::from_registry();
        for ((outcome_type, reason, category), quantity) in output_events.into_iter() {
            let outcome = match outcome_from_parts(outcome_type, &reason) {
                Ok(outcome) => outcome,
                Err(_) => {
                    relay_log::trace!(
                        "Invalid outcome_type / reason: ({:?}, {})",
                        outcome_type,
                        reason
                    );
                    continue;
                }
            };

            producer.do_send(TrackOutcome {
                timestamp: timestamp.as_datetime(),
                scoping: state.envelope_context.scoping,
                outcome,
                event_id: None,
                remote_addr: None, // omitting the client address allows for better aggregation
                category,
                quantity,
            });
        }
    }

    /// Remove profiles if the feature flag is not enabled
    fn process_profiles(&self, state: &mut ProcessEnvelopeState) {
        let profiling_enabled = state.project_state.has_feature(Feature::Profiling);
        let context = state.envelope_context;
        state.envelope.retain_items(|item| {
            match item.ty() {
                ItemType::Profile => {
                    if !profiling_enabled {
                        return false;
                    }
                    if self.config.processing_enabled() {
                        if self.parse_profile(item).is_err() {
                            let outcome_aggregator = OutcomeAggregator::from_registry();

                            outcome_aggregator.do_send(TrackOutcome {
                                timestamp: context.received_at,
                                scoping: context.scoping,
                                outcome: Outcome::Invalid(DiscardReason::ProcessProfile),
                                event_id: context.event_id,
                                remote_addr: context.remote_addr,
                                category: DataCategory::Profile,
                                quantity: 1,
                            });

                            return false;
                        }
                        return true;
                    }
                    true
                }
                _ => true, // Keep all other item types
            }
        });
    }

<<<<<<< HEAD
    /// Remove replays if the feature flag is not enabled
    fn process_replays(&self, state: &mut ProcessEnvelopeState) {
        let replays_enabled = state.project_state.has_feature(Feature::Replays);
        state.envelope.retain_items(|item| {
            match item.ty() {
                ItemType::ReplayEvent | ItemType::ReplayPayload => {
                    if !replays_enabled {
                        return false;
                    }
                    true
                }
                _ => true, // Keep all other item types
            }
=======
    fn process_replay_recordings(&self, state: &mut ProcessEnvelopeState) {
        let replays_enabled = state.project_state.has_feature(Feature::Replays);
        state.envelope.retain_items(|item| match item.ty() {
            ItemType::ReplayRecording => {
                if !replays_enabled {
                    return false;
                }
                true
            }
            _ => true,
>>>>>>> 3e3882c9
        });
    }

    /// Creates and initializes the processing state.
    ///
    /// This applies defaults to the envelope and initializes empty rate limits.
    fn prepare_state(
        &self,
        message: ProcessEnvelope,
    ) -> Result<ProcessEnvelopeState, ProcessingError> {
        let ProcessEnvelope {
            mut envelope,
            project_state,
            start_time: _,
            scoping,
        } = message;

        // Set the event retention. Effectively, this value will only be available in processing
        // mode when the full project config is queried from the upstream.
        if let Some(retention) = project_state.config.event_retention {
            envelope.set_retention(retention);
        }

        // Prefer the project's project ID, and fall back to the stated project id from the
        // envelope. The project ID is available in all modes, other than in proxy mode, where
        // envelopes for unknown projects are forwarded blindly.
        //
        // Neither ID can be available in proxy mode on the /store/ endpoint. This is not supported,
        // since we cannot process an envelope without project ID, so drop it.
        let project_id = project_state
            .project_id
            .or_else(|| envelope.meta().project_id())
            .ok_or(ProcessingError::MissingProjectId)?;

        // Ensure the project ID is updated to the stored instance for this project cache. This can
        // differ in two cases:
        //  1. The envelope was sent to the legacy `/store/` endpoint without a project ID.
        //  2. The DSN was moved and the envelope sent to the old project ID.
        envelope.meta_mut().set_project_id(project_id);
        let mut envelope_context = EnvelopeContext::from_envelope(&envelope);
        envelope_context.scope(scoping);

        Ok(ProcessEnvelopeState {
            envelope,
            event: Annotated::empty(),
            metrics: Metrics::default(),
            sample_rates: None,
            rate_limits: RateLimits::new(),
            extracted_metrics: Vec::new(),
            project_state,
            project_id,
            envelope_context,
        })
    }

    /// Expands Unreal 4 items inside an envelope.
    ///
    /// If the envelope does NOT contain an `UnrealReport` item, it doesn't do anything. If the
    /// envelope contains an `UnrealReport` item, it removes it from the envelope and inserts new
    /// items for each of its contents.
    ///
    /// The envelope may be dropped if it exceeds size limits after decompression. Particularly,
    /// this includes cases where a single attachment file exceeds the maximum file size. This is in
    /// line with the behavior of the envelope endpoint.
    ///
    /// After this, the `EnvelopeProcessor` should be able to process the envelope the same way it
    /// processes any other envelopes.
    #[cfg(feature = "processing")]
    fn expand_unreal(&self, state: &mut ProcessEnvelopeState) -> Result<(), ProcessingError> {
        let envelope = &mut state.envelope;

        if let Some(item) = envelope.take_item_by(|item| item.ty() == &ItemType::UnrealReport) {
            utils::expand_unreal_envelope(item, envelope, &self.config)?;
        }

        Ok(())
    }

    fn parse_profile(&self, item: &mut Item) -> Result<(), ProfileError> {
        let minimal_profile: MinimalProfile = utils::minimal_profile_from_json(&item.payload())?;
        match minimal_profile.platform.as_str() {
            "android" => utils::parse_android_profile(item),
            "cocoa" => utils::parse_cocoa_profile(item),
            "typescript" => utils::parse_typescript_profile(item),
            _ => Err(ProfileError::PlatformNotSupported),
        }
    }

    fn event_from_json_payload(
        &self,
        item: Item,
        event_type: Option<EventType>,
    ) -> Result<ExtractedEvent, ProcessingError> {
        let mut event = Annotated::<Event>::from_json_bytes(&item.payload())
            .map_err(ProcessingError::InvalidJson)?;

        if let Some(event_value) = event.value_mut() {
            event_value.ty.set_value(event_type);
        }

        Ok((event, item.len()))
    }

    fn event_from_security_report(&self, item: Item) -> Result<ExtractedEvent, ProcessingError> {
        let len = item.len();
        let mut event = Event::default();

        let data = &item.payload();
        let report_type = SecurityReportType::from_json(data)
            .map_err(ProcessingError::InvalidJson)?
            .ok_or(ProcessingError::InvalidSecurityType)?;

        let apply_result = match report_type {
            SecurityReportType::Csp => Csp::apply_to_event(data, &mut event),
            SecurityReportType::ExpectCt => ExpectCt::apply_to_event(data, &mut event),
            SecurityReportType::ExpectStaple => ExpectStaple::apply_to_event(data, &mut event),
            SecurityReportType::Hpkp => Hpkp::apply_to_event(data, &mut event),
        };

        if let Err(json_error) = apply_result {
            // logged in extract_event
            relay_log::configure_scope(|scope| {
                scope.set_extra("payload", String::from_utf8_lossy(data).into());
            });

            return Err(ProcessingError::InvalidSecurityReport(json_error));
        }

        if let Some(release) = item.get_header("sentry_release").and_then(Value::as_str) {
            event.release = Annotated::from(LenientString(release.to_owned()));
        }

        if let Some(env) = item
            .get_header("sentry_environment")
            .and_then(Value::as_str)
        {
            event.environment = Annotated::from(env.to_owned());
        }

        // Explicitly set the event type. This is required so that a `Security` item can be created
        // instead of a regular `Event` item.
        event.ty = Annotated::new(match report_type {
            SecurityReportType::Csp => EventType::Csp,
            SecurityReportType::ExpectCt => EventType::ExpectCt,
            SecurityReportType::ExpectStaple => EventType::ExpectStaple,
            SecurityReportType::Hpkp => EventType::Hpkp,
        });

        Ok((Annotated::new(event), len))
    }

    fn merge_formdata(&self, target: &mut SerdeValue, item: Item) {
        let payload = item.payload();
        let mut aggregator = ChunkedFormDataAggregator::new();

        for entry in FormDataIter::new(&payload) {
            if entry.key() == "sentry" || entry.key().starts_with("sentry___") {
                // Custom clients can submit longer payloads and should JSON encode event data into
                // the optional `sentry` field or a `sentry___<namespace>` field.
                match serde_json::from_str(entry.value()) {
                    Ok(event) => utils::merge_values(target, event),
                    Err(_) => relay_log::debug!("invalid json event payload in sentry form field"),
                }
            } else if let Some(index) = utils::get_sentry_chunk_index(entry.key(), "sentry__") {
                // Electron SDK splits up long payloads into chunks starting at sentry__1 with an
                // incrementing counter. Assemble these chunks here and then decode them below.
                aggregator.insert(index, entry.value());
            } else if let Some(keys) = utils::get_sentry_entry_indexes(entry.key()) {
                // Try to parse the nested form syntax `sentry[key][key]` This is required for the
                // Breakpad client library, which only supports string values of up to 64
                // characters.
                utils::update_nested_value(target, &keys, entry.value());
            } else {
                // Merge additional form fields from the request with `extra` data from the event
                // payload and set defaults for processing. This is sent by clients like Breakpad or
                // Crashpad.
                utils::update_nested_value(target, &["extra", entry.key()], entry.value());
            }
        }

        if !aggregator.is_empty() {
            match serde_json::from_str(&aggregator.join()) {
                Ok(event) => utils::merge_values(target, event),
                Err(_) => relay_log::debug!("invalid json event payload in sentry__* form fields"),
            }
        }
    }

    fn extract_attached_event(
        config: &Config,
        item: Option<Item>,
    ) -> Result<Annotated<Event>, ProcessingError> {
        let item = match item {
            Some(item) if !item.is_empty() => item,
            _ => return Ok(Annotated::new(Event::default())),
        };

        // Protect against blowing up during deserialization. Attachments can have a significantly
        // larger size than regular events and may cause significant processing delays.
        if item.len() > config.max_event_size() {
            return Err(ProcessingError::PayloadTooLarge);
        }

        let payload = item.payload();
        let deserializer = &mut rmp_serde::Deserializer::from_read_ref(payload.as_ref());
        Annotated::deserialize_with_meta(deserializer).map_err(ProcessingError::InvalidMsgpack)
    }

    fn parse_msgpack_breadcrumbs(
        config: &Config,
        item: Option<Item>,
    ) -> Result<Array<Breadcrumb>, ProcessingError> {
        let mut breadcrumbs = Array::new();
        let item = match item {
            Some(item) if !item.is_empty() => item,
            _ => return Ok(breadcrumbs),
        };

        // Validate that we do not exceed the maximum breadcrumb payload length. Breadcrumbs are
        // truncated to a maximum of 100 in event normalization, but this is to protect us from
        // blowing up during deserialization. As approximation, we use the maximum event payload
        // size as bound, which is roughly in the right ballpark.
        if item.len() > config.max_event_size() {
            return Err(ProcessingError::PayloadTooLarge);
        }

        let payload = item.payload();
        let mut deserializer = rmp_serde::Deserializer::new(payload.as_ref());

        while !deserializer.get_ref().is_empty() {
            let breadcrumb = Annotated::deserialize_with_meta(&mut deserializer)
                .map_err(ProcessingError::InvalidMsgpack)?;
            breadcrumbs.push(breadcrumb);
        }

        Ok(breadcrumbs)
    }

    fn event_from_attachments(
        config: &Config,
        event_item: Option<Item>,
        breadcrumbs_item1: Option<Item>,
        breadcrumbs_item2: Option<Item>,
    ) -> Result<ExtractedEvent, ProcessingError> {
        let len = event_item.as_ref().map_or(0, |item| item.len())
            + breadcrumbs_item1.as_ref().map_or(0, |item| item.len())
            + breadcrumbs_item2.as_ref().map_or(0, |item| item.len());

        let mut event = Self::extract_attached_event(config, event_item)?;
        let mut breadcrumbs1 = Self::parse_msgpack_breadcrumbs(config, breadcrumbs_item1)?;
        let mut breadcrumbs2 = Self::parse_msgpack_breadcrumbs(config, breadcrumbs_item2)?;

        let timestamp1 = breadcrumbs1
            .iter()
            .rev()
            .find_map(|breadcrumb| breadcrumb.value().and_then(|b| b.timestamp.value()));

        let timestamp2 = breadcrumbs2
            .iter()
            .rev()
            .find_map(|breadcrumb| breadcrumb.value().and_then(|b| b.timestamp.value()));

        // Sort breadcrumbs by date. We presume that last timestamp from each row gives the
        // relative sequence of the whole sequence, i.e., we don't need to splice the sequences
        // to get the breadrumbs sorted.
        if timestamp1 > timestamp2 {
            std::mem::swap(&mut breadcrumbs1, &mut breadcrumbs2);
        }

        // Limit the total length of the breadcrumbs. We presume that if we have both
        // breadcrumbs with items one contains the maximum number of breadcrumbs allowed.
        let max_length = std::cmp::max(breadcrumbs1.len(), breadcrumbs2.len());

        breadcrumbs1.extend(breadcrumbs2);

        if breadcrumbs1.len() > max_length {
            // Keep only the last max_length elements from the vectors
            breadcrumbs1.drain(0..(breadcrumbs1.len() - max_length));
        }

        if !breadcrumbs1.is_empty() {
            event.get_or_insert_with(Event::default).breadcrumbs = Annotated::new(Values {
                values: Annotated::new(breadcrumbs1),
                other: Object::default(),
            });
        }

        Ok((event, len))
    }

    /// Checks for duplicate items in an envelope.
    ///
    /// An item is considered duplicate if it was not removed by sanitation in `process_event` and
    /// `extract_event`. This partially depends on the `processing_enabled` flag.
    fn is_duplicate(&self, item: &Item) -> bool {
        match item.ty() {
            // These should always be removed by `extract_event`:
            ItemType::Event => true,
            ItemType::Transaction => true,
            ItemType::Security => true,
            ItemType::FormData => true,
            ItemType::RawSecurity => true,

            // These should be removed conditionally:
            ItemType::UnrealReport => self.config.processing_enabled(),

            // These may be forwarded to upstream / store:
            ItemType::Attachment => false,
            ItemType::UserReport => false,

            // Aggregate data is never considered as part of deduplication
            ItemType::Session => false,
            ItemType::Sessions => false,
            ItemType::Metrics => false,
            ItemType::MetricBuckets => false,
            ItemType::ClientReport => false,
            ItemType::Profile => false,
<<<<<<< HEAD
            ItemType::ReplayPayload => false,
            ItemType::ReplayEvent => false,
=======
            ItemType::ReplayRecording => false,
>>>>>>> 3e3882c9
            // Without knowing more, `Unknown` items are allowed to be repeated
            ItemType::Unknown(_) => false,
        }
    }

    /// Extracts the primary event payload from an envelope.
    ///
    /// The event is obtained from only one source in the following precedence:
    ///  1. An explicit event item. This is also the case for JSON uploads.
    ///  2. A security report item.
    ///  3. Attachments `__sentry-event` and `__sentry-breadcrumb1/2`.
    ///  4. A multipart form data body.
    ///  5. If none match, `Annotated::empty()`.
    fn extract_event(&self, state: &mut ProcessEnvelopeState) -> Result<(), ProcessingError> {
        let envelope = &mut state.envelope;

        // Remove all items first, and then process them. After this function returns, only
        // attachments can remain in the envelope. The event will be added again at the end of
        // `process_event`.
        let event_item = envelope.take_item_by(|item| item.ty() == &ItemType::Event);
        let transaction_item = envelope.take_item_by(|item| item.ty() == &ItemType::Transaction);
        let security_item = envelope.take_item_by(|item| item.ty() == &ItemType::Security);
        let raw_security_item = envelope.take_item_by(|item| item.ty() == &ItemType::RawSecurity);
        let form_item = envelope.take_item_by(|item| item.ty() == &ItemType::FormData);
        let attachment_item = envelope
            .take_item_by(|item| item.attachment_type() == Some(AttachmentType::EventPayload));
        let breadcrumbs1 = envelope
            .take_item_by(|item| item.attachment_type() == Some(AttachmentType::Breadcrumbs));
        let breadcrumbs2 = envelope
            .take_item_by(|item| item.attachment_type() == Some(AttachmentType::Breadcrumbs));

        // Event items can never occur twice in an envelope.
        if let Some(duplicate) = envelope.get_item_by(|item| self.is_duplicate(item)) {
            return Err(ProcessingError::DuplicateItem(duplicate.ty().clone()));
        }

        let (event, event_len) = if let Some(mut item) = event_item.or(security_item) {
            relay_log::trace!("processing json event");
            state.sample_rates = item.take_sample_rates();
            metric!(timer(RelayTimers::EventProcessingDeserialize), {
                // Event items can never include transactions, so retain the event type and let
                // inference deal with this during store normalization.
                self.event_from_json_payload(item, None)?
            })
        } else if let Some(mut item) = transaction_item {
            relay_log::trace!("processing json transaction");
            state.sample_rates = item.take_sample_rates();
            metric!(timer(RelayTimers::EventProcessingDeserialize), {
                // Transaction items can only contain transaction events. Force the event type to
                // hint to normalization that we're dealing with a transaction now.
                self.event_from_json_payload(item, Some(EventType::Transaction))?
            })
        } else if let Some(mut item) = raw_security_item {
            relay_log::trace!("processing security report");
            state.sample_rates = item.take_sample_rates();
            self.event_from_security_report(item).map_err(|error| {
                relay_log::error!("failed to extract security report: {}", LogError(&error));
                error
            })?
        } else if attachment_item.is_some() || breadcrumbs1.is_some() || breadcrumbs2.is_some() {
            relay_log::trace!("extracting attached event data");
            Self::event_from_attachments(&self.config, attachment_item, breadcrumbs1, breadcrumbs2)?
        } else if let Some(item) = form_item {
            relay_log::trace!("extracting form data");
            let len = item.len();

            let mut value = SerdeValue::Object(Default::default());
            self.merge_formdata(&mut value, item);
            let event = Annotated::deserialize_with_meta(value).unwrap_or_default();

            (event, len)
        } else {
            relay_log::trace!("no event in envelope");
            (Annotated::empty(), 0)
        };

        state.event = event;
        state.metrics.bytes_ingested_event = Annotated::new(event_len as u64);

        Ok(())
    }

    /// Extracts event information from an unreal context.
    ///
    /// If the event does not contain an unreal context, this function does not perform any action.
    /// If there was no event payload prior to this function, it is created.
    #[cfg(feature = "processing")]
    fn process_unreal(&self, state: &mut ProcessEnvelopeState) -> Result<(), ProcessingError> {
        utils::process_unreal_envelope(&mut state.event, &mut state.envelope)
            .map_err(ProcessingError::InvalidUnrealReport)
    }

    /// Adds processing placeholders for special attachments.
    ///
    /// If special attachments are present in the envelope, this adds placeholder payloads to the
    /// event. This indicates to the pipeline that the event needs special processing.
    ///
    /// If the event payload was empty before, it is created.
    #[cfg(feature = "processing")]
    fn create_placeholders(&self, state: &mut ProcessEnvelopeState) {
        let envelope = &mut state.envelope;

        let minidump_attachment =
            envelope.get_item_by(|item| item.attachment_type() == Some(AttachmentType::Minidump));
        let apple_crash_report_attachment = envelope
            .get_item_by(|item| item.attachment_type() == Some(AttachmentType::AppleCrashReport));

        if let Some(item) = minidump_attachment {
            let event = state.event.get_or_insert_with(Event::default);
            state.metrics.bytes_ingested_event_minidump = Annotated::new(item.len() as u64);
            utils::process_minidump(event, &item.payload());
        } else if let Some(item) = apple_crash_report_attachment {
            let event = state.event.get_or_insert_with(Event::default);
            state.metrics.bytes_ingested_event_applecrashreport = Annotated::new(item.len() as u64);
            utils::process_apple_crash_report(event, &item.payload());
        }
    }

    fn finalize_event(&self, state: &mut ProcessEnvelopeState) -> Result<(), ProcessingError> {
        let is_transaction = state.event_type() == Some(EventType::Transaction);
        let envelope = &mut state.envelope;

        let event = match state.event.value_mut() {
            Some(event) => event,
            None if !self.config.processing_enabled() => return Ok(()),
            None => return Err(ProcessingError::NoEventPayload),
        };

        if !self.config.processing_enabled() {
            lazy_static! {
                static ref MY_VERSION_STRING: String = format!("{}", RelayVersion::current());
            }
            event
                .ingest_path
                .get_or_insert_with(Default::default)
                .push(Annotated::new(RelayInfo {
                    version: Annotated::new(MY_VERSION_STRING.clone()),
                    public_key: self
                        .config
                        .public_key()
                        .map_or(Annotated::empty(), |pk| Annotated::new(pk.to_string())),
                    other: Default::default(),
                }));
        }

        // Event id is set statically in the ingest path.
        let event_id = envelope.event_id().unwrap_or_default();
        debug_assert!(!event_id.is_nil());

        // Ensure that the event id in the payload is consistent with the envelope. If an event
        // id was ingested, this will already be the case. Otherwise, this will insert a new
        // event id. To be defensive, we always overwrite to ensure consistency.
        event.id = Annotated::new(event_id);

        // In processing mode, also write metrics into the event. Most metrics have already been
        // collected at this state, except for the combined size of all attachments.
        if self.config.processing_enabled() {
            let mut metrics = std::mem::take(&mut state.metrics);

            let attachment_size = envelope
                .items()
                .filter(|item| item.attachment_type() == Some(AttachmentType::Attachment))
                .map(|item| item.len() as u64)
                .sum::<u64>();

            if attachment_size > 0 {
                metrics.bytes_ingested_event_attachment = Annotated::new(attachment_size);
            }

            let sample_rates = state
                .sample_rates
                .take()
                .and_then(|value| Array::from_value(Annotated::new(value)).into_value());

            if let Some(rates) = sample_rates {
                metrics
                    .sample_rates
                    .get_or_insert_with(Array::new)
                    .extend(rates)
            }

            event._metrics = Annotated::new(metrics);
        }

        // TODO: Temporary workaround before processing. Experimental SDKs relied on a buggy
        // clock drift correction that assumes the event timestamp is the sent_at time. This
        // should be removed as soon as legacy ingestion has been removed.
        let sent_at = match envelope.sent_at() {
            Some(sent_at) => Some(sent_at),
            None if is_transaction => event.timestamp.value().copied().map(Timestamp::into_inner),
            None => None,
        };

        let mut processor = ClockDriftProcessor::new(sent_at, state.envelope_context.received_at)
            .at_least(MINIMUM_CLOCK_DRIFT);
        process_value(&mut state.event, &mut processor, ProcessingState::root())
            .map_err(|_| ProcessingError::InvalidTransaction)?;

        // Log timestamp delays for all events after clock drift correction. This happens before
        // store processing, which could modify the timestamp if it exceeds a threshold. We are
        // interested in the actual delay before this correction.
        if let Some(timestamp) = state.event.value().and_then(|e| e.timestamp.value()) {
            let event_delay = state.envelope_context.received_at - timestamp.into_inner();
            if event_delay > SignedDuration::minutes(1) {
                let category = state.event_category().unwrap_or(DataCategory::Unknown);
                metric!(
                    timer(RelayTimers::TimestampDelay) = event_delay.to_std().unwrap(),
                    category = category.name(),
                );
            }
        }

        Ok(())
    }

    #[cfg(feature = "processing")]
    fn store_process_event(&self, state: &mut ProcessEnvelopeState) -> Result<(), ProcessingError> {
        let ProcessEnvelopeState {
            ref envelope,
            ref mut event,
            ref project_state,
            ref envelope_context,
            ..
        } = *state;

        let key_id = project_state
            .get_public_key_config()
            .and_then(|k| Some(k.numeric_id?.to_string()));

        if key_id.is_none() {
            relay_log::error!(
                "project state for key {} is missing key id",
                envelope.meta().public_key()
            );
        }

        let store_config = StoreConfig {
            project_id: Some(state.project_id.value()),
            client_ip: envelope.meta().client_addr().map(IpAddr::from),
            client: envelope.meta().client().map(str::to_owned),
            key_id,
            protocol_version: Some(envelope.meta().version().to_string()),
            grouping_config: project_state.config.grouping_config.clone(),
            user_agent: envelope.meta().user_agent().map(str::to_owned),
            max_secs_in_future: Some(self.config.max_secs_in_future()),
            max_secs_in_past: Some(self.config.max_secs_in_past()),
            enable_trimming: Some(true),
            is_renormalize: Some(false),
            remove_other: Some(true),
            normalize_user_agent: Some(true),
            sent_at: envelope.sent_at(),
            received_at: Some(envelope_context.received_at),
            breakdowns: project_state.config.breakdowns_v2.clone(),
            span_attributes: project_state.config.span_attributes.clone(),
        };

        let mut store_processor = StoreProcessor::new(store_config, self.geoip_lookup.as_deref());
        metric!(timer(RelayTimers::EventProcessingProcess), {
            process_value(event, &mut store_processor, ProcessingState::root())
                .map_err(|_| ProcessingError::InvalidTransaction)?;
            if has_unprintable_fields(event) {
                metric!(counter(RelayCounters::EventCorrupted) += 1);
            }
        });

        Ok(())
    }

    #[cfg(feature = "processing")]
    fn filter_event(&self, state: &mut ProcessEnvelopeState) -> Result<(), ProcessingError> {
        let event = match state.event.value_mut() {
            Some(event) => event,
            None => return Err(ProcessingError::NoEventPayload),
        };

        let client_ip = state.envelope.meta().client_addr();
        let filter_settings = &state.project_state.config.filter_settings;

        metric!(timer(RelayTimers::EventProcessingFiltering), {
            relay_filter::should_filter(event, client_ip, filter_settings).map_err(|err| {
                state.envelope_context.send_outcomes(Outcome::Filtered(err));

                ProcessingError::EventFiltered(err)
            })
        })
    }

    #[cfg(feature = "processing")]
    fn enforce_quotas(&self, state: &mut ProcessEnvelopeState) -> Result<(), ProcessingError> {
        let rate_limiter = match self.rate_limiter.as_ref() {
            Some(rate_limiter) => rate_limiter,
            None => return Ok(()),
        };

        let project_state = &state.project_state;
        let quotas = project_state.config.quotas.as_slice();
        if quotas.is_empty() {
            return Ok(());
        }

        let mut remove_event = false;
        let event_category = state.event_category();

        // When invoking the rate limiter, capture if the event item has been rate limited to also
        // remove it from the processing state eventually.
        let mut envelope_limiter = EnvelopeLimiter::new(|item_scope, quantity| {
            let limits = rate_limiter.is_rate_limited(quotas, item_scope, quantity)?;
            remove_event |= Some(item_scope.category) == event_category && limits.is_limited();
            Ok(limits)
        });

        // Tell the envelope limiter about the event, since it has been removed from the Envelope at
        // this stage in processing.
        if let Some(category) = event_category {
            envelope_limiter.assume_event(category);
        }

        let (enforcement, limits) = metric!(timer(RelayTimers::EventProcessingRateLimiting), {
            envelope_limiter
                .enforce(&mut state.envelope, &state.envelope_context.scoping)
                .map_err(ProcessingError::QuotasFailed)?
        });

        state.rate_limits = limits;
        enforcement.track_outcomes(&state.envelope, &state.envelope_context.scoping);

        if remove_event {
            state.remove_event();
            debug_assert!(state.envelope.is_empty());
        }

        Ok(())
    }

    /// Extract metrics for transaction events with breakdowns and measurements.
    #[cfg(feature = "processing")]
    fn extract_transaction_metrics(
        &self,
        state: &mut ProcessEnvelopeState,
    ) -> Result<(), ProcessingError> {
        let config = match state.project_state.config.transaction_metrics {
            Some(ErrorBoundary::Ok(ref config)) => config,
            _ => return Ok(()),
        };

        let breakdowns_config = state.project_state.config.breakdowns_v2.as_ref();
        let conditional_tagging_config = state
            .project_state
            .config
            .metric_conditional_tagging
            .as_slice();

        if let Some(event) = state.event.value() {
            let extracted_anything;

            metric!(
                timer(RelayTimers::TransactionMetricsExtraction),
                extracted_anything = &extracted_anything.to_string(),
                {
                    // Actual logic outsourced for unit tests
                    extracted_anything = extract_transaction_metrics(
                        config,
                        breakdowns_config,
                        conditional_tagging_config,
                        event,
                        &mut state.extracted_metrics,
                    );
                }
            );
            Ok(())
        } else {
            Err(ProcessingError::NoEventPayload)
        }
    }

    /// Apply data privacy rules to the event payload.
    ///
    /// This uses both the general `datascrubbing_settings`, as well as the the PII rules.
    fn scrub_event(&self, state: &mut ProcessEnvelopeState) -> Result<(), ProcessingError> {
        let event = &mut state.event;
        let config = &state.project_state.config;

        metric!(timer(RelayTimers::EventProcessingPii), {
            if let Some(ref config) = config.pii_config {
                let compiled = config.compiled();
                let mut processor = PiiProcessor::new(&compiled);
                process_value(event, &mut processor, ProcessingState::root())
                    .map_err(ProcessingError::ProcessingFailed)?;
            }
            if let Some(ref config) = *config.datascrubbing_settings.pii_config() {
                let compiled = config.compiled();
                let mut processor = PiiProcessor::new(&compiled);
                process_value(event, &mut processor, ProcessingState::root())
                    .map_err(ProcessingError::ProcessingFailed)?;
            }
        });

        Ok(())
    }

    /// Apply data privacy rules to attachments in the envelope.
    ///
    /// This only applies the new PII rules that explicitly select `ValueType::Binary` or one of the
    /// attachment types. When special attachments are detected, these are scrubbed with custom
    /// logic; otherwise the entire attachment is treated as a single binary blob.
    fn scrub_attachments(&self, state: &mut ProcessEnvelopeState) {
        let envelope = &mut state.envelope;
        if let Some(ref config) = state.project_state.config.pii_config {
            let minidump = envelope
                .get_item_by_mut(|item| item.attachment_type() == Some(AttachmentType::Minidump));

            if let Some(item) = minidump {
                let filename = item.filename().unwrap_or_default();
                let mut payload = item.payload().to_vec();

                let compiled = config.compiled();
                let processor = PiiAttachmentsProcessor::new(&compiled);

                // Minidump scrubbing can fail if the minidump cannot be parsed. In this case, we
                // must be conservative and treat it as a plain attachment. Under extreme
                // conditions, this could destroy stack memory.
                let start = Instant::now();
                match processor.scrub_minidump(filename, &mut payload) {
                    Ok(modified) => {
                        metric!(
                            timer(RelayTimers::MinidumpScrubbing) = start.elapsed(),
                            status = if modified { "ok" } else { "n/a" },
                        );
                    }
                    Err(scrub_error) => {
                        metric!(
                            timer(RelayTimers::MinidumpScrubbing) = start.elapsed(),
                            status = "error"
                        );
                        relay_log::warn!("failed to scrub minidump: {}", LogError(&scrub_error));
                        metric!(timer(RelayTimers::AttachmentScrubbing), {
                            processor.scrub_attachment(filename, &mut payload);
                        })
                    }
                }

                let content_type = item
                    .content_type()
                    .unwrap_or(&ContentType::Minidump)
                    .clone();

                item.set_payload(content_type, payload);
            }
        }
    }

    fn serialize_event(&self, state: &mut ProcessEnvelopeState) -> Result<(), ProcessingError> {
        let data = metric!(timer(RelayTimers::EventProcessingSerialization), {
            state
                .event
                .to_json()
                .map_err(ProcessingError::SerializeFailed)?
        });

        let event_type = state.event_type().unwrap_or_default();
        let mut event_item = Item::new(ItemType::from_event_type(event_type));
        event_item.set_payload(ContentType::Json, data);

        // If there are sample rates, write them back to the envelope. In processing mode, sample
        // rates have been removed from the state and burnt into the event via `finalize_event`.
        if let Some(sample_rates) = state.sample_rates.take() {
            event_item.set_sample_rates(sample_rates);
        }

        state.envelope.add_item(event_item);

        Ok(())
    }

    /// Run dynamic sampling rules to see if we keep the event or remove it.
    fn sample_event(&self, state: &mut ProcessEnvelopeState) -> Result<(), ProcessingError> {
        let event = match &state.event.0 {
            None => return Ok(()), // can't process without an event
            Some(event) => event,
        };
        let client_ip = state.envelope.meta().client_addr();
        match utils::should_keep_event(
            event,
            client_ip,
            &state.project_state,
            self.config.processing_enabled(),
        ) {
            SamplingResult::Drop(rule_id) => {
                state
                    .envelope_context
                    .send_outcomes(Outcome::FilteredSampling(rule_id));

                Err(ProcessingError::EventSampled(rule_id))
            }
            SamplingResult::Keep => Ok(()),
            // Not enough info to make a definite evaluation, keep the event
            SamplingResult::NoDecision => Ok(()),
        }
    }

    fn process_state(&self, state: &mut ProcessEnvelopeState) -> Result<(), ProcessingError> {
        macro_rules! if_processing {
            ($if_true:block) => {
                #[cfg(feature = "processing")] {
                    if self.config.processing_enabled() $if_true
                }
            };
        }

        self.process_sessions(state);
        self.process_client_reports(state);
        self.process_user_reports(state);
        self.process_profiles(state);
<<<<<<< HEAD
        self.process_replays(state);
=======
        self.process_replay_recordings(state);
>>>>>>> 3e3882c9

        if state.creates_event() {
            if_processing!({
                self.expand_unreal(state)?;
            });

            self.extract_event(state)?;

            if_processing!({
                self.process_unreal(state)?;
                self.create_placeholders(state);
            });

            self.finalize_event(state)?;

            if_processing!({
                self.extract_transaction_metrics(state)?;
            });

            self.sample_event(state)?;

            if_processing!({
                self.store_process_event(state)?;
                self.filter_event(state)?;
            });
        }

        if_processing!({
            self.enforce_quotas(state)?;
        });

        if state.has_event() {
            self.scrub_event(state)?;
            self.serialize_event(state)?;
        }

        self.scrub_attachments(state);

        Ok(())
    }

    fn process(
        &self,
        message: ProcessEnvelope,
    ) -> Result<ProcessEnvelopeResponse, ProcessingError> {
        let mut state = self.prepare_state(message)?;

        let project_id = state.project_id;
        let client = state.envelope.meta().client().map(str::to_owned);
        let user_agent = state.envelope.meta().user_agent().map(str::to_owned);

        relay_log::with_scope(
            |scope| {
                scope.set_tag("project", project_id);
                if let Some(client) = client {
                    scope.set_tag("sdk", client);
                }
                if let Some(user_agent) = user_agent {
                    scope.set_extra("user_agent", user_agent.into());
                }
            },
            || {
                let envelope_context = state.envelope_context;

                match self.process_state(&mut state) {
                    Ok(()) => {
                        if !state.extracted_metrics.is_empty() {
                            let project_cache = ProjectCache::from_registry();
                            project_cache.do_send(InsertMetrics::new(
                                envelope_context.scoping.project_key,
                                state.extracted_metrics,
                            ));
                        }

                        Ok(ProcessEnvelopeResponse {
                            envelope: Some(state.envelope).filter(|e| !e.is_empty()),
                            rate_limits: state.rate_limits,
                        })
                    }
                    Err(err) => {
                        if let Some(outcome) = err.to_outcome() {
                            envelope_context.send_outcomes(outcome);
                        }

                        if !state.extracted_metrics.is_empty() && err.should_keep_metrics() {
                            let project_cache = ProjectCache::from_registry();
                            project_cache.do_send(InsertMetrics::new(
                                envelope_context.scoping.project_key,
                                state.extracted_metrics,
                            ));
                        }

                        Err(err)
                    }
                }
            },
        )
    }

    fn encode_envelope_body(
        body: Vec<u8>,
        http_encoding: HttpEncoding,
    ) -> Result<Vec<u8>, std::io::Error> {
        let envelope_body = match http_encoding {
            HttpEncoding::Identity => body,
            HttpEncoding::Deflate => {
                let mut encoder = ZlibEncoder::new(Vec::new(), Compression::default());
                encoder.write_all(body.as_ref())?;
                encoder.finish()?
            }
            HttpEncoding::Gzip => {
                let mut encoder = GzEncoder::new(Vec::new(), Compression::default());
                encoder.write_all(body.as_ref())?;
                encoder.finish()?
            }
            HttpEncoding::Br => {
                let mut encoder = BrotliEncoder::new(Vec::new(), 5);
                encoder.write_all(body.as_ref())?;
                encoder.finish()?
            }
        };
        Ok(envelope_body)
    }
}

impl Actor for EnvelopeProcessor {
    type Context = SyncContext<Self>;
}

impl Default for EnvelopeProcessor {
    fn default() -> Self {
        unimplemented!("register with the SystemRegistry instead")
    }
}

#[derive(Debug)]
struct ProcessEnvelope {
    pub envelope: Envelope,
    pub project_state: Arc<ProjectState>,
    pub start_time: Instant,
    pub scoping: Scoping,
}

#[cfg_attr(not(feature = "processing"), allow(dead_code))]
struct ProcessEnvelopeResponse {
    envelope: Option<Envelope>,
    rate_limits: RateLimits,
}

impl Message for ProcessEnvelope {
    type Result = Result<ProcessEnvelopeResponse, ProcessingError>;
}

impl Handler<ProcessEnvelope> for EnvelopeProcessor {
    type Result = Result<ProcessEnvelopeResponse, ProcessingError>;

    fn handle(&mut self, message: ProcessEnvelope, _context: &mut Self::Context) -> Self::Result {
        metric!(timer(RelayTimers::EnvelopeWaitTime) = message.start_time.elapsed());
        metric!(timer(RelayTimers::EnvelopeProcessingTime), {
            self.process(message)
        })
    }
}

/// Parses a list of metrics or metric buckets and pushes them to the project's aggregator.
///
/// This parses and validates the metrics:
///  - For [`Metrics`](ItemType::Metrics), each metric is parsed separately, and invalid metrics are
///    ignored independently.
///  - For [`MetricBuckets`](ItemType::MetricBuckets), the entire list of buckets is parsed and
///    dropped together on parsing failure.
///  - Other items will be ignored with an error message.
///
/// Additionally, processing applies clock drift correction using the system clock of this Relay, if
/// the Envelope specifies the [`sent_at`](Envelope::sent_at) header.
struct ProcessMetrics {
    /// A list of metric items.
    pub items: Vec<Item>,

    /// The target project.
    pub project_key: ProjectKey,

    /// The instant at which the request was received.
    pub start_time: Instant,

    /// The value of the Envelope's [`sent_at`](Envelope::sent_at) header for clock drift
    /// correction.
    pub sent_at: Option<DateTime<Utc>>,
}

impl Message for ProcessMetrics {
    type Result = ();
}

impl Handler<ProcessMetrics> for EnvelopeProcessor {
    type Result = ();

    fn handle(&mut self, message: ProcessMetrics, _context: &mut Self::Context) -> Self::Result {
        let ProcessMetrics {
            items,
            project_key: public_key,
            start_time,
            sent_at,
        } = message;

        let received = relay_common::instant_to_date_time(start_time);
        let received_timestamp = UnixTimestamp::from_secs(received.timestamp() as u64);

        let project_cache = ProjectCache::from_registry();
        let clock_drift_processor =
            ClockDriftProcessor::new(sent_at, received).at_least(MINIMUM_CLOCK_DRIFT);

        for item in items {
            let payload = item.payload();
            if item.ty() == &ItemType::Metrics {
                let mut timestamp = item.timestamp().unwrap_or(received_timestamp);
                clock_drift_processor.process_timestamp(&mut timestamp);

                let min_timestamp = max(
                    0,
                    received.timestamp() - self.config.max_session_secs_in_past(),
                ) as u64;
                let max_timestamp =
                    (received.timestamp() + self.config.max_secs_in_future()) as u64;
                if min_timestamp <= timestamp.as_secs() && timestamp.as_secs() <= max_timestamp {
                    let metrics =
                        Metric::parse_all(&payload, timestamp).filter_map(|result| result.ok());

                    relay_log::trace!("inserting metrics into project cache");
                    project_cache.do_send(InsertMetrics::new(public_key, metrics));
                }
            } else if item.ty() == &ItemType::MetricBuckets {
                match Bucket::parse_all(&payload) {
                    Ok(mut buckets) => {
                        for bucket in &mut buckets {
                            clock_drift_processor.process_timestamp(&mut bucket.timestamp);
                        }

                        relay_log::trace!("merging metric buckets into project cache");
                        project_cache.do_send(MergeBuckets::new(public_key, buckets));
                    }
                    Err(error) => {
                        relay_log::debug!("failed to parse metric bucket: {}", LogError(&error));
                        metric!(counter(RelayCounters::MetricBucketsParsingFailed) += 1);
                    }
                }
            } else {
                relay_log::error!(
                    "invalid item of type {} passed to ProcessMetrics",
                    item.ty()
                );
            }
        }
    }
}

/// Error returned from [`EnvelopeManager::send_envelope`].
#[derive(Debug)]
#[allow(clippy::enum_variant_names)]
enum SendEnvelopeError {
    #[cfg(feature = "processing")]
    ScheduleFailed,
    #[cfg(feature = "processing")]
    StoreFailed(StoreError),
    EnvelopeBuildFailed(EnvelopeError),
    BodyEncodingFailed(std::io::Error),
    UpstreamRequestFailed(UpstreamRequestError),
}

/// Either a captured envelope or an error that occured during processing.
pub type CapturedEnvelope = Result<Envelope, String>;

#[derive(Debug)]
struct EncodeEnvelope {
    envelope_body: Vec<u8>,
    envelope_meta: RequestMeta,
    scoping: Scoping,
    http_encoding: HttpEncoding,
    response_sender: Option<oneshot::Sender<Result<(), SendEnvelopeError>>>,
    project_key: ProjectKey,
}

impl Message for EncodeEnvelope {
    type Result = ();
}

impl Handler<EncodeEnvelope> for EnvelopeProcessor {
    type Result = ();

    fn handle(&mut self, message: EncodeEnvelope, _context: &mut Self::Context) -> Self::Result {
        let EncodeEnvelope {
            envelope_body,
            envelope_meta,
            scoping,
            http_encoding,
            response_sender,
            project_key,
        } = message;
        match Self::encode_envelope_body(envelope_body, http_encoding) {
            Err(e) => {
                response_sender.map(|sender| {
                    sender
                        .send(Err(SendEnvelopeError::BodyEncodingFailed(e)))
                        .ok()
                });
            }
            Ok(envelope_body) => {
                let request = SendEnvelope {
                    envelope_body,
                    envelope_meta,
                    scoping,
                    http_encoding,
                    response_sender,
                    project_key,
                };
                UpstreamRelay::from_registry().do_send(SendRequest(request));
            }
        }
    }
}

#[derive(Debug)]
struct SendEnvelope {
    envelope_body: Vec<u8>,
    envelope_meta: RequestMeta,
    scoping: Scoping,
    http_encoding: HttpEncoding,
    response_sender: Option<oneshot::Sender<Result<(), SendEnvelopeError>>>,
    project_key: ProjectKey,
}

impl UpstreamRequest for SendEnvelope {
    fn method(&self) -> Method {
        Method::POST
    }

    fn path(&self) -> Cow<'_, str> {
        format!("/api/{}/envelope/", self.scoping.project_id).into()
    }

    fn build(&mut self, mut builder: RequestBuilder) -> Result<Request, HttpError> {
        let meta = &self.envelope_meta;
        builder
            .content_encoding(self.http_encoding)
            .header_opt("Origin", meta.origin().map(|url| url.as_str()))
            .header_opt("User-Agent", meta.user_agent())
            .header("X-Sentry-Auth", meta.auth_header())
            .header("X-Forwarded-For", meta.forwarded_for())
            .header("Content-Type", envelope::CONTENT_TYPE);

        let envelope_body = self.envelope_body.clone();
        metric!(histogram(RelayHistograms::UpstreamEnvelopeBodySize) = envelope_body.len() as u64);
        builder.body(envelope_body)
    }

    fn respond(
        &mut self,
        result: Result<Response, UpstreamRequestError>,
    ) -> ResponseFuture<(), ()> {
        let sender = self.response_sender.take();

        match result {
            Ok(response) => {
                let future = response
                    .consume()
                    .map_err(UpstreamRequestError::Http)
                    .map(|_| ())
                    .then(move |body_result| {
                        sender.map(|sender| {
                            sender
                                .send(body_result.map_err(SendEnvelopeError::UpstreamRequestFailed))
                                .ok()
                        });
                        Ok(())
                    });

                Box::new(future)
            }
            Err(error) => {
                match error {
                    UpstreamRequestError::RateLimited(upstream_limits) => {
                        ProjectCache::from_registry().do_send(UpdateRateLimits::new(
                            self.project_key,
                            upstream_limits.clone().scope(&self.scoping),
                        ));
                        if let Some(sender) = sender {
                            sender
                                .send(Err(SendEnvelopeError::UpstreamRequestFailed(
                                    UpstreamRequestError::RateLimited(upstream_limits),
                                )))
                                .ok();
                        }
                    }
                    error => {
                        if let Some(sender) = sender {
                            sender
                                .send(Err(SendEnvelopeError::UpstreamRequestFailed(error)))
                                .ok();
                        }
                    }
                };
                Box::new(future::err(()))
            }
        }
    }
}

pub struct EnvelopeManager {
    config: Arc<Config>,
    active_envelopes: u32,
    captures: BTreeMap<EventId, CapturedEnvelope>,
    processor: Addr<EnvelopeProcessor>,
    #[cfg(feature = "processing")]
    store_forwarder: Option<Addr<StoreForwarder>>,
}

impl EnvelopeManager {
    pub fn create(
        config: Arc<Config>,
        processor: Addr<EnvelopeProcessor>,
    ) -> Result<Self, ServerError> {
        #[cfg(feature = "processing")]
        let store_forwarder = if config.processing_enabled() {
            let actor = StoreForwarder::create(config.clone())?;
            Some(Arbiter::start(move |_| actor))
        } else {
            None
        };

        Ok(EnvelopeManager {
            config,
            active_envelopes: 0,
            captures: BTreeMap::new(),
            processor,
            #[cfg(feature = "processing")]
            store_forwarder,
        })
    }

    /// Sends an envelope to the upstream or Kafka and handles returned rate limits.
    fn send_envelope(
        &mut self,
        project_key: ProjectKey,
        mut envelope: Envelope,
        scoping: Scoping,
        #[allow(unused_variables)] start_time: Instant,
    ) -> ResponseFuture<(), SendEnvelopeError> {
        #[cfg(feature = "processing")]
        {
            if let Some(ref store_forwarder) = self.store_forwarder {
                relay_log::trace!("sending envelope to kafka");
                let future = store_forwarder
                    .send(StoreEnvelope {
                        envelope,
                        start_time,
                        scoping,
                    })
                    .map_err(|_| SendEnvelopeError::ScheduleFailed)
                    .and_then(|result| result.map_err(SendEnvelopeError::StoreFailed));

                return Box::new(future);
            }
        }

        // if we are in capture mode, we stash away the event instead of forwarding it.
        if self.config.relay_mode() == RelayMode::Capture {
            // XXX: this is wrong because captured_events does not take envelopes without
            // event_id into account.
            if let Some(event_id) = envelope.event_id() {
                relay_log::debug!("capturing envelope");
                self.captures.insert(event_id, Ok(envelope));
            } else {
                relay_log::debug!("dropping non event envelope");
            }

            return Box::new(future::ok(()));
        }

        relay_log::trace!("sending envelope to sentry endpoint");

        // Override the `sent_at` timestamp. Since the envelope went through basic
        // normalization, all timestamps have been corrected. We propagate the new
        // `sent_at` to allow the next Relay to double-check this timestamp and
        // potentially apply correction again. This is done as close to sending as
        // possible so that we avoid internal delays.
        envelope.set_sent_at(Utc::now());
        let envelope_meta = envelope.meta();

        let original_body = match envelope.to_vec() {
            Ok(v) => v,
            Err(e) => return Box::new(future::err(SendEnvelopeError::EnvelopeBuildFailed(e))),
        };
        let http_encoding = self.config.http_encoding();

        let (tx, rx) = oneshot::channel();
        match http_encoding {
            HttpEncoding::Identity => {
                let request = SendEnvelope {
                    envelope_body: original_body,
                    envelope_meta: envelope_meta.to_owned(),
                    scoping,
                    http_encoding,
                    response_sender: Some(tx),
                    project_key,
                };
                UpstreamRelay::from_registry().do_send(SendRequest(request));
            }
            _ => {
                let request = EncodeEnvelope {
                    envelope_body: original_body,
                    envelope_meta: envelope_meta.to_owned(),
                    scoping,
                    http_encoding,
                    response_sender: Some(tx),
                    project_key,
                };
                self.processor.do_send(request);
            }
        };

        Box::new(
            rx.map_err(|_| {
                SendEnvelopeError::UpstreamRequestFailed(UpstreamRequestError::ChannelClosed)
            })
            .flatten(),
        )
    }
}

impl Actor for EnvelopeManager {
    type Context = Context<Self>;

    fn started(&mut self, context: &mut Self::Context) {
        // Set the mailbox size to the size of the envelope buffer. This is a rough estimate but
        // should ensure that we're not dropping envelopes unintentionally after we've accepted
        // them.
        let mailbox_size = self.config.envelope_buffer_size() as usize;
        context.set_mailbox_capacity(mailbox_size);
        relay_log::info!("envelope manager started");
    }

    fn stopped(&mut self, _ctx: &mut Self::Context) {
        relay_log::info!("envelope manager stopped");
    }
}

impl Supervised for EnvelopeManager {}

impl SystemService for EnvelopeManager {}

impl Default for EnvelopeManager {
    fn default() -> Self {
        unimplemented!("register with the SystemRegistry instead")
    }
}

/// Queues an envelope for processing.
///
/// Depending on the items in the envelope, there are multiple outcomes:
///
/// - Events and event related items, such as attachments, are always queued together. See
///   [`HandleEnvelope`] for a full description of how queued envelopes are processed by the
///   `EnvelopeManager`.
/// - Sessions and Session batches are always queued separately. If they occur in the same envelope
///   as an event, they are split off.
/// - Metrics are directly sent to the `EnvelopeProcessor`, bypassing the manager's queue and going
///   straight into metrics aggregation. See [`ProcessMetrics`] for a full description.
///
/// Queueing can fail if the queue exceeds [`Config::envelope_buffer_size`]. In this case, `Err` is
/// returned and the envelope is not queued. Otherwise, this message responds with `Ok`. If it
/// contained an event-related item, such as an event payload or an attachment, this contains
/// `Some(EventId)`.
pub struct QueueEnvelope {
    pub envelope: Envelope,
    pub project_key: ProjectKey,
    pub start_time: Instant,
}

impl Message for QueueEnvelope {
    type Result = Result<Option<EventId>, QueueEnvelopeError>;
}

impl Handler<QueueEnvelope> for EnvelopeManager {
    type Result = Result<Option<EventId>, QueueEnvelopeError>;

    fn handle(&mut self, message: QueueEnvelope, context: &mut Self::Context) -> Self::Result {
        metric!(histogram(RelayHistograms::EnvelopeQueueSize) = u64::from(self.active_envelopes));

        metric!(
            histogram(RelayHistograms::EnvelopeQueueSizePct) = {
                let queue_size_pct = self.active_envelopes as f32 * 100.0
                    / self.config.envelope_buffer_size() as f32;
                queue_size_pct.floor() as u64
            }
        );

        let QueueEnvelope {
            mut envelope,
            project_key,
            start_time,
        } = message;

        if self.config.envelope_buffer_size() <= self.active_envelopes {
            return Err(QueueEnvelopeError::TooManyEnvelopes);
        }

        let event_id = envelope.event_id();

        // Remove metrics from the envelope and queue them directly on the project's `Aggregator`.
        let mut metric_items = Vec::new();
        let is_metric = |i: &Item| matches!(i.ty(), ItemType::Metrics | ItemType::MetricBuckets);
        while let Some(item) = envelope.take_item_by(is_metric) {
            metric_items.push(item);
        }

        if !metric_items.is_empty() {
            relay_log::trace!("sending metrics into processing queue");
            self.processor.do_send(ProcessMetrics {
                items: metric_items,
                project_key,
                start_time,
                sent_at: envelope.sent_at(),
            });
        }

        // Split the envelope into event-related items and other items. This allows to fast-track:
        //  1. Envelopes with only session items. They only require rate limiting.
        //  2. Event envelope processing can bail out if the event is filtered or rate limited,
        //     since all items depend on this event.
        if let Some(event_envelope) = envelope.split_by(Item::requires_event) {
            relay_log::trace!("queueing separate envelope for non-event items");
            self.active_envelopes += 1;
            context.notify(HandleEnvelope {
                envelope: event_envelope,
                project_key,
                start_time,
            });
        }

        if !envelope.is_empty() {
            relay_log::trace!("queueing envelope");
            self.active_envelopes += 1;
            context.notify(HandleEnvelope {
                envelope,
                project_key,
                start_time,
            });
        }

        // Actual event handling is performed asynchronously in a separate future. The lifetime of
        // that future will be tied to the EnvelopeManager's context. This allows to keep the Project
        // actor alive even if it is cleaned up in the ProjectManager.

        Ok(event_id)
    }
}

/// Handles a queued envelope.
///
/// 1. Ensures the project state is up-to-date and then validates the envelope against the state and
///    cached rate limits. See [`CheckEnvelope`] for full information.
/// 2. Executes dynamic sampling using the sampling project.
/// 3. Runs the envelope through the [`EnvelopeProcessor`] worker pool, which parses items, applies
///    normalization, and runs filtering logic.
/// 4. Sends the envelope to the upstream or stores it in Kafka, depending on the
///    [`processing`](Config::processing_enabled) flag.
/// 5. Captures [`Outcome`]s for dropped items and envelopes.
///
/// This operation is invoked by [`QueueEnvelope`] for envelopes containing all items except
/// metrics.
struct HandleEnvelope {
    pub envelope: Envelope,
    pub project_key: ProjectKey,
    pub start_time: Instant,
}

impl Message for HandleEnvelope {
    type Result = Result<(), ()>;
}

impl Handler<HandleEnvelope> for EnvelopeManager {
    type Result = ResponseActFuture<Self, (), ()>;

    fn handle(&mut self, message: HandleEnvelope, _ctx: &mut Self::Context) -> Self::Result {
        // We measure three timers while handling envelopes, once they have been initially accepted:
        //
        // 1. `event.wait_time`: The time we take to get all dependencies for envelopes before they
        //    actually start processing. This includes scheduling overheads, project config
        //    fetching, batched requests and congestions in the sync processor arbiter. This does
        //    not include delays in the incoming request (body upload) and skips all envelopes that
        //    are fast-rejected.
        //
        // 2. `event.processing_time`: The time the sync processor takes to parse the event payload,
        //    apply normalizations, strip PII and finally re-serialize it into a byte stream. This
        //    is recorded directly in the EnvelopeProcessor.
        //
        // 3. `event.total_time`: The full time an envelope takes from being initially accepted up
        //    to being sent to the upstream (including delays in the upstream). This can be regarded
        //    the total time an envelope spent in this Relay, corrected by incoming network delays.

        let processor = self.processor.clone();
        let capture = self.config.relay_mode() == RelayMode::Capture;
        let processing_enabled = self.config.processing_enabled();

        let HandleEnvelope {
            envelope,
            project_key,
            start_time,
        } = message;

        let sampling_project_key = envelope.trace_context().map(|tc| tc.public_key);

        let event_id = envelope.event_id();
        let envelope_context = Rc::new(RefCell::new(EnvelopeContext::from_envelope(&envelope)));

        let future = ProjectCache::from_registry()
            .send_tracked(
                CheckEnvelope::fetched(project_key, envelope),
                *envelope_context.clone().borrow(),
            )
            .map_err(|_| ProcessingError::ScheduleFailed)
            .and_then(|result| result.map_err(ProcessingError::ProjectFailed))
            .map_err(clone!(envelope_context, |err| {
                if let Some(outcome) = err.to_outcome() {
                    // TODO: Move this into CheckEnvelope
                    envelope_context.borrow().send_outcomes(outcome);
                }
                err
            }))
            .and_then(clone!(envelope_context, |response| {
                // Use the project id from the loaded project state to account for redirects.
                let project_id = response.scoping.project_id.value();
                metric!(set(RelaySets::UniqueProjects) = project_id as i64);

                let mut envelope_context = envelope_context.borrow_mut();
                envelope_context.scope(response.scoping);

                let checked = response.result.map_err(|reason| {
                    envelope_context.send_outcomes(Outcome::Invalid(reason));
                    ProcessingError::Rejected(reason)
                })?;

                match checked.envelope {
                    Some(envelope) => {
                        envelope_context.update(&envelope);
                        Ok(envelope)
                    }
                    // errors from rate limiting already produced outcomes nothing more to do
                    None => Err(ProcessingError::RateLimited),
                }
            }))
            .and_then(clone!(envelope_context, |envelope| {
                utils::sample_trace(
                    envelope,
                    sampling_project_key,
                    false,
                    processing_enabled,
                    *envelope_context.borrow(),
                )
                // outcomes already handled
                .map_err(ProcessingError::TraceSampled)
            }))
            .and_then(clone!(envelope_context, |envelope| {
                // update the context since sample_tracing might have dropped parts of the envelope
                envelope_context.borrow_mut().update(&envelope);

                // get the state for the current project. we can always fetch the cached version
                // even if the no_cache flag was passed, as the cache was updated prior in
                // `CheckEnvelope`.
                ProjectCache::from_registry()
                    .send_tracked(
                        GetProjectState::new(project_key),
                        *envelope_context.borrow(),
                    )
                    .map_err(|_| ProcessingError::ScheduleFailed)
                    .and_then(|result| result.map_err(ProcessingError::ProjectFailed))
                    .map_err(clone!(envelope_context, |err| {
                        if let Some(outcome) = err.to_outcome() {
                            envelope_context.borrow().send_outcomes(outcome);
                        }
                        err
                    }))
                    .map(|state| (envelope, state))
            }))
            .and_then(clone!(envelope_context, |(envelope, project_state)| {
                let message = ProcessEnvelope {
                    envelope,
                    project_state,
                    start_time,
                    scoping: envelope_context.borrow().scoping(),
                };

                processor
                    .send_tracked(message, *envelope_context.borrow())
                    .map_err(|_err| ProcessingError::ScheduleFailed)
                    .flatten()
            }))
            .and_then(clone!(envelope_context, |processed| {
                let project_cache = ProjectCache::from_registry();
                let rate_limits = processed.rate_limits;

                // Processing returned new rate limits. Cache them on the project to avoid expensive
                // processing while the limit is active.
                if rate_limits.is_limited() {
                    project_cache.do_send(UpdateRateLimits::new(project_key, rate_limits));
                }

                match processed.envelope {
                    Some(envelope) => {
                        envelope_context.borrow_mut().update(&envelope);
                        Ok(envelope)
                    }
                    None => Err(ProcessingError::RateLimited),
                }
            }))
            .into_actor(self)
            .and_then(clone!(envelope_context, |envelope, slf, _| {
                let scoping = envelope_context.borrow().scoping();
                slf.send_envelope(project_key, envelope, scoping, start_time)
                    .then(clone!(envelope_context, |result| {
                        result.map_err(|error| {
                            let envelope_context = envelope_context.borrow();
                            let outcome = Outcome::Invalid(DiscardReason::Internal);

                            match error {
                                #[cfg(feature = "processing")]
                                SendEnvelopeError::ScheduleFailed => {
                                    envelope_context.send_outcomes(outcome);
                                    ProcessingError::ScheduleFailed
                                }

                                #[cfg(feature = "processing")]
                                SendEnvelopeError::StoreFailed(e) => {
                                    envelope_context.send_outcomes(outcome);
                                    ProcessingError::StoreFailed(e)
                                }

                                SendEnvelopeError::BodyEncodingFailed(e) => {
                                    envelope_context.send_outcomes(outcome);
                                    ProcessingError::BodyEncodingFailed(e)
                                }

                                SendEnvelopeError::EnvelopeBuildFailed(e) => {
                                    envelope_context.send_outcomes(outcome);
                                    ProcessingError::EnvelopeBuildFailed(e)
                                }

                                SendEnvelopeError::UpstreamRequestFailed(e) => {
                                    if !e.is_received() {
                                        envelope_context.send_outcomes(outcome);
                                    }

                                    ProcessingError::UpstreamRequestFailed(e)
                                }
                            }
                        })
                    }))
                    .into_actor(slf)
            }))
            .timeout(
                self.config.envelope_buffer_expiry(),
                ProcessingError::Timeout,
            )
            .map(|_, _, _| metric!(counter(RelayCounters::EnvelopeAccepted) += 1))
            .map_err(move |error, slf, _| {
                metric!(counter(RelayCounters::EnvelopeRejected) += 1);

                // if we are in capture mode, we stash away the event instead of forwarding it.
                if capture {
                    // XXX: does not work with envelopes without event_id
                    if let Some(event_id) = event_id {
                        relay_log::debug!("capturing failed event {}", event_id);
                        let msg = LogError(&error).to_string();
                        slf.captures.insert(event_id, Err(msg));
                    } else {
                        relay_log::debug!("dropping failed envelope without event");
                    }
                }
                let outcome = error.to_outcome();
                if let Some(Outcome::Invalid(DiscardReason::Internal)) = outcome {
                    // Errors are only logged for what we consider an internal discard reason. These
                    // indicate errors in the infrastructure or implementation bugs. In other cases,
                    // we "expect" errors and log them as debug level.
                    relay_log::error!("error processing envelope: {}", LogError(&error));
                } else {
                    relay_log::debug!("dropped envelope: {}", LogError(&error));
                }

                if let ProcessingError::Timeout = error {
                    // handle the last failure (the timeout)
                    if let Some(outcome) = outcome {
                        envelope_context.borrow().send_outcomes(outcome);
                    }
                }
            })
            .then(move |x, slf, _| {
                metric!(timer(RelayTimers::EnvelopeTotalTime) = start_time.elapsed());
                slf.active_envelopes -= 1;
                fut::result(x)
            })
            .drop_guard("process_envelope");

        Box::new(future)
    }
}

/// Sends a batch of pre-aggregated metrics to the upstream or Kafka.
///
/// Responds with `Err` if there was an error sending some or all of the buckets, containing the
/// failed buckets.
pub struct SendMetrics {
    /// The pre-aggregated metric buckets.
    pub buckets: Vec<Bucket>,
    /// Scoping information for the metrics.
    pub scoping: Scoping,
    /// The project of the metrics.
    pub project_key: ProjectKey,
}

impl fmt::Debug for SendMetrics {
    fn fmt(&self, f: &mut fmt::Formatter<'_>) -> fmt::Result {
        f.debug_struct(std::any::type_name::<Self>())
            .field("buckets", &self.buckets)
            .field("scoping", &self.scoping)
            .field("project", &format_args!("Addr<Project>"))
            .finish()
    }
}

impl Message for SendMetrics {
    type Result = Result<(), Vec<Bucket>>;
}

impl Handler<SendMetrics> for EnvelopeManager {
    type Result = ResponseFuture<(), Vec<Bucket>>;

    fn handle(&mut self, message: SendMetrics, _context: &mut Self::Context) -> Self::Result {
        let SendMetrics {
            buckets,
            scoping,
            project_key,
        } = message;

        let upstream = self.config.upstream_descriptor();
        let dsn = PartialDsn {
            scheme: upstream.scheme(),
            public_key: scoping.project_key,
            host: upstream.host().to_owned(),
            port: upstream.port(),
            path: "".to_owned(),
            project_id: Some(scoping.project_id),
        };

        let mut item = Item::new(ItemType::MetricBuckets);
        item.set_payload(ContentType::Json, Bucket::serialize_all(&buckets).unwrap());
        let mut envelope = Envelope::from_request(None, RequestMeta::outbound(dsn));
        envelope.add_item(item);

        let future = self
            .send_envelope(project_key, envelope, scoping, Instant::now())
            .map_err(|_| buckets);

        Box::new(future)
    }
}

/// Sends a client report to the upstream
pub struct SendClientReports {
    /// The client report to be sent.
    pub client_reports: Vec<ClientReport>,
    /// Scoping information for the client report.
    pub scoping: Scoping,
}

impl Message for SendClientReports {
    type Result = Result<(), ()>;
}

impl Handler<SendClientReports> for EnvelopeManager {
    type Result = ResponseFuture<(), ()>;

    fn handle(&mut self, message: SendClientReports, _context: &mut Self::Context) -> Self::Result {
        let SendClientReports {
            client_reports,
            scoping,
        } = message;

        let upstream = self.config.upstream_descriptor();
        let dsn = PartialDsn {
            scheme: upstream.scheme(),
            public_key: scoping.project_key,
            host: upstream.host().to_owned(),
            port: upstream.port(),
            path: "".to_owned(),
            project_id: Some(scoping.project_id),
        };

        let mut envelope = Envelope::from_request(None, RequestMeta::outbound(dsn));
        for client_report in client_reports {
            let mut item = Item::new(ItemType::ClientReport);
            item.set_payload(ContentType::Json, client_report.serialize().unwrap()); // TODO: unwrap OK?
            envelope.add_item(item);
        }
        let future = self
            .send_envelope(scoping.project_key, envelope, scoping, Instant::now())
            .map_err(|e| {
                relay_log::trace!("Failed to send envelope for client report: {:?}", e);
            });

        Box::new(future)
    }
}

/// Resolves a [`CapturedEnvelope`] by the given `event_id`.
pub struct GetCapturedEnvelope {
    pub event_id: EventId,
}

impl Message for GetCapturedEnvelope {
    type Result = Option<CapturedEnvelope>;
}

impl Handler<GetCapturedEnvelope> for EnvelopeManager {
    type Result = Option<CapturedEnvelope>;

    fn handle(
        &mut self,
        message: GetCapturedEnvelope,
        _context: &mut Self::Context,
    ) -> Self::Result {
        self.captures.get(&message.event_id).cloned()
    }
}

/// Checks if the Event includes unprintable fields.

#[cfg(feature = "processing")]
fn has_unprintable_fields(event: &Annotated<Event>) -> bool {
    fn is_unprintable(value: &&str) -> bool {
        value.chars().any(|c| {
            c == '\u{fffd}' // unicode replacement character
                || (c.is_control() && !c.is_whitespace()) // non-whitespace control characters
        })
    }
    if let Some(event) = event.value() {
        let env = event.environment.as_str().filter(is_unprintable);
        let release = event.release.as_str().filter(is_unprintable);
        env.is_some() || release.is_some()
    } else {
        false
    }
}

#[cfg(test)]
mod tests {
    use chrono::{DateTime, TimeZone, Utc};

    use crate::extractors::RequestMeta;

    use super::*;

    fn create_breadcrumbs_item(breadcrumbs: &[(Option<DateTime<Utc>>, &str)]) -> Item {
        let mut data = Vec::new();

        for (date, message) in breadcrumbs {
            let mut breadcrumb = BTreeMap::new();
            breadcrumb.insert("message", (*message).to_string());
            if let Some(date) = date {
                breadcrumb.insert("timestamp", date.to_rfc3339());
            }

            rmp_serde::encode::write(&mut data, &breadcrumb).expect("write msgpack");
        }

        let mut item = Item::new(ItemType::Attachment);
        item.set_payload(ContentType::MsgPack, data);
        item
    }

    fn breadcrumbs_from_event(event: &Annotated<Event>) -> &Vec<Annotated<Breadcrumb>> {
        event
            .value()
            .unwrap()
            .breadcrumbs
            .value()
            .unwrap()
            .values
            .value()
            .unwrap()
    }

    #[test]
    fn test_breadcrumbs_file1() {
        let item = create_breadcrumbs_item(&[(None, "item1")]);

        // NOTE: using (Some, None) here:
        let result =
            EnvelopeProcessor::event_from_attachments(&Config::default(), None, Some(item), None);

        let event = result.unwrap().0;
        let breadcrumbs = breadcrumbs_from_event(&event);

        assert_eq!(breadcrumbs.len(), 1);
        let first_breadcrumb_message = breadcrumbs[0].value().unwrap().message.value().unwrap();
        assert_eq!("item1", first_breadcrumb_message);
    }

    #[test]
    fn test_breadcrumbs_file2() {
        let item = create_breadcrumbs_item(&[(None, "item2")]);

        // NOTE: using (None, Some) here:
        let result =
            EnvelopeProcessor::event_from_attachments(&Config::default(), None, None, Some(item));

        let event = result.unwrap().0;
        let breadcrumbs = breadcrumbs_from_event(&event);
        assert_eq!(breadcrumbs.len(), 1);

        let first_breadcrumb_message = breadcrumbs[0].value().unwrap().message.value().unwrap();
        assert_eq!("item2", first_breadcrumb_message);
    }

    #[test]
    fn test_breadcrumbs_truncation() {
        let item1 = create_breadcrumbs_item(&[(None, "crumb1")]);
        let item2 = create_breadcrumbs_item(&[(None, "crumb2"), (None, "crumb3")]);

        let result = EnvelopeProcessor::event_from_attachments(
            &Config::default(),
            None,
            Some(item1),
            Some(item2),
        );

        let event = result.unwrap().0;
        let breadcrumbs = breadcrumbs_from_event(&event);
        assert_eq!(breadcrumbs.len(), 2);
    }

    #[test]
    fn test_breadcrumbs_order_with_none() {
        let d1 = Utc.ymd(2019, 10, 10).and_hms(12, 10, 10);
        let d2 = Utc.ymd(2019, 10, 11).and_hms(12, 10, 10);

        let item1 = create_breadcrumbs_item(&[(None, "none"), (Some(d1), "d1")]);
        let item2 = create_breadcrumbs_item(&[(Some(d2), "d2")]);

        let result = EnvelopeProcessor::event_from_attachments(
            &Config::default(),
            None,
            Some(item1),
            Some(item2),
        );

        let event = result.unwrap().0;
        let breadcrumbs = breadcrumbs_from_event(&event);
        assert_eq!(breadcrumbs.len(), 2);

        assert_eq!(Some("d1"), breadcrumbs[0].value().unwrap().message.as_str());
        assert_eq!(Some("d2"), breadcrumbs[1].value().unwrap().message.as_str());
    }

    #[test]
    fn test_breadcrumbs_reversed_with_none() {
        let d1 = Utc.ymd(2019, 10, 10).and_hms(12, 10, 10);
        let d2 = Utc.ymd(2019, 10, 11).and_hms(12, 10, 10);

        let item1 = create_breadcrumbs_item(&[(Some(d2), "d2")]);
        let item2 = create_breadcrumbs_item(&[(None, "none"), (Some(d1), "d1")]);

        let result = EnvelopeProcessor::event_from_attachments(
            &Config::default(),
            None,
            Some(item1),
            Some(item2),
        );

        let event = result.unwrap().0;
        let breadcrumbs = breadcrumbs_from_event(&event);
        assert_eq!(breadcrumbs.len(), 2);

        assert_eq!(Some("d1"), breadcrumbs[0].value().unwrap().message.as_str());
        assert_eq!(Some("d2"), breadcrumbs[1].value().unwrap().message.as_str());
    }

    #[test]
    fn test_empty_breadcrumbs_item() {
        let item1 = create_breadcrumbs_item(&[]);
        let item2 = create_breadcrumbs_item(&[]);
        let item3 = create_breadcrumbs_item(&[]);

        let result = EnvelopeProcessor::event_from_attachments(
            &Config::default(),
            Some(item1),
            Some(item2),
            Some(item3),
        );

        // regression test to ensure we don't fail parsing an empty file
        result.expect("event_from_attachments");
    }

    #[test]
    fn test_user_report_invalid() {
        let processor = EnvelopeProcessor::new(Arc::new(Default::default()));
        let event_id = EventId::new();

        let dsn = "https://e12d836b15bb49d7bbf99e64295d995b:@sentry.io/42"
            .parse()
            .unwrap();

        let request_meta = RequestMeta::new(dsn);
        let mut envelope = Envelope::from_request(Some(event_id), request_meta);

        envelope.add_item({
            let mut item = Item::new(ItemType::UserReport);
            item.set_payload(ContentType::Json, r###"{"foo": "bar"}"###);
            item
        });

        envelope.add_item({
            let mut item = Item::new(ItemType::Event);
            item.set_payload(ContentType::Json, "{}");
            item
        });

        let envelope_response = processor
            .process(ProcessEnvelope {
                envelope,
                project_state: Arc::new(ProjectState::allowed()),
                start_time: Instant::now(),
                scoping: Scoping {
                    project_key: ProjectKey::parse("a94ae32be2584e0bbd7a4cbb95971fee").unwrap(),
                    organization_id: 1,
                    project_id: ProjectId::new(1),
                    key_id: None,
                },
            })
            .unwrap();

        let new_envelope = envelope_response.envelope.unwrap();

        assert_eq!(new_envelope.len(), 1);
        assert_eq!(new_envelope.items().next().unwrap().ty(), &ItemType::Event);
    }

    #[test]
    fn test_client_report_removal() {
        relay_test::setup();

        let config = Config::from_json_value(serde_json::json!({
            "outcomes": {
                "emit_outcomes": true,
                "emit_client_outcomes": true
            }
        }))
        .unwrap();

        let processor = EnvelopeProcessor::new(Arc::new(config));

        let dsn = "https://e12d836b15bb49d7bbf99e64295d995b:@sentry.io/42"
            .parse()
            .unwrap();

        let request_meta = RequestMeta::new(dsn);
        let mut envelope = Envelope::from_request(None, request_meta);

        envelope.add_item({
            let mut item = Item::new(ItemType::ClientReport);
            item.set_payload(
                ContentType::Json,
                r###"
                    {
                        "discarded_events": [
                            ["queue_full", "error", 42]
                        ]
                    }
                "###,
            );
            item
        });

        let envelope_response = relay_test::with_system(move || {
            processor
                .process(ProcessEnvelope {
                    envelope,
                    project_state: Arc::new(ProjectState::allowed()),
                    start_time: Instant::now(),
                    scoping: Scoping {
                        project_key: ProjectKey::parse("a94ae32be2584e0bbd7a4cbb95971fee").unwrap(),
                        organization_id: 1,
                        project_id: ProjectId::new(1),
                        key_id: None,
                    },
                })
                .unwrap()
        });

        assert!(envelope_response.envelope.is_none());
    }

    #[test]
    fn test_client_report_forwarding() {
        relay_test::setup();

        let config = Config::from_json_value(serde_json::json!({
            "outcomes": {
                "emit_outcomes": false,
                // a relay need to emit outcomes at all to not process.
                "emit_client_outcomes": true
            }
        }))
        .unwrap();

        let processor = EnvelopeProcessor::new(Arc::new(config));

        let dsn = "https://e12d836b15bb49d7bbf99e64295d995b:@sentry.io/42"
            .parse()
            .unwrap();

        let request_meta = RequestMeta::new(dsn);
        let mut envelope = Envelope::from_request(None, request_meta);

        envelope.add_item({
            let mut item = Item::new(ItemType::ClientReport);
            item.set_payload(
                ContentType::Json,
                r###"
                    {
                        "discarded_events": [
                            ["queue_full", "error", 42]
                        ]
                    }
                "###,
            );
            item
        });

        let envelope_response = relay_test::with_system(move || {
            processor
                .process(ProcessEnvelope {
                    envelope,
                    project_state: Arc::new(ProjectState::allowed()),
                    start_time: Instant::now(),
                    scoping: Scoping {
                        project_key: ProjectKey::parse("a94ae32be2584e0bbd7a4cbb95971fee").unwrap(),
                        organization_id: 1,
                        project_id: ProjectId::new(1),
                        key_id: None,
                    },
                })
                .unwrap()
        });

        let envelope = envelope_response.envelope.unwrap();
        let item = envelope.items().next().unwrap();
        assert_eq!(item.ty(), &ItemType::ClientReport);
    }

    #[test]
    #[cfg(feature = "processing")]
    fn test_client_report_removal_in_processing() {
        relay_test::setup();

        let config = Config::from_json_value(serde_json::json!({
            "outcomes": {
                "emit_outcomes": true,
                "emit_client_outcomes": false,
            },
            "processing": {
                "enabled": true,
                "kafka_config": [],
            }
        }))
        .unwrap();

        let processor = EnvelopeProcessor::new(Arc::new(config));

        let dsn = "https://e12d836b15bb49d7bbf99e64295d995b:@sentry.io/42"
            .parse()
            .unwrap();

        let request_meta = RequestMeta::new(dsn);
        let mut envelope = Envelope::from_request(None, request_meta);

        envelope.add_item({
            let mut item = Item::new(ItemType::ClientReport);
            item.set_payload(
                ContentType::Json,
                r###"
                    {
                        "discarded_events": [
                            ["queue_full", "error", 42]
                        ]
                    }
                "###,
            );
            item
        });

        let envelope_response = relay_test::with_system(move || {
            processor
                .process(ProcessEnvelope {
                    envelope,
                    project_state: Arc::new(ProjectState::allowed()),
                    start_time: Instant::now(),
                    scoping: Scoping {
                        project_key: ProjectKey::parse("a94ae32be2584e0bbd7a4cbb95971fee").unwrap(),
                        organization_id: 1,
                        project_id: ProjectId::new(1),
                        key_id: None,
                    },
                })
                .unwrap()
        });

        assert!(envelope_response.envelope.is_none());
    }

    #[test]
    #[cfg(feature = "processing")]
    fn test_unprintable_fields() {
        let event = Annotated::new(Event {
            environment: Annotated::new(String::from(
                "�9�~YY���)�����9�~YY���)�����9�~YY���)�����9�~YY���)�����",
            )),
            ..Default::default()
        });
        assert!(has_unprintable_fields(&event));

        let event = Annotated::new(Event {
            release: Annotated::new(
                String::from("���7��#1G����7��#1G����7��#1G����7��#1G����7��#").into(),
            ),
            ..Default::default()
        });
        assert!(has_unprintable_fields(&event));

        let event = Annotated::new(Event {
            environment: Annotated::new(String::from("production")),
            ..Default::default()
        });
        assert!(!has_unprintable_fields(&event));

        let event = Annotated::new(Event {
            release: Annotated::new(
                String::from("release with\t some\n normal\r\nwhitespace").into(),
            ),
            ..Default::default()
        });
        assert!(!has_unprintable_fields(&event));
    }

    #[test]
    fn test_from_outcome_type_sampled() {
        assert!(matches!(
            outcome_from_parts(ClientReportField::FilteredSampling, "adsf"),
            Err(_)
        ));
        assert!(matches!(
            outcome_from_parts(ClientReportField::FilteredSampling, "Sampled:"),
            Err(_)
        ));
        assert!(matches!(
            outcome_from_parts(ClientReportField::FilteredSampling, "Sampled:foo"),
            Err(_)
        ));
        assert!(matches!(
            outcome_from_parts(ClientReportField::FilteredSampling, "Sampled:123"),
            Ok(Outcome::FilteredSampling(RuleId(123)))
        ));
    }

    #[test]
    fn test_from_outcome_type_filtered() {
        assert!(matches!(
            outcome_from_parts(ClientReportField::Filtered, "error-message"),
            Ok(Outcome::Filtered(FilterStatKey::ErrorMessage))
        ));
        assert!(matches!(
            outcome_from_parts(ClientReportField::Filtered, "adsf"),
            Err(_)
        ));
    }

    #[test]
    fn test_from_outcome_type_client_discard() {
        assert_eq!(
            outcome_from_parts(ClientReportField::ClientDiscard, "foo_reason").unwrap(),
            Outcome::ClientDiscard("foo_reason".into())
        );
    }

    #[test]
    fn test_from_outcome_type_rate_limited() {
        assert!(matches!(
            outcome_from_parts(ClientReportField::RateLimited, ""),
            Ok(Outcome::RateLimited(None))
        ));
        assert_eq!(
            outcome_from_parts(ClientReportField::RateLimited, "foo_reason").unwrap(),
            Outcome::RateLimited(Some(ReasonCode::new("foo_reason")))
        );
    }
}<|MERGE_RESOLUTION|>--- conflicted
+++ resolved
@@ -1006,13 +1006,12 @@
         });
     }
 
-<<<<<<< HEAD
     /// Remove replays if the feature flag is not enabled
     fn process_replays(&self, state: &mut ProcessEnvelopeState) {
         let replays_enabled = state.project_state.has_feature(Feature::Replays);
         state.envelope.retain_items(|item| {
             match item.ty() {
-                ItemType::ReplayEvent | ItemType::ReplayPayload => {
+                ItemType::ReplayEvent | ItemType::ReplayRecording => {
                     if !replays_enabled {
                         return false;
                     }
@@ -1020,18 +1019,6 @@
                 }
                 _ => true, // Keep all other item types
             }
-=======
-    fn process_replay_recordings(&self, state: &mut ProcessEnvelopeState) {
-        let replays_enabled = state.project_state.has_feature(Feature::Replays);
-        state.envelope.retain_items(|item| match item.ty() {
-            ItemType::ReplayRecording => {
-                if !replays_enabled {
-                    return false;
-                }
-                true
-            }
-            _ => true,
->>>>>>> 3e3882c9
         });
     }
 
@@ -1349,12 +1336,8 @@
             ItemType::MetricBuckets => false,
             ItemType::ClientReport => false,
             ItemType::Profile => false,
-<<<<<<< HEAD
-            ItemType::ReplayPayload => false,
             ItemType::ReplayEvent => false,
-=======
             ItemType::ReplayRecording => false,
->>>>>>> 3e3882c9
             // Without knowing more, `Unknown` items are allowed to be repeated
             ItemType::Unknown(_) => false,
         }
@@ -1868,11 +1851,7 @@
         self.process_client_reports(state);
         self.process_user_reports(state);
         self.process_profiles(state);
-<<<<<<< HEAD
         self.process_replays(state);
-=======
-        self.process_replay_recordings(state);
->>>>>>> 3e3882c9
 
         if state.creates_event() {
             if_processing!({
