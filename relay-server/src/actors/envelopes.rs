use std::borrow::Cow;
use std::cell::RefCell;
use std::cmp::max;
use std::collections::BTreeMap;
use std::convert::TryFrom;
use std::io::Write;
use std::rc::Rc;
use std::sync::Arc;
use std::time::{Duration, Instant};
use std::{fmt, net};

use actix::prelude::*;
use actix_web::http::Method;
use brotli2::write::BrotliEncoder;
use chrono::{DateTime, Duration as SignedDuration, Utc};
use failure::Fail;
use flate2::write::{GzEncoder, ZlibEncoder};
use flate2::Compression;
use futures::{future, prelude::*, sync::oneshot};
use lazy_static::lazy_static;
use serde_json::Value as SerdeValue;

use relay_auth::RelayVersion;
use relay_common::{clone, ProjectId, ProjectKey, UnixTimestamp};
use relay_config::{Config, HttpEncoding, RelayMode};
use relay_filter::FilterStatKey;
use relay_general::pii::{PiiAttachmentsProcessor, PiiProcessor};
use relay_general::processor::{process_value, ProcessingState};
use relay_general::protocol::{
    self, Breadcrumb, ClientReport, Csp, Event, EventId, EventType, ExpectCt, ExpectStaple, Hpkp,
    IpAddr, LenientString, Metrics, RelayInfo, SecurityReportType, SessionAggregates,
    SessionAttributes, SessionUpdate, Timestamp, UserReport, Values,
};
use relay_general::store::ClockDriftProcessor;
use relay_general::types::{Annotated, Array, FromValue, Object, ProcessingAction, Value};
use relay_log::LogError;
use relay_metrics::{Bucket, Metric};
use relay_quotas::{DataCategory, RateLimits, ReasonCode, Scoping};
use relay_redis::RedisPool;
use relay_sampling::{RuleId, SamplingResult};
use relay_statsd::metric;

use crate::actors::outcome::{DiscardReason, Outcome, TrackOutcome};
use crate::actors::outcome_aggregator::OutcomeAggregator;
use crate::actors::project::{Feature, ProjectState};
use crate::actors::project_cache::{
    CheckEnvelope, GetProjectState, InsertMetrics, MergeBuckets, ProjectCache, ProjectError,
    UpdateRateLimits,
};
use crate::actors::upstream::{SendRequest, UpstreamRelay, UpstreamRequest, UpstreamRequestError};
use crate::envelope::{self, AttachmentType, ContentType, Envelope, EnvelopeError, Item, ItemType};
use crate::extractors::{PartialDsn, RequestMeta};
use crate::http::{HttpError, Request, RequestBuilder, Response};
use crate::metrics_extraction::sessions::{extract_session_metrics, SessionMetricsConfig};
use crate::service::ServerError;
use crate::statsd::{RelayCounters, RelayHistograms, RelaySets, RelayTimers};
use crate::utils::{
    self, ChunkedFormDataAggregator, EnvelopeSummary, FormDataIter, FutureExt, MinimalProfile,
    ProfileError, SendWithOutcome,
};

#[cfg(feature = "processing")]
use {
    crate::actors::store::{StoreEnvelope, StoreError, StoreForwarder},
    crate::metrics_extraction::transactions::extract_transaction_metrics,
    crate::service::ServerErrorKind,
    crate::utils::{EnvelopeLimiter, ErrorBoundary},
    failure::ResultExt,
    relay_general::store::{GeoIpLookup, StoreConfig, StoreProcessor},
    relay_quotas::{RateLimitingError, RedisRateLimiter},
    symbolic_unreal::{Unreal4Error, Unreal4ErrorKind},
};

/// The minimum clock drift for correction to apply.
const MINIMUM_CLOCK_DRIFT: Duration = Duration::from_secs(55 * 60);

#[derive(Debug, Fail)]
pub enum QueueEnvelopeError {
    #[fail(display = "Too many envelopes (event_buffer_size reached)")]
    TooManyEnvelopes,
}

#[derive(Debug, Fail)]
enum ProcessingError {
    #[fail(display = "invalid json in event")]
    InvalidJson(#[cause] serde_json::Error),

    #[fail(display = "invalid message pack event payload")]
    InvalidMsgpack(#[cause] rmp_serde::decode::Error),

    #[cfg(feature = "processing")]
    #[fail(display = "invalid unreal crash report")]
    InvalidUnrealReport(#[cause] Unreal4Error),

    #[fail(display = "event payload too large")]
    PayloadTooLarge,

    #[fail(display = "invalid transaction event")]
    InvalidTransaction,

    #[fail(display = "envelope processor failed")]
    ProcessingFailed(#[cause] ProcessingAction),

    #[fail(display = "duplicate {} in event", _0)]
    DuplicateItem(ItemType),

    #[fail(display = "failed to extract event payload")]
    NoEventPayload,

    #[fail(display = "could not schedule project fetch")]
    ScheduleFailed,

    #[fail(display = "failed to resolve project information")]
    ProjectFailed(#[cause] ProjectError),

    #[fail(display = "missing project id in DSN")]
    MissingProjectId,

    #[fail(display = "invalid security report type")]
    InvalidSecurityType,

    #[fail(display = "invalid security report")]
    InvalidSecurityReport(#[cause] serde_json::Error),

    #[fail(display = "submission rejected with reason: {:?}", _0)]
    Rejected(DiscardReason),

    #[cfg(feature = "processing")]
    #[fail(display = "event filtered with reason: {:?}", _0)]
    EventFiltered(FilterStatKey),

    #[fail(display = "could not serialize event payload")]
    SerializeFailed(#[cause] serde_json::Error),

    #[fail(display = "could not build envelope for upstream")]
    EnvelopeBuildFailed(#[cause] EnvelopeError),

    #[fail(display = "could not encode request body")]
    BodyEncodingFailed(#[cause] std::io::Error),

    #[fail(display = "could not send request to upstream")]
    UpstreamRequestFailed(#[cause] UpstreamRequestError),

    #[cfg(feature = "processing")]
    #[fail(display = "could not store envelope")]
    StoreFailed(#[cause] StoreError),

    #[fail(display = "envelope items were rate limited")]
    RateLimited,

    #[cfg(feature = "processing")]
    #[fail(display = "failed to apply quotas")]
    QuotasFailed(#[cause] RateLimitingError),

    #[fail(display = "envelope exceeded its configured lifetime")]
    Timeout,

    #[fail(display = "trace dropped by sampling rule {}", _0)]
    TraceSampled(RuleId),

    #[fail(display = "event dropped by sampling rule {}", _0)]
    EventSampled(RuleId),
}

impl ProcessingError {
    fn to_outcome(&self) -> Option<Outcome> {
        match *self {
            // General outcomes for invalid events
            Self::PayloadTooLarge => Some(Outcome::Invalid(DiscardReason::TooLarge)),
            Self::InvalidJson(_) => Some(Outcome::Invalid(DiscardReason::InvalidJson)),
            Self::InvalidMsgpack(_) => Some(Outcome::Invalid(DiscardReason::InvalidMsgpack)),
            Self::InvalidSecurityType => Some(Outcome::Invalid(DiscardReason::SecurityReportType)),
            Self::InvalidSecurityReport(_) => Some(Outcome::Invalid(DiscardReason::SecurityReport)),
            Self::InvalidTransaction => Some(Outcome::Invalid(DiscardReason::InvalidTransaction)),
            Self::DuplicateItem(_) => Some(Outcome::Invalid(DiscardReason::DuplicateItem)),
            Self::NoEventPayload => Some(Outcome::Invalid(DiscardReason::NoEventPayload)),

            // Processing-only outcomes (Sentry-internal Relays)
            #[cfg(feature = "processing")]
            Self::InvalidUnrealReport(ref err)
                if err.kind() == Unreal4ErrorKind::BadCompression =>
            {
                Some(Outcome::Invalid(DiscardReason::InvalidCompression))
            }
            #[cfg(feature = "processing")]
            Self::InvalidUnrealReport(_) => Some(Outcome::Invalid(DiscardReason::ProcessUnreal)),

            // Internal errors
            Self::SerializeFailed(_)
            | Self::ProjectFailed(_)
            | Self::Timeout
            | Self::ProcessingFailed(_)
            | Self::MissingProjectId => Some(Outcome::Invalid(DiscardReason::Internal)),
            #[cfg(feature = "processing")]
            Self::QuotasFailed(_) => Some(Outcome::Invalid(DiscardReason::Internal)),

            // These outcomes are emitted at the source.
            Self::ScheduleFailed => None,
            Self::Rejected(_) => None,
            #[cfg(feature = "processing")]
            Self::EventFiltered(_) => None,
            Self::TraceSampled(_) => None,
            Self::EventSampled(_) => None,
            Self::RateLimited => None,
            #[cfg(feature = "processing")]
            Self::StoreFailed(_) => None,

            // If we send to an upstream, we don't emit outcomes.
            Self::UpstreamRequestFailed(_)
            | Self::EnvelopeBuildFailed(_)
            | Self::BodyEncodingFailed(_) => None,
        }
    }

    fn should_keep_metrics(&self) -> bool {
        matches!(self, Self::TraceSampled(_) | Self::EventSampled(_))
    }
}

#[cfg(feature = "processing")]
impl From<Unreal4Error> for ProcessingError {
    fn from(err: Unreal4Error) -> Self {
        match err.kind() {
            Unreal4ErrorKind::TooLarge => Self::PayloadTooLarge,
            _ => ProcessingError::InvalidUnrealReport(err),
        }
    }
}

/// Contains the required envelope related information to create an outcome.
#[derive(Clone, Copy, Debug)]
pub struct EnvelopeContext {
    summary: EnvelopeSummary,
    received_at: DateTime<Utc>,
    event_id: Option<EventId>,
    remote_addr: Option<net::IpAddr>,
    scoping: Scoping,
}

impl EnvelopeContext {
    /// Creates an envelope context from the given request meta data.
    ///
    /// This context contains partial scoping and no envelope summary. There will be no outcomes
    /// logged without updating this context.
    pub fn from_request(meta: &RequestMeta) -> Self {
        Self {
            summary: EnvelopeSummary::empty(),
            received_at: relay_common::instant_to_date_time(meta.start_time()),
            event_id: None,
            remote_addr: meta.client_addr(),
            scoping: meta.get_partial_scoping(),
        }
    }

    /// Computes an envelope context from the given envelope.
    ///
    /// To provide additional scoping, use [`EnvelopeContext::scope`].
    pub fn from_envelope(envelope: &Envelope) -> Self {
        let mut context = Self::from_request(envelope.meta());
        context.update(envelope);
        context
    }

    /// Update the context with new envelope information.
    ///
    /// This updates the item summary as well as the event id.
    pub fn update(&mut self, envelope: &Envelope) -> &mut Self {
        self.event_id = envelope.event_id();
        self.summary = EnvelopeSummary::compute(envelope);
        self
    }

    /// Re-scopes this context to the given scoping.
    pub fn scope(&mut self, scoping: Scoping) -> &mut Self {
        self.scoping = scoping;
        self
    }

    /// Returns scoping stored in this context.
    pub fn scoping(&self) -> Scoping {
        self.scoping
    }

    /// Returns the event id of this context, if any.
    pub fn event_id(&self) -> Option<EventId> {
        self.event_id
    }

    /// Records outcomes for all items stored in this context.
    ///
    /// This does not send outcomes for empty envelopes or request-only contexts.
    pub fn send_outcomes(&self, outcome: Outcome) {
        let outcome_aggregator = OutcomeAggregator::from_registry();
        if let Some(category) = self.summary.event_category {
            outcome_aggregator.do_send(TrackOutcome {
                timestamp: self.received_at,
                scoping: self.scoping,
                outcome: outcome.clone(),
                event_id: self.event_id,
                remote_addr: self.remote_addr,
                category,
                quantity: 1,
            });
        }

        if self.summary.attachment_quantity > 0 {
            outcome_aggregator.do_send(TrackOutcome {
                timestamp: self.received_at,
                scoping: self.scoping,
                outcome: outcome.clone(),
                event_id: self.event_id,
                remote_addr: self.remote_addr,
                category: DataCategory::Attachment,
                // XXX: attachment_quantity is usize which lets us go all the way to
                // 64bit on our machines, but the protocl and data store can only
                // do 32.
                quantity: self.summary.attachment_quantity as u32,
            });
        }

        if self.summary.profile_quantity > 0 {
            outcome_aggregator.do_send(TrackOutcome {
                timestamp: self.received_at,
                scoping: self.scoping,
                outcome,
                event_id: self.event_id,
                remote_addr: self.remote_addr,
                category: DataCategory::Profile,
                quantity: self.summary.profile_quantity as u32,
            })
        }
    }
}

type ExtractedEvent = (Annotated<Event>, usize);

/// A state container for envelope processing.
#[derive(Debug)]
struct ProcessEnvelopeState {
    /// The envelope.
    ///
    /// The pipeline can mutate the envelope and remove or add items. In particular, event items are
    /// removed at the beginning of processing and re-added in the end.
    envelope: Envelope,

    /// The extracted event payload.
    ///
    /// For Envelopes without event payloads, this contains `Annotated::empty`. If a single item has
    /// `creates_event`, the event is required and the pipeline errors if no payload can be
    /// extracted.
    event: Annotated<Event>,

    /// Partial metrics of the Event during construction.
    ///
    /// The pipeline stages can add to this metrics objects. In `finalize_event`, the metrics are
    /// persisted into the Event. All modifications afterwards will have no effect.
    metrics: Metrics,

    /// A list of cumulative sample rates applied to this event.
    ///
    /// This element is obtained from the event or transaction item and re-serialized into the
    /// resulting item.
    sample_rates: Option<Value>,

    /// Rate limits returned in processing mode.
    ///
    /// The rate limiter is invoked in processing mode, after which the resulting limits are stored
    /// in this field. Note that there can be rate limits even if the envelope still carries items.
    ///
    /// These are always empty in non-processing mode, since the rate limiter is not invoked.
    rate_limits: RateLimits,

    /// Metrics extracted from items in the envelope.
    ///
    /// Relay can extract metrics for sessions and transactions, which is controlled by
    /// configuration objects in the project config.
    extracted_metrics: Vec<Metric>,

    /// The state of the project that this envelope belongs to.
    project_state: Arc<ProjectState>,

    /// The id of the project that this envelope is ingested into.
    ///
    /// This identifier can differ from the one stated in the Envelope's DSN if the key was moved to
    /// a new project or on the legacy endpoint. In that case, normalization will update the project
    /// ID.
    project_id: ProjectId,

    /// The envelope context before processing.
    envelope_context: EnvelopeContext,
}

impl ProcessEnvelopeState {
    /// Returns whether any item in the envelope creates an event.
    ///
    /// This is used to branch into the processing pipeline. If this function returns false, only
    /// rate limits are executed.
    fn creates_event(&self) -> bool {
        self.envelope.items().any(Item::creates_event)
    }

    /// Returns true if there is an event in the processing state.
    ///
    /// The event was previously removed from the Envelope. This returns false if there was an
    /// invalid event item.
    fn has_event(&self) -> bool {
        self.event.value().is_some()
    }

    /// Returns the event type if there is an event.
    ///
    /// If the event does not have a type, `Some(EventType::Default)` is assumed. If, in contrast, there
    /// is no event, `None` is returned.
    fn event_type(&self) -> Option<EventType> {
        self.event
            .value()
            .map(|event| event.ty.value().copied().unwrap_or_default())
    }

    /// Returns the data category if there is an event.
    ///
    /// The data category is computed from the event type. Both `Default` and `Error` events map to
    /// the `Error` data category. If there is no Event, `None` is returned.
    fn event_category(&self) -> Option<DataCategory> {
        self.event_type().map(DataCategory::from)
    }

    /// Removes the event payload from this processing state.
    #[cfg(feature = "processing")]
    fn remove_event(&mut self) {
        self.event = Annotated::empty();
    }
}

/// Fields of client reports that map to specific [`Outcome`]s without content.
#[derive(Clone, Copy, Debug, PartialEq, Eq, PartialOrd, Ord)]
enum ClientReportField {
    /// The event has been filtered by an inbound data filter.
    Filtered,

    /// The event has been filtered by a sampling rule.
    FilteredSampling,

    /// The event has been rate limited.
    RateLimited,

    /// The event has already been discarded on the client side.
    ClientDiscard,
}

/// Parse an outcome from an outcome ID and a reason string.
///
/// Currently only used to reconstruct outcomes encoded in client reports.
fn outcome_from_parts(field: ClientReportField, reason: &str) -> Result<Outcome, ()> {
    match field {
        ClientReportField::FilteredSampling => match reason.strip_prefix("Sampled:") {
            Some(rule_id) => rule_id
                .parse()
                .map(|id| Outcome::FilteredSampling(RuleId(id)))
                .map_err(|_| ()),
            None => Err(()),
        },
        ClientReportField::ClientDiscard => Ok(Outcome::ClientDiscard(reason.into())),
        ClientReportField::Filtered => Ok(Outcome::Filtered(
            FilterStatKey::try_from(reason).map_err(|_| ())?,
        )),
        ClientReportField::RateLimited => Ok(Outcome::RateLimited(match reason {
            "" => None,
            other => Some(ReasonCode::new(other)),
        })),
    }
}

/// Synchronous service for processing envelopes.
pub struct EnvelopeProcessor {
    config: Arc<Config>,
    #[cfg(feature = "processing")]
    rate_limiter: Option<RedisRateLimiter>,
    #[cfg(feature = "processing")]
    geoip_lookup: Option<Arc<GeoIpLookup>>,
}

impl EnvelopeProcessor {
    /// Starts a multi-threaded envelope processor.
    pub fn start(
        config: Arc<Config>,
        _redis: Option<RedisPool>,
    ) -> Result<Addr<Self>, ServerError> {
        let thread_count = config.cpu_concurrency();
        relay_log::info!("starting {} envelope processing workers", thread_count);

        #[cfg(feature = "processing")]
        {
            let geoip_lookup = match config.geoip_path() {
                Some(p) => Some(Arc::new(
                    GeoIpLookup::open(p).context(ServerErrorKind::GeoIpError)?,
                )),
                None => None,
            };

            let rate_limiter =
                _redis.map(|pool| RedisRateLimiter::new(pool).max_limit(config.max_rate_limit()));

            Ok(SyncArbiter::start(
                thread_count,
                clone!(config, || {
                    EnvelopeProcessor::new(config.clone())
                        .with_rate_limiter(rate_limiter.clone())
                        .with_geoip_lookup(geoip_lookup.clone())
                }),
            ))
        }

        #[cfg(not(feature = "processing"))]
        Ok(SyncArbiter::start(
            thread_count,
            clone!(config, || EnvelopeProcessor::new(config.clone())),
        ))
    }

    #[inline]
    fn new(config: Arc<Config>) -> Self {
        Self {
            config,
            #[cfg(feature = "processing")]
            rate_limiter: None,
            #[cfg(feature = "processing")]
            geoip_lookup: None,
        }
    }

    #[cfg(feature = "processing")]
    #[inline]
    fn with_rate_limiter(mut self, rate_limiter: Option<RedisRateLimiter>) -> Self {
        self.rate_limiter = rate_limiter;
        self
    }

    #[cfg(feature = "processing")]
    #[inline]
    fn with_geoip_lookup(mut self, geoip_lookup: Option<Arc<GeoIpLookup>>) -> Self {
        self.geoip_lookup = geoip_lookup;
        self
    }

    /// Returns Ok(true) if attributes were modified.
    /// Returns Err if the session should be dropped.
    fn validate_attributes(
        &self,
        client_addr: &Option<net::IpAddr>,
        attributes: &mut SessionAttributes,
    ) -> Result<bool, ()> {
        let mut changed = false;

        let release = &attributes.release;
        if let Err(e) = protocol::validate_release(release) {
            relay_log::trace!("skipping session with invalid release '{}': {}", release, e);
            return Err(());
        }

        if let Some(ref env) = attributes.environment {
            if let Err(e) = protocol::validate_environment(env) {
                relay_log::trace!("removing invalid environment '{}': {}", env, e);
                attributes.environment = None;
                changed = true;
            }
        }

        if let Some(ref ip_address) = attributes.ip_address {
            if ip_address.is_auto() {
                attributes.ip_address = client_addr.map(IpAddr::from);
                changed = true;
            }
        }

        Ok(changed)
    }

    fn is_valid_session_timestamp(
        &self,
        received: DateTime<Utc>,
        timestamp: DateTime<Utc>,
    ) -> bool {
        let max_age = SignedDuration::seconds(self.config.max_session_secs_in_past());
        if (received - timestamp) > max_age {
            relay_log::trace!("skipping session older than {} days", max_age.num_days());
            return false;
        }

        let max_future = SignedDuration::seconds(self.config.max_secs_in_future());
        if (timestamp - received) > max_future {
            relay_log::trace!(
                "skipping session more than {}s in the future",
                max_future.num_seconds()
            );
            return false;
        }

        true
    }

    /// Returns true if the item should be kept.
    #[allow(clippy::too_many_arguments)]
    fn process_session(
        &self,
        item: &mut Item,
        received: DateTime<Utc>,
        client: Option<&str>,
        client_addr: Option<net::IpAddr>,
        metrics_config: SessionMetricsConfig,
        clock_drift_processor: &ClockDriftProcessor,
        extracted_metrics: &mut Vec<Metric>,
    ) -> bool {
        let mut changed = false;
        let payload = item.payload();

        let mut session = match SessionUpdate::parse(&payload) {
            Ok(session) => session,
            Err(error) => {
                relay_log::trace!("skipping invalid session payload: {}", LogError(&error));
                return false;
            }
        };

        if session.sequence == u64::MAX {
            relay_log::trace!("skipping session due to sequence overflow");
            return false;
        }

        if clock_drift_processor.is_drifted() {
            relay_log::trace!("applying clock drift correction to session");
            clock_drift_processor.process_datetime(&mut session.started);
            clock_drift_processor.process_datetime(&mut session.timestamp);
            changed = true;
        }

        if session.timestamp < session.started {
            relay_log::trace!("fixing session timestamp to {}", session.timestamp);
            session.timestamp = session.started;
            changed = true;
        }

        // Log the timestamp delay for all sessions after clock drift correction.
        let session_delay = received - session.timestamp;
        if session_delay > SignedDuration::minutes(1) {
            metric!(
                timer(RelayTimers::TimestampDelay) = session_delay.to_std().unwrap(),
                category = "session",
            );
        }

        // Validate timestamps
        for t in [session.timestamp, session.started] {
            if !self.is_valid_session_timestamp(received, t) {
                return false;
            }
        }

        // Validate attributes
        match self.validate_attributes(&client_addr, &mut session.attributes) {
            Err(_) => return false,
            Ok(changed_attributes) => {
                changed |= changed_attributes;
            }
        }

        // Extract metrics if they haven't been extracted by a prior Relay
        if metrics_config.is_enabled() && !item.metrics_extracted() {
            extract_session_metrics(&session.attributes, &session, client, extracted_metrics);
            item.set_metrics_extracted(true);
        }

        // Drop the session if metrics have been extracted in this or a prior Relay
        if metrics_config.should_drop() && item.metrics_extracted() {
            return false;
        }

        if changed {
            let json_string = match serde_json::to_string(&session) {
                Ok(json) => json,
                Err(err) => {
                    relay_log::error!("failed to serialize session: {}", LogError(&err));
                    return false;
                }
            };

            item.set_payload(ContentType::Json, json_string);
        }

        true
    }

    #[allow(clippy::too_many_arguments)]
    fn process_session_aggregates(
        &self,
        item: &mut Item,
        received: DateTime<Utc>,
        client: Option<&str>,
        client_addr: Option<net::IpAddr>,
        metrics_config: SessionMetricsConfig,
        clock_drift_processor: &ClockDriftProcessor,
        extracted_metrics: &mut Vec<Metric>,
    ) -> bool {
        let mut changed = false;
        let payload = item.payload();

        let mut session = match SessionAggregates::parse(&payload) {
            Ok(session) => session,
            Err(error) => {
                relay_log::trace!("skipping invalid sessions payload: {}", LogError(&error));
                return false;
            }
        };

        if clock_drift_processor.is_drifted() {
            relay_log::trace!("applying clock drift correction to session");
            for aggregate in &mut session.aggregates {
                clock_drift_processor.process_datetime(&mut aggregate.started);
            }
            changed = true;
        }

        // Validate timestamps
        session
            .aggregates
            .retain(|aggregate| self.is_valid_session_timestamp(received, aggregate.started));

        // Aftter timestamp validation, aggregates could now be empty
        if session.aggregates.is_empty() {
            return false;
        }

        // Validate attributes
        match self.validate_attributes(&client_addr, &mut session.attributes) {
            Err(_) => return false,
            Ok(changed_attributes) => {
                changed |= changed_attributes;
            }
        }

        // Extract metrics if they haven't been extracted by a prior Relay
        if metrics_config.is_enabled() && !item.metrics_extracted() {
            for aggregate in &session.aggregates {
                extract_session_metrics(&session.attributes, aggregate, client, extracted_metrics);
                item.set_metrics_extracted(true);
            }
        }

        // Drop the aggregate if metrics have been extracted in this or a prior Relay
        if metrics_config.should_drop() && item.metrics_extracted() {
            return false;
        }

        if changed {
            let json_string = match serde_json::to_string(&session) {
                Ok(json) => json,
                Err(err) => {
                    relay_log::error!("failed to serialize session: {}", LogError(&err));
                    return false;
                }
            };

            item.set_payload(ContentType::Json, json_string);
        }

        true
    }

    /// Validates all sessions and session aggregates in the envelope, if any.
    ///
    /// Both are removed from the envelope if they contain invalid JSON or if their timestamps
    /// are out of range after clock drift correction.
    fn process_sessions(&self, state: &mut ProcessEnvelopeState) {
        let received = state.envelope_context.received_at;
        let extracted_metrics = &mut state.extracted_metrics;
        let metrics_config = state.project_state.config().session_metrics;
        let envelope = &mut state.envelope;
        let client = envelope.meta().client().map(|x| x.to_owned());
        let client_addr = envelope.meta().client_addr();

        let clock_drift_processor =
            ClockDriftProcessor::new(envelope.sent_at(), received).at_least(MINIMUM_CLOCK_DRIFT);

        envelope.retain_items(|item| {
            match item.ty() {
                ItemType::Session => self.process_session(
                    item,
                    received,
                    client.as_deref(),
                    client_addr,
                    metrics_config,
                    &clock_drift_processor,
                    extracted_metrics,
                ),
                ItemType::Sessions => self.process_session_aggregates(
                    item,
                    received,
                    client.as_deref(),
                    client_addr,
                    metrics_config,
                    &clock_drift_processor,
                    extracted_metrics,
                ),
                _ => true, // Keep all other item types
            }
        });
    }

    /// Validates and normalizes all user report items in the envelope.
    ///
    /// User feedback items are removed from the envelope if they contain invalid JSON or if the
    /// JSON violates the schema (basic type validation). Otherwise, their normalized representation
    /// is written back into the item.
    fn process_user_reports(&self, state: &mut ProcessEnvelopeState) {
        state.envelope.retain_items(|item| {
            if item.ty() != &ItemType::UserReport {
                return true;
            };

            let report = match serde_json::from_slice::<UserReport>(&item.payload()) {
                Ok(session) => session,
                Err(error) => {
                    relay_log::error!("failed to store user report: {}", LogError(&error));
                    return false;
                }
            };

            let json_string = match serde_json::to_string(&report) {
                Ok(json) => json,
                Err(err) => {
                    relay_log::error!("failed to serialize user report: {}", LogError(&err));
                    return false;
                }
            };

            item.set_payload(ContentType::Json, json_string);
            true
        });
    }

    /// Validates and extracts client reports.
    ///
    /// At the moment client reports are primarily used to transfer outcomes from
    /// client SDKs.  The outcomes are removed here and sent directly to the outcomes
    /// system.
    fn process_client_reports(&self, state: &mut ProcessEnvelopeState) {
        // if client outcomes are disabled we leave the the client reports unprocessed
        // and pass them on.
        if !self.config.emit_outcomes().any() || !self.config.emit_client_outcomes() {
            // if a processing relay has client outcomes disabled we drop them.
            if self.config.processing_enabled() {
                state
                    .envelope
                    .retain_items(|item| item.ty() != &ItemType::ClientReport);
            }
            return;
        }

        let mut timestamp = None;
        let mut output_events = BTreeMap::new();
        let received = state.envelope_context.received_at;

        let clock_drift_processor = ClockDriftProcessor::new(state.envelope.sent_at(), received)
            .at_least(MINIMUM_CLOCK_DRIFT);

        // we're going through all client reports but we're effectively just merging
        // them into the first one.
        state.envelope.retain_items(|item| {
            if item.ty() != &ItemType::ClientReport {
                return true;
            };
            match ClientReport::parse(&item.payload()) {
                Ok(ClientReport {
                    timestamp: report_timestamp,
                    discarded_events,
                    rate_limited_events,
                    filtered_events,
                    filtered_sampling_events,
                }) => {
                    // Glue all discarded events together and give them the appropriate outcome type
                    let input_events = discarded_events
                        .into_iter()
                        .map(|discarded_event| (ClientReportField::ClientDiscard, discarded_event))
                        .chain(
                            filtered_events.into_iter().map(|discarded_event| {
                                (ClientReportField::Filtered, discarded_event)
                            }),
                        )
                        .chain(filtered_sampling_events.into_iter().map(|discarded_event| {
                            (ClientReportField::FilteredSampling, discarded_event)
                        }))
                        .chain(rate_limited_events.into_iter().map(|discarded_event| {
                            (ClientReportField::RateLimited, discarded_event)
                        }));

                    for (outcome_type, discarded_event) in input_events {
                        if discarded_event.reason.len() > 200 {
                            relay_log::trace!("ignored client outcome with an overlong reason");
                            continue;
                        }
                        *output_events
                            .entry((
                                outcome_type,
                                discarded_event.reason,
                                discarded_event.category,
                            ))
                            .or_insert(0) += discarded_event.quantity;
                    }
                    if let Some(ts) = report_timestamp {
                        timestamp.get_or_insert(ts);
                    }
                }
                Err(err) => relay_log::trace!("invalid client report received: {}", LogError(&err)),
            }
            false
        });

        if output_events.is_empty() {
            return;
        }

        let timestamp =
            timestamp.get_or_insert_with(|| UnixTimestamp::from_secs(received.timestamp() as u64));

        if clock_drift_processor.is_drifted() {
            relay_log::trace!("applying clock drift correction to client report");
            clock_drift_processor.process_timestamp(timestamp);
        }

        let max_age = SignedDuration::seconds(self.config.max_secs_in_past());
        if (received - timestamp.as_datetime()) > max_age {
            relay_log::trace!(
                "skipping client outcomes older than {} days",
                max_age.num_days()
            );
            return;
        }

        let max_future = SignedDuration::seconds(self.config.max_secs_in_future());
        if (timestamp.as_datetime() - received) > max_future {
            relay_log::trace!(
                "skipping client outcomes more than {}s in the future",
                max_future.num_seconds()
            );
            return;
        }

        let producer = OutcomeAggregator::from_registry();
        for ((outcome_type, reason, category), quantity) in output_events.into_iter() {
            let outcome = match outcome_from_parts(outcome_type, &reason) {
                Ok(outcome) => outcome,
                Err(_) => {
                    relay_log::trace!(
                        "Invalid outcome_type / reason: ({:?}, {})",
                        outcome_type,
                        reason
                    );
                    continue;
                }
            };

            producer.do_send(TrackOutcome {
                timestamp: timestamp.as_datetime(),
                scoping: state.envelope_context.scoping,
                outcome,
                event_id: None,
                remote_addr: None, // omitting the client address allows for better aggregation
                category,
                quantity,
            });
        }
    }

    /// Remove profiles if the feature flag is not enabled
    fn process_profiles(&self, state: &mut ProcessEnvelopeState) {
        let profiling_enabled = state.project_state.has_feature(Feature::Profiling);
        let context = state.envelope_context;
        state.envelope.retain_items(|item| {
            match item.ty() {
                ItemType::Profile => {
                    if !profiling_enabled {
                        return false;
                    }
                    if self.config.processing_enabled() {
                        if self.parse_profile(item).is_err() {
                            let outcome_aggregator = OutcomeAggregator::from_registry();

                            outcome_aggregator.do_send(TrackOutcome {
                                timestamp: context.received_at,
                                scoping: context.scoping,
                                outcome: Outcome::Invalid(DiscardReason::ProcessProfile),
                                event_id: context.event_id,
                                remote_addr: context.remote_addr,
                                category: DataCategory::Profile,
                                quantity: 1,
                            });

                            return false;
                        }
                        return true;
                    }
                    true
                }
                _ => true, // Keep all other item types
            }
        });
    }

    /// Remove replays if the feature flag is not enabled
    fn process_replays(&self, state: &mut ProcessEnvelopeState) {
        let replays_enabled = state.project_state.has_feature(Feature::Replays);
<<<<<<< HEAD
        state.envelope.retain_items(|item| {
            match item.ty() {
                ItemType::ReplayEvent | ItemType::ReplayRecording => {
                    if !replays_enabled {
                        return false;
                    }
                    true
                }
                _ => true, // Keep all other item types
            }
=======
        state.envelope.retain_items(|item| match item.ty() {
            ItemType::ReplayRecording => replays_enabled,
            _ => true,
>>>>>>> a8fd7424
        });
    }

    /// Creates and initializes the processing state.
    ///
    /// This applies defaults to the envelope and initializes empty rate limits.
    fn prepare_state(
        &self,
        message: ProcessEnvelope,
    ) -> Result<ProcessEnvelopeState, ProcessingError> {
        let ProcessEnvelope {
            mut envelope,
            project_state,
            start_time: _,
            scoping,
        } = message;

        // Set the event retention. Effectively, this value will only be available in processing
        // mode when the full project config is queried from the upstream.
        if let Some(retention) = project_state.config.event_retention {
            envelope.set_retention(retention);
        }

        // Prefer the project's project ID, and fall back to the stated project id from the
        // envelope. The project ID is available in all modes, other than in proxy mode, where
        // envelopes for unknown projects are forwarded blindly.
        //
        // Neither ID can be available in proxy mode on the /store/ endpoint. This is not supported,
        // since we cannot process an envelope without project ID, so drop it.
        let project_id = project_state
            .project_id
            .or_else(|| envelope.meta().project_id())
            .ok_or(ProcessingError::MissingProjectId)?;

        // Ensure the project ID is updated to the stored instance for this project cache. This can
        // differ in two cases:
        //  1. The envelope was sent to the legacy `/store/` endpoint without a project ID.
        //  2. The DSN was moved and the envelope sent to the old project ID.
        envelope.meta_mut().set_project_id(project_id);
        let mut envelope_context = EnvelopeContext::from_envelope(&envelope);
        envelope_context.scope(scoping);

        Ok(ProcessEnvelopeState {
            envelope,
            event: Annotated::empty(),
            metrics: Metrics::default(),
            sample_rates: None,
            rate_limits: RateLimits::new(),
            extracted_metrics: Vec::new(),
            project_state,
            project_id,
            envelope_context,
        })
    }

    /// Expands Unreal 4 items inside an envelope.
    ///
    /// If the envelope does NOT contain an `UnrealReport` item, it doesn't do anything. If the
    /// envelope contains an `UnrealReport` item, it removes it from the envelope and inserts new
    /// items for each of its contents.
    ///
    /// The envelope may be dropped if it exceeds size limits after decompression. Particularly,
    /// this includes cases where a single attachment file exceeds the maximum file size. This is in
    /// line with the behavior of the envelope endpoint.
    ///
    /// After this, the `EnvelopeProcessor` should be able to process the envelope the same way it
    /// processes any other envelopes.
    #[cfg(feature = "processing")]
    fn expand_unreal(&self, state: &mut ProcessEnvelopeState) -> Result<(), ProcessingError> {
        let envelope = &mut state.envelope;

        if let Some(item) = envelope.take_item_by(|item| item.ty() == &ItemType::UnrealReport) {
            utils::expand_unreal_envelope(item, envelope, &self.config)?;
        }

        Ok(())
    }

    fn parse_profile(&self, item: &mut Item) -> Result<(), ProfileError> {
        let minimal_profile: MinimalProfile = utils::minimal_profile_from_json(&item.payload())?;
        match minimal_profile.platform.as_str() {
            "android" => utils::parse_android_profile(item),
            "cocoa" => utils::parse_cocoa_profile(item),
            "typescript" => utils::parse_typescript_profile(item),
            _ => Err(ProfileError::PlatformNotSupported),
        }
    }

    fn event_from_json_payload(
        &self,
        item: Item,
        event_type: Option<EventType>,
    ) -> Result<ExtractedEvent, ProcessingError> {
        let mut event = Annotated::<Event>::from_json_bytes(&item.payload())
            .map_err(ProcessingError::InvalidJson)?;

        if let Some(event_value) = event.value_mut() {
            event_value.ty.set_value(event_type);
        }

        Ok((event, item.len()))
    }

    fn event_from_security_report(&self, item: Item) -> Result<ExtractedEvent, ProcessingError> {
        let len = item.len();
        let mut event = Event::default();

        let data = &item.payload();
        let report_type = SecurityReportType::from_json(data)
            .map_err(ProcessingError::InvalidJson)?
            .ok_or(ProcessingError::InvalidSecurityType)?;

        let apply_result = match report_type {
            SecurityReportType::Csp => Csp::apply_to_event(data, &mut event),
            SecurityReportType::ExpectCt => ExpectCt::apply_to_event(data, &mut event),
            SecurityReportType::ExpectStaple => ExpectStaple::apply_to_event(data, &mut event),
            SecurityReportType::Hpkp => Hpkp::apply_to_event(data, &mut event),
        };

        if let Err(json_error) = apply_result {
            // logged in extract_event
            relay_log::configure_scope(|scope| {
                scope.set_extra("payload", String::from_utf8_lossy(data).into());
            });

            return Err(ProcessingError::InvalidSecurityReport(json_error));
        }

        if let Some(release) = item.get_header("sentry_release").and_then(Value::as_str) {
            event.release = Annotated::from(LenientString(release.to_owned()));
        }

        if let Some(env) = item
            .get_header("sentry_environment")
            .and_then(Value::as_str)
        {
            event.environment = Annotated::from(env.to_owned());
        }

        // Explicitly set the event type. This is required so that a `Security` item can be created
        // instead of a regular `Event` item.
        event.ty = Annotated::new(match report_type {
            SecurityReportType::Csp => EventType::Csp,
            SecurityReportType::ExpectCt => EventType::ExpectCt,
            SecurityReportType::ExpectStaple => EventType::ExpectStaple,
            SecurityReportType::Hpkp => EventType::Hpkp,
        });

        Ok((Annotated::new(event), len))
    }

    fn merge_formdata(&self, target: &mut SerdeValue, item: Item) {
        let payload = item.payload();
        let mut aggregator = ChunkedFormDataAggregator::new();

        for entry in FormDataIter::new(&payload) {
            if entry.key() == "sentry" || entry.key().starts_with("sentry___") {
                // Custom clients can submit longer payloads and should JSON encode event data into
                // the optional `sentry` field or a `sentry___<namespace>` field.
                match serde_json::from_str(entry.value()) {
                    Ok(event) => utils::merge_values(target, event),
                    Err(_) => relay_log::debug!("invalid json event payload in sentry form field"),
                }
            } else if let Some(index) = utils::get_sentry_chunk_index(entry.key(), "sentry__") {
                // Electron SDK splits up long payloads into chunks starting at sentry__1 with an
                // incrementing counter. Assemble these chunks here and then decode them below.
                aggregator.insert(index, entry.value());
            } else if let Some(keys) = utils::get_sentry_entry_indexes(entry.key()) {
                // Try to parse the nested form syntax `sentry[key][key]` This is required for the
                // Breakpad client library, which only supports string values of up to 64
                // characters.
                utils::update_nested_value(target, &keys, entry.value());
            } else {
                // Merge additional form fields from the request with `extra` data from the event
                // payload and set defaults for processing. This is sent by clients like Breakpad or
                // Crashpad.
                utils::update_nested_value(target, &["extra", entry.key()], entry.value());
            }
        }

        if !aggregator.is_empty() {
            match serde_json::from_str(&aggregator.join()) {
                Ok(event) => utils::merge_values(target, event),
                Err(_) => relay_log::debug!("invalid json event payload in sentry__* form fields"),
            }
        }
    }

    fn extract_attached_event(
        config: &Config,
        item: Option<Item>,
    ) -> Result<Annotated<Event>, ProcessingError> {
        let item = match item {
            Some(item) if !item.is_empty() => item,
            _ => return Ok(Annotated::new(Event::default())),
        };

        // Protect against blowing up during deserialization. Attachments can have a significantly
        // larger size than regular events and may cause significant processing delays.
        if item.len() > config.max_event_size() {
            return Err(ProcessingError::PayloadTooLarge);
        }

        let payload = item.payload();
        let deserializer = &mut rmp_serde::Deserializer::from_read_ref(payload.as_ref());
        Annotated::deserialize_with_meta(deserializer).map_err(ProcessingError::InvalidMsgpack)
    }

    fn parse_msgpack_breadcrumbs(
        config: &Config,
        item: Option<Item>,
    ) -> Result<Array<Breadcrumb>, ProcessingError> {
        let mut breadcrumbs = Array::new();
        let item = match item {
            Some(item) if !item.is_empty() => item,
            _ => return Ok(breadcrumbs),
        };

        // Validate that we do not exceed the maximum breadcrumb payload length. Breadcrumbs are
        // truncated to a maximum of 100 in event normalization, but this is to protect us from
        // blowing up during deserialization. As approximation, we use the maximum event payload
        // size as bound, which is roughly in the right ballpark.
        if item.len() > config.max_event_size() {
            return Err(ProcessingError::PayloadTooLarge);
        }

        let payload = item.payload();
        let mut deserializer = rmp_serde::Deserializer::new(payload.as_ref());

        while !deserializer.get_ref().is_empty() {
            let breadcrumb = Annotated::deserialize_with_meta(&mut deserializer)
                .map_err(ProcessingError::InvalidMsgpack)?;
            breadcrumbs.push(breadcrumb);
        }

        Ok(breadcrumbs)
    }

    fn event_from_attachments(
        config: &Config,
        event_item: Option<Item>,
        breadcrumbs_item1: Option<Item>,
        breadcrumbs_item2: Option<Item>,
    ) -> Result<ExtractedEvent, ProcessingError> {
        let len = event_item.as_ref().map_or(0, |item| item.len())
            + breadcrumbs_item1.as_ref().map_or(0, |item| item.len())
            + breadcrumbs_item2.as_ref().map_or(0, |item| item.len());

        let mut event = Self::extract_attached_event(config, event_item)?;
        let mut breadcrumbs1 = Self::parse_msgpack_breadcrumbs(config, breadcrumbs_item1)?;
        let mut breadcrumbs2 = Self::parse_msgpack_breadcrumbs(config, breadcrumbs_item2)?;

        let timestamp1 = breadcrumbs1
            .iter()
            .rev()
            .find_map(|breadcrumb| breadcrumb.value().and_then(|b| b.timestamp.value()));

        let timestamp2 = breadcrumbs2
            .iter()
            .rev()
            .find_map(|breadcrumb| breadcrumb.value().and_then(|b| b.timestamp.value()));

        // Sort breadcrumbs by date. We presume that last timestamp from each row gives the
        // relative sequence of the whole sequence, i.e., we don't need to splice the sequences
        // to get the breadrumbs sorted.
        if timestamp1 > timestamp2 {
            std::mem::swap(&mut breadcrumbs1, &mut breadcrumbs2);
        }

        // Limit the total length of the breadcrumbs. We presume that if we have both
        // breadcrumbs with items one contains the maximum number of breadcrumbs allowed.
        let max_length = std::cmp::max(breadcrumbs1.len(), breadcrumbs2.len());

        breadcrumbs1.extend(breadcrumbs2);

        if breadcrumbs1.len() > max_length {
            // Keep only the last max_length elements from the vectors
            breadcrumbs1.drain(0..(breadcrumbs1.len() - max_length));
        }

        if !breadcrumbs1.is_empty() {
            event.get_or_insert_with(Event::default).breadcrumbs = Annotated::new(Values {
                values: Annotated::new(breadcrumbs1),
                other: Object::default(),
            });
        }

        Ok((event, len))
    }

    /// Checks for duplicate items in an envelope.
    ///
    /// An item is considered duplicate if it was not removed by sanitation in `process_event` and
    /// `extract_event`. This partially depends on the `processing_enabled` flag.
    fn is_duplicate(&self, item: &Item) -> bool {
        match item.ty() {
            // These should always be removed by `extract_event`:
            ItemType::Event => true,
            ItemType::Transaction => true,
            ItemType::Security => true,
            ItemType::FormData => true,
            ItemType::RawSecurity => true,

            // These should be removed conditionally:
            ItemType::UnrealReport => self.config.processing_enabled(),

            // These may be forwarded to upstream / store:
            ItemType::Attachment => false,
            ItemType::UserReport => false,

            // Aggregate data is never considered as part of deduplication
            ItemType::Session => false,
            ItemType::Sessions => false,
            ItemType::Metrics => false,
            ItemType::MetricBuckets => false,
            ItemType::ClientReport => false,
            ItemType::Profile => false,
            ItemType::ReplayEvent => false,
            ItemType::ReplayRecording => false,
            // Without knowing more, `Unknown` items are allowed to be repeated
            ItemType::Unknown(_) => false,
        }
    }

    /// Extracts the primary event payload from an envelope.
    ///
    /// The event is obtained from only one source in the following precedence:
    ///  1. An explicit event item. This is also the case for JSON uploads.
    ///  2. A security report item.
    ///  3. Attachments `__sentry-event` and `__sentry-breadcrumb1/2`.
    ///  4. A multipart form data body.
    ///  5. If none match, `Annotated::empty()`.
    fn extract_event(&self, state: &mut ProcessEnvelopeState) -> Result<(), ProcessingError> {
        let envelope = &mut state.envelope;

        // Remove all items first, and then process them. After this function returns, only
        // attachments can remain in the envelope. The event will be added again at the end of
        // `process_event`.
        let event_item = envelope.take_item_by(|item| item.ty() == &ItemType::Event);
        let transaction_item = envelope.take_item_by(|item| item.ty() == &ItemType::Transaction);
        let security_item = envelope.take_item_by(|item| item.ty() == &ItemType::Security);
        let raw_security_item = envelope.take_item_by(|item| item.ty() == &ItemType::RawSecurity);
        let form_item = envelope.take_item_by(|item| item.ty() == &ItemType::FormData);
        let attachment_item = envelope
            .take_item_by(|item| item.attachment_type() == Some(AttachmentType::EventPayload));
        let breadcrumbs1 = envelope
            .take_item_by(|item| item.attachment_type() == Some(AttachmentType::Breadcrumbs));
        let breadcrumbs2 = envelope
            .take_item_by(|item| item.attachment_type() == Some(AttachmentType::Breadcrumbs));

        // Event items can never occur twice in an envelope.
        if let Some(duplicate) = envelope.get_item_by(|item| self.is_duplicate(item)) {
            return Err(ProcessingError::DuplicateItem(duplicate.ty().clone()));
        }

        let (event, event_len) = if let Some(mut item) = event_item.or(security_item) {
            relay_log::trace!("processing json event");
            state.sample_rates = item.take_sample_rates();
            metric!(timer(RelayTimers::EventProcessingDeserialize), {
                // Event items can never include transactions, so retain the event type and let
                // inference deal with this during store normalization.
                self.event_from_json_payload(item, None)?
            })
        } else if let Some(mut item) = transaction_item {
            relay_log::trace!("processing json transaction");
            state.sample_rates = item.take_sample_rates();
            metric!(timer(RelayTimers::EventProcessingDeserialize), {
                // Transaction items can only contain transaction events. Force the event type to
                // hint to normalization that we're dealing with a transaction now.
                self.event_from_json_payload(item, Some(EventType::Transaction))?
            })
        } else if let Some(mut item) = raw_security_item {
            relay_log::trace!("processing security report");
            state.sample_rates = item.take_sample_rates();
            self.event_from_security_report(item).map_err(|error| {
                relay_log::error!("failed to extract security report: {}", LogError(&error));
                error
            })?
        } else if attachment_item.is_some() || breadcrumbs1.is_some() || breadcrumbs2.is_some() {
            relay_log::trace!("extracting attached event data");
            Self::event_from_attachments(&self.config, attachment_item, breadcrumbs1, breadcrumbs2)?
        } else if let Some(item) = form_item {
            relay_log::trace!("extracting form data");
            let len = item.len();

            let mut value = SerdeValue::Object(Default::default());
            self.merge_formdata(&mut value, item);
            let event = Annotated::deserialize_with_meta(value).unwrap_or_default();

            (event, len)
        } else {
            relay_log::trace!("no event in envelope");
            (Annotated::empty(), 0)
        };

        state.event = event;
        state.metrics.bytes_ingested_event = Annotated::new(event_len as u64);

        Ok(())
    }

    /// Extracts event information from an unreal context.
    ///
    /// If the event does not contain an unreal context, this function does not perform any action.
    /// If there was no event payload prior to this function, it is created.
    #[cfg(feature = "processing")]
    fn process_unreal(&self, state: &mut ProcessEnvelopeState) -> Result<(), ProcessingError> {
        utils::process_unreal_envelope(&mut state.event, &mut state.envelope)
            .map_err(ProcessingError::InvalidUnrealReport)
    }

    /// Adds processing placeholders for special attachments.
    ///
    /// If special attachments are present in the envelope, this adds placeholder payloads to the
    /// event. This indicates to the pipeline that the event needs special processing.
    ///
    /// If the event payload was empty before, it is created.
    #[cfg(feature = "processing")]
    fn create_placeholders(&self, state: &mut ProcessEnvelopeState) {
        let envelope = &mut state.envelope;

        let minidump_attachment =
            envelope.get_item_by(|item| item.attachment_type() == Some(AttachmentType::Minidump));
        let apple_crash_report_attachment = envelope
            .get_item_by(|item| item.attachment_type() == Some(AttachmentType::AppleCrashReport));

        if let Some(item) = minidump_attachment {
            let event = state.event.get_or_insert_with(Event::default);
            state.metrics.bytes_ingested_event_minidump = Annotated::new(item.len() as u64);
            utils::process_minidump(event, &item.payload());
        } else if let Some(item) = apple_crash_report_attachment {
            let event = state.event.get_or_insert_with(Event::default);
            state.metrics.bytes_ingested_event_applecrashreport = Annotated::new(item.len() as u64);
            utils::process_apple_crash_report(event, &item.payload());
        }
    }

    fn finalize_event(&self, state: &mut ProcessEnvelopeState) -> Result<(), ProcessingError> {
        let is_transaction = state.event_type() == Some(EventType::Transaction);
        let envelope = &mut state.envelope;

        let event = match state.event.value_mut() {
            Some(event) => event,
            None if !self.config.processing_enabled() => return Ok(()),
            None => return Err(ProcessingError::NoEventPayload),
        };

        if !self.config.processing_enabled() {
            lazy_static! {
                static ref MY_VERSION_STRING: String = format!("{}", RelayVersion::current());
            }
            event
                .ingest_path
                .get_or_insert_with(Default::default)
                .push(Annotated::new(RelayInfo {
                    version: Annotated::new(MY_VERSION_STRING.clone()),
                    public_key: self
                        .config
                        .public_key()
                        .map_or(Annotated::empty(), |pk| Annotated::new(pk.to_string())),
                    other: Default::default(),
                }));
        }

        // Event id is set statically in the ingest path.
        let event_id = envelope.event_id().unwrap_or_default();
        debug_assert!(!event_id.is_nil());

        // Ensure that the event id in the payload is consistent with the envelope. If an event
        // id was ingested, this will already be the case. Otherwise, this will insert a new
        // event id. To be defensive, we always overwrite to ensure consistency.
        event.id = Annotated::new(event_id);

        // In processing mode, also write metrics into the event. Most metrics have already been
        // collected at this state, except for the combined size of all attachments.
        if self.config.processing_enabled() {
            let mut metrics = std::mem::take(&mut state.metrics);

            let attachment_size = envelope
                .items()
                .filter(|item| item.attachment_type() == Some(AttachmentType::Attachment))
                .map(|item| item.len() as u64)
                .sum::<u64>();

            if attachment_size > 0 {
                metrics.bytes_ingested_event_attachment = Annotated::new(attachment_size);
            }

            let sample_rates = state
                .sample_rates
                .take()
                .and_then(|value| Array::from_value(Annotated::new(value)).into_value());

            if let Some(rates) = sample_rates {
                metrics
                    .sample_rates
                    .get_or_insert_with(Array::new)
                    .extend(rates)
            }

            event._metrics = Annotated::new(metrics);
        }

        // TODO: Temporary workaround before processing. Experimental SDKs relied on a buggy
        // clock drift correction that assumes the event timestamp is the sent_at time. This
        // should be removed as soon as legacy ingestion has been removed.
        let sent_at = match envelope.sent_at() {
            Some(sent_at) => Some(sent_at),
            None if is_transaction => event.timestamp.value().copied().map(Timestamp::into_inner),
            None => None,
        };

        let mut processor = ClockDriftProcessor::new(sent_at, state.envelope_context.received_at)
            .at_least(MINIMUM_CLOCK_DRIFT);
        process_value(&mut state.event, &mut processor, ProcessingState::root())
            .map_err(|_| ProcessingError::InvalidTransaction)?;

        // Log timestamp delays for all events after clock drift correction. This happens before
        // store processing, which could modify the timestamp if it exceeds a threshold. We are
        // interested in the actual delay before this correction.
        if let Some(timestamp) = state.event.value().and_then(|e| e.timestamp.value()) {
            let event_delay = state.envelope_context.received_at - timestamp.into_inner();
            if event_delay > SignedDuration::minutes(1) {
                let category = state.event_category().unwrap_or(DataCategory::Unknown);
                metric!(
                    timer(RelayTimers::TimestampDelay) = event_delay.to_std().unwrap(),
                    category = category.name(),
                );
            }
        }

        Ok(())
    }

    #[cfg(feature = "processing")]
    fn store_process_event(&self, state: &mut ProcessEnvelopeState) -> Result<(), ProcessingError> {
        let ProcessEnvelopeState {
            ref envelope,
            ref mut event,
            ref project_state,
            ref envelope_context,
            ..
        } = *state;

        let key_id = project_state
            .get_public_key_config()
            .and_then(|k| Some(k.numeric_id?.to_string()));

        if key_id.is_none() {
            relay_log::error!(
                "project state for key {} is missing key id",
                envelope.meta().public_key()
            );
        }

        let store_config = StoreConfig {
            project_id: Some(state.project_id.value()),
            client_ip: envelope.meta().client_addr().map(IpAddr::from),
            client: envelope.meta().client().map(str::to_owned),
            key_id,
            protocol_version: Some(envelope.meta().version().to_string()),
            grouping_config: project_state.config.grouping_config.clone(),
            user_agent: envelope.meta().user_agent().map(str::to_owned),
            max_secs_in_future: Some(self.config.max_secs_in_future()),
            max_secs_in_past: Some(self.config.max_secs_in_past()),
            enable_trimming: Some(true),
            is_renormalize: Some(false),
            remove_other: Some(true),
            normalize_user_agent: Some(true),
            sent_at: envelope.sent_at(),
            received_at: Some(envelope_context.received_at),
            breakdowns: project_state.config.breakdowns_v2.clone(),
            span_attributes: project_state.config.span_attributes.clone(),
        };

        let mut store_processor = StoreProcessor::new(store_config, self.geoip_lookup.as_deref());
        metric!(timer(RelayTimers::EventProcessingProcess), {
            process_value(event, &mut store_processor, ProcessingState::root())
                .map_err(|_| ProcessingError::InvalidTransaction)?;
            if has_unprintable_fields(event) {
                metric!(counter(RelayCounters::EventCorrupted) += 1);
            }
        });

        Ok(())
    }

    #[cfg(feature = "processing")]
    fn filter_event(&self, state: &mut ProcessEnvelopeState) -> Result<(), ProcessingError> {
        let event = match state.event.value_mut() {
            Some(event) => event,
            None => return Err(ProcessingError::NoEventPayload),
        };

        let client_ip = state.envelope.meta().client_addr();
        let filter_settings = &state.project_state.config.filter_settings;

        metric!(timer(RelayTimers::EventProcessingFiltering), {
            relay_filter::should_filter(event, client_ip, filter_settings).map_err(|err| {
                state.envelope_context.send_outcomes(Outcome::Filtered(err));

                ProcessingError::EventFiltered(err)
            })
        })
    }

    #[cfg(feature = "processing")]
    fn enforce_quotas(&self, state: &mut ProcessEnvelopeState) -> Result<(), ProcessingError> {
        let rate_limiter = match self.rate_limiter.as_ref() {
            Some(rate_limiter) => rate_limiter,
            None => return Ok(()),
        };

        let project_state = &state.project_state;
        let quotas = project_state.config.quotas.as_slice();
        if quotas.is_empty() {
            return Ok(());
        }

        let mut remove_event = false;
        let event_category = state.event_category();

        // When invoking the rate limiter, capture if the event item has been rate limited to also
        // remove it from the processing state eventually.
        let mut envelope_limiter = EnvelopeLimiter::new(|item_scope, quantity| {
            let limits = rate_limiter.is_rate_limited(quotas, item_scope, quantity)?;
            remove_event |= Some(item_scope.category) == event_category && limits.is_limited();
            Ok(limits)
        });

        // Tell the envelope limiter about the event, since it has been removed from the Envelope at
        // this stage in processing.
        if let Some(category) = event_category {
            envelope_limiter.assume_event(category);
        }

        let (enforcement, limits) = metric!(timer(RelayTimers::EventProcessingRateLimiting), {
            envelope_limiter
                .enforce(&mut state.envelope, &state.envelope_context.scoping)
                .map_err(ProcessingError::QuotasFailed)?
        });

        state.rate_limits = limits;
        enforcement.track_outcomes(&state.envelope, &state.envelope_context.scoping);

        if remove_event {
            state.remove_event();
            debug_assert!(state.envelope.is_empty());
        }

        Ok(())
    }

    /// Extract metrics for transaction events with breakdowns and measurements.
    #[cfg(feature = "processing")]
    fn extract_transaction_metrics(
        &self,
        state: &mut ProcessEnvelopeState,
    ) -> Result<(), ProcessingError> {
        let config = match state.project_state.config.transaction_metrics {
            Some(ErrorBoundary::Ok(ref config)) => config,
            _ => return Ok(()),
        };

        let breakdowns_config = state.project_state.config.breakdowns_v2.as_ref();
        let conditional_tagging_config = state
            .project_state
            .config
            .metric_conditional_tagging
            .as_slice();

        if let Some(event) = state.event.value() {
            let extracted_anything;

            metric!(
                timer(RelayTimers::TransactionMetricsExtraction),
                extracted_anything = &extracted_anything.to_string(),
                {
                    // Actual logic outsourced for unit tests
                    extracted_anything = extract_transaction_metrics(
                        config,
                        breakdowns_config,
                        conditional_tagging_config,
                        event,
                        &mut state.extracted_metrics,
                    );
                }
            );
            Ok(())
        } else {
            Err(ProcessingError::NoEventPayload)
        }
    }

    /// Apply data privacy rules to the event payload.
    ///
    /// This uses both the general `datascrubbing_settings`, as well as the the PII rules.
    fn scrub_event(&self, state: &mut ProcessEnvelopeState) -> Result<(), ProcessingError> {
        let event = &mut state.event;
        let config = &state.project_state.config;

        metric!(timer(RelayTimers::EventProcessingPii), {
            if let Some(ref config) = config.pii_config {
                let compiled = config.compiled();
                let mut processor = PiiProcessor::new(&compiled);
                process_value(event, &mut processor, ProcessingState::root())
                    .map_err(ProcessingError::ProcessingFailed)?;
            }
            if let Some(ref config) = *config.datascrubbing_settings.pii_config() {
                let compiled = config.compiled();
                let mut processor = PiiProcessor::new(&compiled);
                process_value(event, &mut processor, ProcessingState::root())
                    .map_err(ProcessingError::ProcessingFailed)?;
            }
        });

        Ok(())
    }

    /// Apply data privacy rules to attachments in the envelope.
    ///
    /// This only applies the new PII rules that explicitly select `ValueType::Binary` or one of the
    /// attachment types. When special attachments are detected, these are scrubbed with custom
    /// logic; otherwise the entire attachment is treated as a single binary blob.
    fn scrub_attachments(&self, state: &mut ProcessEnvelopeState) {
        let envelope = &mut state.envelope;
        if let Some(ref config) = state.project_state.config.pii_config {
            let minidump = envelope
                .get_item_by_mut(|item| item.attachment_type() == Some(AttachmentType::Minidump));

            if let Some(item) = minidump {
                let filename = item.filename().unwrap_or_default();
                let mut payload = item.payload().to_vec();

                let compiled = config.compiled();
                let processor = PiiAttachmentsProcessor::new(&compiled);

                // Minidump scrubbing can fail if the minidump cannot be parsed. In this case, we
                // must be conservative and treat it as a plain attachment. Under extreme
                // conditions, this could destroy stack memory.
                let start = Instant::now();
                match processor.scrub_minidump(filename, &mut payload) {
                    Ok(modified) => {
                        metric!(
                            timer(RelayTimers::MinidumpScrubbing) = start.elapsed(),
                            status = if modified { "ok" } else { "n/a" },
                        );
                    }
                    Err(scrub_error) => {
                        metric!(
                            timer(RelayTimers::MinidumpScrubbing) = start.elapsed(),
                            status = "error"
                        );
                        relay_log::warn!("failed to scrub minidump: {}", LogError(&scrub_error));
                        metric!(timer(RelayTimers::AttachmentScrubbing), {
                            processor.scrub_attachment(filename, &mut payload);
                        })
                    }
                }

                let content_type = item
                    .content_type()
                    .unwrap_or(&ContentType::Minidump)
                    .clone();

                item.set_payload(content_type, payload);
            }
        }
    }

    fn serialize_event(&self, state: &mut ProcessEnvelopeState) -> Result<(), ProcessingError> {
        let data = metric!(timer(RelayTimers::EventProcessingSerialization), {
            state
                .event
                .to_json()
                .map_err(ProcessingError::SerializeFailed)?
        });

        let event_type = state.event_type().unwrap_or_default();
        let mut event_item = Item::new(ItemType::from_event_type(event_type));
        event_item.set_payload(ContentType::Json, data);

        // If there are sample rates, write them back to the envelope. In processing mode, sample
        // rates have been removed from the state and burnt into the event via `finalize_event`.
        if let Some(sample_rates) = state.sample_rates.take() {
            event_item.set_sample_rates(sample_rates);
        }

        state.envelope.add_item(event_item);

        Ok(())
    }

    /// Run dynamic sampling rules to see if we keep the event or remove it.
    fn sample_event(&self, state: &mut ProcessEnvelopeState) -> Result<(), ProcessingError> {
        let event = match &state.event.0 {
            None => return Ok(()), // can't process without an event
            Some(event) => event,
        };
        let client_ip = state.envelope.meta().client_addr();
        match utils::should_keep_event(
            event,
            client_ip,
            &state.project_state,
            self.config.processing_enabled(),
        ) {
            SamplingResult::Drop(rule_id) => {
                state
                    .envelope_context
                    .send_outcomes(Outcome::FilteredSampling(rule_id));

                Err(ProcessingError::EventSampled(rule_id))
            }
            SamplingResult::Keep => Ok(()),
            // Not enough info to make a definite evaluation, keep the event
            SamplingResult::NoDecision => Ok(()),
        }
    }

    fn process_state(&self, state: &mut ProcessEnvelopeState) -> Result<(), ProcessingError> {
        macro_rules! if_processing {
            ($if_true:block) => {
                #[cfg(feature = "processing")] {
                    if self.config.processing_enabled() $if_true
                }
            };
        }

        self.process_sessions(state);
        self.process_client_reports(state);
        self.process_user_reports(state);
        self.process_profiles(state);
        self.process_replays(state);

        if state.creates_event() {
            if_processing!({
                self.expand_unreal(state)?;
            });

            self.extract_event(state)?;

            if_processing!({
                self.process_unreal(state)?;
                self.create_placeholders(state);
            });

            self.finalize_event(state)?;

            if_processing!({
                self.extract_transaction_metrics(state)?;
            });

            self.sample_event(state)?;

            if_processing!({
                self.store_process_event(state)?;
                self.filter_event(state)?;
            });
        }

        if_processing!({
            self.enforce_quotas(state)?;
        });

        if state.has_event() {
            self.scrub_event(state)?;
            self.serialize_event(state)?;
        }

        self.scrub_attachments(state);

        Ok(())
    }

    fn process(
        &self,
        message: ProcessEnvelope,
    ) -> Result<ProcessEnvelopeResponse, ProcessingError> {
        let mut state = self.prepare_state(message)?;

        let project_id = state.project_id;
        let client = state.envelope.meta().client().map(str::to_owned);
        let user_agent = state.envelope.meta().user_agent().map(str::to_owned);

        relay_log::with_scope(
            |scope| {
                scope.set_tag("project", project_id);
                if let Some(client) = client {
                    scope.set_tag("sdk", client);
                }
                if let Some(user_agent) = user_agent {
                    scope.set_extra("user_agent", user_agent.into());
                }
            },
            || {
                let envelope_context = state.envelope_context;

                match self.process_state(&mut state) {
                    Ok(()) => {
                        if !state.extracted_metrics.is_empty() {
                            let project_cache = ProjectCache::from_registry();
                            project_cache.do_send(InsertMetrics::new(
                                envelope_context.scoping.project_key,
                                state.extracted_metrics,
                            ));
                        }

                        Ok(ProcessEnvelopeResponse {
                            envelope: Some(state.envelope).filter(|e| !e.is_empty()),
                            rate_limits: state.rate_limits,
                        })
                    }
                    Err(err) => {
                        if let Some(outcome) = err.to_outcome() {
                            envelope_context.send_outcomes(outcome);
                        }

                        if !state.extracted_metrics.is_empty() && err.should_keep_metrics() {
                            let project_cache = ProjectCache::from_registry();
                            project_cache.do_send(InsertMetrics::new(
                                envelope_context.scoping.project_key,
                                state.extracted_metrics,
                            ));
                        }

                        Err(err)
                    }
                }
            },
        )
    }

    fn encode_envelope_body(
        body: Vec<u8>,
        http_encoding: HttpEncoding,
    ) -> Result<Vec<u8>, std::io::Error> {
        let envelope_body = match http_encoding {
            HttpEncoding::Identity => body,
            HttpEncoding::Deflate => {
                let mut encoder = ZlibEncoder::new(Vec::new(), Compression::default());
                encoder.write_all(body.as_ref())?;
                encoder.finish()?
            }
            HttpEncoding::Gzip => {
                let mut encoder = GzEncoder::new(Vec::new(), Compression::default());
                encoder.write_all(body.as_ref())?;
                encoder.finish()?
            }
            HttpEncoding::Br => {
                let mut encoder = BrotliEncoder::new(Vec::new(), 5);
                encoder.write_all(body.as_ref())?;
                encoder.finish()?
            }
        };
        Ok(envelope_body)
    }
}

impl Actor for EnvelopeProcessor {
    type Context = SyncContext<Self>;
}

impl Default for EnvelopeProcessor {
    fn default() -> Self {
        unimplemented!("register with the SystemRegistry instead")
    }
}

#[derive(Debug)]
struct ProcessEnvelope {
    pub envelope: Envelope,
    pub project_state: Arc<ProjectState>,
    pub start_time: Instant,
    pub scoping: Scoping,
}

#[cfg_attr(not(feature = "processing"), allow(dead_code))]
struct ProcessEnvelopeResponse {
    envelope: Option<Envelope>,
    rate_limits: RateLimits,
}

impl Message for ProcessEnvelope {
    type Result = Result<ProcessEnvelopeResponse, ProcessingError>;
}

impl Handler<ProcessEnvelope> for EnvelopeProcessor {
    type Result = Result<ProcessEnvelopeResponse, ProcessingError>;

    fn handle(&mut self, message: ProcessEnvelope, _context: &mut Self::Context) -> Self::Result {
        metric!(timer(RelayTimers::EnvelopeWaitTime) = message.start_time.elapsed());
        metric!(timer(RelayTimers::EnvelopeProcessingTime), {
            self.process(message)
        })
    }
}

/// Parses a list of metrics or metric buckets and pushes them to the project's aggregator.
///
/// This parses and validates the metrics:
///  - For [`Metrics`](ItemType::Metrics), each metric is parsed separately, and invalid metrics are
///    ignored independently.
///  - For [`MetricBuckets`](ItemType::MetricBuckets), the entire list of buckets is parsed and
///    dropped together on parsing failure.
///  - Other items will be ignored with an error message.
///
/// Additionally, processing applies clock drift correction using the system clock of this Relay, if
/// the Envelope specifies the [`sent_at`](Envelope::sent_at) header.
struct ProcessMetrics {
    /// A list of metric items.
    pub items: Vec<Item>,

    /// The target project.
    pub project_key: ProjectKey,

    /// The instant at which the request was received.
    pub start_time: Instant,

    /// The value of the Envelope's [`sent_at`](Envelope::sent_at) header for clock drift
    /// correction.
    pub sent_at: Option<DateTime<Utc>>,
}

impl Message for ProcessMetrics {
    type Result = ();
}

impl Handler<ProcessMetrics> for EnvelopeProcessor {
    type Result = ();

    fn handle(&mut self, message: ProcessMetrics, _context: &mut Self::Context) -> Self::Result {
        let ProcessMetrics {
            items,
            project_key: public_key,
            start_time,
            sent_at,
        } = message;

        let received = relay_common::instant_to_date_time(start_time);
        let received_timestamp = UnixTimestamp::from_secs(received.timestamp() as u64);

        let project_cache = ProjectCache::from_registry();
        let clock_drift_processor =
            ClockDriftProcessor::new(sent_at, received).at_least(MINIMUM_CLOCK_DRIFT);

        for item in items {
            let payload = item.payload();
            if item.ty() == &ItemType::Metrics {
                let mut timestamp = item.timestamp().unwrap_or(received_timestamp);
                clock_drift_processor.process_timestamp(&mut timestamp);

                let min_timestamp = max(
                    0,
                    received.timestamp() - self.config.max_session_secs_in_past(),
                ) as u64;
                let max_timestamp =
                    (received.timestamp() + self.config.max_secs_in_future()) as u64;
                if min_timestamp <= timestamp.as_secs() && timestamp.as_secs() <= max_timestamp {
                    let metrics =
                        Metric::parse_all(&payload, timestamp).filter_map(|result| result.ok());

                    relay_log::trace!("inserting metrics into project cache");
                    project_cache.do_send(InsertMetrics::new(public_key, metrics));
                }
            } else if item.ty() == &ItemType::MetricBuckets {
                match Bucket::parse_all(&payload) {
                    Ok(mut buckets) => {
                        for bucket in &mut buckets {
                            clock_drift_processor.process_timestamp(&mut bucket.timestamp);
                        }

                        relay_log::trace!("merging metric buckets into project cache");
                        project_cache.do_send(MergeBuckets::new(public_key, buckets));
                    }
                    Err(error) => {
                        relay_log::debug!("failed to parse metric bucket: {}", LogError(&error));
                        metric!(counter(RelayCounters::MetricBucketsParsingFailed) += 1);
                    }
                }
            } else {
                relay_log::error!(
                    "invalid item of type {} passed to ProcessMetrics",
                    item.ty()
                );
            }
        }
    }
}

/// Error returned from [`EnvelopeManager::send_envelope`].
#[derive(Debug)]
#[allow(clippy::enum_variant_names)]
enum SendEnvelopeError {
    #[cfg(feature = "processing")]
    ScheduleFailed,
    #[cfg(feature = "processing")]
    StoreFailed(StoreError),
    EnvelopeBuildFailed(EnvelopeError),
    BodyEncodingFailed(std::io::Error),
    UpstreamRequestFailed(UpstreamRequestError),
}

/// Either a captured envelope or an error that occured during processing.
pub type CapturedEnvelope = Result<Envelope, String>;

#[derive(Debug)]
struct EncodeEnvelope {
    envelope_body: Vec<u8>,
    envelope_meta: RequestMeta,
    scoping: Scoping,
    http_encoding: HttpEncoding,
    response_sender: Option<oneshot::Sender<Result<(), SendEnvelopeError>>>,
    project_key: ProjectKey,
}

impl Message for EncodeEnvelope {
    type Result = ();
}

impl Handler<EncodeEnvelope> for EnvelopeProcessor {
    type Result = ();

    fn handle(&mut self, message: EncodeEnvelope, _context: &mut Self::Context) -> Self::Result {
        let EncodeEnvelope {
            envelope_body,
            envelope_meta,
            scoping,
            http_encoding,
            response_sender,
            project_key,
        } = message;
        match Self::encode_envelope_body(envelope_body, http_encoding) {
            Err(e) => {
                response_sender.map(|sender| {
                    sender
                        .send(Err(SendEnvelopeError::BodyEncodingFailed(e)))
                        .ok()
                });
            }
            Ok(envelope_body) => {
                let request = SendEnvelope {
                    envelope_body,
                    envelope_meta,
                    scoping,
                    http_encoding,
                    response_sender,
                    project_key,
                };
                UpstreamRelay::from_registry().do_send(SendRequest(request));
            }
        }
    }
}

#[derive(Debug)]
struct SendEnvelope {
    envelope_body: Vec<u8>,
    envelope_meta: RequestMeta,
    scoping: Scoping,
    http_encoding: HttpEncoding,
    response_sender: Option<oneshot::Sender<Result<(), SendEnvelopeError>>>,
    project_key: ProjectKey,
}

impl UpstreamRequest for SendEnvelope {
    fn method(&self) -> Method {
        Method::POST
    }

    fn path(&self) -> Cow<'_, str> {
        format!("/api/{}/envelope/", self.scoping.project_id).into()
    }

    fn build(&mut self, mut builder: RequestBuilder) -> Result<Request, HttpError> {
        let meta = &self.envelope_meta;
        builder
            .content_encoding(self.http_encoding)
            .header_opt("Origin", meta.origin().map(|url| url.as_str()))
            .header_opt("User-Agent", meta.user_agent())
            .header("X-Sentry-Auth", meta.auth_header())
            .header("X-Forwarded-For", meta.forwarded_for())
            .header("Content-Type", envelope::CONTENT_TYPE);

        let envelope_body = self.envelope_body.clone();
        metric!(histogram(RelayHistograms::UpstreamEnvelopeBodySize) = envelope_body.len() as u64);
        builder.body(envelope_body)
    }

    fn respond(
        &mut self,
        result: Result<Response, UpstreamRequestError>,
    ) -> ResponseFuture<(), ()> {
        let sender = self.response_sender.take();

        match result {
            Ok(response) => {
                let future = response
                    .consume()
                    .map_err(UpstreamRequestError::Http)
                    .map(|_| ())
                    .then(move |body_result| {
                        sender.map(|sender| {
                            sender
                                .send(body_result.map_err(SendEnvelopeError::UpstreamRequestFailed))
                                .ok()
                        });
                        Ok(())
                    });

                Box::new(future)
            }
            Err(error) => {
                match error {
                    UpstreamRequestError::RateLimited(upstream_limits) => {
                        ProjectCache::from_registry().do_send(UpdateRateLimits::new(
                            self.project_key,
                            upstream_limits.clone().scope(&self.scoping),
                        ));
                        if let Some(sender) = sender {
                            sender
                                .send(Err(SendEnvelopeError::UpstreamRequestFailed(
                                    UpstreamRequestError::RateLimited(upstream_limits),
                                )))
                                .ok();
                        }
                    }
                    error => {
                        if let Some(sender) = sender {
                            sender
                                .send(Err(SendEnvelopeError::UpstreamRequestFailed(error)))
                                .ok();
                        }
                    }
                };
                Box::new(future::err(()))
            }
        }
    }
}

pub struct EnvelopeManager {
    config: Arc<Config>,
    active_envelopes: u32,
    captures: BTreeMap<EventId, CapturedEnvelope>,
    processor: Addr<EnvelopeProcessor>,
    #[cfg(feature = "processing")]
    store_forwarder: Option<Addr<StoreForwarder>>,
}

impl EnvelopeManager {
    pub fn create(
        config: Arc<Config>,
        processor: Addr<EnvelopeProcessor>,
    ) -> Result<Self, ServerError> {
        #[cfg(feature = "processing")]
        let store_forwarder = if config.processing_enabled() {
            let actor = StoreForwarder::create(config.clone())?;
            Some(Arbiter::start(move |_| actor))
        } else {
            None
        };

        Ok(EnvelopeManager {
            config,
            active_envelopes: 0,
            captures: BTreeMap::new(),
            processor,
            #[cfg(feature = "processing")]
            store_forwarder,
        })
    }

    /// Sends an envelope to the upstream or Kafka and handles returned rate limits.
    fn send_envelope(
        &mut self,
        project_key: ProjectKey,
        mut envelope: Envelope,
        scoping: Scoping,
        #[allow(unused_variables)] start_time: Instant,
    ) -> ResponseFuture<(), SendEnvelopeError> {
        #[cfg(feature = "processing")]
        {
            if let Some(ref store_forwarder) = self.store_forwarder {
                relay_log::trace!("sending envelope to kafka");
                let future = store_forwarder
                    .send(StoreEnvelope {
                        envelope,
                        start_time,
                        scoping,
                    })
                    .map_err(|_| SendEnvelopeError::ScheduleFailed)
                    .and_then(|result| result.map_err(SendEnvelopeError::StoreFailed));

                return Box::new(future);
            }
        }

        // if we are in capture mode, we stash away the event instead of forwarding it.
        if self.config.relay_mode() == RelayMode::Capture {
            // XXX: this is wrong because captured_events does not take envelopes without
            // event_id into account.
            if let Some(event_id) = envelope.event_id() {
                relay_log::debug!("capturing envelope");
                self.captures.insert(event_id, Ok(envelope));
            } else {
                relay_log::debug!("dropping non event envelope");
            }

            return Box::new(future::ok(()));
        }

        relay_log::trace!("sending envelope to sentry endpoint");

        // Override the `sent_at` timestamp. Since the envelope went through basic
        // normalization, all timestamps have been corrected. We propagate the new
        // `sent_at` to allow the next Relay to double-check this timestamp and
        // potentially apply correction again. This is done as close to sending as
        // possible so that we avoid internal delays.
        envelope.set_sent_at(Utc::now());
        let envelope_meta = envelope.meta();

        let original_body = match envelope.to_vec() {
            Ok(v) => v,
            Err(e) => return Box::new(future::err(SendEnvelopeError::EnvelopeBuildFailed(e))),
        };
        let http_encoding = self.config.http_encoding();

        let (tx, rx) = oneshot::channel();
        match http_encoding {
            HttpEncoding::Identity => {
                let request = SendEnvelope {
                    envelope_body: original_body,
                    envelope_meta: envelope_meta.to_owned(),
                    scoping,
                    http_encoding,
                    response_sender: Some(tx),
                    project_key,
                };
                UpstreamRelay::from_registry().do_send(SendRequest(request));
            }
            _ => {
                let request = EncodeEnvelope {
                    envelope_body: original_body,
                    envelope_meta: envelope_meta.to_owned(),
                    scoping,
                    http_encoding,
                    response_sender: Some(tx),
                    project_key,
                };
                self.processor.do_send(request);
            }
        };

        Box::new(
            rx.map_err(|_| {
                SendEnvelopeError::UpstreamRequestFailed(UpstreamRequestError::ChannelClosed)
            })
            .flatten(),
        )
    }
}

impl Actor for EnvelopeManager {
    type Context = Context<Self>;

    fn started(&mut self, context: &mut Self::Context) {
        // Set the mailbox size to the size of the envelope buffer. This is a rough estimate but
        // should ensure that we're not dropping envelopes unintentionally after we've accepted
        // them.
        let mailbox_size = self.config.envelope_buffer_size() as usize;
        context.set_mailbox_capacity(mailbox_size);
        relay_log::info!("envelope manager started");
    }

    fn stopped(&mut self, _ctx: &mut Self::Context) {
        relay_log::info!("envelope manager stopped");
    }
}

impl Supervised for EnvelopeManager {}

impl SystemService for EnvelopeManager {}

impl Default for EnvelopeManager {
    fn default() -> Self {
        unimplemented!("register with the SystemRegistry instead")
    }
}

/// Queues an envelope for processing.
///
/// Depending on the items in the envelope, there are multiple outcomes:
///
/// - Events and event related items, such as attachments, are always queued together. See
///   [`HandleEnvelope`] for a full description of how queued envelopes are processed by the
///   `EnvelopeManager`.
/// - Sessions and Session batches are always queued separately. If they occur in the same envelope
///   as an event, they are split off.
/// - Metrics are directly sent to the `EnvelopeProcessor`, bypassing the manager's queue and going
///   straight into metrics aggregation. See [`ProcessMetrics`] for a full description.
///
/// Queueing can fail if the queue exceeds [`Config::envelope_buffer_size`]. In this case, `Err` is
/// returned and the envelope is not queued. Otherwise, this message responds with `Ok`. If it
/// contained an event-related item, such as an event payload or an attachment, this contains
/// `Some(EventId)`.
pub struct QueueEnvelope {
    pub envelope: Envelope,
    pub project_key: ProjectKey,
    pub start_time: Instant,
}

impl Message for QueueEnvelope {
    type Result = Result<Option<EventId>, QueueEnvelopeError>;
}

impl Handler<QueueEnvelope> for EnvelopeManager {
    type Result = Result<Option<EventId>, QueueEnvelopeError>;

    fn handle(&mut self, message: QueueEnvelope, context: &mut Self::Context) -> Self::Result {
        metric!(histogram(RelayHistograms::EnvelopeQueueSize) = u64::from(self.active_envelopes));

        metric!(
            histogram(RelayHistograms::EnvelopeQueueSizePct) = {
                let queue_size_pct = self.active_envelopes as f32 * 100.0
                    / self.config.envelope_buffer_size() as f32;
                queue_size_pct.floor() as u64
            }
        );

        let QueueEnvelope {
            mut envelope,
            project_key,
            start_time,
        } = message;

        if self.config.envelope_buffer_size() <= self.active_envelopes {
            return Err(QueueEnvelopeError::TooManyEnvelopes);
        }

        let event_id = envelope.event_id();

        // Remove metrics from the envelope and queue them directly on the project's `Aggregator`.
        let mut metric_items = Vec::new();
        let is_metric = |i: &Item| matches!(i.ty(), ItemType::Metrics | ItemType::MetricBuckets);
        while let Some(item) = envelope.take_item_by(is_metric) {
            metric_items.push(item);
        }

        if !metric_items.is_empty() {
            relay_log::trace!("sending metrics into processing queue");
            self.processor.do_send(ProcessMetrics {
                items: metric_items,
                project_key,
                start_time,
                sent_at: envelope.sent_at(),
            });
        }

        // Split the envelope into event-related items and other items. This allows to fast-track:
        //  1. Envelopes with only session items. They only require rate limiting.
        //  2. Event envelope processing can bail out if the event is filtered or rate limited,
        //     since all items depend on this event.
        if let Some(event_envelope) = envelope.split_by(Item::requires_event) {
            relay_log::trace!("queueing separate envelope for non-event items");
            self.active_envelopes += 1;
            context.notify(HandleEnvelope {
                envelope: event_envelope,
                project_key,
                start_time,
            });
        }

        if !envelope.is_empty() {
            relay_log::trace!("queueing envelope");
            self.active_envelopes += 1;
            context.notify(HandleEnvelope {
                envelope,
                project_key,
                start_time,
            });
        }

        // Actual event handling is performed asynchronously in a separate future. The lifetime of
        // that future will be tied to the EnvelopeManager's context. This allows to keep the Project
        // actor alive even if it is cleaned up in the ProjectManager.

        Ok(event_id)
    }
}

/// Handles a queued envelope.
///
/// 1. Ensures the project state is up-to-date and then validates the envelope against the state and
///    cached rate limits. See [`CheckEnvelope`] for full information.
/// 2. Executes dynamic sampling using the sampling project.
/// 3. Runs the envelope through the [`EnvelopeProcessor`] worker pool, which parses items, applies
///    normalization, and runs filtering logic.
/// 4. Sends the envelope to the upstream or stores it in Kafka, depending on the
///    [`processing`](Config::processing_enabled) flag.
/// 5. Captures [`Outcome`]s for dropped items and envelopes.
///
/// This operation is invoked by [`QueueEnvelope`] for envelopes containing all items except
/// metrics.
struct HandleEnvelope {
    pub envelope: Envelope,
    pub project_key: ProjectKey,
    pub start_time: Instant,
}

impl Message for HandleEnvelope {
    type Result = Result<(), ()>;
}

impl Handler<HandleEnvelope> for EnvelopeManager {
    type Result = ResponseActFuture<Self, (), ()>;

    fn handle(&mut self, message: HandleEnvelope, _ctx: &mut Self::Context) -> Self::Result {
        // We measure three timers while handling envelopes, once they have been initially accepted:
        //
        // 1. `event.wait_time`: The time we take to get all dependencies for envelopes before they
        //    actually start processing. This includes scheduling overheads, project config
        //    fetching, batched requests and congestions in the sync processor arbiter. This does
        //    not include delays in the incoming request (body upload) and skips all envelopes that
        //    are fast-rejected.
        //
        // 2. `event.processing_time`: The time the sync processor takes to parse the event payload,
        //    apply normalizations, strip PII and finally re-serialize it into a byte stream. This
        //    is recorded directly in the EnvelopeProcessor.
        //
        // 3. `event.total_time`: The full time an envelope takes from being initially accepted up
        //    to being sent to the upstream (including delays in the upstream). This can be regarded
        //    the total time an envelope spent in this Relay, corrected by incoming network delays.

        let processor = self.processor.clone();
        let capture = self.config.relay_mode() == RelayMode::Capture;
        let processing_enabled = self.config.processing_enabled();

        let HandleEnvelope {
            envelope,
            project_key,
            start_time,
        } = message;

        let sampling_project_key = envelope.trace_context().map(|tc| tc.public_key);

        let event_id = envelope.event_id();
        let envelope_context = Rc::new(RefCell::new(EnvelopeContext::from_envelope(&envelope)));

        let future = ProjectCache::from_registry()
            .send_tracked(
                CheckEnvelope::fetched(project_key, envelope),
                *envelope_context.clone().borrow(),
            )
            .map_err(|_| ProcessingError::ScheduleFailed)
            .and_then(|result| result.map_err(ProcessingError::ProjectFailed))
            .map_err(clone!(envelope_context, |err| {
                if let Some(outcome) = err.to_outcome() {
                    // TODO: Move this into CheckEnvelope
                    envelope_context.borrow().send_outcomes(outcome);
                }
                err
            }))
            .and_then(clone!(envelope_context, |response| {
                // Use the project id from the loaded project state to account for redirects.
                let project_id = response.scoping.project_id.value();
                metric!(set(RelaySets::UniqueProjects) = project_id as i64);

                let mut envelope_context = envelope_context.borrow_mut();
                envelope_context.scope(response.scoping);

                let checked = response.result.map_err(|reason| {
                    envelope_context.send_outcomes(Outcome::Invalid(reason));
                    ProcessingError::Rejected(reason)
                })?;

                match checked.envelope {
                    Some(envelope) => {
                        envelope_context.update(&envelope);
                        Ok(envelope)
                    }
                    // errors from rate limiting already produced outcomes nothing more to do
                    None => Err(ProcessingError::RateLimited),
                }
            }))
            .and_then(clone!(envelope_context, |envelope| {
                utils::sample_trace(
                    envelope,
                    sampling_project_key,
                    false,
                    processing_enabled,
                    *envelope_context.borrow(),
                )
                // outcomes already handled
                .map_err(ProcessingError::TraceSampled)
            }))
            .and_then(clone!(envelope_context, |envelope| {
                // update the context since sample_tracing might have dropped parts of the envelope
                envelope_context.borrow_mut().update(&envelope);

                // get the state for the current project. we can always fetch the cached version
                // even if the no_cache flag was passed, as the cache was updated prior in
                // `CheckEnvelope`.
                ProjectCache::from_registry()
                    .send_tracked(
                        GetProjectState::new(project_key),
                        *envelope_context.borrow(),
                    )
                    .map_err(|_| ProcessingError::ScheduleFailed)
                    .and_then(|result| result.map_err(ProcessingError::ProjectFailed))
                    .map_err(clone!(envelope_context, |err| {
                        if let Some(outcome) = err.to_outcome() {
                            envelope_context.borrow().send_outcomes(outcome);
                        }
                        err
                    }))
                    .map(|state| (envelope, state))
            }))
            .and_then(clone!(envelope_context, |(envelope, project_state)| {
                let message = ProcessEnvelope {
                    envelope,
                    project_state,
                    start_time,
                    scoping: envelope_context.borrow().scoping(),
                };

                processor
                    .send_tracked(message, *envelope_context.borrow())
                    .map_err(|_err| ProcessingError::ScheduleFailed)
                    .flatten()
            }))
            .and_then(clone!(envelope_context, |processed| {
                let project_cache = ProjectCache::from_registry();
                let rate_limits = processed.rate_limits;

                // Processing returned new rate limits. Cache them on the project to avoid expensive
                // processing while the limit is active.
                if rate_limits.is_limited() {
                    project_cache.do_send(UpdateRateLimits::new(project_key, rate_limits));
                }

                match processed.envelope {
                    Some(envelope) => {
                        envelope_context.borrow_mut().update(&envelope);
                        Ok(envelope)
                    }
                    None => Err(ProcessingError::RateLimited),
                }
            }))
            .into_actor(self)
            .and_then(clone!(envelope_context, |envelope, slf, _| {
                let scoping = envelope_context.borrow().scoping();
                slf.send_envelope(project_key, envelope, scoping, start_time)
                    .then(clone!(envelope_context, |result| {
                        result.map_err(|error| {
                            let envelope_context = envelope_context.borrow();
                            let outcome = Outcome::Invalid(DiscardReason::Internal);

                            match error {
                                #[cfg(feature = "processing")]
                                SendEnvelopeError::ScheduleFailed => {
                                    envelope_context.send_outcomes(outcome);
                                    ProcessingError::ScheduleFailed
                                }

                                #[cfg(feature = "processing")]
                                SendEnvelopeError::StoreFailed(e) => {
                                    envelope_context.send_outcomes(outcome);
                                    ProcessingError::StoreFailed(e)
                                }

                                SendEnvelopeError::BodyEncodingFailed(e) => {
                                    envelope_context.send_outcomes(outcome);
                                    ProcessingError::BodyEncodingFailed(e)
                                }

                                SendEnvelopeError::EnvelopeBuildFailed(e) => {
                                    envelope_context.send_outcomes(outcome);
                                    ProcessingError::EnvelopeBuildFailed(e)
                                }

                                SendEnvelopeError::UpstreamRequestFailed(e) => {
                                    if !e.is_received() {
                                        envelope_context.send_outcomes(outcome);
                                    }

                                    ProcessingError::UpstreamRequestFailed(e)
                                }
                            }
                        })
                    }))
                    .into_actor(slf)
            }))
            .timeout(
                self.config.envelope_buffer_expiry(),
                ProcessingError::Timeout,
            )
            .map(|_, _, _| metric!(counter(RelayCounters::EnvelopeAccepted) += 1))
            .map_err(move |error, slf, _| {
                metric!(counter(RelayCounters::EnvelopeRejected) += 1);

                // if we are in capture mode, we stash away the event instead of forwarding it.
                if capture {
                    // XXX: does not work with envelopes without event_id
                    if let Some(event_id) = event_id {
                        relay_log::debug!("capturing failed event {}", event_id);
                        let msg = LogError(&error).to_string();
                        slf.captures.insert(event_id, Err(msg));
                    } else {
                        relay_log::debug!("dropping failed envelope without event");
                    }
                }
                let outcome = error.to_outcome();
                if let Some(Outcome::Invalid(DiscardReason::Internal)) = outcome {
                    // Errors are only logged for what we consider an internal discard reason. These
                    // indicate errors in the infrastructure or implementation bugs. In other cases,
                    // we "expect" errors and log them as debug level.
                    relay_log::error!("error processing envelope: {}", LogError(&error));
                } else {
                    relay_log::debug!("dropped envelope: {}", LogError(&error));
                }

                if let ProcessingError::Timeout = error {
                    // handle the last failure (the timeout)
                    if let Some(outcome) = outcome {
                        envelope_context.borrow().send_outcomes(outcome);
                    }
                }
            })
            .then(move |x, slf, _| {
                metric!(timer(RelayTimers::EnvelopeTotalTime) = start_time.elapsed());
                slf.active_envelopes -= 1;
                fut::result(x)
            })
            .drop_guard("process_envelope");

        Box::new(future)
    }
}

/// Sends a batch of pre-aggregated metrics to the upstream or Kafka.
///
/// Responds with `Err` if there was an error sending some or all of the buckets, containing the
/// failed buckets.
pub struct SendMetrics {
    /// The pre-aggregated metric buckets.
    pub buckets: Vec<Bucket>,
    /// Scoping information for the metrics.
    pub scoping: Scoping,
    /// The project of the metrics.
    pub project_key: ProjectKey,
}

impl fmt::Debug for SendMetrics {
    fn fmt(&self, f: &mut fmt::Formatter<'_>) -> fmt::Result {
        f.debug_struct(std::any::type_name::<Self>())
            .field("buckets", &self.buckets)
            .field("scoping", &self.scoping)
            .field("project", &format_args!("Addr<Project>"))
            .finish()
    }
}

impl Message for SendMetrics {
    type Result = Result<(), Vec<Bucket>>;
}

impl Handler<SendMetrics> for EnvelopeManager {
    type Result = ResponseFuture<(), Vec<Bucket>>;

    fn handle(&mut self, message: SendMetrics, _context: &mut Self::Context) -> Self::Result {
        let SendMetrics {
            buckets,
            scoping,
            project_key,
        } = message;

        let upstream = self.config.upstream_descriptor();
        let dsn = PartialDsn {
            scheme: upstream.scheme(),
            public_key: scoping.project_key,
            host: upstream.host().to_owned(),
            port: upstream.port(),
            path: "".to_owned(),
            project_id: Some(scoping.project_id),
        };

        let mut item = Item::new(ItemType::MetricBuckets);
        item.set_payload(ContentType::Json, Bucket::serialize_all(&buckets).unwrap());
        let mut envelope = Envelope::from_request(None, RequestMeta::outbound(dsn));
        envelope.add_item(item);

        let future = self
            .send_envelope(project_key, envelope, scoping, Instant::now())
            .map_err(|_| buckets);

        Box::new(future)
    }
}

/// Sends a client report to the upstream
pub struct SendClientReports {
    /// The client report to be sent.
    pub client_reports: Vec<ClientReport>,
    /// Scoping information for the client report.
    pub scoping: Scoping,
}

impl Message for SendClientReports {
    type Result = Result<(), ()>;
}

impl Handler<SendClientReports> for EnvelopeManager {
    type Result = ResponseFuture<(), ()>;

    fn handle(&mut self, message: SendClientReports, _context: &mut Self::Context) -> Self::Result {
        let SendClientReports {
            client_reports,
            scoping,
        } = message;

        let upstream = self.config.upstream_descriptor();
        let dsn = PartialDsn {
            scheme: upstream.scheme(),
            public_key: scoping.project_key,
            host: upstream.host().to_owned(),
            port: upstream.port(),
            path: "".to_owned(),
            project_id: Some(scoping.project_id),
        };

        let mut envelope = Envelope::from_request(None, RequestMeta::outbound(dsn));
        for client_report in client_reports {
            let mut item = Item::new(ItemType::ClientReport);
            item.set_payload(ContentType::Json, client_report.serialize().unwrap()); // TODO: unwrap OK?
            envelope.add_item(item);
        }
        let future = self
            .send_envelope(scoping.project_key, envelope, scoping, Instant::now())
            .map_err(|e| {
                relay_log::trace!("Failed to send envelope for client report: {:?}", e);
            });

        Box::new(future)
    }
}

/// Resolves a [`CapturedEnvelope`] by the given `event_id`.
pub struct GetCapturedEnvelope {
    pub event_id: EventId,
}

impl Message for GetCapturedEnvelope {
    type Result = Option<CapturedEnvelope>;
}

impl Handler<GetCapturedEnvelope> for EnvelopeManager {
    type Result = Option<CapturedEnvelope>;

    fn handle(
        &mut self,
        message: GetCapturedEnvelope,
        _context: &mut Self::Context,
    ) -> Self::Result {
        self.captures.get(&message.event_id).cloned()
    }
}

/// Checks if the Event includes unprintable fields.

#[cfg(feature = "processing")]
fn has_unprintable_fields(event: &Annotated<Event>) -> bool {
    fn is_unprintable(value: &&str) -> bool {
        value.chars().any(|c| {
            c == '\u{fffd}' // unicode replacement character
                || (c.is_control() && !c.is_whitespace()) // non-whitespace control characters
        })
    }
    if let Some(event) = event.value() {
        let env = event.environment.as_str().filter(is_unprintable);
        let release = event.release.as_str().filter(is_unprintable);
        env.is_some() || release.is_some()
    } else {
        false
    }
}

#[cfg(test)]
mod tests {
    use chrono::{DateTime, TimeZone, Utc};

    use crate::extractors::RequestMeta;

    use super::*;

    fn create_breadcrumbs_item(breadcrumbs: &[(Option<DateTime<Utc>>, &str)]) -> Item {
        let mut data = Vec::new();

        for (date, message) in breadcrumbs {
            let mut breadcrumb = BTreeMap::new();
            breadcrumb.insert("message", (*message).to_string());
            if let Some(date) = date {
                breadcrumb.insert("timestamp", date.to_rfc3339());
            }

            rmp_serde::encode::write(&mut data, &breadcrumb).expect("write msgpack");
        }

        let mut item = Item::new(ItemType::Attachment);
        item.set_payload(ContentType::MsgPack, data);
        item
    }

    fn breadcrumbs_from_event(event: &Annotated<Event>) -> &Vec<Annotated<Breadcrumb>> {
        event
            .value()
            .unwrap()
            .breadcrumbs
            .value()
            .unwrap()
            .values
            .value()
            .unwrap()
    }

    #[test]
    fn test_breadcrumbs_file1() {
        let item = create_breadcrumbs_item(&[(None, "item1")]);

        // NOTE: using (Some, None) here:
        let result =
            EnvelopeProcessor::event_from_attachments(&Config::default(), None, Some(item), None);

        let event = result.unwrap().0;
        let breadcrumbs = breadcrumbs_from_event(&event);

        assert_eq!(breadcrumbs.len(), 1);
        let first_breadcrumb_message = breadcrumbs[0].value().unwrap().message.value().unwrap();
        assert_eq!("item1", first_breadcrumb_message);
    }

    #[test]
    fn test_breadcrumbs_file2() {
        let item = create_breadcrumbs_item(&[(None, "item2")]);

        // NOTE: using (None, Some) here:
        let result =
            EnvelopeProcessor::event_from_attachments(&Config::default(), None, None, Some(item));

        let event = result.unwrap().0;
        let breadcrumbs = breadcrumbs_from_event(&event);
        assert_eq!(breadcrumbs.len(), 1);

        let first_breadcrumb_message = breadcrumbs[0].value().unwrap().message.value().unwrap();
        assert_eq!("item2", first_breadcrumb_message);
    }

    #[test]
    fn test_breadcrumbs_truncation() {
        let item1 = create_breadcrumbs_item(&[(None, "crumb1")]);
        let item2 = create_breadcrumbs_item(&[(None, "crumb2"), (None, "crumb3")]);

        let result = EnvelopeProcessor::event_from_attachments(
            &Config::default(),
            None,
            Some(item1),
            Some(item2),
        );

        let event = result.unwrap().0;
        let breadcrumbs = breadcrumbs_from_event(&event);
        assert_eq!(breadcrumbs.len(), 2);
    }

    #[test]
    fn test_breadcrumbs_order_with_none() {
        let d1 = Utc.ymd(2019, 10, 10).and_hms(12, 10, 10);
        let d2 = Utc.ymd(2019, 10, 11).and_hms(12, 10, 10);

        let item1 = create_breadcrumbs_item(&[(None, "none"), (Some(d1), "d1")]);
        let item2 = create_breadcrumbs_item(&[(Some(d2), "d2")]);

        let result = EnvelopeProcessor::event_from_attachments(
            &Config::default(),
            None,
            Some(item1),
            Some(item2),
        );

        let event = result.unwrap().0;
        let breadcrumbs = breadcrumbs_from_event(&event);
        assert_eq!(breadcrumbs.len(), 2);

        assert_eq!(Some("d1"), breadcrumbs[0].value().unwrap().message.as_str());
        assert_eq!(Some("d2"), breadcrumbs[1].value().unwrap().message.as_str());
    }

    #[test]
    fn test_breadcrumbs_reversed_with_none() {
        let d1 = Utc.ymd(2019, 10, 10).and_hms(12, 10, 10);
        let d2 = Utc.ymd(2019, 10, 11).and_hms(12, 10, 10);

        let item1 = create_breadcrumbs_item(&[(Some(d2), "d2")]);
        let item2 = create_breadcrumbs_item(&[(None, "none"), (Some(d1), "d1")]);

        let result = EnvelopeProcessor::event_from_attachments(
            &Config::default(),
            None,
            Some(item1),
            Some(item2),
        );

        let event = result.unwrap().0;
        let breadcrumbs = breadcrumbs_from_event(&event);
        assert_eq!(breadcrumbs.len(), 2);

        assert_eq!(Some("d1"), breadcrumbs[0].value().unwrap().message.as_str());
        assert_eq!(Some("d2"), breadcrumbs[1].value().unwrap().message.as_str());
    }

    #[test]
    fn test_empty_breadcrumbs_item() {
        let item1 = create_breadcrumbs_item(&[]);
        let item2 = create_breadcrumbs_item(&[]);
        let item3 = create_breadcrumbs_item(&[]);

        let result = EnvelopeProcessor::event_from_attachments(
            &Config::default(),
            Some(item1),
            Some(item2),
            Some(item3),
        );

        // regression test to ensure we don't fail parsing an empty file
        result.expect("event_from_attachments");
    }

    #[test]
    fn test_user_report_invalid() {
        let processor = EnvelopeProcessor::new(Arc::new(Default::default()));
        let event_id = EventId::new();

        let dsn = "https://e12d836b15bb49d7bbf99e64295d995b:@sentry.io/42"
            .parse()
            .unwrap();

        let request_meta = RequestMeta::new(dsn);
        let mut envelope = Envelope::from_request(Some(event_id), request_meta);

        envelope.add_item({
            let mut item = Item::new(ItemType::UserReport);
            item.set_payload(ContentType::Json, r###"{"foo": "bar"}"###);
            item
        });

        envelope.add_item({
            let mut item = Item::new(ItemType::Event);
            item.set_payload(ContentType::Json, "{}");
            item
        });

        let envelope_response = processor
            .process(ProcessEnvelope {
                envelope,
                project_state: Arc::new(ProjectState::allowed()),
                start_time: Instant::now(),
                scoping: Scoping {
                    project_key: ProjectKey::parse("a94ae32be2584e0bbd7a4cbb95971fee").unwrap(),
                    organization_id: 1,
                    project_id: ProjectId::new(1),
                    key_id: None,
                },
            })
            .unwrap();

        let new_envelope = envelope_response.envelope.unwrap();

        assert_eq!(new_envelope.len(), 1);
        assert_eq!(new_envelope.items().next().unwrap().ty(), &ItemType::Event);
    }

    #[test]
    fn test_client_report_removal() {
        relay_test::setup();

        let config = Config::from_json_value(serde_json::json!({
            "outcomes": {
                "emit_outcomes": true,
                "emit_client_outcomes": true
            }
        }))
        .unwrap();

        let processor = EnvelopeProcessor::new(Arc::new(config));

        let dsn = "https://e12d836b15bb49d7bbf99e64295d995b:@sentry.io/42"
            .parse()
            .unwrap();

        let request_meta = RequestMeta::new(dsn);
        let mut envelope = Envelope::from_request(None, request_meta);

        envelope.add_item({
            let mut item = Item::new(ItemType::ClientReport);
            item.set_payload(
                ContentType::Json,
                r###"
                    {
                        "discarded_events": [
                            ["queue_full", "error", 42]
                        ]
                    }
                "###,
            );
            item
        });

        let envelope_response = relay_test::with_system(move || {
            processor
                .process(ProcessEnvelope {
                    envelope,
                    project_state: Arc::new(ProjectState::allowed()),
                    start_time: Instant::now(),
                    scoping: Scoping {
                        project_key: ProjectKey::parse("a94ae32be2584e0bbd7a4cbb95971fee").unwrap(),
                        organization_id: 1,
                        project_id: ProjectId::new(1),
                        key_id: None,
                    },
                })
                .unwrap()
        });

        assert!(envelope_response.envelope.is_none());
    }

    #[test]
    fn test_client_report_forwarding() {
        relay_test::setup();

        let config = Config::from_json_value(serde_json::json!({
            "outcomes": {
                "emit_outcomes": false,
                // a relay need to emit outcomes at all to not process.
                "emit_client_outcomes": true
            }
        }))
        .unwrap();

        let processor = EnvelopeProcessor::new(Arc::new(config));

        let dsn = "https://e12d836b15bb49d7bbf99e64295d995b:@sentry.io/42"
            .parse()
            .unwrap();

        let request_meta = RequestMeta::new(dsn);
        let mut envelope = Envelope::from_request(None, request_meta);

        envelope.add_item({
            let mut item = Item::new(ItemType::ClientReport);
            item.set_payload(
                ContentType::Json,
                r###"
                    {
                        "discarded_events": [
                            ["queue_full", "error", 42]
                        ]
                    }
                "###,
            );
            item
        });

        let envelope_response = relay_test::with_system(move || {
            processor
                .process(ProcessEnvelope {
                    envelope,
                    project_state: Arc::new(ProjectState::allowed()),
                    start_time: Instant::now(),
                    scoping: Scoping {
                        project_key: ProjectKey::parse("a94ae32be2584e0bbd7a4cbb95971fee").unwrap(),
                        organization_id: 1,
                        project_id: ProjectId::new(1),
                        key_id: None,
                    },
                })
                .unwrap()
        });

        let envelope = envelope_response.envelope.unwrap();
        let item = envelope.items().next().unwrap();
        assert_eq!(item.ty(), &ItemType::ClientReport);
    }

    #[test]
    #[cfg(feature = "processing")]
    fn test_client_report_removal_in_processing() {
        relay_test::setup();

        let config = Config::from_json_value(serde_json::json!({
            "outcomes": {
                "emit_outcomes": true,
                "emit_client_outcomes": false,
            },
            "processing": {
                "enabled": true,
                "kafka_config": [],
            }
        }))
        .unwrap();

        let processor = EnvelopeProcessor::new(Arc::new(config));

        let dsn = "https://e12d836b15bb49d7bbf99e64295d995b:@sentry.io/42"
            .parse()
            .unwrap();

        let request_meta = RequestMeta::new(dsn);
        let mut envelope = Envelope::from_request(None, request_meta);

        envelope.add_item({
            let mut item = Item::new(ItemType::ClientReport);
            item.set_payload(
                ContentType::Json,
                r###"
                    {
                        "discarded_events": [
                            ["queue_full", "error", 42]
                        ]
                    }
                "###,
            );
            item
        });

        let envelope_response = relay_test::with_system(move || {
            processor
                .process(ProcessEnvelope {
                    envelope,
                    project_state: Arc::new(ProjectState::allowed()),
                    start_time: Instant::now(),
                    scoping: Scoping {
                        project_key: ProjectKey::parse("a94ae32be2584e0bbd7a4cbb95971fee").unwrap(),
                        organization_id: 1,
                        project_id: ProjectId::new(1),
                        key_id: None,
                    },
                })
                .unwrap()
        });

        assert!(envelope_response.envelope.is_none());
    }

    #[test]
    #[cfg(feature = "processing")]
    fn test_unprintable_fields() {
        let event = Annotated::new(Event {
            environment: Annotated::new(String::from(
                "�9�~YY���)�����9�~YY���)�����9�~YY���)�����9�~YY���)�����",
            )),
            ..Default::default()
        });
        assert!(has_unprintable_fields(&event));

        let event = Annotated::new(Event {
            release: Annotated::new(
                String::from("���7��#1G����7��#1G����7��#1G����7��#1G����7��#").into(),
            ),
            ..Default::default()
        });
        assert!(has_unprintable_fields(&event));

        let event = Annotated::new(Event {
            environment: Annotated::new(String::from("production")),
            ..Default::default()
        });
        assert!(!has_unprintable_fields(&event));

        let event = Annotated::new(Event {
            release: Annotated::new(
                String::from("release with\t some\n normal\r\nwhitespace").into(),
            ),
            ..Default::default()
        });
        assert!(!has_unprintable_fields(&event));
    }

    #[test]
    fn test_from_outcome_type_sampled() {
        assert!(matches!(
            outcome_from_parts(ClientReportField::FilteredSampling, "adsf"),
            Err(_)
        ));
        assert!(matches!(
            outcome_from_parts(ClientReportField::FilteredSampling, "Sampled:"),
            Err(_)
        ));
        assert!(matches!(
            outcome_from_parts(ClientReportField::FilteredSampling, "Sampled:foo"),
            Err(_)
        ));
        assert!(matches!(
            outcome_from_parts(ClientReportField::FilteredSampling, "Sampled:123"),
            Ok(Outcome::FilteredSampling(RuleId(123)))
        ));
    }

    #[test]
    fn test_from_outcome_type_filtered() {
        assert!(matches!(
            outcome_from_parts(ClientReportField::Filtered, "error-message"),
            Ok(Outcome::Filtered(FilterStatKey::ErrorMessage))
        ));
        assert!(matches!(
            outcome_from_parts(ClientReportField::Filtered, "adsf"),
            Err(_)
        ));
    }

    #[test]
    fn test_from_outcome_type_client_discard() {
        assert_eq!(
            outcome_from_parts(ClientReportField::ClientDiscard, "foo_reason").unwrap(),
            Outcome::ClientDiscard("foo_reason".into())
        );
    }

    #[test]
    fn test_from_outcome_type_rate_limited() {
        assert!(matches!(
            outcome_from_parts(ClientReportField::RateLimited, ""),
            Ok(Outcome::RateLimited(None))
        ));
        assert_eq!(
            outcome_from_parts(ClientReportField::RateLimited, "foo_reason").unwrap(),
            Outcome::RateLimited(Some(ReasonCode::new("foo_reason")))
        );
    }
}<|MERGE_RESOLUTION|>--- conflicted
+++ resolved
@@ -1009,22 +1009,9 @@
     /// Remove replays if the feature flag is not enabled
     fn process_replays(&self, state: &mut ProcessEnvelopeState) {
         let replays_enabled = state.project_state.has_feature(Feature::Replays);
-<<<<<<< HEAD
-        state.envelope.retain_items(|item| {
-            match item.ty() {
-                ItemType::ReplayEvent | ItemType::ReplayRecording => {
-                    if !replays_enabled {
-                        return false;
-                    }
-                    true
-                }
-                _ => true, // Keep all other item types
-            }
-=======
         state.envelope.retain_items(|item| match item.ty() {
-            ItemType::ReplayRecording => replays_enabled,
+            ItemType::ReplayEvent | ItemType::ReplayRecording => replays_enabled,
             _ => true,
->>>>>>> a8fd7424
         });
     }
 
