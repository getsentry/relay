use std::borrow::Cow;
use std::cell::RefCell;
use std::cmp::max;
use std::collections::BTreeMap;
use std::convert::TryFrom;
use std::io::Write;
use std::rc::Rc;
use std::sync::Arc;
use std::time::{Duration, Instant};
use std::{fmt, net};

use actix::prelude::*;
use actix_web::http::Method;
use brotli2::write::BrotliEncoder;
use chrono::{DateTime, Duration as SignedDuration, Utc};
use failure::Fail;
use flate2::write::{GzEncoder, ZlibEncoder};
use flate2::Compression;
use futures::{future, prelude::*, sync::oneshot};
use lazy_static::lazy_static;
use serde_json::Value as SerdeValue;

use relay_auth::RelayVersion;
use relay_common::{clone, ProjectId, ProjectKey, UnixTimestamp};
use relay_config::{Config, HttpEncoding, RelayMode};
use relay_filter::FilterStatKey;
use relay_general::pii::{PiiAttachmentsProcessor, PiiProcessor};
use relay_general::processor::{process_value, ProcessingState};
use relay_general::protocol::{
    self, Breadcrumb, ClientReport, Csp, Event, EventId, EventType, ExpectCt, ExpectStaple, Hpkp,
    IpAddr, LenientString, Metrics, RelayInfo, SecurityReportType, SessionAggregates,
    SessionAttributes, SessionUpdate, Timestamp, TransactionSource, UserReport, Values,
};
use relay_general::store::ClockDriftProcessor;
use relay_general::types::{Annotated, Array, FromValue, Object, ProcessingAction, Value};
use relay_log::LogError;
use relay_metrics::{Bucket, Metric};
use relay_quotas::{DataCategory, RateLimits, ReasonCode, Scoping};
use relay_redis::RedisPool;
use relay_sampling::{RuleId, SamplingResult};
use relay_statsd::metric;

use crate::actors::outcome::{DiscardReason, Outcome, TrackOutcome};
use crate::actors::outcome_aggregator::OutcomeAggregator;
use crate::actors::project::{Feature, ProjectState};
use crate::actors::project_cache::{
    CheckEnvelope, GetProjectState, InsertMetrics, MergeBuckets, ProjectCache, ProjectError,
    UpdateRateLimits,
};
use crate::actors::upstream::{SendRequest, UpstreamRelay, UpstreamRequest, UpstreamRequestError};
use crate::envelope::{self, AttachmentType, ContentType, Envelope, EnvelopeError, Item, ItemType};
use crate::extractors::{PartialDsn, RequestMeta};
use crate::http::{HttpError, Request, RequestBuilder, Response};
use crate::metrics_extraction::sessions::{extract_session_metrics, SessionMetricsConfig};
use crate::service::ServerError;
use crate::statsd::{RelayCounters, RelayHistograms, RelaySets, RelayTimers};
use crate::utils::{
    self, ChunkedFormDataAggregator, EnvelopeSummary, FormDataIter, FutureExt, MinimalProfile,
    ProfileError, SendWithOutcome,
};

#[cfg(feature = "processing")]
use {
    crate::actors::store::{StoreEnvelope, StoreError, StoreForwarder},
    crate::metrics_extraction::transactions::extract_transaction_metrics,
    crate::service::ServerErrorKind,
    crate::utils::{EnvelopeLimiter, ErrorBoundary},
    failure::ResultExt,
    relay_general::store::{GeoIpLookup, StoreConfig, StoreProcessor},
    relay_quotas::{RateLimitingError, RedisRateLimiter},
    symbolic_unreal::{Unreal4Error, Unreal4ErrorKind},
};

/// The minimum clock drift for correction to apply.
const MINIMUM_CLOCK_DRIFT: Duration = Duration::from_secs(55 * 60);

#[derive(Debug, Fail)]
pub enum QueueEnvelopeError {
    #[fail(display = "Too many envelopes (event_buffer_size reached)")]
    TooManyEnvelopes,
}

#[derive(Debug, Fail)]
enum ProcessingError {
    #[fail(display = "invalid json in event")]
    InvalidJson(#[cause] serde_json::Error),

    #[fail(display = "invalid message pack event payload")]
    InvalidMsgpack(#[cause] rmp_serde::decode::Error),

    #[cfg(feature = "processing")]
    #[fail(display = "invalid unreal crash report")]
    InvalidUnrealReport(#[cause] Unreal4Error),

    #[fail(display = "event payload too large")]
    PayloadTooLarge,

    #[fail(display = "invalid transaction event")]
    InvalidTransaction,

    #[fail(display = "envelope processor failed")]
    ProcessingFailed(#[cause] ProcessingAction),

    #[fail(display = "duplicate {} in event", _0)]
    DuplicateItem(ItemType),

    #[fail(display = "failed to extract event payload")]
    NoEventPayload,

    #[fail(display = "could not schedule project fetch")]
    ScheduleFailed,

    #[fail(display = "failed to resolve project information")]
    ProjectFailed(#[cause] ProjectError),

    #[fail(display = "missing project id in DSN")]
    MissingProjectId,

    #[fail(display = "invalid security report type")]
    InvalidSecurityType,

    #[fail(display = "invalid security report")]
    InvalidSecurityReport(#[cause] serde_json::Error),

    #[fail(display = "submission rejected with reason: {:?}", _0)]
    Rejected(DiscardReason),

    #[cfg(feature = "processing")]
    #[fail(display = "event filtered with reason: {:?}", _0)]
    EventFiltered(FilterStatKey),

    #[fail(display = "could not serialize event payload")]
    SerializeFailed(#[cause] serde_json::Error),

    #[fail(display = "could not build envelope for upstream")]
    EnvelopeBuildFailed(#[cause] EnvelopeError),

    #[fail(display = "could not encode request body")]
    BodyEncodingFailed(#[cause] std::io::Error),

    #[fail(display = "could not send request to upstream")]
    UpstreamRequestFailed(#[cause] UpstreamRequestError),

    #[cfg(feature = "processing")]
    #[fail(display = "could not store envelope")]
    StoreFailed(#[cause] StoreError),

    #[fail(display = "envelope items were rate limited")]
    RateLimited,

    #[cfg(feature = "processing")]
    #[fail(display = "failed to apply quotas")]
    QuotasFailed(#[cause] RateLimitingError),

    #[fail(display = "envelope exceeded its configured lifetime")]
    Timeout,

    #[fail(display = "event dropped by sampling rule {}", _0)]
    Sampled(RuleId),
}

impl ProcessingError {
    fn to_outcome(&self) -> Option<Outcome> {
        match *self {
            // General outcomes for invalid events
            Self::PayloadTooLarge => Some(Outcome::Invalid(DiscardReason::TooLarge)),
            Self::InvalidJson(_) => Some(Outcome::Invalid(DiscardReason::InvalidJson)),
            Self::InvalidMsgpack(_) => Some(Outcome::Invalid(DiscardReason::InvalidMsgpack)),
            Self::InvalidSecurityType => Some(Outcome::Invalid(DiscardReason::SecurityReportType)),
            Self::InvalidSecurityReport(_) => Some(Outcome::Invalid(DiscardReason::SecurityReport)),
            Self::InvalidTransaction => Some(Outcome::Invalid(DiscardReason::InvalidTransaction)),
            Self::DuplicateItem(_) => Some(Outcome::Invalid(DiscardReason::DuplicateItem)),
            Self::NoEventPayload => Some(Outcome::Invalid(DiscardReason::NoEventPayload)),

            // Processing-only outcomes (Sentry-internal Relays)
            #[cfg(feature = "processing")]
            Self::InvalidUnrealReport(ref err)
                if err.kind() == Unreal4ErrorKind::BadCompression =>
            {
                Some(Outcome::Invalid(DiscardReason::InvalidCompression))
            }
            #[cfg(feature = "processing")]
            Self::InvalidUnrealReport(_) => Some(Outcome::Invalid(DiscardReason::ProcessUnreal)),

            // Internal errors
            Self::SerializeFailed(_)
            | Self::ProjectFailed(_)
            | Self::Timeout
            | Self::ProcessingFailed(_)
            | Self::MissingProjectId => Some(Outcome::Invalid(DiscardReason::Internal)),
            #[cfg(feature = "processing")]
            Self::QuotasFailed(_) => Some(Outcome::Invalid(DiscardReason::Internal)),

            // These outcomes are emitted at the source.
            Self::ScheduleFailed => None,
            Self::Rejected(_) => None,
            #[cfg(feature = "processing")]
            Self::EventFiltered(_) => None,
            Self::Sampled(_) => None,
            Self::RateLimited => None,
            #[cfg(feature = "processing")]
            Self::StoreFailed(_) => None,

            // If we send to an upstream, we don't emit outcomes.
            Self::UpstreamRequestFailed(_)
            | Self::EnvelopeBuildFailed(_)
            | Self::BodyEncodingFailed(_) => None,
        }
    }

    fn should_keep_metrics(&self) -> bool {
        matches!(self, Self::Sampled(_))
    }
}

#[cfg(feature = "processing")]
impl From<Unreal4Error> for ProcessingError {
    fn from(err: Unreal4Error) -> Self {
        match err.kind() {
            Unreal4ErrorKind::TooLarge => Self::PayloadTooLarge,
            _ => ProcessingError::InvalidUnrealReport(err),
        }
    }
}

/// Contains the required envelope related information to create an outcome.
#[derive(Clone, Copy, Debug)]
pub struct EnvelopeContext {
    summary: EnvelopeSummary,
    received_at: DateTime<Utc>,
    event_id: Option<EventId>,
    remote_addr: Option<net::IpAddr>,
    scoping: Scoping,
}

impl EnvelopeContext {
    /// Creates an envelope context from the given request meta data.
    ///
    /// This context contains partial scoping and no envelope summary. There will be no outcomes
    /// logged without updating this context.
    pub fn from_request(meta: &RequestMeta) -> Self {
        Self {
            summary: EnvelopeSummary::empty(),
            received_at: relay_common::instant_to_date_time(meta.start_time()),
            event_id: None,
            remote_addr: meta.client_addr(),
            scoping: meta.get_partial_scoping(),
        }
    }

    /// Computes an envelope context from the given envelope.
    ///
    /// To provide additional scoping, use [`EnvelopeContext::scope`].
    pub fn from_envelope(envelope: &Envelope) -> Self {
        let mut context = Self::from_request(envelope.meta());
        context.update(envelope);
        context
    }

    /// Update the context with new envelope information.
    ///
    /// This updates the item summary as well as the event id.
    pub fn update(&mut self, envelope: &Envelope) -> &mut Self {
        self.event_id = envelope.event_id();
        self.summary = EnvelopeSummary::compute(envelope);
        self
    }

    /// Re-scopes this context to the given scoping.
    pub fn scope(&mut self, scoping: Scoping) -> &mut Self {
        self.scoping = scoping;
        self
    }

    /// Returns scoping stored in this context.
    pub fn scoping(&self) -> Scoping {
        self.scoping
    }

    /// Returns the event id of this context, if any.
    pub fn event_id(&self) -> Option<EventId> {
        self.event_id
    }

    /// Records outcomes for all items stored in this context.
    ///
    /// This does not send outcomes for empty envelopes or request-only contexts.
    pub fn send_outcomes(&self, outcome: Outcome) {
        let outcome_aggregator = OutcomeAggregator::from_registry();
        if let Some(category) = self.summary.event_category {
            outcome_aggregator.do_send(TrackOutcome {
                timestamp: self.received_at,
                scoping: self.scoping,
                outcome: outcome.clone(),
                event_id: self.event_id,
                remote_addr: self.remote_addr,
                category,
                quantity: 1,
            });
        }

        if self.summary.attachment_quantity > 0 {
            outcome_aggregator.do_send(TrackOutcome {
                timestamp: self.received_at,
                scoping: self.scoping,
                outcome: outcome.clone(),
                event_id: self.event_id,
                remote_addr: self.remote_addr,
                category: DataCategory::Attachment,
                // XXX: attachment_quantity is usize which lets us go all the way to
                // 64bit on our machines, but the protocl and data store can only
                // do 32.
                quantity: self.summary.attachment_quantity as u32,
            });
        }

        if self.summary.profile_quantity > 0 {
            outcome_aggregator.do_send(TrackOutcome {
                timestamp: self.received_at,
                scoping: self.scoping,
                outcome,
                event_id: self.event_id,
                remote_addr: self.remote_addr,
                category: DataCategory::Profile,
                quantity: self.summary.profile_quantity as u32,
            })
        }
    }
}

type ExtractedEvent = (Annotated<Event>, usize);

/// A state container for envelope processing.
#[derive(Debug)]
struct ProcessEnvelopeState {
    /// The envelope.
    ///
    /// The pipeline can mutate the envelope and remove or add items. In particular, event items are
    /// removed at the beginning of processing and re-added in the end.
    envelope: Envelope,

    /// The extracted event payload.
    ///
    /// For Envelopes without event payloads, this contains `Annotated::empty`. If a single item has
    /// `creates_event`, the event is required and the pipeline errors if no payload can be
    /// extracted.
    event: Annotated<Event>,

    /// Partial metrics of the Event during construction.
    ///
    /// The pipeline stages can add to this metrics objects. In `finalize_event`, the metrics are
    /// persisted into the Event. All modifications afterwards will have no effect.
    metrics: Metrics,

    /// A list of cumulative sample rates applied to this event.
    ///
    /// This element is obtained from the event or transaction item and re-serialized into the
    /// resulting item.
    sample_rates: Option<Value>,

    /// Rate limits returned in processing mode.
    ///
    /// The rate limiter is invoked in processing mode, after which the resulting limits are stored
    /// in this field. Note that there can be rate limits even if the envelope still carries items.
    ///
    /// These are always empty in non-processing mode, since the rate limiter is not invoked.
    rate_limits: RateLimits,

    /// Metrics extracted from items in the envelope.
    ///
    /// Relay can extract metrics for sessions and transactions, which is controlled by
    /// configuration objects in the project config.
    extracted_metrics: Vec<Metric>,

    /// The state of the project that this envelope belongs to.
    project_state: Arc<ProjectState>,

    /// The state of the project that initiated the current trace.
    /// This is the config used for trace-based dynamic sampling.
    sampling_project_state: Option<Arc<ProjectState>>,

    /// The id of the project that this envelope is ingested into.
    ///
    /// This identifier can differ from the one stated in the Envelope's DSN if the key was moved to
    /// a new project or on the legacy endpoint. In that case, normalization will update the project
    /// ID.
    project_id: ProjectId,

    /// The envelope context before processing.
    envelope_context: EnvelopeContext,
}

impl ProcessEnvelopeState {
    /// Returns whether any item in the envelope creates an event.
    ///
    /// This is used to branch into the processing pipeline. If this function returns false, only
    /// rate limits are executed.
    fn creates_event(&self) -> bool {
        self.envelope.items().any(Item::creates_event)
    }

    /// Returns true if there is an event in the processing state.
    ///
    /// The event was previously removed from the Envelope. This returns false if there was an
    /// invalid event item.
    fn has_event(&self) -> bool {
        self.event.value().is_some()
    }

    /// Returns the event type if there is an event.
    ///
    /// If the event does not have a type, `Some(EventType::Default)` is assumed. If, in contrast, there
    /// is no event, `None` is returned.
    fn event_type(&self) -> Option<EventType> {
        self.event
            .value()
            .map(|event| event.ty.value().copied().unwrap_or_default())
    }

    /// Returns the data category if there is an event.
    ///
    /// The data category is computed from the event type. Both `Default` and `Error` events map to
    /// the `Error` data category. If there is no Event, `None` is returned.
    fn event_category(&self) -> Option<DataCategory> {
        self.event_type().map(DataCategory::from)
    }

    /// Removes the event payload from this processing state.
    #[cfg(feature = "processing")]
    fn remove_event(&mut self) {
        self.event = Annotated::empty();
    }
}

/// Fields of client reports that map to specific [`Outcome`]s without content.
#[derive(Clone, Copy, Debug, PartialEq, Eq, PartialOrd, Ord)]
enum ClientReportField {
    /// The event has been filtered by an inbound data filter.
    Filtered,

    /// The event has been filtered by a sampling rule.
    FilteredSampling,

    /// The event has been rate limited.
    RateLimited,

    /// The event has already been discarded on the client side.
    ClientDiscard,
}

/// Parse an outcome from an outcome ID and a reason string.
///
/// Currently only used to reconstruct outcomes encoded in client reports.
fn outcome_from_parts(field: ClientReportField, reason: &str) -> Result<Outcome, ()> {
    match field {
        ClientReportField::FilteredSampling => match reason.strip_prefix("Sampled:") {
            Some(rule_id) => rule_id
                .parse()
                .map(|id| Outcome::FilteredSampling(RuleId(id)))
                .map_err(|_| ()),
            None => Err(()),
        },
        ClientReportField::ClientDiscard => Ok(Outcome::ClientDiscard(reason.into())),
        ClientReportField::Filtered => Ok(Outcome::Filtered(
            FilterStatKey::try_from(reason).map_err(|_| ())?,
        )),
        ClientReportField::RateLimited => Ok(Outcome::RateLimited(match reason {
            "" => None,
            other => Some(ReasonCode::new(other)),
        })),
    }
}

/// Synchronous service for processing envelopes.
pub struct EnvelopeProcessor {
    config: Arc<Config>,
    #[cfg(feature = "processing")]
    rate_limiter: Option<RedisRateLimiter>,
    #[cfg(feature = "processing")]
    geoip_lookup: Option<Arc<GeoIpLookup>>,
}

impl EnvelopeProcessor {
    /// Starts a multi-threaded envelope processor.
    pub fn start(
        config: Arc<Config>,
        _redis: Option<RedisPool>,
    ) -> Result<Addr<Self>, ServerError> {
        let thread_count = config.cpu_concurrency();
        relay_log::info!("starting {} envelope processing workers", thread_count);

        #[cfg(feature = "processing")]
        {
            let geoip_lookup = match config.geoip_path() {
                Some(p) => Some(Arc::new(
                    GeoIpLookup::open(p).context(ServerErrorKind::GeoIpError)?,
                )),
                None => None,
            };

            let rate_limiter =
                _redis.map(|pool| RedisRateLimiter::new(pool).max_limit(config.max_rate_limit()));

            Ok(SyncArbiter::start(
                thread_count,
                clone!(config, || {
                    EnvelopeProcessor::new(config.clone())
                        .with_rate_limiter(rate_limiter.clone())
                        .with_geoip_lookup(geoip_lookup.clone())
                }),
            ))
        }

        #[cfg(not(feature = "processing"))]
        Ok(SyncArbiter::start(
            thread_count,
            clone!(config, || EnvelopeProcessor::new(config.clone())),
        ))
    }

    #[inline]
    fn new(config: Arc<Config>) -> Self {
        Self {
            config,
            #[cfg(feature = "processing")]
            rate_limiter: None,
            #[cfg(feature = "processing")]
            geoip_lookup: None,
        }
    }

    #[cfg(feature = "processing")]
    #[inline]
    fn with_rate_limiter(mut self, rate_limiter: Option<RedisRateLimiter>) -> Self {
        self.rate_limiter = rate_limiter;
        self
    }

    #[cfg(feature = "processing")]
    #[inline]
    fn with_geoip_lookup(mut self, geoip_lookup: Option<Arc<GeoIpLookup>>) -> Self {
        self.geoip_lookup = geoip_lookup;
        self
    }

    /// Returns Ok(true) if attributes were modified.
    /// Returns Err if the session should be dropped.
    fn validate_attributes(
        &self,
        client_addr: &Option<net::IpAddr>,
        attributes: &mut SessionAttributes,
    ) -> Result<bool, ()> {
        let mut changed = false;

        let release = &attributes.release;
        if let Err(e) = protocol::validate_release(release) {
            relay_log::trace!("skipping session with invalid release '{}': {}", release, e);
            return Err(());
        }

        if let Some(ref env) = attributes.environment {
            if let Err(e) = protocol::validate_environment(env) {
                relay_log::trace!("removing invalid environment '{}': {}", env, e);
                attributes.environment = None;
                changed = true;
            }
        }

        if let Some(ref ip_address) = attributes.ip_address {
            if ip_address.is_auto() {
                attributes.ip_address = client_addr.map(IpAddr::from);
                changed = true;
            }
        }

        Ok(changed)
    }

    fn is_valid_session_timestamp(
        &self,
        received: DateTime<Utc>,
        timestamp: DateTime<Utc>,
    ) -> bool {
        let max_age = SignedDuration::seconds(self.config.max_session_secs_in_past());
        if (received - timestamp) > max_age {
            relay_log::trace!("skipping session older than {} days", max_age.num_days());
            return false;
        }

        let max_future = SignedDuration::seconds(self.config.max_secs_in_future());
        if (timestamp - received) > max_future {
            relay_log::trace!(
                "skipping session more than {}s in the future",
                max_future.num_seconds()
            );
            return false;
        }

        true
    }

    /// Returns true if the item should be kept.
    #[allow(clippy::too_many_arguments)]
    fn process_session(
        &self,
        item: &mut Item,
        received: DateTime<Utc>,
        client: Option<&str>,
        client_addr: Option<net::IpAddr>,
        metrics_config: SessionMetricsConfig,
        clock_drift_processor: &ClockDriftProcessor,
        extracted_metrics: &mut Vec<Metric>,
    ) -> bool {
        let mut changed = false;
        let payload = item.payload();

        let mut session = match SessionUpdate::parse(&payload) {
            Ok(session) => session,
            Err(error) => {
                relay_log::trace!("skipping invalid session payload: {}", LogError(&error));
                return false;
            }
        };

        if session.sequence == u64::MAX {
            relay_log::trace!("skipping session due to sequence overflow");
            return false;
        }

        if clock_drift_processor.is_drifted() {
            relay_log::trace!("applying clock drift correction to session");
            clock_drift_processor.process_datetime(&mut session.started);
            clock_drift_processor.process_datetime(&mut session.timestamp);
            changed = true;
        }

        if session.timestamp < session.started {
            relay_log::trace!("fixing session timestamp to {}", session.timestamp);
            session.timestamp = session.started;
            changed = true;
        }

        // Log the timestamp delay for all sessions after clock drift correction.
        let session_delay = received - session.timestamp;
        if session_delay > SignedDuration::minutes(1) {
            metric!(
                timer(RelayTimers::TimestampDelay) = session_delay.to_std().unwrap(),
                category = "session",
            );
        }

        // Validate timestamps
        for t in [session.timestamp, session.started] {
            if !self.is_valid_session_timestamp(received, t) {
                return false;
            }
        }

        // Validate attributes
        match self.validate_attributes(&client_addr, &mut session.attributes) {
            Err(_) => return false,
            Ok(changed_attributes) => {
                changed |= changed_attributes;
            }
        }

        // Extract metrics if they haven't been extracted by a prior Relay
        if metrics_config.is_enabled() && !item.metrics_extracted() {
            extract_session_metrics(&session.attributes, &session, client, extracted_metrics);
            item.set_metrics_extracted(true);
        }

        // Drop the session if metrics have been extracted in this or a prior Relay
        if metrics_config.should_drop() && item.metrics_extracted() {
            return false;
        }

        if changed {
            let json_string = match serde_json::to_string(&session) {
                Ok(json) => json,
                Err(err) => {
                    relay_log::error!("failed to serialize session: {}", LogError(&err));
                    return false;
                }
            };

            item.set_payload(ContentType::Json, json_string);
        }

        true
    }

    #[allow(clippy::too_many_arguments)]
    fn process_session_aggregates(
        &self,
        item: &mut Item,
        received: DateTime<Utc>,
        client: Option<&str>,
        client_addr: Option<net::IpAddr>,
        metrics_config: SessionMetricsConfig,
        clock_drift_processor: &ClockDriftProcessor,
        extracted_metrics: &mut Vec<Metric>,
    ) -> bool {
        let mut changed = false;
        let payload = item.payload();

        let mut session = match SessionAggregates::parse(&payload) {
            Ok(session) => session,
            Err(error) => {
                relay_log::trace!("skipping invalid sessions payload: {}", LogError(&error));
                return false;
            }
        };

        if clock_drift_processor.is_drifted() {
            relay_log::trace!("applying clock drift correction to session");
            for aggregate in &mut session.aggregates {
                clock_drift_processor.process_datetime(&mut aggregate.started);
            }
            changed = true;
        }

        // Validate timestamps
        session
            .aggregates
            .retain(|aggregate| self.is_valid_session_timestamp(received, aggregate.started));

        // Aftter timestamp validation, aggregates could now be empty
        if session.aggregates.is_empty() {
            return false;
        }

        // Validate attributes
        match self.validate_attributes(&client_addr, &mut session.attributes) {
            Err(_) => return false,
            Ok(changed_attributes) => {
                changed |= changed_attributes;
            }
        }

        // Extract metrics if they haven't been extracted by a prior Relay
        if metrics_config.is_enabled() && !item.metrics_extracted() {
            for aggregate in &session.aggregates {
                extract_session_metrics(&session.attributes, aggregate, client, extracted_metrics);
                item.set_metrics_extracted(true);
            }
        }

        // Drop the aggregate if metrics have been extracted in this or a prior Relay
        if metrics_config.should_drop() && item.metrics_extracted() {
            return false;
        }

        if changed {
            let json_string = match serde_json::to_string(&session) {
                Ok(json) => json,
                Err(err) => {
                    relay_log::error!("failed to serialize session: {}", LogError(&err));
                    return false;
                }
            };

            item.set_payload(ContentType::Json, json_string);
        }

        true
    }

    /// Validates all sessions and session aggregates in the envelope, if any.
    ///
    /// Both are removed from the envelope if they contain invalid JSON or if their timestamps
    /// are out of range after clock drift correction.
    fn process_sessions(&self, state: &mut ProcessEnvelopeState) {
        let received = state.envelope_context.received_at;
        let extracted_metrics = &mut state.extracted_metrics;
        let metrics_config = state.project_state.config().session_metrics;
        let envelope = &mut state.envelope;
        let client = envelope.meta().client().map(|x| x.to_owned());
        let client_addr = envelope.meta().client_addr();

        let clock_drift_processor =
            ClockDriftProcessor::new(envelope.sent_at(), received).at_least(MINIMUM_CLOCK_DRIFT);

        envelope.retain_items(|item| {
            match item.ty() {
                ItemType::Session => self.process_session(
                    item,
                    received,
                    client.as_deref(),
                    client_addr,
                    metrics_config,
                    &clock_drift_processor,
                    extracted_metrics,
                ),
                ItemType::Sessions => self.process_session_aggregates(
                    item,
                    received,
                    client.as_deref(),
                    client_addr,
                    metrics_config,
                    &clock_drift_processor,
                    extracted_metrics,
                ),
                _ => true, // Keep all other item types
            }
        });
    }

    /// Validates and normalizes all user report items in the envelope.
    ///
    /// User feedback items are removed from the envelope if they contain invalid JSON or if the
    /// JSON violates the schema (basic type validation). Otherwise, their normalized representation
    /// is written back into the item.
    fn process_user_reports(&self, state: &mut ProcessEnvelopeState) {
        state.envelope.retain_items(|item| {
            if item.ty() != &ItemType::UserReport {
                return true;
            };

            let report = match serde_json::from_slice::<UserReport>(&item.payload()) {
                Ok(session) => session,
                Err(error) => {
                    relay_log::error!("failed to store user report: {}", LogError(&error));
                    return false;
                }
            };

            let json_string = match serde_json::to_string(&report) {
                Ok(json) => json,
                Err(err) => {
                    relay_log::error!("failed to serialize user report: {}", LogError(&err));
                    return false;
                }
            };

            item.set_payload(ContentType::Json, json_string);
            true
        });
    }

    /// Validates and extracts client reports.
    ///
    /// At the moment client reports are primarily used to transfer outcomes from
    /// client SDKs.  The outcomes are removed here and sent directly to the outcomes
    /// system.
    fn process_client_reports(&self, state: &mut ProcessEnvelopeState) {
        // if client outcomes are disabled we leave the the client reports unprocessed
        // and pass them on.
        if !self.config.emit_outcomes().any() || !self.config.emit_client_outcomes() {
            // if a processing relay has client outcomes disabled we drop them.
            if self.config.processing_enabled() {
                state
                    .envelope
                    .retain_items(|item| item.ty() != &ItemType::ClientReport);
            }
            return;
        }

        let mut timestamp = None;
        let mut output_events = BTreeMap::new();
        let received = state.envelope_context.received_at;

        let clock_drift_processor = ClockDriftProcessor::new(state.envelope.sent_at(), received)
            .at_least(MINIMUM_CLOCK_DRIFT);

        // we're going through all client reports but we're effectively just merging
        // them into the first one.
        state.envelope.retain_items(|item| {
            if item.ty() != &ItemType::ClientReport {
                return true;
            };
            match ClientReport::parse(&item.payload()) {
                Ok(ClientReport {
                    timestamp: report_timestamp,
                    discarded_events,
                    rate_limited_events,
                    filtered_events,
                    filtered_sampling_events,
                }) => {
                    // Glue all discarded events together and give them the appropriate outcome type
                    let input_events = discarded_events
                        .into_iter()
                        .map(|discarded_event| (ClientReportField::ClientDiscard, discarded_event))
                        .chain(
                            filtered_events.into_iter().map(|discarded_event| {
                                (ClientReportField::Filtered, discarded_event)
                            }),
                        )
                        .chain(filtered_sampling_events.into_iter().map(|discarded_event| {
                            (ClientReportField::FilteredSampling, discarded_event)
                        }))
                        .chain(rate_limited_events.into_iter().map(|discarded_event| {
                            (ClientReportField::RateLimited, discarded_event)
                        }));

                    for (outcome_type, discarded_event) in input_events {
                        if discarded_event.reason.len() > 200 {
                            relay_log::trace!("ignored client outcome with an overlong reason");
                            continue;
                        }
                        *output_events
                            .entry((
                                outcome_type,
                                discarded_event.reason,
                                discarded_event.category,
                            ))
                            .or_insert(0) += discarded_event.quantity;
                    }
                    if let Some(ts) = report_timestamp {
                        timestamp.get_or_insert(ts);
                    }
                }
                Err(err) => relay_log::trace!("invalid client report received: {}", LogError(&err)),
            }
            false
        });

        if output_events.is_empty() {
            return;
        }

        let timestamp =
            timestamp.get_or_insert_with(|| UnixTimestamp::from_secs(received.timestamp() as u64));

        if clock_drift_processor.is_drifted() {
            relay_log::trace!("applying clock drift correction to client report");
            clock_drift_processor.process_timestamp(timestamp);
        }

        let max_age = SignedDuration::seconds(self.config.max_secs_in_past());
        if (received - timestamp.as_datetime()) > max_age {
            relay_log::trace!(
                "skipping client outcomes older than {} days",
                max_age.num_days()
            );
            return;
        }

        let max_future = SignedDuration::seconds(self.config.max_secs_in_future());
        if (timestamp.as_datetime() - received) > max_future {
            relay_log::trace!(
                "skipping client outcomes more than {}s in the future",
                max_future.num_seconds()
            );
            return;
        }

        let producer = OutcomeAggregator::from_registry();
        for ((outcome_type, reason, category), quantity) in output_events.into_iter() {
            let outcome = match outcome_from_parts(outcome_type, &reason) {
                Ok(outcome) => outcome,
                Err(_) => {
                    relay_log::trace!(
                        "Invalid outcome_type / reason: ({:?}, {})",
                        outcome_type,
                        reason
                    );
                    continue;
                }
            };

            producer.do_send(TrackOutcome {
                timestamp: timestamp.as_datetime(),
                scoping: state.envelope_context.scoping,
                outcome,
                event_id: None,
                remote_addr: None, // omitting the client address allows for better aggregation
                category,
                quantity,
            });
        }
    }

    /// Remove profiles if the feature flag is not enabled
    fn process_profiles(&self, state: &mut ProcessEnvelopeState) {
        let profiling_enabled = state.project_state.has_feature(Feature::Profiling);
        let context = state.envelope_context;
        state.envelope.retain_items(|item| {
            match item.ty() {
                ItemType::Profile => {
                    if !profiling_enabled {
                        return false;
                    }
                    if self.config.processing_enabled() {
                        if self.parse_profile(item).is_err() {
                            let outcome_aggregator = OutcomeAggregator::from_registry();

                            outcome_aggregator.do_send(TrackOutcome {
                                timestamp: context.received_at,
                                scoping: context.scoping,
                                outcome: Outcome::Invalid(DiscardReason::ProcessProfile),
                                event_id: context.event_id,
                                remote_addr: context.remote_addr,
                                category: DataCategory::Profile,
                                quantity: 1,
                            });

                            return false;
                        }
                        return true;
                    }
                    true
                }
                _ => true, // Keep all other item types
            }
        });
    }

    /// Remove replays if the feature flag is not enabled
    fn process_replays(&self, state: &mut ProcessEnvelopeState) {
        let replays_enabled = state.project_state.has_feature(Feature::Replays);
        state.envelope.retain_items(|item| match item.ty() {
            ItemType::ReplayEvent | ItemType::ReplayRecording => replays_enabled,
            _ => true,
        });
    }

    /// Creates and initializes the processing state.
    ///
    /// This applies defaults to the envelope and initializes empty rate limits.
    fn prepare_state(
        &self,
        message: ProcessEnvelope,
    ) -> Result<ProcessEnvelopeState, ProcessingError> {
        let ProcessEnvelope {
            mut envelope,
            project_state,
            sampling_project_state,
            start_time: _,
            scoping,
        } = message;

        // Set the event retention. Effectively, this value will only be available in processing
        // mode when the full project config is queried from the upstream.
        if let Some(retention) = project_state.config.event_retention {
            envelope.set_retention(retention);
        }

        // Prefer the project's project ID, and fall back to the stated project id from the
        // envelope. The project ID is available in all modes, other than in proxy mode, where
        // envelopes for unknown projects are forwarded blindly.
        //
        // Neither ID can be available in proxy mode on the /store/ endpoint. This is not supported,
        // since we cannot process an envelope without project ID, so drop it.
        let project_id = project_state
            .project_id
            .or_else(|| envelope.meta().project_id())
            .ok_or(ProcessingError::MissingProjectId)?;

        // Ensure the project ID is updated to the stored instance for this project cache. This can
        // differ in two cases:
        //  1. The envelope was sent to the legacy `/store/` endpoint without a project ID.
        //  2. The DSN was moved and the envelope sent to the old project ID.
        envelope.meta_mut().set_project_id(project_id);
        let mut envelope_context = EnvelopeContext::from_envelope(&envelope);
        envelope_context.scope(scoping);

        Ok(ProcessEnvelopeState {
            envelope,
            event: Annotated::empty(),
            metrics: Metrics::default(),
            sample_rates: None,
            rate_limits: RateLimits::new(),
            extracted_metrics: Vec::new(),
            project_state,
            sampling_project_state,
            project_id,
            envelope_context,
        })
    }

    /// Expands Unreal 4 items inside an envelope.
    ///
    /// If the envelope does NOT contain an `UnrealReport` item, it doesn't do anything. If the
    /// envelope contains an `UnrealReport` item, it removes it from the envelope and inserts new
    /// items for each of its contents.
    ///
    /// The envelope may be dropped if it exceeds size limits after decompression. Particularly,
    /// this includes cases where a single attachment file exceeds the maximum file size. This is in
    /// line with the behavior of the envelope endpoint.
    ///
    /// After this, the `EnvelopeProcessor` should be able to process the envelope the same way it
    /// processes any other envelopes.
    #[cfg(feature = "processing")]
    fn expand_unreal(&self, state: &mut ProcessEnvelopeState) -> Result<(), ProcessingError> {
        let envelope = &mut state.envelope;

        if let Some(item) = envelope.take_item_by(|item| item.ty() == &ItemType::UnrealReport) {
            utils::expand_unreal_envelope(item, envelope, &self.config)?;
        }

        Ok(())
    }

    fn parse_profile(&self, item: &mut Item) -> Result<(), ProfileError> {
        let minimal_profile: MinimalProfile = utils::minimal_profile_from_json(&item.payload())?;
        match minimal_profile.platform.as_str() {
            "android" => utils::parse_android_profile(item),
            "cocoa" => utils::parse_cocoa_profile(item),
            "typescript" => utils::parse_typescript_profile(item),
            "rust" => utils::parse_rust_profile(item),
            _ => Err(ProfileError::PlatformNotSupported),
        }
    }

    fn event_from_json_payload(
        &self,
        item: Item,
        event_type: Option<EventType>,
    ) -> Result<ExtractedEvent, ProcessingError> {
        let mut event = Annotated::<Event>::from_json_bytes(&item.payload())
            .map_err(ProcessingError::InvalidJson)?;

        if let Some(event_value) = event.value_mut() {
            event_value.ty.set_value(event_type);
        }

        Ok((event, item.len()))
    }

    fn event_from_security_report(&self, item: Item) -> Result<ExtractedEvent, ProcessingError> {
        let len = item.len();
        let mut event = Event::default();

        let data = &item.payload();
        let report_type = SecurityReportType::from_json(data)
            .map_err(ProcessingError::InvalidJson)?
            .ok_or(ProcessingError::InvalidSecurityType)?;

        let apply_result = match report_type {
            SecurityReportType::Csp => Csp::apply_to_event(data, &mut event),
            SecurityReportType::ExpectCt => ExpectCt::apply_to_event(data, &mut event),
            SecurityReportType::ExpectStaple => ExpectStaple::apply_to_event(data, &mut event),
            SecurityReportType::Hpkp => Hpkp::apply_to_event(data, &mut event),
        };

        if let Err(json_error) = apply_result {
            // logged in extract_event
            relay_log::configure_scope(|scope| {
                scope.set_extra("payload", String::from_utf8_lossy(data).into());
            });

            return Err(ProcessingError::InvalidSecurityReport(json_error));
        }

        if let Some(release) = item.get_header("sentry_release").and_then(Value::as_str) {
            event.release = Annotated::from(LenientString(release.to_owned()));
        }

        if let Some(env) = item
            .get_header("sentry_environment")
            .and_then(Value::as_str)
        {
            event.environment = Annotated::from(env.to_owned());
        }

        // Explicitly set the event type. This is required so that a `Security` item can be created
        // instead of a regular `Event` item.
        event.ty = Annotated::new(match report_type {
            SecurityReportType::Csp => EventType::Csp,
            SecurityReportType::ExpectCt => EventType::ExpectCt,
            SecurityReportType::ExpectStaple => EventType::ExpectStaple,
            SecurityReportType::Hpkp => EventType::Hpkp,
        });

        Ok((Annotated::new(event), len))
    }

    fn merge_formdata(&self, target: &mut SerdeValue, item: Item) {
        let payload = item.payload();
        let mut aggregator = ChunkedFormDataAggregator::new();

        for entry in FormDataIter::new(&payload) {
            if entry.key() == "sentry" || entry.key().starts_with("sentry___") {
                // Custom clients can submit longer payloads and should JSON encode event data into
                // the optional `sentry` field or a `sentry___<namespace>` field.
                match serde_json::from_str(entry.value()) {
                    Ok(event) => utils::merge_values(target, event),
                    Err(_) => relay_log::debug!("invalid json event payload in sentry form field"),
                }
            } else if let Some(index) = utils::get_sentry_chunk_index(entry.key(), "sentry__") {
                // Electron SDK splits up long payloads into chunks starting at sentry__1 with an
                // incrementing counter. Assemble these chunks here and then decode them below.
                aggregator.insert(index, entry.value());
            } else if let Some(keys) = utils::get_sentry_entry_indexes(entry.key()) {
                // Try to parse the nested form syntax `sentry[key][key]` This is required for the
                // Breakpad client library, which only supports string values of up to 64
                // characters.
                utils::update_nested_value(target, &keys, entry.value());
            } else {
                // Merge additional form fields from the request with `extra` data from the event
                // payload and set defaults for processing. This is sent by clients like Breakpad or
                // Crashpad.
                utils::update_nested_value(target, &["extra", entry.key()], entry.value());
            }
        }

        if !aggregator.is_empty() {
            match serde_json::from_str(&aggregator.join()) {
                Ok(event) => utils::merge_values(target, event),
                Err(_) => relay_log::debug!("invalid json event payload in sentry__* form fields"),
            }
        }
    }

    fn extract_attached_event(
        config: &Config,
        item: Option<Item>,
    ) -> Result<Annotated<Event>, ProcessingError> {
        let item = match item {
            Some(item) if !item.is_empty() => item,
            _ => return Ok(Annotated::new(Event::default())),
        };

        // Protect against blowing up during deserialization. Attachments can have a significantly
        // larger size than regular events and may cause significant processing delays.
        if item.len() > config.max_event_size() {
            return Err(ProcessingError::PayloadTooLarge);
        }

        let payload = item.payload();
        let deserializer = &mut rmp_serde::Deserializer::from_read_ref(payload.as_ref());
        Annotated::deserialize_with_meta(deserializer).map_err(ProcessingError::InvalidMsgpack)
    }

    fn parse_msgpack_breadcrumbs(
        config: &Config,
        item: Option<Item>,
    ) -> Result<Array<Breadcrumb>, ProcessingError> {
        let mut breadcrumbs = Array::new();
        let item = match item {
            Some(item) if !item.is_empty() => item,
            _ => return Ok(breadcrumbs),
        };

        // Validate that we do not exceed the maximum breadcrumb payload length. Breadcrumbs are
        // truncated to a maximum of 100 in event normalization, but this is to protect us from
        // blowing up during deserialization. As approximation, we use the maximum event payload
        // size as bound, which is roughly in the right ballpark.
        if item.len() > config.max_event_size() {
            return Err(ProcessingError::PayloadTooLarge);
        }

        let payload = item.payload();
        let mut deserializer = rmp_serde::Deserializer::new(payload.as_ref());

        while !deserializer.get_ref().is_empty() {
            let breadcrumb = Annotated::deserialize_with_meta(&mut deserializer)
                .map_err(ProcessingError::InvalidMsgpack)?;
            breadcrumbs.push(breadcrumb);
        }

        Ok(breadcrumbs)
    }

    fn event_from_attachments(
        config: &Config,
        event_item: Option<Item>,
        breadcrumbs_item1: Option<Item>,
        breadcrumbs_item2: Option<Item>,
    ) -> Result<ExtractedEvent, ProcessingError> {
        let len = event_item.as_ref().map_or(0, |item| item.len())
            + breadcrumbs_item1.as_ref().map_or(0, |item| item.len())
            + breadcrumbs_item2.as_ref().map_or(0, |item| item.len());

        let mut event = Self::extract_attached_event(config, event_item)?;
        let mut breadcrumbs1 = Self::parse_msgpack_breadcrumbs(config, breadcrumbs_item1)?;
        let mut breadcrumbs2 = Self::parse_msgpack_breadcrumbs(config, breadcrumbs_item2)?;

        let timestamp1 = breadcrumbs1
            .iter()
            .rev()
            .find_map(|breadcrumb| breadcrumb.value().and_then(|b| b.timestamp.value()));

        let timestamp2 = breadcrumbs2
            .iter()
            .rev()
            .find_map(|breadcrumb| breadcrumb.value().and_then(|b| b.timestamp.value()));

        // Sort breadcrumbs by date. We presume that last timestamp from each row gives the
        // relative sequence of the whole sequence, i.e., we don't need to splice the sequences
        // to get the breadrumbs sorted.
        if timestamp1 > timestamp2 {
            std::mem::swap(&mut breadcrumbs1, &mut breadcrumbs2);
        }

        // Limit the total length of the breadcrumbs. We presume that if we have both
        // breadcrumbs with items one contains the maximum number of breadcrumbs allowed.
        let max_length = std::cmp::max(breadcrumbs1.len(), breadcrumbs2.len());

        breadcrumbs1.extend(breadcrumbs2);

        if breadcrumbs1.len() > max_length {
            // Keep only the last max_length elements from the vectors
            breadcrumbs1.drain(0..(breadcrumbs1.len() - max_length));
        }

        if !breadcrumbs1.is_empty() {
            event.get_or_insert_with(Event::default).breadcrumbs = Annotated::new(Values {
                values: Annotated::new(breadcrumbs1),
                other: Object::default(),
            });
        }

        Ok((event, len))
    }

    /// Checks for duplicate items in an envelope.
    ///
    /// An item is considered duplicate if it was not removed by sanitation in `process_event` and
    /// `extract_event`. This partially depends on the `processing_enabled` flag.
    fn is_duplicate(&self, item: &Item) -> bool {
        match item.ty() {
            // These should always be removed by `extract_event`:
            ItemType::Event => true,
            ItemType::Transaction => true,
            ItemType::Security => true,
            ItemType::FormData => true,
            ItemType::RawSecurity => true,

            // These should be removed conditionally:
            ItemType::UnrealReport => self.config.processing_enabled(),

            // These may be forwarded to upstream / store:
            ItemType::Attachment => false,
            ItemType::UserReport => false,

            // Aggregate data is never considered as part of deduplication
            ItemType::Session => false,
            ItemType::Sessions => false,
            ItemType::Metrics => false,
            ItemType::MetricBuckets => false,
            ItemType::ClientReport => false,
            ItemType::Profile => false,
            ItemType::ReplayEvent => false,
            ItemType::ReplayRecording => false,
            // Without knowing more, `Unknown` items are allowed to be repeated
            ItemType::Unknown(_) => false,
        }
    }

    /// Extracts the primary event payload from an envelope.
    ///
    /// The event is obtained from only one source in the following precedence:
    ///  1. An explicit event item. This is also the case for JSON uploads.
    ///  2. A security report item.
    ///  3. Attachments `__sentry-event` and `__sentry-breadcrumb1/2`.
    ///  4. A multipart form data body.
    ///  5. If none match, `Annotated::empty()`.
    fn extract_event(&self, state: &mut ProcessEnvelopeState) -> Result<(), ProcessingError> {
        let envelope = &mut state.envelope;

        // Remove all items first, and then process them. After this function returns, only
        // attachments can remain in the envelope. The event will be added again at the end of
        // `process_event`.
        let event_item = envelope.take_item_by(|item| item.ty() == &ItemType::Event);
        let transaction_item = envelope.take_item_by(|item| item.ty() == &ItemType::Transaction);
        let security_item = envelope.take_item_by(|item| item.ty() == &ItemType::Security);
        let raw_security_item = envelope.take_item_by(|item| item.ty() == &ItemType::RawSecurity);
        let form_item = envelope.take_item_by(|item| item.ty() == &ItemType::FormData);
        let attachment_item = envelope
            .take_item_by(|item| item.attachment_type() == Some(AttachmentType::EventPayload));
        let breadcrumbs1 = envelope
            .take_item_by(|item| item.attachment_type() == Some(AttachmentType::Breadcrumbs));
        let breadcrumbs2 = envelope
            .take_item_by(|item| item.attachment_type() == Some(AttachmentType::Breadcrumbs));

        // Event items can never occur twice in an envelope.
        if let Some(duplicate) = envelope.get_item_by(|item| self.is_duplicate(item)) {
            return Err(ProcessingError::DuplicateItem(duplicate.ty().clone()));
        }

        let (event, event_len) = if let Some(mut item) = event_item.or(security_item) {
            relay_log::trace!("processing json event");
            state.sample_rates = item.take_sample_rates();
            metric!(timer(RelayTimers::EventProcessingDeserialize), {
                // Event items can never include transactions, so retain the event type and let
                // inference deal with this during store normalization.
                self.event_from_json_payload(item, None)?
            })
        } else if let Some(mut item) = transaction_item {
            relay_log::trace!("processing json transaction");
            state.sample_rates = item.take_sample_rates();
            metric!(timer(RelayTimers::EventProcessingDeserialize), {
                // Transaction items can only contain transaction events. Force the event type to
                // hint to normalization that we're dealing with a transaction now.
                self.event_from_json_payload(item, Some(EventType::Transaction))?
            })
        } else if let Some(mut item) = raw_security_item {
            relay_log::trace!("processing security report");
            state.sample_rates = item.take_sample_rates();
            self.event_from_security_report(item).map_err(|error| {
                relay_log::error!("failed to extract security report: {}", LogError(&error));
                error
            })?
        } else if attachment_item.is_some() || breadcrumbs1.is_some() || breadcrumbs2.is_some() {
            relay_log::trace!("extracting attached event data");
            Self::event_from_attachments(&self.config, attachment_item, breadcrumbs1, breadcrumbs2)?
        } else if let Some(item) = form_item {
            relay_log::trace!("extracting form data");
            let len = item.len();

            let mut value = SerdeValue::Object(Default::default());
            self.merge_formdata(&mut value, item);
            let event = Annotated::deserialize_with_meta(value).unwrap_or_default();

            (event, len)
        } else {
            relay_log::trace!("no event in envelope");
            (Annotated::empty(), 0)
        };

        state.event = event;
        state.metrics.bytes_ingested_event = Annotated::new(event_len as u64);

        Ok(())
    }

    /// Extracts event information from an unreal context.
    ///
    /// If the event does not contain an unreal context, this function does not perform any action.
    /// If there was no event payload prior to this function, it is created.
    #[cfg(feature = "processing")]
    fn process_unreal(&self, state: &mut ProcessEnvelopeState) -> Result<(), ProcessingError> {
        utils::process_unreal_envelope(&mut state.event, &mut state.envelope)
            .map_err(ProcessingError::InvalidUnrealReport)
    }

    /// Adds processing placeholders for special attachments.
    ///
    /// If special attachments are present in the envelope, this adds placeholder payloads to the
    /// event. This indicates to the pipeline that the event needs special processing.
    ///
    /// If the event payload was empty before, it is created.
    #[cfg(feature = "processing")]
    fn create_placeholders(&self, state: &mut ProcessEnvelopeState) {
        let envelope = &mut state.envelope;

        let minidump_attachment =
            envelope.get_item_by(|item| item.attachment_type() == Some(AttachmentType::Minidump));
        let apple_crash_report_attachment = envelope
            .get_item_by(|item| item.attachment_type() == Some(AttachmentType::AppleCrashReport));

        if let Some(item) = minidump_attachment {
            let event = state.event.get_or_insert_with(Event::default);
            state.metrics.bytes_ingested_event_minidump = Annotated::new(item.len() as u64);
            utils::process_minidump(event, &item.payload());
        } else if let Some(item) = apple_crash_report_attachment {
            let event = state.event.get_or_insert_with(Event::default);
            state.metrics.bytes_ingested_event_applecrashreport = Annotated::new(item.len() as u64);
            utils::process_apple_crash_report(event, &item.payload());
        }
    }

    fn finalize_event(&self, state: &mut ProcessEnvelopeState) -> Result<(), ProcessingError> {
        let is_transaction = state.event_type() == Some(EventType::Transaction);
        let envelope = &mut state.envelope;

        let event = match state.event.value_mut() {
            Some(event) => event,
            None if !self.config.processing_enabled() => return Ok(()),
            None => return Err(ProcessingError::NoEventPayload),
        };

        if !self.config.processing_enabled() {
            lazy_static! {
                static ref MY_VERSION_STRING: String = format!("{}", RelayVersion::current());
            }
            event
                .ingest_path
                .get_or_insert_with(Default::default)
                .push(Annotated::new(RelayInfo {
                    version: Annotated::new(MY_VERSION_STRING.clone()),
                    public_key: self
                        .config
                        .public_key()
                        .map_or(Annotated::empty(), |pk| Annotated::new(pk.to_string())),
                    other: Default::default(),
                }));
        }

        // Event id is set statically in the ingest path.
        let event_id = envelope.event_id().unwrap_or_default();
        debug_assert!(!event_id.is_nil());

        // Ensure that the event id in the payload is consistent with the envelope. If an event
        // id was ingested, this will already be the case. Otherwise, this will insert a new
        // event id. To be defensive, we always overwrite to ensure consistency.
        event.id = Annotated::new(event_id);

        // In processing mode, also write metrics into the event. Most metrics have already been
        // collected at this state, except for the combined size of all attachments.
        if self.config.processing_enabled() {
            let mut metrics = std::mem::take(&mut state.metrics);

            let attachment_size = envelope
                .items()
                .filter(|item| item.attachment_type() == Some(AttachmentType::Attachment))
                .map(|item| item.len() as u64)
                .sum::<u64>();

            if attachment_size > 0 {
                metrics.bytes_ingested_event_attachment = Annotated::new(attachment_size);
            }

            let sample_rates = state
                .sample_rates
                .take()
                .and_then(|value| Array::from_value(Annotated::new(value)).into_value());

            if let Some(rates) = sample_rates {
                metrics
                    .sample_rates
                    .get_or_insert_with(Array::new)
                    .extend(rates)
            }

            event._metrics = Annotated::new(metrics);

            if event.ty.value() == Some(&EventType::Transaction) {
                let source = event
                    .transaction_info
                    .value()
                    .and_then(|info| info.source.value())
                    .unwrap_or(&TransactionSource::Unknown);

                metric!(
                    counter(RelayCounters::EventTransactionSource) += 1,
                    source = &source.to_string(),
                    sdk = envelope.meta().client_name().unwrap_or("proprietary"),
                    platform = event.platform.as_str().unwrap_or("other"),
                );
            }
        }

        // TODO: Temporary workaround before processing. Experimental SDKs relied on a buggy
        // clock drift correction that assumes the event timestamp is the sent_at time. This
        // should be removed as soon as legacy ingestion has been removed.
        let sent_at = match envelope.sent_at() {
            Some(sent_at) => Some(sent_at),
            None if is_transaction => event.timestamp.value().copied().map(Timestamp::into_inner),
            None => None,
        };

        let mut processor = ClockDriftProcessor::new(sent_at, state.envelope_context.received_at)
            .at_least(MINIMUM_CLOCK_DRIFT);
        process_value(&mut state.event, &mut processor, ProcessingState::root())
            .map_err(|_| ProcessingError::InvalidTransaction)?;

        // Log timestamp delays for all events after clock drift correction. This happens before
        // store processing, which could modify the timestamp if it exceeds a threshold. We are
        // interested in the actual delay before this correction.
        if let Some(timestamp) = state.event.value().and_then(|e| e.timestamp.value()) {
            let event_delay = state.envelope_context.received_at - timestamp.into_inner();
            if event_delay > SignedDuration::minutes(1) {
                let category = state.event_category().unwrap_or(DataCategory::Unknown);
                metric!(
                    timer(RelayTimers::TimestampDelay) = event_delay.to_std().unwrap(),
                    category = category.name(),
                );
            }
        }

        Ok(())
    }

    #[cfg(feature = "processing")]
    fn store_process_event(&self, state: &mut ProcessEnvelopeState) -> Result<(), ProcessingError> {
        let ProcessEnvelopeState {
            ref envelope,
            ref mut event,
            ref project_state,
            ref envelope_context,
            ..
        } = *state;

        let key_id = project_state
            .get_public_key_config()
            .and_then(|k| Some(k.numeric_id?.to_string()));

        if key_id.is_none() {
            relay_log::error!(
                "project state for key {} is missing key id",
                envelope.meta().public_key()
            );
        }

        let store_config = StoreConfig {
            project_id: Some(state.project_id.value()),
            client_ip: envelope.meta().client_addr().map(IpAddr::from),
            client: envelope.meta().client().map(str::to_owned),
            key_id,
            protocol_version: Some(envelope.meta().version().to_string()),
            grouping_config: project_state.config.grouping_config.clone(),
            user_agent: envelope.meta().user_agent().map(str::to_owned),
            max_secs_in_future: Some(self.config.max_secs_in_future()),
            max_secs_in_past: Some(self.config.max_secs_in_past()),
            enable_trimming: Some(true),
            is_renormalize: Some(false),
            remove_other: Some(true),
            normalize_user_agent: Some(true),
            sent_at: envelope.sent_at(),
            received_at: Some(envelope_context.received_at),
            breakdowns: project_state.config.breakdowns_v2.clone(),
            span_attributes: project_state.config.span_attributes.clone(),
            client_sample_rate: envelope.sampling_context().and_then(|ctx| ctx.sample_rate),
        };

        let mut store_processor = StoreProcessor::new(store_config, self.geoip_lookup.as_deref());
        metric!(timer(RelayTimers::EventProcessingProcess), {
            process_value(event, &mut store_processor, ProcessingState::root())
                .map_err(|_| ProcessingError::InvalidTransaction)?;
            if has_unprintable_fields(event) {
                metric!(counter(RelayCounters::EventCorrupted) += 1);
            }
        });

        Ok(())
    }

    #[cfg(feature = "processing")]
    fn filter_event(&self, state: &mut ProcessEnvelopeState) -> Result<(), ProcessingError> {
        let event = match state.event.value_mut() {
            Some(event) => event,
            None => return Err(ProcessingError::NoEventPayload),
        };

        let client_ip = state.envelope.meta().client_addr();
        let filter_settings = &state.project_state.config.filter_settings;

        metric!(timer(RelayTimers::EventProcessingFiltering), {
            relay_filter::should_filter(event, client_ip, filter_settings).map_err(|err| {
                state.envelope_context.send_outcomes(Outcome::Filtered(err));

                ProcessingError::EventFiltered(err)
            })
        })
    }

    #[cfg(feature = "processing")]
    fn enforce_quotas(&self, state: &mut ProcessEnvelopeState) -> Result<(), ProcessingError> {
        let rate_limiter = match self.rate_limiter.as_ref() {
            Some(rate_limiter) => rate_limiter,
            None => return Ok(()),
        };

        let project_state = &state.project_state;
        let quotas = project_state.config.quotas.as_slice();
        if quotas.is_empty() {
            return Ok(());
        }

        let mut remove_event = false;
        let event_category = state.event_category();

        // When invoking the rate limiter, capture if the event item has been rate limited to also
        // remove it from the processing state eventually.
        let mut envelope_limiter = EnvelopeLimiter::new(|item_scope, quantity| {
            let limits = rate_limiter.is_rate_limited(quotas, item_scope, quantity)?;
            remove_event |= Some(item_scope.category) == event_category && limits.is_limited();
            Ok(limits)
        });

        // Tell the envelope limiter about the event, since it has been removed from the Envelope at
        // this stage in processing.
        if let Some(category) = event_category {
            envelope_limiter.assume_event(category);
        }

        let (enforcement, limits) = metric!(timer(RelayTimers::EventProcessingRateLimiting), {
            envelope_limiter
                .enforce(&mut state.envelope, &state.envelope_context.scoping)
                .map_err(ProcessingError::QuotasFailed)?
        });

        state.rate_limits = limits;
        enforcement.track_outcomes(&state.envelope, &state.envelope_context.scoping);

        if remove_event {
            state.remove_event();
            debug_assert!(state.envelope.is_empty());
        }

        Ok(())
    }

    /// Extract metrics for transaction events with breakdowns and measurements.
    #[cfg(feature = "processing")]
    fn extract_transaction_metrics(
        &self,
        state: &mut ProcessEnvelopeState,
    ) -> Result<(), ProcessingError> {
        let config = match state.project_state.config.transaction_metrics {
            Some(ErrorBoundary::Ok(ref config)) => config,
            _ => return Ok(()),
        };

        let breakdowns_config = state.project_state.config.breakdowns_v2.as_ref();
        let conditional_tagging_config = state
            .project_state
            .config
            .metric_conditional_tagging
            .as_slice();

        if let Some(event) = state.event.value() {
            let extracted_anything;

            metric!(
                timer(RelayTimers::TransactionMetricsExtraction),
                extracted_anything = &extracted_anything.to_string(),
                {
                    // Actual logic outsourced for unit tests
                    extracted_anything = extract_transaction_metrics(
                        config,
                        breakdowns_config,
                        conditional_tagging_config,
                        event,
                        &mut state.extracted_metrics,
                    );
                }
            );
            Ok(())
        } else {
            Err(ProcessingError::NoEventPayload)
        }
    }

    /// Apply data privacy rules to the event payload.
    ///
    /// This uses both the general `datascrubbing_settings`, as well as the the PII rules.
    fn scrub_event(&self, state: &mut ProcessEnvelopeState) -> Result<(), ProcessingError> {
        let event = &mut state.event;
        let config = &state.project_state.config;

        metric!(timer(RelayTimers::EventProcessingPii), {
            if let Some(ref config) = config.pii_config {
                let compiled = config.compiled();
                let mut processor = PiiProcessor::new(&compiled);
                process_value(event, &mut processor, ProcessingState::root())
                    .map_err(ProcessingError::ProcessingFailed)?;
            }
            if let Some(ref config) = *config.datascrubbing_settings.pii_config() {
                let compiled = config.compiled();
                let mut processor = PiiProcessor::new(&compiled);
                process_value(event, &mut processor, ProcessingState::root())
                    .map_err(ProcessingError::ProcessingFailed)?;
            }
        });

        Ok(())
    }

    /// Apply data privacy rules to attachments in the envelope.
    ///
    /// This only applies the new PII rules that explicitly select `ValueType::Binary` or one of the
    /// attachment types. When special attachments are detected, these are scrubbed with custom
    /// logic; otherwise the entire attachment is treated as a single binary blob.
    fn scrub_attachments(&self, state: &mut ProcessEnvelopeState) {
        let envelope = &mut state.envelope;
        if let Some(ref config) = state.project_state.config.pii_config {
            let minidump = envelope
                .get_item_by_mut(|item| item.attachment_type() == Some(AttachmentType::Minidump));

            if let Some(item) = minidump {
                let filename = item.filename().unwrap_or_default();
                let mut payload = item.payload().to_vec();

                let compiled = config.compiled();
                let processor = PiiAttachmentsProcessor::new(&compiled);

                // Minidump scrubbing can fail if the minidump cannot be parsed. In this case, we
                // must be conservative and treat it as a plain attachment. Under extreme
                // conditions, this could destroy stack memory.
                let start = Instant::now();
                match processor.scrub_minidump(filename, &mut payload) {
                    Ok(modified) => {
                        metric!(
                            timer(RelayTimers::MinidumpScrubbing) = start.elapsed(),
                            status = if modified { "ok" } else { "n/a" },
                        );
                    }
                    Err(scrub_error) => {
                        metric!(
                            timer(RelayTimers::MinidumpScrubbing) = start.elapsed(),
                            status = "error"
                        );
                        relay_log::warn!("failed to scrub minidump: {}", LogError(&scrub_error));
                        metric!(timer(RelayTimers::AttachmentScrubbing), {
                            processor.scrub_attachment(filename, &mut payload);
                        })
                    }
                }

                let content_type = item
                    .content_type()
                    .unwrap_or(&ContentType::Minidump)
                    .clone();

                item.set_payload(content_type, payload);
            }
        }
    }

    fn serialize_event(&self, state: &mut ProcessEnvelopeState) -> Result<(), ProcessingError> {
        let data = metric!(timer(RelayTimers::EventProcessingSerialization), {
            state
                .event
                .to_json()
                .map_err(ProcessingError::SerializeFailed)?
        });

        let event_type = state.event_type().unwrap_or_default();
        let mut event_item = Item::new(ItemType::from_event_type(event_type));
        event_item.set_payload(ContentType::Json, data);

        // If there are sample rates, write them back to the envelope. In processing mode, sample
        // rates have been removed from the state and burnt into the event via `finalize_event`.
        if let Some(sample_rates) = state.sample_rates.take() {
            event_item.set_sample_rates(sample_rates);
        }

        state.envelope.add_item(event_item);

        Ok(())
    }

    /// Run dynamic sampling rules to see if we keep the envelope or remove it.
    fn sample_envelope(&self, state: &ProcessEnvelopeState) -> Result<(), ProcessingError> {
        let client_ip = state.envelope.meta().client_addr();

        match utils::should_keep_event(
            state.envelope.sampling_context(),
<<<<<<< HEAD
            state.event.0.as_ref(),
=======
            event,
>>>>>>> 9ccb8483
            client_ip,
            &state.project_state,
            state.sampling_project_state.as_deref(),
            self.config.processing_enabled(),
        ) {
            SamplingResult::Drop(rule_id) => {
                state
                    .envelope_context
                    .send_outcomes(Outcome::FilteredSampling(rule_id));

                Err(ProcessingError::Sampled(rule_id))
            }
            SamplingResult::Keep => Ok(()),
            // Not enough info to make a definite evaluation, keep the event
            SamplingResult::NoDecision => Ok(()),
        }
    }

    fn process_state(&self, state: &mut ProcessEnvelopeState) -> Result<(), ProcessingError> {
        macro_rules! if_processing {
            ($if_true:block) => {
                #[cfg(feature = "processing")] {
                    if self.config.processing_enabled() $if_true
                }
            };
        }

        self.process_sessions(state);
        self.process_client_reports(state);
        self.process_user_reports(state);
        self.process_profiles(state);
        self.process_replays(state);

        if state.creates_event() {
            if_processing!({
                self.expand_unreal(state)?;
            });

            self.extract_event(state)?;

            if_processing!({
                self.process_unreal(state)?;
                self.create_placeholders(state);
            });

            self.finalize_event(state)?;

            if_processing!({
                self.extract_transaction_metrics(state)?;
            });

            self.sample_envelope(state)?;

            if_processing!({
                self.store_process_event(state)?;
                self.filter_event(state)?;
            });
        }

        if_processing!({
            self.enforce_quotas(state)?;
        });

        if state.has_event() {
            self.scrub_event(state)?;
            self.serialize_event(state)?;
        }

        self.scrub_attachments(state);

        Ok(())
    }

    fn process(
        &self,
        message: ProcessEnvelope,
    ) -> Result<ProcessEnvelopeResponse, ProcessingError> {
        let mut state = self.prepare_state(message)?;

        let project_id = state.project_id;
        let client = state.envelope.meta().client().map(str::to_owned);
        let user_agent = state.envelope.meta().user_agent().map(str::to_owned);

        relay_log::with_scope(
            |scope| {
                scope.set_tag("project", project_id);
                if let Some(client) = client {
                    scope.set_tag("sdk", client);
                }
                if let Some(user_agent) = user_agent {
                    scope.set_extra("user_agent", user_agent.into());
                }
            },
            || {
                let envelope_context = state.envelope_context;

                match self.process_state(&mut state) {
                    Ok(()) => {
                        if !state.extracted_metrics.is_empty() {
                            let project_cache = ProjectCache::from_registry();
                            project_cache.do_send(InsertMetrics::new(
                                envelope_context.scoping.project_key,
                                state.extracted_metrics,
                            ));
                        }

                        Ok(ProcessEnvelopeResponse {
                            envelope: Some(state.envelope).filter(|e| !e.is_empty()),
                            rate_limits: state.rate_limits,
                        })
                    }
                    Err(err) => {
                        if let Some(outcome) = err.to_outcome() {
                            envelope_context.send_outcomes(outcome);
                        }

                        if !state.extracted_metrics.is_empty() && err.should_keep_metrics() {
                            let project_cache = ProjectCache::from_registry();
                            project_cache.do_send(InsertMetrics::new(
                                envelope_context.scoping.project_key,
                                state.extracted_metrics,
                            ));
                        }

                        Err(err)
                    }
                }
            },
        )
    }

    fn encode_envelope_body(
        body: Vec<u8>,
        http_encoding: HttpEncoding,
    ) -> Result<Vec<u8>, std::io::Error> {
        let envelope_body = match http_encoding {
            HttpEncoding::Identity => body,
            HttpEncoding::Deflate => {
                let mut encoder = ZlibEncoder::new(Vec::new(), Compression::default());
                encoder.write_all(body.as_ref())?;
                encoder.finish()?
            }
            HttpEncoding::Gzip => {
                let mut encoder = GzEncoder::new(Vec::new(), Compression::default());
                encoder.write_all(body.as_ref())?;
                encoder.finish()?
            }
            HttpEncoding::Br => {
                let mut encoder = BrotliEncoder::new(Vec::new(), 5);
                encoder.write_all(body.as_ref())?;
                encoder.finish()?
            }
        };
        Ok(envelope_body)
    }
}

impl Actor for EnvelopeProcessor {
    type Context = SyncContext<Self>;
}

impl Default for EnvelopeProcessor {
    fn default() -> Self {
        unimplemented!("register with the SystemRegistry instead")
    }
}

#[derive(Debug)]
struct ProcessEnvelope {
    pub envelope: Envelope,
    pub project_state: Arc<ProjectState>,
    pub sampling_project_state: Option<Arc<ProjectState>>,
    pub start_time: Instant,
    pub scoping: Scoping,
}

#[cfg_attr(not(feature = "processing"), allow(dead_code))]
struct ProcessEnvelopeResponse {
    envelope: Option<Envelope>,
    rate_limits: RateLimits,
}

impl Message for ProcessEnvelope {
    type Result = Result<ProcessEnvelopeResponse, ProcessingError>;
}

impl Handler<ProcessEnvelope> for EnvelopeProcessor {
    type Result = Result<ProcessEnvelopeResponse, ProcessingError>;

    fn handle(&mut self, message: ProcessEnvelope, _context: &mut Self::Context) -> Self::Result {
        metric!(timer(RelayTimers::EnvelopeWaitTime) = message.start_time.elapsed());
        metric!(timer(RelayTimers::EnvelopeProcessingTime), {
            self.process(message)
        })
    }
}

/// Parses a list of metrics or metric buckets and pushes them to the project's aggregator.
///
/// This parses and validates the metrics:
///  - For [`Metrics`](ItemType::Metrics), each metric is parsed separately, and invalid metrics are
///    ignored independently.
///  - For [`MetricBuckets`](ItemType::MetricBuckets), the entire list of buckets is parsed and
///    dropped together on parsing failure.
///  - Other items will be ignored with an error message.
///
/// Additionally, processing applies clock drift correction using the system clock of this Relay, if
/// the Envelope specifies the [`sent_at`](Envelope::sent_at) header.
struct ProcessMetrics {
    /// A list of metric items.
    pub items: Vec<Item>,

    /// The target project.
    pub project_key: ProjectKey,

    /// The instant at which the request was received.
    pub start_time: Instant,

    /// The value of the Envelope's [`sent_at`](Envelope::sent_at) header for clock drift
    /// correction.
    pub sent_at: Option<DateTime<Utc>>,
}

impl Message for ProcessMetrics {
    type Result = ();
}

impl Handler<ProcessMetrics> for EnvelopeProcessor {
    type Result = ();

    fn handle(&mut self, message: ProcessMetrics, _context: &mut Self::Context) -> Self::Result {
        let ProcessMetrics {
            items,
            project_key: public_key,
            start_time,
            sent_at,
        } = message;

        let received = relay_common::instant_to_date_time(start_time);
        let received_timestamp = UnixTimestamp::from_secs(received.timestamp() as u64);

        let project_cache = ProjectCache::from_registry();
        let clock_drift_processor =
            ClockDriftProcessor::new(sent_at, received).at_least(MINIMUM_CLOCK_DRIFT);

        for item in items {
            let payload = item.payload();
            if item.ty() == &ItemType::Metrics {
                let mut timestamp = item.timestamp().unwrap_or(received_timestamp);
                clock_drift_processor.process_timestamp(&mut timestamp);

                let min_timestamp = max(
                    0,
                    received.timestamp() - self.config.max_session_secs_in_past(),
                ) as u64;
                let max_timestamp =
                    (received.timestamp() + self.config.max_secs_in_future()) as u64;
                if min_timestamp <= timestamp.as_secs() && timestamp.as_secs() <= max_timestamp {
                    let metrics =
                        Metric::parse_all(&payload, timestamp).filter_map(|result| result.ok());

                    relay_log::trace!("inserting metrics into project cache");
                    project_cache.do_send(InsertMetrics::new(public_key, metrics));
                }
            } else if item.ty() == &ItemType::MetricBuckets {
                match Bucket::parse_all(&payload) {
                    Ok(mut buckets) => {
                        for bucket in &mut buckets {
                            clock_drift_processor.process_timestamp(&mut bucket.timestamp);
                        }

                        relay_log::trace!("merging metric buckets into project cache");
                        project_cache.do_send(MergeBuckets::new(public_key, buckets));
                    }
                    Err(error) => {
                        relay_log::debug!("failed to parse metric bucket: {}", LogError(&error));
                        metric!(counter(RelayCounters::MetricBucketsParsingFailed) += 1);
                    }
                }
            } else {
                relay_log::error!(
                    "invalid item of type {} passed to ProcessMetrics",
                    item.ty()
                );
            }
        }
    }
}

/// Error returned from [`EnvelopeManager::send_envelope`].
#[derive(Debug)]
#[allow(clippy::enum_variant_names)]
enum SendEnvelopeError {
    #[cfg(feature = "processing")]
    ScheduleFailed,
    #[cfg(feature = "processing")]
    StoreFailed(StoreError),
    EnvelopeBuildFailed(EnvelopeError),
    BodyEncodingFailed(std::io::Error),
    UpstreamRequestFailed(UpstreamRequestError),
}

/// Either a captured envelope or an error that occured during processing.
pub type CapturedEnvelope = Result<Envelope, String>;

#[derive(Debug)]
struct EncodeEnvelope {
    envelope_body: Vec<u8>,
    envelope_meta: RequestMeta,
    scoping: Scoping,
    http_encoding: HttpEncoding,
    response_sender: Option<oneshot::Sender<Result<(), SendEnvelopeError>>>,
    project_key: ProjectKey,
}

impl Message for EncodeEnvelope {
    type Result = ();
}

impl Handler<EncodeEnvelope> for EnvelopeProcessor {
    type Result = ();

    fn handle(&mut self, message: EncodeEnvelope, _context: &mut Self::Context) -> Self::Result {
        let EncodeEnvelope {
            envelope_body,
            envelope_meta,
            scoping,
            http_encoding,
            response_sender,
            project_key,
        } = message;
        match Self::encode_envelope_body(envelope_body, http_encoding) {
            Err(e) => {
                response_sender.map(|sender| {
                    sender
                        .send(Err(SendEnvelopeError::BodyEncodingFailed(e)))
                        .ok()
                });
            }
            Ok(envelope_body) => {
                let request = SendEnvelope {
                    envelope_body,
                    envelope_meta,
                    scoping,
                    http_encoding,
                    response_sender,
                    project_key,
                };
                UpstreamRelay::from_registry().do_send(SendRequest(request));
            }
        }
    }
}

#[derive(Debug)]
struct SendEnvelope {
    envelope_body: Vec<u8>,
    envelope_meta: RequestMeta,
    scoping: Scoping,
    http_encoding: HttpEncoding,
    response_sender: Option<oneshot::Sender<Result<(), SendEnvelopeError>>>,
    project_key: ProjectKey,
}

impl UpstreamRequest for SendEnvelope {
    fn method(&self) -> Method {
        Method::POST
    }

    fn path(&self) -> Cow<'_, str> {
        format!("/api/{}/envelope/", self.scoping.project_id).into()
    }

    fn build(&mut self, mut builder: RequestBuilder) -> Result<Request, HttpError> {
        let meta = &self.envelope_meta;
        builder
            .content_encoding(self.http_encoding)
            .header_opt("Origin", meta.origin().map(|url| url.as_str()))
            .header_opt("User-Agent", meta.user_agent())
            .header("X-Sentry-Auth", meta.auth_header())
            .header("X-Forwarded-For", meta.forwarded_for())
            .header("Content-Type", envelope::CONTENT_TYPE);

        let envelope_body = self.envelope_body.clone();
        metric!(histogram(RelayHistograms::UpstreamEnvelopeBodySize) = envelope_body.len() as u64);
        builder.body(envelope_body)
    }

    fn respond(
        &mut self,
        result: Result<Response, UpstreamRequestError>,
    ) -> ResponseFuture<(), ()> {
        let sender = self.response_sender.take();

        match result {
            Ok(response) => {
                let future = response
                    .consume()
                    .map_err(UpstreamRequestError::Http)
                    .map(|_| ())
                    .then(move |body_result| {
                        sender.map(|sender| {
                            sender
                                .send(body_result.map_err(SendEnvelopeError::UpstreamRequestFailed))
                                .ok()
                        });
                        Ok(())
                    });

                Box::new(future)
            }
            Err(error) => {
                match error {
                    UpstreamRequestError::RateLimited(upstream_limits) => {
                        ProjectCache::from_registry().do_send(UpdateRateLimits::new(
                            self.project_key,
                            upstream_limits.clone().scope(&self.scoping),
                        ));
                        if let Some(sender) = sender {
                            sender
                                .send(Err(SendEnvelopeError::UpstreamRequestFailed(
                                    UpstreamRequestError::RateLimited(upstream_limits),
                                )))
                                .ok();
                        }
                    }
                    error => {
                        if let Some(sender) = sender {
                            sender
                                .send(Err(SendEnvelopeError::UpstreamRequestFailed(error)))
                                .ok();
                        }
                    }
                };
                Box::new(future::err(()))
            }
        }
    }
}

pub struct EnvelopeManager {
    config: Arc<Config>,
    active_envelopes: u32,
    captures: BTreeMap<EventId, CapturedEnvelope>,
    processor: Addr<EnvelopeProcessor>,
    #[cfg(feature = "processing")]
    store_forwarder: Option<Addr<StoreForwarder>>,
}

impl EnvelopeManager {
    pub fn create(
        config: Arc<Config>,
        processor: Addr<EnvelopeProcessor>,
    ) -> Result<Self, ServerError> {
        #[cfg(feature = "processing")]
        let store_forwarder = if config.processing_enabled() {
            let actor = StoreForwarder::create(config.clone())?;
            Some(Arbiter::start(move |_| actor))
        } else {
            None
        };

        Ok(EnvelopeManager {
            config,
            active_envelopes: 0,
            captures: BTreeMap::new(),
            processor,
            #[cfg(feature = "processing")]
            store_forwarder,
        })
    }

    /// Sends an envelope to the upstream or Kafka and handles returned rate limits.
    fn send_envelope(
        &mut self,
        project_key: ProjectKey,
        mut envelope: Envelope,
        scoping: Scoping,
        #[allow(unused_variables)] start_time: Instant,
    ) -> ResponseFuture<(), SendEnvelopeError> {
        #[cfg(feature = "processing")]
        {
            if let Some(ref store_forwarder) = self.store_forwarder {
                relay_log::trace!("sending envelope to kafka");
                let future = store_forwarder
                    .send(StoreEnvelope {
                        envelope,
                        start_time,
                        scoping,
                    })
                    .map_err(|_| SendEnvelopeError::ScheduleFailed)
                    .and_then(|result| result.map_err(SendEnvelopeError::StoreFailed));

                return Box::new(future);
            }
        }

        // if we are in capture mode, we stash away the event instead of forwarding it.
        if self.config.relay_mode() == RelayMode::Capture {
            // XXX: this is wrong because captured_events does not take envelopes without
            // event_id into account.
            if let Some(event_id) = envelope.event_id() {
                relay_log::debug!("capturing envelope");
                self.captures.insert(event_id, Ok(envelope));
            } else {
                relay_log::debug!("dropping non event envelope");
            }

            return Box::new(future::ok(()));
        }

        relay_log::trace!("sending envelope to sentry endpoint");

        // Override the `sent_at` timestamp. Since the envelope went through basic
        // normalization, all timestamps have been corrected. We propagate the new
        // `sent_at` to allow the next Relay to double-check this timestamp and
        // potentially apply correction again. This is done as close to sending as
        // possible so that we avoid internal delays.
        envelope.set_sent_at(Utc::now());
        let envelope_meta = envelope.meta();

        let original_body = match envelope.to_vec() {
            Ok(v) => v,
            Err(e) => return Box::new(future::err(SendEnvelopeError::EnvelopeBuildFailed(e))),
        };
        let http_encoding = self.config.http_encoding();

        let (tx, rx) = oneshot::channel();
        match http_encoding {
            HttpEncoding::Identity => {
                let request = SendEnvelope {
                    envelope_body: original_body,
                    envelope_meta: envelope_meta.to_owned(),
                    scoping,
                    http_encoding,
                    response_sender: Some(tx),
                    project_key,
                };
                UpstreamRelay::from_registry().do_send(SendRequest(request));
            }
            _ => {
                let request = EncodeEnvelope {
                    envelope_body: original_body,
                    envelope_meta: envelope_meta.to_owned(),
                    scoping,
                    http_encoding,
                    response_sender: Some(tx),
                    project_key,
                };
                self.processor.do_send(request);
            }
        };

        Box::new(
            rx.map_err(|_| {
                SendEnvelopeError::UpstreamRequestFailed(UpstreamRequestError::ChannelClosed)
            })
            .flatten(),
        )
    }
}

impl Actor for EnvelopeManager {
    type Context = Context<Self>;

    fn started(&mut self, context: &mut Self::Context) {
        // Set the mailbox size to the size of the envelope buffer. This is a rough estimate but
        // should ensure that we're not dropping envelopes unintentionally after we've accepted
        // them.
        let mailbox_size = self.config.envelope_buffer_size() as usize;
        context.set_mailbox_capacity(mailbox_size);
        relay_log::info!("envelope manager started");
    }

    fn stopped(&mut self, _ctx: &mut Self::Context) {
        relay_log::info!("envelope manager stopped");
    }
}

impl Supervised for EnvelopeManager {}

impl SystemService for EnvelopeManager {}

impl Default for EnvelopeManager {
    fn default() -> Self {
        unimplemented!("register with the SystemRegistry instead")
    }
}

/// Queues an envelope for processing.
///
/// Depending on the items in the envelope, there are multiple outcomes:
///
/// - Events and event related items, such as attachments, are always queued together. See
///   [`HandleEnvelope`] for a full description of how queued envelopes are processed by the
///   `EnvelopeManager`.
/// - Sessions and Session batches are always queued separately. If they occur in the same envelope
///   as an event, they are split off.
/// - Metrics are directly sent to the `EnvelopeProcessor`, bypassing the manager's queue and going
///   straight into metrics aggregation. See [`ProcessMetrics`] for a full description.
///
/// Queueing can fail if the queue exceeds [`Config::envelope_buffer_size`]. In this case, `Err` is
/// returned and the envelope is not queued. Otherwise, this message responds with `Ok`. If it
/// contained an event-related item, such as an event payload or an attachment, this contains
/// `Some(EventId)`.
pub struct QueueEnvelope {
    pub envelope: Envelope,
    pub project_key: ProjectKey,
    pub start_time: Instant,
}

impl Message for QueueEnvelope {
    type Result = Result<Option<EventId>, QueueEnvelopeError>;
}

impl Handler<QueueEnvelope> for EnvelopeManager {
    type Result = Result<Option<EventId>, QueueEnvelopeError>;

    fn handle(&mut self, message: QueueEnvelope, context: &mut Self::Context) -> Self::Result {
        metric!(histogram(RelayHistograms::EnvelopeQueueSize) = u64::from(self.active_envelopes));

        metric!(
            histogram(RelayHistograms::EnvelopeQueueSizePct) = {
                let queue_size_pct = self.active_envelopes as f32 * 100.0
                    / self.config.envelope_buffer_size() as f32;
                queue_size_pct.floor() as u64
            }
        );

        let QueueEnvelope {
            mut envelope,
            project_key,
            start_time,
        } = message;

        if self.config.envelope_buffer_size() <= self.active_envelopes {
            return Err(QueueEnvelopeError::TooManyEnvelopes);
        }

        let event_id = envelope.event_id();

        // Remove metrics from the envelope and queue them directly on the project's `Aggregator`.
        let mut metric_items = Vec::new();
        let is_metric = |i: &Item| matches!(i.ty(), ItemType::Metrics | ItemType::MetricBuckets);
        while let Some(item) = envelope.take_item_by(is_metric) {
            metric_items.push(item);
        }

        if !metric_items.is_empty() {
            relay_log::trace!("sending metrics into processing queue");
            self.processor.do_send(ProcessMetrics {
                items: metric_items,
                project_key,
                start_time,
                sent_at: envelope.sent_at(),
            });
        }

        // Split the envelope into event-related items and other items. This allows to fast-track:
        //  1. Envelopes with only session items. They only require rate limiting.
        //  2. Event envelope processing can bail out if the event is filtered or rate limited,
        //     since all items depend on this event.
        if let Some(event_envelope) = envelope.split_by(Item::requires_event) {
            relay_log::trace!("queueing separate envelope for non-event items");
            self.active_envelopes += 1;
            context.notify(HandleEnvelope {
                envelope: event_envelope,
                project_key,
                start_time,
            });
        }

        if !envelope.is_empty() {
            relay_log::trace!("queueing envelope");
            self.active_envelopes += 1;
            context.notify(HandleEnvelope {
                envelope,
                project_key,
                start_time,
            });
        }

        // Actual event handling is performed asynchronously in a separate future. The lifetime of
        // that future will be tied to the EnvelopeManager's context. This allows to keep the Project
        // actor alive even if it is cleaned up in the ProjectManager.

        Ok(event_id)
    }
}

/// Handles a queued envelope.
///
/// 1. Ensures the project state is up-to-date and then validates the envelope against the state and
///    cached rate limits. See [`CheckEnvelope`] for full information.
/// 2. Executes dynamic sampling using the sampling project.
/// 3. Runs the envelope through the [`EnvelopeProcessor`] worker pool, which parses items, applies
///    normalization, and runs filtering logic.
/// 4. Sends the envelope to the upstream or stores it in Kafka, depending on the
///    [`processing`](Config::processing_enabled) flag.
/// 5. Captures [`Outcome`]s for dropped items and envelopes.
///
/// This operation is invoked by [`QueueEnvelope`] for envelopes containing all items except
/// metrics.
struct HandleEnvelope {
    pub envelope: Envelope,
    pub project_key: ProjectKey,
    pub start_time: Instant,
}

impl Message for HandleEnvelope {
    type Result = Result<(), ()>;
}

impl Handler<HandleEnvelope> for EnvelopeManager {
    type Result = ResponseActFuture<Self, (), ()>;

    fn handle(&mut self, message: HandleEnvelope, _ctx: &mut Self::Context) -> Self::Result {
        // We measure three timers while handling envelopes, once they have been initially accepted:
        //
        // 1. `event.wait_time`: The time we take to get all dependencies for envelopes before they
        //    actually start processing. This includes scheduling overheads, project config
        //    fetching, batched requests and congestions in the sync processor arbiter. This does
        //    not include delays in the incoming request (body upload) and skips all envelopes that
        //    are fast-rejected.
        //
        // 2. `event.processing_time`: The time the sync processor takes to parse the event payload,
        //    apply normalizations, strip PII and finally re-serialize it into a byte stream. This
        //    is recorded directly in the EnvelopeProcessor.
        //
        // 3. `event.total_time`: The full time an envelope takes from being initially accepted up
        //    to being sent to the upstream (including delays in the upstream). This can be regarded
        //    the total time an envelope spent in this Relay, corrected by incoming network delays.

        let processor = self.processor.clone();
        let capture = self.config.relay_mode() == RelayMode::Capture;

        let HandleEnvelope {
            envelope,
            project_key,
            start_time,
        } = message;

        let sampling_project_key = utils::get_sampling_key(&envelope);

        let event_id = envelope.event_id();
        let envelope_context = Rc::new(RefCell::new(EnvelopeContext::from_envelope(&envelope)));

        let future = ProjectCache::from_registry()
            .send_tracked(
                CheckEnvelope::fetched(project_key, envelope),
                *envelope_context.clone().borrow(),
            )
            .map_err(|_| ProcessingError::ScheduleFailed)
            .and_then(|result| result.map_err(ProcessingError::ProjectFailed))
            .map_err(clone!(envelope_context, |err| {
                if let Some(outcome) = err.to_outcome() {
                    // TODO: Move this into CheckEnvelope
                    envelope_context.borrow().send_outcomes(outcome);
                }
                err
            }))
            .and_then(clone!(envelope_context, |response| {
                // Use the project id from the loaded project state to account for redirects.
                let project_id = response.scoping.project_id.value();
                metric!(set(RelaySets::UniqueProjects) = project_id as i64);

                let mut envelope_context = envelope_context.borrow_mut();
                envelope_context.scope(response.scoping);

                let checked = response.result.map_err(|reason| {
                    envelope_context.send_outcomes(Outcome::Invalid(reason));
                    ProcessingError::Rejected(reason)
                })?;

                match checked.envelope {
                    Some(envelope) => {
                        envelope_context.update(&envelope);
                        Ok(envelope)
                    }
                    // errors from rate limiting already produced outcomes nothing more to do
                    None => Err(ProcessingError::RateLimited),
                }
            }))
            .and_then(clone!(envelope_context, |envelope| {
                // get the state for the current project. we can always fetch the cached version
                // even if the no_cache flag was passed, as the cache was updated prior in
                // `CheckEnvelope`.
                ProjectCache::from_registry()
                    .send_tracked(
                        GetProjectState::new(project_key),
                        *envelope_context.borrow(),
                    )
                    .map_err(|_| ProcessingError::ScheduleFailed)
                    .and_then(|result| result.map_err(ProcessingError::ProjectFailed))
                    .map_err(clone!(envelope_context, |err| {
                        if let Some(outcome) = err.to_outcome() {
                            envelope_context.borrow().send_outcomes(outcome);
                        }
                        err
                    }))
                    .map(|state| (envelope, state))
            }))
            .and_then(move |(envelope, project_state)| {
                // get the state for the sampling project.
                // TODO: Could this run concurrently with main project cache fetch?
                if let Some(sampling_project_key) = sampling_project_key {
                    let future = ProjectCache::from_registry()
                        .send(GetProjectState::new(sampling_project_key))
                        .then(move |sampling_project_state| {
                            match sampling_project_state {
                                Ok(Ok(sampling_project_state)) => Box::new(future::ok((
                                    envelope,
                                    project_state,
                                    Some(sampling_project_state),
                                ))),
                                // mailbox error or error getting the project, give up and leave envelope unsampled
                                _ => Box::new(future::ok((envelope, project_state, None))),
                            }
                        });
                    Box::new(future) as ResponseFuture<_, _>
                } else {
                    Box::new(future::ok((envelope, project_state, None)))
                }
            })
            .and_then(clone!(envelope_context, |(
                envelope,
                project_state,
                sampling_project_state,
            )| {
                let message = ProcessEnvelope {
                    envelope,
                    project_state,
                    sampling_project_state,
                    start_time,
                    scoping: envelope_context.borrow().scoping(),
                };

                processor
                    .send_tracked(message, *envelope_context.borrow())
                    .map_err(|_err| ProcessingError::ScheduleFailed)
                    .flatten()
            }))
            .and_then(clone!(envelope_context, |processed| {
                let project_cache = ProjectCache::from_registry();
                let rate_limits = processed.rate_limits;

                // Processing returned new rate limits. Cache them on the project to avoid expensive
                // processing while the limit is active.
                if rate_limits.is_limited() {
                    project_cache.do_send(UpdateRateLimits::new(project_key, rate_limits));
                }

                match processed.envelope {
                    Some(envelope) => {
                        envelope_context.borrow_mut().update(&envelope);
                        Ok(envelope)
                    }
                    None => Err(ProcessingError::RateLimited),
                }
            }))
            .into_actor(self)
            .and_then(clone!(envelope_context, |envelope, slf, _| {
                let scoping = envelope_context.borrow().scoping();
                slf.send_envelope(project_key, envelope, scoping, start_time)
                    .then(clone!(envelope_context, |result| {
                        result.map_err(|error| {
                            let envelope_context = envelope_context.borrow();
                            let outcome = Outcome::Invalid(DiscardReason::Internal);

                            match error {
                                #[cfg(feature = "processing")]
                                SendEnvelopeError::ScheduleFailed => {
                                    envelope_context.send_outcomes(outcome);
                                    ProcessingError::ScheduleFailed
                                }

                                #[cfg(feature = "processing")]
                                SendEnvelopeError::StoreFailed(e) => {
                                    envelope_context.send_outcomes(outcome);
                                    ProcessingError::StoreFailed(e)
                                }

                                SendEnvelopeError::BodyEncodingFailed(e) => {
                                    envelope_context.send_outcomes(outcome);
                                    ProcessingError::BodyEncodingFailed(e)
                                }

                                SendEnvelopeError::EnvelopeBuildFailed(e) => {
                                    envelope_context.send_outcomes(outcome);
                                    ProcessingError::EnvelopeBuildFailed(e)
                                }

                                SendEnvelopeError::UpstreamRequestFailed(e) => {
                                    if !e.is_received() {
                                        envelope_context.send_outcomes(outcome);
                                    }

                                    ProcessingError::UpstreamRequestFailed(e)
                                }
                            }
                        })
                    }))
                    .into_actor(slf)
            }))
            .timeout(
                self.config.envelope_buffer_expiry(),
                ProcessingError::Timeout,
            )
            .map(|_, _, _| metric!(counter(RelayCounters::EnvelopeAccepted) += 1))
            .map_err(move |error, slf, _| {
                metric!(counter(RelayCounters::EnvelopeRejected) += 1);

                // if we are in capture mode, we stash away the event instead of forwarding it.
                if capture {
                    // XXX: does not work with envelopes without event_id
                    if let Some(event_id) = event_id {
                        relay_log::debug!("capturing failed event {}", event_id);
                        let msg = LogError(&error).to_string();
                        slf.captures.insert(event_id, Err(msg));
                    } else {
                        relay_log::debug!("dropping failed envelope without event");
                    }
                }
                let outcome = error.to_outcome();
                if let Some(Outcome::Invalid(DiscardReason::Internal)) = outcome {
                    // Errors are only logged for what we consider an internal discard reason. These
                    // indicate errors in the infrastructure or implementation bugs. In other cases,
                    // we "expect" errors and log them as debug level.
                    relay_log::with_scope(
                        |scope| {
                            scope.set_tag("project_key", project_key);
                        },
                        || {
                            relay_log::error!("error processing envelope: {}", LogError(&error));
                        },
                    );
                } else {
                    relay_log::debug!("dropped envelope: {}", LogError(&error));
                }

                if let ProcessingError::Timeout = error {
                    // handle the last failure (the timeout)
                    if let Some(outcome) = outcome {
                        envelope_context.borrow().send_outcomes(outcome);
                    }
                }
            })
            .then(move |x, slf, _| {
                metric!(timer(RelayTimers::EnvelopeTotalTime) = start_time.elapsed());
                slf.active_envelopes -= 1;
                fut::result(x)
            })
            .drop_guard("process_envelope");

        Box::new(future)
    }
}

/// Sends a batch of pre-aggregated metrics to the upstream or Kafka.
///
/// Responds with `Err` if there was an error sending some or all of the buckets, containing the
/// failed buckets.
pub struct SendMetrics {
    /// The pre-aggregated metric buckets.
    pub buckets: Vec<Bucket>,
    /// Scoping information for the metrics.
    pub scoping: Scoping,
    /// The project of the metrics.
    pub project_key: ProjectKey,
}

impl fmt::Debug for SendMetrics {
    fn fmt(&self, f: &mut fmt::Formatter<'_>) -> fmt::Result {
        f.debug_struct(std::any::type_name::<Self>())
            .field("buckets", &self.buckets)
            .field("scoping", &self.scoping)
            .field("project", &format_args!("Addr<Project>"))
            .finish()
    }
}

impl Message for SendMetrics {
    type Result = Result<(), Vec<Bucket>>;
}

impl Handler<SendMetrics> for EnvelopeManager {
    type Result = ResponseFuture<(), Vec<Bucket>>;

    fn handle(&mut self, message: SendMetrics, _context: &mut Self::Context) -> Self::Result {
        let SendMetrics {
            buckets,
            scoping,
            project_key,
        } = message;

        let upstream = self.config.upstream_descriptor();
        let dsn = PartialDsn {
            scheme: upstream.scheme(),
            public_key: scoping.project_key,
            host: upstream.host().to_owned(),
            port: upstream.port(),
            path: "".to_owned(),
            project_id: Some(scoping.project_id),
        };

        let mut item = Item::new(ItemType::MetricBuckets);
        item.set_payload(ContentType::Json, Bucket::serialize_all(&buckets).unwrap());
        let mut envelope = Envelope::from_request(None, RequestMeta::outbound(dsn));
        envelope.add_item(item);

        let future = self
            .send_envelope(project_key, envelope, scoping, Instant::now())
            .map_err(|_| buckets);

        Box::new(future)
    }
}

/// Sends a client report to the upstream
pub struct SendClientReports {
    /// The client report to be sent.
    pub client_reports: Vec<ClientReport>,
    /// Scoping information for the client report.
    pub scoping: Scoping,
}

impl Message for SendClientReports {
    type Result = Result<(), ()>;
}

impl Handler<SendClientReports> for EnvelopeManager {
    type Result = ResponseFuture<(), ()>;

    fn handle(&mut self, message: SendClientReports, _context: &mut Self::Context) -> Self::Result {
        let SendClientReports {
            client_reports,
            scoping,
        } = message;

        let upstream = self.config.upstream_descriptor();
        let dsn = PartialDsn {
            scheme: upstream.scheme(),
            public_key: scoping.project_key,
            host: upstream.host().to_owned(),
            port: upstream.port(),
            path: "".to_owned(),
            project_id: Some(scoping.project_id),
        };

        let mut envelope = Envelope::from_request(None, RequestMeta::outbound(dsn));
        for client_report in client_reports {
            let mut item = Item::new(ItemType::ClientReport);
            item.set_payload(ContentType::Json, client_report.serialize().unwrap()); // TODO: unwrap OK?
            envelope.add_item(item);
        }
        let future = self
            .send_envelope(scoping.project_key, envelope, scoping, Instant::now())
            .map_err(|e| {
                relay_log::trace!("Failed to send envelope for client report: {:?}", e);
            });

        Box::new(future)
    }
}

/// Resolves a [`CapturedEnvelope`] by the given `event_id`.
pub struct GetCapturedEnvelope {
    pub event_id: EventId,
}

impl Message for GetCapturedEnvelope {
    type Result = Option<CapturedEnvelope>;
}

impl Handler<GetCapturedEnvelope> for EnvelopeManager {
    type Result = Option<CapturedEnvelope>;

    fn handle(
        &mut self,
        message: GetCapturedEnvelope,
        _context: &mut Self::Context,
    ) -> Self::Result {
        self.captures.get(&message.event_id).cloned()
    }
}

/// Checks if the Event includes unprintable fields.

#[cfg(feature = "processing")]
fn has_unprintable_fields(event: &Annotated<Event>) -> bool {
    fn is_unprintable(value: &&str) -> bool {
        value.chars().any(|c| {
            c == '\u{fffd}' // unicode replacement character
                || (c.is_control() && !c.is_whitespace()) // non-whitespace control characters
        })
    }
    if let Some(event) = event.value() {
        let env = event.environment.as_str().filter(is_unprintable);
        let release = event.release.as_str().filter(is_unprintable);
        env.is_some() || release.is_some()
    } else {
        false
    }
}

#[cfg(test)]
mod tests {
    use chrono::{DateTime, TimeZone, Utc};

    use crate::extractors::RequestMeta;

    use super::*;

    fn create_breadcrumbs_item(breadcrumbs: &[(Option<DateTime<Utc>>, &str)]) -> Item {
        let mut data = Vec::new();

        for (date, message) in breadcrumbs {
            let mut breadcrumb = BTreeMap::new();
            breadcrumb.insert("message", (*message).to_string());
            if let Some(date) = date {
                breadcrumb.insert("timestamp", date.to_rfc3339());
            }

            rmp_serde::encode::write(&mut data, &breadcrumb).expect("write msgpack");
        }

        let mut item = Item::new(ItemType::Attachment);
        item.set_payload(ContentType::MsgPack, data);
        item
    }

    fn breadcrumbs_from_event(event: &Annotated<Event>) -> &Vec<Annotated<Breadcrumb>> {
        event
            .value()
            .unwrap()
            .breadcrumbs
            .value()
            .unwrap()
            .values
            .value()
            .unwrap()
    }

    #[test]
    fn test_breadcrumbs_file1() {
        let item = create_breadcrumbs_item(&[(None, "item1")]);

        // NOTE: using (Some, None) here:
        let result =
            EnvelopeProcessor::event_from_attachments(&Config::default(), None, Some(item), None);

        let event = result.unwrap().0;
        let breadcrumbs = breadcrumbs_from_event(&event);

        assert_eq!(breadcrumbs.len(), 1);
        let first_breadcrumb_message = breadcrumbs[0].value().unwrap().message.value().unwrap();
        assert_eq!("item1", first_breadcrumb_message);
    }

    #[test]
    fn test_breadcrumbs_file2() {
        let item = create_breadcrumbs_item(&[(None, "item2")]);

        // NOTE: using (None, Some) here:
        let result =
            EnvelopeProcessor::event_from_attachments(&Config::default(), None, None, Some(item));

        let event = result.unwrap().0;
        let breadcrumbs = breadcrumbs_from_event(&event);
        assert_eq!(breadcrumbs.len(), 1);

        let first_breadcrumb_message = breadcrumbs[0].value().unwrap().message.value().unwrap();
        assert_eq!("item2", first_breadcrumb_message);
    }

    #[test]
    fn test_breadcrumbs_truncation() {
        let item1 = create_breadcrumbs_item(&[(None, "crumb1")]);
        let item2 = create_breadcrumbs_item(&[(None, "crumb2"), (None, "crumb3")]);

        let result = EnvelopeProcessor::event_from_attachments(
            &Config::default(),
            None,
            Some(item1),
            Some(item2),
        );

        let event = result.unwrap().0;
        let breadcrumbs = breadcrumbs_from_event(&event);
        assert_eq!(breadcrumbs.len(), 2);
    }

    #[test]
    fn test_breadcrumbs_order_with_none() {
        let d1 = Utc.ymd(2019, 10, 10).and_hms(12, 10, 10);
        let d2 = Utc.ymd(2019, 10, 11).and_hms(12, 10, 10);

        let item1 = create_breadcrumbs_item(&[(None, "none"), (Some(d1), "d1")]);
        let item2 = create_breadcrumbs_item(&[(Some(d2), "d2")]);

        let result = EnvelopeProcessor::event_from_attachments(
            &Config::default(),
            None,
            Some(item1),
            Some(item2),
        );

        let event = result.unwrap().0;
        let breadcrumbs = breadcrumbs_from_event(&event);
        assert_eq!(breadcrumbs.len(), 2);

        assert_eq!(Some("d1"), breadcrumbs[0].value().unwrap().message.as_str());
        assert_eq!(Some("d2"), breadcrumbs[1].value().unwrap().message.as_str());
    }

    #[test]
    fn test_breadcrumbs_reversed_with_none() {
        let d1 = Utc.ymd(2019, 10, 10).and_hms(12, 10, 10);
        let d2 = Utc.ymd(2019, 10, 11).and_hms(12, 10, 10);

        let item1 = create_breadcrumbs_item(&[(Some(d2), "d2")]);
        let item2 = create_breadcrumbs_item(&[(None, "none"), (Some(d1), "d1")]);

        let result = EnvelopeProcessor::event_from_attachments(
            &Config::default(),
            None,
            Some(item1),
            Some(item2),
        );

        let event = result.unwrap().0;
        let breadcrumbs = breadcrumbs_from_event(&event);
        assert_eq!(breadcrumbs.len(), 2);

        assert_eq!(Some("d1"), breadcrumbs[0].value().unwrap().message.as_str());
        assert_eq!(Some("d2"), breadcrumbs[1].value().unwrap().message.as_str());
    }

    #[test]
    fn test_empty_breadcrumbs_item() {
        let item1 = create_breadcrumbs_item(&[]);
        let item2 = create_breadcrumbs_item(&[]);
        let item3 = create_breadcrumbs_item(&[]);

        let result = EnvelopeProcessor::event_from_attachments(
            &Config::default(),
            Some(item1),
            Some(item2),
            Some(item3),
        );

        // regression test to ensure we don't fail parsing an empty file
        result.expect("event_from_attachments");
    }

    #[test]
    fn test_user_report_invalid() {
        let processor = EnvelopeProcessor::new(Arc::new(Default::default()));
        let event_id = EventId::new();

        let dsn = "https://e12d836b15bb49d7bbf99e64295d995b:@sentry.io/42"
            .parse()
            .unwrap();

        let request_meta = RequestMeta::new(dsn);
        let mut envelope = Envelope::from_request(Some(event_id), request_meta);

        envelope.add_item({
            let mut item = Item::new(ItemType::UserReport);
            item.set_payload(ContentType::Json, r###"{"foo": "bar"}"###);
            item
        });

        envelope.add_item({
            let mut item = Item::new(ItemType::Event);
            item.set_payload(ContentType::Json, "{}");
            item
        });

        let envelope_response = processor
            .process(ProcessEnvelope {
                envelope,
                project_state: Arc::new(ProjectState::allowed()),
                sampling_project_state: None,
                start_time: Instant::now(),
                scoping: Scoping {
                    project_key: ProjectKey::parse("a94ae32be2584e0bbd7a4cbb95971fee").unwrap(),

                    organization_id: 1,
                    project_id: ProjectId::new(1),
                    key_id: None,
                },
            })
            .unwrap();

        let new_envelope = envelope_response.envelope.unwrap();

        assert_eq!(new_envelope.len(), 1);
        assert_eq!(new_envelope.items().next().unwrap().ty(), &ItemType::Event);
    }

    #[test]
    fn test_client_report_removal() {
        relay_test::setup();

        let config = Config::from_json_value(serde_json::json!({
            "outcomes": {
                "emit_outcomes": true,
                "emit_client_outcomes": true
            }
        }))
        .unwrap();

        let processor = EnvelopeProcessor::new(Arc::new(config));

        let dsn = "https://e12d836b15bb49d7bbf99e64295d995b:@sentry.io/42"
            .parse()
            .unwrap();

        let request_meta = RequestMeta::new(dsn);
        let mut envelope = Envelope::from_request(None, request_meta);

        envelope.add_item({
            let mut item = Item::new(ItemType::ClientReport);
            item.set_payload(
                ContentType::Json,
                r###"
                    {
                        "discarded_events": [
                            ["queue_full", "error", 42]
                        ]
                    }
                "###,
            );
            item
        });

        let envelope_response = relay_test::with_system(move || {
            processor
                .process(ProcessEnvelope {
                    envelope,
                    project_state: Arc::new(ProjectState::allowed()),
                    sampling_project_state: None,
                    start_time: Instant::now(),
                    scoping: Scoping {
                        project_key: ProjectKey::parse("a94ae32be2584e0bbd7a4cbb95971fee").unwrap(),
                        organization_id: 1,
                        project_id: ProjectId::new(1),
                        key_id: None,
                    },
                })
                .unwrap()
        });

        assert!(envelope_response.envelope.is_none());
    }

    #[test]
    fn test_client_report_forwarding() {
        relay_test::setup();

        let config = Config::from_json_value(serde_json::json!({
            "outcomes": {
                "emit_outcomes": false,
                // a relay need to emit outcomes at all to not process.
                "emit_client_outcomes": true
            }
        }))
        .unwrap();

        let processor = EnvelopeProcessor::new(Arc::new(config));

        let dsn = "https://e12d836b15bb49d7bbf99e64295d995b:@sentry.io/42"
            .parse()
            .unwrap();

        let request_meta = RequestMeta::new(dsn);
        let mut envelope = Envelope::from_request(None, request_meta);

        envelope.add_item({
            let mut item = Item::new(ItemType::ClientReport);
            item.set_payload(
                ContentType::Json,
                r###"
                    {
                        "discarded_events": [
                            ["queue_full", "error", 42]
                        ]
                    }
                "###,
            );
            item
        });

        let envelope_response = relay_test::with_system(move || {
            processor
                .process(ProcessEnvelope {
                    envelope,
                    project_state: Arc::new(ProjectState::allowed()),
                    sampling_project_state: None,
                    start_time: Instant::now(),
                    scoping: Scoping {
                        project_key: ProjectKey::parse("a94ae32be2584e0bbd7a4cbb95971fee").unwrap(),
                        organization_id: 1,
                        project_id: ProjectId::new(1),
                        key_id: None,
                    },
                })
                .unwrap()
        });

        let envelope = envelope_response.envelope.unwrap();
        let item = envelope.items().next().unwrap();
        assert_eq!(item.ty(), &ItemType::ClientReport);
    }

    #[test]
    #[cfg(feature = "processing")]
    fn test_client_report_removal_in_processing() {
        relay_test::setup();

        let config = Config::from_json_value(serde_json::json!({
            "outcomes": {
                "emit_outcomes": true,
                "emit_client_outcomes": false,
            },
            "processing": {
                "enabled": true,
                "kafka_config": [],
            }
        }))
        .unwrap();

        let processor = EnvelopeProcessor::new(Arc::new(config));

        let dsn = "https://e12d836b15bb49d7bbf99e64295d995b:@sentry.io/42"
            .parse()
            .unwrap();

        let request_meta = RequestMeta::new(dsn);
        let mut envelope = Envelope::from_request(None, request_meta);

        envelope.add_item({
            let mut item = Item::new(ItemType::ClientReport);
            item.set_payload(
                ContentType::Json,
                r###"
                    {
                        "discarded_events": [
                            ["queue_full", "error", 42]
                        ]
                    }
                "###,
            );
            item
        });

        let envelope_response = relay_test::with_system(move || {
            processor
                .process(ProcessEnvelope {
                    envelope,
                    project_state: Arc::new(ProjectState::allowed()),
                    sampling_project_state: None,
                    start_time: Instant::now(),
                    scoping: Scoping {
                        project_key: ProjectKey::parse("a94ae32be2584e0bbd7a4cbb95971fee").unwrap(),
                        organization_id: 1,
                        project_id: ProjectId::new(1),
                        key_id: None,
                    },
                })
                .unwrap()
        });

        assert!(envelope_response.envelope.is_none());
    }

    #[test]
    #[cfg(feature = "processing")]
    fn test_unprintable_fields() {
        let event = Annotated::new(Event {
            environment: Annotated::new(String::from(
                "�9�~YY���)�����9�~YY���)�����9�~YY���)�����9�~YY���)�����",
            )),
            ..Default::default()
        });
        assert!(has_unprintable_fields(&event));

        let event = Annotated::new(Event {
            release: Annotated::new(
                String::from("���7��#1G����7��#1G����7��#1G����7��#1G����7��#").into(),
            ),
            ..Default::default()
        });
        assert!(has_unprintable_fields(&event));

        let event = Annotated::new(Event {
            environment: Annotated::new(String::from("production")),
            ..Default::default()
        });
        assert!(!has_unprintable_fields(&event));

        let event = Annotated::new(Event {
            release: Annotated::new(
                String::from("release with\t some\n normal\r\nwhitespace").into(),
            ),
            ..Default::default()
        });
        assert!(!has_unprintable_fields(&event));
    }

    #[test]
    fn test_from_outcome_type_sampled() {
        assert!(matches!(
            outcome_from_parts(ClientReportField::FilteredSampling, "adsf"),
            Err(_)
        ));
        assert!(matches!(
            outcome_from_parts(ClientReportField::FilteredSampling, "Sampled:"),
            Err(_)
        ));
        assert!(matches!(
            outcome_from_parts(ClientReportField::FilteredSampling, "Sampled:foo"),
            Err(_)
        ));
        assert!(matches!(
            outcome_from_parts(ClientReportField::FilteredSampling, "Sampled:123"),
            Ok(Outcome::FilteredSampling(RuleId(123)))
        ));
    }

    #[test]
    fn test_from_outcome_type_filtered() {
        assert!(matches!(
            outcome_from_parts(ClientReportField::Filtered, "error-message"),
            Ok(Outcome::Filtered(FilterStatKey::ErrorMessage))
        ));
        assert!(matches!(
            outcome_from_parts(ClientReportField::Filtered, "adsf"),
            Err(_)
        ));
    }

    #[test]
    fn test_from_outcome_type_client_discard() {
        assert_eq!(
            outcome_from_parts(ClientReportField::ClientDiscard, "foo_reason").unwrap(),
            Outcome::ClientDiscard("foo_reason".into())
        );
    }

    #[test]
    fn test_from_outcome_type_rate_limited() {
        assert!(matches!(
            outcome_from_parts(ClientReportField::RateLimited, ""),
            Ok(Outcome::RateLimited(None))
        ));
        assert_eq!(
            outcome_from_parts(ClientReportField::RateLimited, "foo_reason").unwrap(),
            Outcome::RateLimited(Some(ReasonCode::new("foo_reason")))
        );
    }
}<|MERGE_RESOLUTION|>--- conflicted
+++ resolved
@@ -1830,11 +1830,7 @@
 
         match utils::should_keep_event(
             state.envelope.sampling_context(),
-<<<<<<< HEAD
-            state.event.0.as_ref(),
-=======
             event,
->>>>>>> 9ccb8483
             client_ip,
             &state.project_state,
             state.sampling_project_state.as_deref(),
