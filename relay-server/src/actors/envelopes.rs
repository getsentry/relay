--- conflicted
+++ resolved
@@ -27,9 +27,9 @@
 use relay_general::pii::{PiiAttachmentsProcessor, PiiProcessor};
 use relay_general::processor::{process_value, ProcessingState};
 use relay_general::protocol::{
-    self, Breadcrumb, ClientReport, Csp, Event, EventId, EventType, ExpectCt, ExpectStaple, Hpkp,
-    IpAddr, LenientString, Metrics, RelayInfo, SecurityReportType, SessionAggregates,
-    SessionAttributes, SessionUpdate, Timestamp, UserReport, Values, Context as EventContext
+    self, Breadcrumb, ClientReport, Context as EventContext, Csp, Event, EventId, EventType,
+    ExpectCt, ExpectStaple, Hpkp, IpAddr, LenientString, Metrics, RelayInfo, SecurityReportType,
+    SessionAggregates, SessionAttributes, SessionUpdate, Timestamp, UserReport, Values,
 };
 use relay_general::store::ClockDriftProcessor;
 use relay_general::types::{Annotated, Array, FromValue, Object, ProcessingAction, Value};
@@ -1812,11 +1812,6 @@
         Ok(())
     }
 
-<<<<<<< HEAD
-    /// Run dynamic sampling rules to see if we keep the event or remove it.
-    fn sample_event(&self, state: &mut ProcessEnvelopeState) -> Result<(), ProcessingError> {
-        let event = match &mut state.event.0 {
-=======
     /// Run dynamic sampling rules on trace header to see if we keep the event or remove it.
     fn sample_trace(&self, state: &ProcessEnvelopeState) -> Result<(), ProcessingError> {
         let sampling_project_state = match &state.sampling_project_state {
@@ -1843,25 +1838,14 @@
     }
 
     /// Run dynamic sampling rules on event body to see if we keep the event or remove it.
-    fn sample_event(&self, state: &ProcessEnvelopeState) -> Result<(), ProcessingError> {
+    fn sample_event(&self, state: &mut ProcessEnvelopeState) -> Result<(), ProcessingError> {
         let event = match &state.event.0 {
->>>>>>> 6109cec9
             None => return Ok(()), // can't process without an event
             Some(event) => event,
         };
         let client_ip = state.envelope.meta().client_addr();
 
-        if let Some(ref sampling_context) = state.envelope.trace_context() {
-            if let Some(client_sample_rate) = sampling_context.sample_rate {
-                if let Some(ref mut contexts) = event.contexts.value_mut() {
-                    if let Some(EventContext::Trace(ref mut trace_context)) = contexts.get_context_mut("trace") {
-                        trace_context.client_sample_rate = Annotated::from(client_sample_rate.0);
-                    }
-                }
-            }
-        }
-
-        match utils::should_keep_event(
+        let sampling_result = match utils::should_keep_event(
             event,
             client_ip,
             &state.project_state,
@@ -1872,12 +1856,26 @@
                     .envelope_context
                     .send_outcomes(Outcome::FilteredSampling(rule_id));
 
-                Err(ProcessingError::EventSampled(rule_id))
+                return Err(ProcessingError::EventSampled(rule_id));
             }
             SamplingResult::Keep => Ok(()),
             // Not enough info to make a definite evaluation, keep the event
             SamplingResult::NoDecision => Ok(()),
-        }
+        };
+
+        if let Some(ref sampling_context) = state.envelope.trace_context() {
+            if let Some(client_sample_rate) = sampling_context.sample_rate {
+                if let Some(ref mut contexts) = event.contexts.value_mut() {
+                    if let Some(EventContext::Trace(ref mut trace_context)) =
+                        contexts.get_context_mut("trace")
+                    {
+                        trace_context.client_sample_rate = Annotated::from(client_sample_rate.0);
+                    }
+                }
+            }
+        }
+
+        sampling_result
     }
 
     fn process_state(&self, state: &mut ProcessEnvelopeState) -> Result<(), ProcessingError> {
