use std::borrow::Cow;
use std::cell::RefCell;
use std::collections::BTreeMap;
use std::rc::Rc;
use std::sync::Arc;
use std::time::{Duration, Instant};
use std::{fmt, net};

use actix::prelude::*;
use actix_web::http::Method;
use chrono::{DateTime, Duration as SignedDuration, Utc};
use failure::Fail;
use futures::{future, prelude::*, sync::oneshot};
use serde_json::Value as SerdeValue;

use relay_common::{clone, metric, ProjectId, ProjectKey, UnixTimestamp};
use relay_config::{Config, HttpEncoding, RelayMode};
use relay_general::pii::{PiiAttachmentsProcessor, PiiProcessor};
use relay_general::processor::{process_value, ProcessingState};
use relay_general::protocol::{
    self, Breadcrumb, Csp, Event, EventId, EventType, ExpectCt, ExpectStaple, Hpkp, IpAddr,
    LenientString, Metrics, SecurityReportType, SessionUpdate, Timestamp, UserReport, Values,
};
use relay_general::store::ClockDriftProcessor;
use relay_general::types::{Annotated, Array, FromValue, Object, ProcessingAction, Value};
use relay_log::LogError;
use relay_metrics::{Bucket, Metric};
use relay_quotas::{DataCategory, RateLimits, Scoping};
use relay_redis::RedisPool;
use relay_sampling::{RuleId, SamplingResult};

use crate::actors::outcome::{DiscardReason, Outcome, OutcomeProducer, TrackOutcome};
use crate::actors::project::{Feature, ProjectState};
use crate::actors::project_cache::{
    CheckEnvelope, GetProjectState, InsertMetrics, MergeBuckets, ProjectCache, ProjectError,
    UpdateRateLimits,
};
use crate::actors::upstream::{SendRequest, UpstreamRelay, UpstreamRequestError};
use crate::envelope::{self, AttachmentType, ContentType, Envelope, Item, ItemType};
use crate::extractors::{PartialDsn, RequestMeta};
use crate::http::{HttpError, RequestBuilder, Response};
use crate::metrics::{RelayCounters, RelayHistograms, RelaySets, RelayTimers};
use crate::service::ServerError;
use crate::utils::{
    self, ChunkedFormDataAggregator, EnvelopeSummary, FormDataIter, FutureExt, SendWithOutcome,
};
<<<<<<< HEAD

use super::upstream::UpstreamRequest;
=======
>>>>>>> 21d62cc3

#[cfg(feature = "processing")]
use {
    crate::actors::store::{StoreEnvelope, StoreError, StoreForwarder},
    crate::service::ServerErrorKind,
    crate::utils::EnvelopeLimiter,
    failure::ResultExt,
    relay_filter::FilterStatKey,
    relay_general::store::{GeoIpLookup, StoreConfig, StoreProcessor},
    relay_metrics::{DurationPrecision, MetricUnit, MetricValue},
    relay_quotas::{RateLimitingError, RedisRateLimiter},
};

/// The minimum clock drift for correction to apply.
const MINIMUM_CLOCK_DRIFT: Duration = Duration::from_secs(55 * 60);

#[derive(Debug, Fail)]
pub enum QueueEnvelopeError {
    #[fail(display = "Too many envelopes (event_buffer_size reached)")]
    TooManyEnvelopes,
}

#[derive(Debug, Fail)]
enum ProcessingError {
    #[fail(display = "invalid json in event")]
    InvalidJson(#[cause] serde_json::Error),

    #[fail(display = "invalid message pack event payload")]
    InvalidMsgpack(#[cause] rmp_serde::decode::Error),

    #[cfg(feature = "processing")]
    #[fail(display = "invalid unreal crash report")]
    InvalidUnrealReport(#[cause] symbolic::unreal::Unreal4Error),

    #[fail(display = "event payload too large")]
    PayloadTooLarge,

    #[fail(display = "invalid transaction event")]
    InvalidTransaction,

    #[fail(display = "envelope processor failed")]
    ProcessingFailed(#[cause] ProcessingAction),

    #[fail(display = "duplicate {} in event", _0)]
    DuplicateItem(ItemType),

    #[fail(display = "failed to extract event payload")]
    NoEventPayload,

    #[fail(display = "could not schedule project fetch")]
    ScheduleFailed,

    #[fail(display = "failed to resolve project information")]
    ProjectFailed(#[cause] ProjectError),

    #[fail(display = "missing project id in DSN")]
    MissingProjectId,

    #[fail(display = "invalid security report type")]
    InvalidSecurityType,

    #[fail(display = "invalid security report")]
    InvalidSecurityReport(#[cause] serde_json::Error),

    #[fail(display = "submission rejected with reason: {:?}", _0)]
    Rejected(DiscardReason),

    #[cfg(feature = "processing")]
    #[fail(display = "event filtered with reason: {:?}", _0)]
    EventFiltered(FilterStatKey),

    #[fail(display = "could not serialize event payload")]
    SerializeFailed(#[cause] serde_json::Error),

    #[fail(display = "could not send request to upstream")]
    SendFailed(#[cause] UpstreamRequestError),

    #[cfg(feature = "processing")]
    #[fail(display = "could not store envelope")]
    StoreFailed(#[cause] StoreError),

    #[fail(display = "envelope items were rate limited")]
    RateLimited(RateLimits),

    #[cfg(feature = "processing")]
    #[fail(display = "failed to apply quotas")]
    QuotasFailed(#[cause] RateLimitingError),

    #[fail(display = "envelope exceeded its configured lifetime")]
    Timeout,

    #[fail(display = "trace dropped by sampling rule {}", _0)]
    TraceSampled(RuleId),

    #[fail(display = "event dropped by sampling rule {}", _0)]
    EventSampled(RuleId),
}

impl ProcessingError {
    fn to_outcome(&self) -> Option<Outcome> {
        match *self {
            // General outcomes for invalid events
            Self::PayloadTooLarge => Some(Outcome::Invalid(DiscardReason::TooLarge)),
            Self::InvalidJson(_) => Some(Outcome::Invalid(DiscardReason::InvalidJson)),
            Self::InvalidMsgpack(_) => Some(Outcome::Invalid(DiscardReason::InvalidMsgpack)),
            Self::InvalidSecurityType => Some(Outcome::Invalid(DiscardReason::SecurityReportType)),
            Self::InvalidSecurityReport(_) => Some(Outcome::Invalid(DiscardReason::SecurityReport)),
            Self::InvalidTransaction => Some(Outcome::Invalid(DiscardReason::InvalidTransaction)),
            Self::DuplicateItem(_) => Some(Outcome::Invalid(DiscardReason::DuplicateItem)),
            Self::NoEventPayload => Some(Outcome::Invalid(DiscardReason::NoEventPayload)),

            // Processing-only outcomes (Sentry-internal Relays)
            #[cfg(feature = "processing")]
            Self::InvalidUnrealReport(_) => Some(Outcome::Invalid(DiscardReason::ProcessUnreal)),

            // Internal errors
            Self::SerializeFailed(_)
            | Self::ProjectFailed(_)
            | Self::Timeout
            | Self::ProcessingFailed(_)
            | Self::MissingProjectId => Some(Outcome::Invalid(DiscardReason::Internal)),
            #[cfg(feature = "processing")]
            Self::QuotasFailed(_) => Some(Outcome::Invalid(DiscardReason::Internal)),

<<<<<<< HEAD
            // Handled locally
            Self::ScheduleFailed => None,

            #[cfg(feature = "processing")]
            Self::EventFiltered(_filter_stat_key) => None,
            // Trace sampled outcomes are handled in sample_trace
            Self::TraceSampled(_) => None,
            Self::EventSampled(_rule_id) => None,

            // Rate limiting outcomes are emitted at the source.
=======
            // These outcomes are emitted at the source.
            Self::ScheduleFailed => None,
            Self::Rejected(_) => None,
            #[cfg(feature = "processing")]
            Self::EventFiltered(_) => None,
            Self::TraceSampled(_) => None,
            Self::EventSampled(_) => None,
>>>>>>> 21d62cc3
            Self::RateLimited(_) => None,
            #[cfg(feature = "processing")]
            Self::StoreFailed(_) => None,

            // If we send to an upstream, we don't emit outcomes.
            Self::SendFailed(_) => None,
        }
    }
}

<<<<<<< HEAD
/// Contains the required envelope related information to create an outcome
#[derive(Clone, Copy, Debug)]
pub struct EnvelopeContext {
    envelope_summary: EnvelopeSummary,
    timestamp: DateTime<Utc>,
=======
/// Contains the required envelope related information to create an outcome.
#[derive(Clone, Copy, Debug)]
pub struct EnvelopeContext {
    summary: EnvelopeSummary,
    received_at: DateTime<Utc>,
>>>>>>> 21d62cc3
    event_id: Option<EventId>,
    remote_addr: Option<net::IpAddr>,
    scoping: Scoping,
}

impl EnvelopeContext {
<<<<<<< HEAD
    pub fn new(
        envelope_summary: EnvelopeSummary,
        timestamp: DateTime<Utc>,
        event_id: Option<EventId>,
        remote_addr: Option<net::IpAddr>,
        scoping: Scoping,
    ) -> Self {
        EnvelopeContext {
            envelope_summary,
            timestamp,
            event_id,
            remote_addr,
            scoping,
        }
    }

    pub fn set_scoping(&mut self, scoping: Scoping) -> &mut Self {
=======
    /// Creates an envelope context from the given request meta data.
    ///
    /// This context contains partial scoping and no envelope summary. There will be no outcomes
    /// logged without updating this context.
    pub fn from_request(meta: &RequestMeta) -> Self {
        Self {
            summary: EnvelopeSummary::empty(),
            received_at: relay_common::instant_to_date_time(meta.start_time()),
            event_id: None,
            remote_addr: meta.client_addr(),
            scoping: meta.get_partial_scoping(),
        }
    }

    /// Computes an envelope context from the given envelope.
    ///
    /// To provide additional scoping, use [`EnvelopeContext::scope`].
    pub fn from_envelope(envelope: &Envelope) -> Self {
        let mut context = Self::from_request(envelope.meta());
        context.update(envelope);
        context
    }

    /// Update the context with new envelope information.
    ///
    /// This updates the item summary as well as the event id.
    pub fn update(&mut self, envelope: &Envelope) -> &mut Self {
        self.event_id = envelope.event_id();
        self.summary = EnvelopeSummary::compute(envelope);
        self
    }

    /// Re-scopes this context to the given scoping.
    pub fn scope(&mut self, scoping: Scoping) -> &mut Self {
>>>>>>> 21d62cc3
        self.scoping = scoping;
        self
    }

<<<<<<< HEAD
=======
    /// Returns scoping stored in this context.
>>>>>>> 21d62cc3
    pub fn scoping(&self) -> Scoping {
        self.scoping
    }

<<<<<<< HEAD
    pub fn set_event_id(&mut self, event_id: Option<EventId>) -> &mut Self {
        self.event_id = event_id;
        self
    }

=======
    /// Returns the event id of this context, if any.
>>>>>>> 21d62cc3
    pub fn event_id(&self) -> Option<EventId> {
        self.event_id
    }

<<<<<<< HEAD
    pub fn set_envelope_summary(&mut self, summary: EnvelopeSummary) -> &mut Self {
        self.envelope_summary = summary;
        self
    }

    pub fn send_outcomes(&self, outcome: Outcome) {
        let outcome_producer = OutcomeProducer::from_registry();
        if let Some(category) = self.envelope_summary.event_category {
            outcome_producer.do_send(TrackOutcome {
                timestamp: self.timestamp,
=======
    /// Records outcomes for all items stored in this context.
    ///
    /// This does not send outcomes for empty envelopes or request-only contexts.
    pub fn send_outcomes(&self, outcome: Outcome) {
        let outcome_producer = OutcomeProducer::from_registry();
        if let Some(category) = self.summary.event_category {
            outcome_producer.do_send(TrackOutcome {
                timestamp: self.received_at,
>>>>>>> 21d62cc3
                scoping: self.scoping,
                outcome: outcome.clone(),
                event_id: self.event_id,
                remote_addr: self.remote_addr,
                category,
                quantity: 1,
            });
        }

<<<<<<< HEAD
        if self.envelope_summary.attachment_quantity > 0 {
            outcome_producer.do_send(TrackOutcome {
                timestamp: self.timestamp,
=======
        if self.summary.attachment_quantity > 0 {
            outcome_producer.do_send(TrackOutcome {
                timestamp: self.received_at,
>>>>>>> 21d62cc3
                scoping: self.scoping,
                outcome,
                event_id: self.event_id,
                remote_addr: self.remote_addr,
                category: DataCategory::Attachment,
<<<<<<< HEAD
                quantity: self.envelope_summary.attachment_quantity,
=======
                quantity: self.summary.attachment_quantity,
>>>>>>> 21d62cc3
            });
        }
    }
}

type ExtractedEvent = (Annotated<Event>, usize);

/// A state container for envelope processing.
#[derive(Debug)]
struct ProcessEnvelopeState {
    /// The envelope.
    ///
    /// The pipeline can mutate the envelope and remove or add items. In particular, event items are
    /// removed at the beginning of processing and re-added in the end.
    envelope: Envelope,

    /// The extracted event payload.
    ///
    /// For Envelopes without event payloads, this contains `Annotated::empty`. If a single item has
    /// `creates_event`, the event is required and the pipeline errors if no payload can be
    /// extracted.
    event: Annotated<Event>,

    /// Partial metrics of the Event during construction.
    ///
    /// The pipeline stages can add to this metrics objects. In `finalize_event`, the metrics are
    /// persisted into the Event. All modifications afterwards will have no effect.
    metrics: Metrics,

    /// A list of cumulative sample rates applied to this event.
    ///
    /// This element is obtained from the event or transaction item and re-serialized into the
    /// resulting item.
    sample_rates: Option<Value>,

    /// Rate limits returned in processing mode.
    ///
    /// The rate limiter is invoked in processing mode, after which the resulting limits are stored
    /// in this field. Note that there can be rate limits even if the envelope still carries items.
    ///
    /// These are always empty in non-processing mode, since the rate limiter is not invoked.
    rate_limits: RateLimits,

    /// Metrics extracted from items in the envelope.
    ///
    /// This is controlled by [`Feature::MetricsExtraction`]. Relay extracts metrics for sessions
    /// and transactions.
    extracted_metrics: Vec<Metric>,

    /// The state of the project that this envelope belongs to.
    project_state: Arc<ProjectState>,

    /// The id of the project that this envelope is ingested into.
    ///
    /// This identifier can differ from the one stated in the Envelope's DSN if the key was moved to
    /// a new project or on the legacy endpoint. In that case, normalization will update the project
    /// ID.
    project_id: ProjectId,

<<<<<<< HEAD
    /// The envelope context before processing
=======
    /// The envelope context before processing.
>>>>>>> 21d62cc3
    envelope_context: EnvelopeContext,
}

impl ProcessEnvelopeState {
    /// Returns whether any item in the envelope creates an event.
    ///
    /// This is used to branch into the processing pipeline. If this function returns false, only
    /// rate limits are executed.
    fn creates_event(&self) -> bool {
        self.envelope.items().any(Item::creates_event)
    }

    /// Returns true if there is an event in the processing state.
    ///
    /// The event was previously removed from the Envelope. This returns false if there was an
    /// invalid event item.
    fn has_event(&self) -> bool {
        self.event.value().is_some()
    }

    /// Returns the event type if there is an event.
    ///
    /// If the event does not have a type, `Some(EventType::Default)` is assumed. If, in contrast, there
    /// is no event, `None` is returned.
    fn event_type(&self) -> Option<EventType> {
        self.event
            .value()
            .map(|event| event.ty.value().copied().unwrap_or_default())
    }

    /// Returns the data category if there is an event.
    ///
    /// The data category is computed from the event type. Both `Default` and `Error` events map to
    /// the `Error` data category. If there is no Event, `None` is returned.
    fn event_category(&self) -> Option<DataCategory> {
        self.event_type().map(DataCategory::from)
    }

    /// Removes the event payload from this processing state.
    #[cfg(feature = "processing")]
    fn remove_event(&mut self) {
        self.event = Annotated::empty();
    }
}

#[cfg(feature = "processing")]
fn with_tag(
    tags: &BTreeMap<String, String>,
    name: &str,
    value: impl fmt::Display,
) -> BTreeMap<String, String> {
    let mut tags = tags.clone();
    tags.insert(name.to_owned(), value.to_string());
    tags
}

#[cfg(feature = "processing")]
fn extract_transaction_metrics(event: &Event, target: &mut Vec<Metric>) {
    let timestamp = match event
        .timestamp
        .value()
        .and_then(|ts| UnixTimestamp::from_datetime(ts.into_inner()))
    {
        Some(ts) => ts,
        None => return,
    };

    let mut tags = BTreeMap::new();
    if let Some(release) = event.release.as_str() {
        tags.insert("release".to_owned(), release.to_owned());
    }
    if let Some(environment) = event.environment.as_str() {
        tags.insert("environment".to_owned(), environment.to_owned());
    }

    if let Some(measurements) = event.measurements.value() {
        for (name, annotated) in measurements.iter() {
            let measurement = match annotated.value().and_then(|m| m.value.value()) {
                Some(measurement) => *measurement,
                None => continue,
            };

            target.push(Metric {
                name: format!("measurement.{}", name),
                unit: MetricUnit::None,
                value: MetricValue::Distribution(measurement),
                timestamp,
                tags: tags.clone(),
            });
        }
    }

    if let Some(breakdowns) = event.breakdowns.value() {
        for (breakdown, annotated) in breakdowns.iter() {
            let measurements = match annotated.value() {
                Some(measurements) => measurements,
                None => continue,
            };

            for (name, annotated) in measurements.iter() {
                let measurement = match annotated.value().and_then(|m| m.value.value()) {
                    Some(measurement) => *measurement,
                    None => continue,
                };

                target.push(Metric {
                    name: format!("breakdown.{}.{}", breakdown, name),
                    unit: MetricUnit::None,
                    value: MetricValue::Distribution(measurement),
                    timestamp,
                    tags: tags.clone(),
                });
            }
        }
    }
}

#[cfg(feature = "processing")]
fn extract_session_metrics(session: &SessionUpdate, target: &mut Vec<Metric>) {
    let timestamp = match UnixTimestamp::from_datetime(session.timestamp) {
        Some(ts) => ts,
        None => {
            relay_log::error!("invalid session timestamp: {}", session.timestamp);
            return;
        }
    };

    let mut tags = BTreeMap::new();
    tags.insert("release".to_owned(), session.attributes.release.clone());
    if let Some(ref environment) = session.attributes.environment {
        tags.insert("environment".to_owned(), environment.clone());
    }

    // Always capture with "init" tag for the first session update of a session. This is used
    // for adoption and as baseline for crash rates.
    if session.init {
        target.push(Metric {
            name: "session".to_owned(),
            unit: MetricUnit::None,
            value: MetricValue::Counter(1.0),
            timestamp,
            tags: with_tag(&tags, "session.status", "init"),
        });

        if let Some(ref distinct_id) = session.distinct_id {
            target.push(Metric {
                name: "user".to_owned(),
                unit: MetricUnit::None,
                value: MetricValue::set_from_str(distinct_id),
                timestamp,
                tags: with_tag(&tags, "session.status", "init"),
            });
        }
    }

    // Mark the session as errored, which includes fatal sessions.
    if session.errors > 0 || session.status.is_error() {
        target.push(Metric {
            name: "session.error".to_owned(),
            unit: MetricUnit::None,
            value: MetricValue::set_from_display(session.session_id),
            timestamp,
            tags: tags.clone(),
        });

        if let Some(ref distinct_id) = session.distinct_id {
            target.push(Metric {
                name: "user".to_owned(),
                unit: MetricUnit::None,
                value: MetricValue::set_from_str(distinct_id),
                timestamp,
                tags: with_tag(&tags, "session.status", "errored"),
            });
        }
    }

    // Record fatal sessions for crash rate computation. This is a strict subset of errored
    // sessions above.
    if session.status.is_fatal() {
        target.push(Metric {
            name: "session".to_owned(),
            unit: MetricUnit::None,
            value: MetricValue::Counter(1.0),
            timestamp,
            tags: with_tag(&tags, "session.status", session.status),
        });

        if let Some(ref distinct_id) = session.distinct_id {
            target.push(Metric {
                name: "user".to_owned(),
                unit: MetricUnit::None,
                value: MetricValue::set_from_str(distinct_id),
                timestamp,
                tags: with_tag(&tags, "session.status", session.status),
            });
        }
    }

    if session.status.is_terminal() {
        if let Some(duration) = session.duration {
            target.push(Metric {
                name: "session.duration".to_owned(),
                unit: MetricUnit::Duration(DurationPrecision::Second),
                value: MetricValue::Distribution(duration),
                timestamp,
                tags,
            });
        }
    }
}

/// Synchronous service for processing envelopes.
pub struct EnvelopeProcessor {
    config: Arc<Config>,
    #[cfg(feature = "processing")]
    rate_limiter: Option<RedisRateLimiter>,
    #[cfg(feature = "processing")]
    geoip_lookup: Option<Arc<GeoIpLookup>>,
}

impl EnvelopeProcessor {
    /// Starts a multi-threaded envelope processor.
    pub fn start(
        config: Arc<Config>,
        _redis: Option<RedisPool>,
    ) -> Result<Addr<Self>, ServerError> {
        let thread_count = config.cpu_concurrency();
        relay_log::info!("starting {} envelope processing workers", thread_count);

        #[cfg(feature = "processing")]
        {
            let geoip_lookup = match config.geoip_path() {
                Some(p) => Some(Arc::new(
                    GeoIpLookup::open(p).context(ServerErrorKind::GeoIpError)?,
                )),
                None => None,
            };

            let rate_limiter =
                _redis.map(|pool| RedisRateLimiter::new(pool).max_limit(config.max_rate_limit()));

            Ok(SyncArbiter::start(
                thread_count,
                clone!(config, || {
                    EnvelopeProcessor::new(config.clone())
                        .with_rate_limiter(rate_limiter.clone())
                        .with_geoip_lookup(geoip_lookup.clone())
                }),
            ))
        }

        #[cfg(not(feature = "processing"))]
        Ok(SyncArbiter::start(
            thread_count,
            clone!(config, || EnvelopeProcessor::new(config.clone())),
        ))
    }

    #[inline]
    fn new(config: Arc<Config>) -> Self {
        Self {
            config,
            #[cfg(feature = "processing")]
            rate_limiter: None,
            #[cfg(feature = "processing")]
            geoip_lookup: None,
        }
    }

    #[cfg(feature = "processing")]
    #[inline]
    fn with_rate_limiter(mut self, rate_limiter: Option<RedisRateLimiter>) -> Self {
        self.rate_limiter = rate_limiter;
        self
    }

    #[cfg(feature = "processing")]
    #[inline]
    fn with_geoip_lookup(mut self, geoip_lookup: Option<Arc<GeoIpLookup>>) -> Self {
        self.geoip_lookup = geoip_lookup;
        self
    }

    /// Validates all sessions in the envelope, if any.
    ///
    /// Sessions are removed from the envelope if they contain invalid JSON or if their timestamps
    /// are out of range after clock drift correction.
    fn process_sessions(&self, state: &mut ProcessEnvelopeState) {
<<<<<<< HEAD
        let received = state.envelope_context.timestamp;
=======
        let received = state.envelope_context.received_at;
>>>>>>> 21d62cc3
        let extract_metrics = self.config.processing_enabled()
            && state.project_state.has_feature(Feature::MetricsExtraction);
        let _extracted_metrics = &mut state.extracted_metrics;

        let envelope = &mut state.envelope;
        let client_addr = envelope.meta().client_addr();

        let clock_drift_processor =
            ClockDriftProcessor::new(envelope.sent_at(), received).at_least(MINIMUM_CLOCK_DRIFT);

        envelope.retain_items(|item| {
            if item.ty() != ItemType::Session {
                return true;
            }

            let mut changed = false;
            let payload = item.payload();

            let mut session = match SessionUpdate::parse(&payload) {
                Ok(session) => session,
                Err(error) => {
                    relay_log::trace!("skipping invalid session payload: {}", LogError(&error));
                    return false;
                }
            };

            if session.sequence == u64::max_value() {
                relay_log::trace!("skipping session due to sequence overflow");
                return false;
            }

            if clock_drift_processor.is_drifted() {
                relay_log::trace!("applying clock drift correction to session");
                clock_drift_processor.process_session(&mut session);
                changed = true;
            }

            if session.timestamp < session.started {
                relay_log::trace!("fixing session timestamp to {}", session.timestamp);
                session.timestamp = session.started;
                changed = true;
            }

            let max_age = SignedDuration::seconds(self.config.max_session_secs_in_past());

            // Log the timestamp delay for all sessions after clock drift correction.
            let session_delay = received - session.timestamp;
            if session_delay > SignedDuration::minutes(1) {
                metric!(
                    timer(RelayTimers::TimestampDelay) = session_delay.to_std().unwrap(),
                    category = "session",
                );
            }

            if (received - session.started) > max_age || (received - session.timestamp) > max_age {
                relay_log::trace!("skipping session older than {} days", max_age.num_days());
                return false;
            }

            let max_future = SignedDuration::seconds(self.config.max_secs_in_future());
            if (session.started - received) > max_age || (session.timestamp - received) > max_age {
                relay_log::trace!(
                    "skipping session more than {}s in the future",
                    max_future.num_seconds()
                );
                return false;
            }

            let release = &session.attributes.release;
            if let Err(e) = protocol::validate_release(release) {
                relay_log::trace!("skipping session with invalid release '{}': {}", release, e);
                return false;
            }

            if let Some(ref env) = session.attributes.environment {
                if let Err(e) = protocol::validate_environment(env) {
                    relay_log::trace!("removing invalid environment '{}': {}", env, e);
                    session.attributes.environment = None;
                    changed = true;
                }
            }

            if let Some(ref ip_address) = session.attributes.ip_address {
                if ip_address.is_auto() {
                    session.attributes.ip_address = client_addr.map(IpAddr::from);
                    changed = true;
                }
            }

            if extract_metrics {
                #[cfg(feature = "processing")]
                extract_session_metrics(&session, _extracted_metrics);
            }

            if changed {
                let json_string = match serde_json::to_string(&session) {
                    Ok(json) => json,
                    Err(err) => {
                        relay_log::error!("failed to serialize session: {}", LogError(&err));
                        return false;
                    }
                };

                item.set_payload(ContentType::Json, json_string);
            }

            true
        });
    }

    /// Validates and normalizes all user report items in the envelope.
    ///
    /// User feedback items are removed from the envelope if they contain invalid JSON or if the
    /// JSON violates the schema (basic type validation). Otherwise, their normalized representation
    /// is written back into the item.
    fn process_user_reports(&self, state: &mut ProcessEnvelopeState) {
        state.envelope.retain_items(|item| {
            if item.ty() != ItemType::UserReport {
                return true;
            };

            let report = match serde_json::from_slice::<UserReport>(&item.payload()) {
                Ok(session) => session,
                Err(error) => {
                    relay_log::error!("failed to store user report: {}", LogError(&error));
                    return false;
                }
            };

            let json_string = match serde_json::to_string(&report) {
                Ok(json) => json,
                Err(err) => {
                    relay_log::error!("failed to serialize user report: {}", LogError(&err));
                    return false;
                }
            };

            item.set_payload(ContentType::Json, json_string);
            true
        });
    }

    /// Creates and initializes the processing state.
    ///
    /// This applies defaults to the envelope and initializes empty rate limits.
    fn prepare_state(
        &self,
        message: ProcessEnvelope,
    ) -> Result<ProcessEnvelopeState, ProcessingError> {
        let ProcessEnvelope {
            mut envelope,
            project_state,
<<<<<<< HEAD
            start_time,
=======
            start_time: _,
>>>>>>> 21d62cc3
            scoping,
        } = message;

        // Set the event retention. Effectively, this value will only be available in processing
        // mode when the full project config is queried from the upstream.
        if let Some(retention) = project_state.config.event_retention {
            envelope.set_retention(retention);
        }

        // Prefer the project's project ID, and fall back to the stated project id from the
        // envelope. The project ID is available in all modes, other than in proxy mode, where
        // envelopes for unknown projects are forwarded blindly.
        //
        // Neither ID can be available in proxy mode on the /store/ endpoint. This is not supported,
        // since we cannot process an envelope without project ID, so drop it.
        let project_id = project_state
            .project_id
            .or_else(|| envelope.meta().project_id())
            .ok_or(ProcessingError::MissingProjectId)?;

        // Ensure the project ID is updated to the stored instance for this project cache. This can
        // differ in two cases:
        //  1. The envelope was sent to the legacy `/store/` endpoint without a project ID.
        //  2. The DSN was moved and the envelope sent to the old project ID.
        envelope.meta_mut().set_project_id(project_id);
<<<<<<< HEAD
        let summary = EnvelopeSummary::compute(&envelope);
        let received_at = relay_common::instant_to_date_time(start_time);
        let envelope_context = EnvelopeContext::new(
            summary,
            received_at,
            envelope.event_id(),
            envelope.meta().remote_addr(),
            scoping,
        );
=======
        let mut envelope_context = EnvelopeContext::from_envelope(&envelope);
        envelope_context.scope(scoping);
>>>>>>> 21d62cc3

        Ok(ProcessEnvelopeState {
            envelope,
            event: Annotated::empty(),
            metrics: Metrics::default(),
            sample_rates: None,
            rate_limits: RateLimits::new(),
            extracted_metrics: Vec::new(),
            project_state,
            project_id,
            envelope_context,
        })
    }

    /// Expands Unreal 4 items inside an envelope.
    ///
    /// If the envelope does NOT contain an `UnrealReport` item, it doesn't do anything. If the
    /// envelope contains an `UnrealReport` item, it removes it from the envelope and inserts new
    /// items for each of its contents.
    ///
    /// After this, the `EnvelopeProcessor` should be able to process the envelope the same way it
    /// processes any other envelopes.
    #[cfg(feature = "processing")]
    fn expand_unreal(&self, state: &mut ProcessEnvelopeState) -> Result<(), ProcessingError> {
        let envelope = &mut state.envelope;

        if let Some(item) = envelope.take_item_by(|item| item.ty() == ItemType::UnrealReport) {
            utils::expand_unreal_envelope(item, envelope)
                .map_err(ProcessingError::InvalidUnrealReport)?;
        }

        Ok(())
    }

    fn event_from_json_payload(
        &self,
        item: Item,
        event_type: Option<EventType>,
    ) -> Result<ExtractedEvent, ProcessingError> {
        let mut event = Annotated::<Event>::from_json_bytes(&item.payload())
            .map_err(ProcessingError::InvalidJson)?;

        if let Some(event_value) = event.value_mut() {
            event_value.ty.set_value(event_type);
        }

        Ok((event, item.len()))
    }

    fn event_from_security_report(&self, item: Item) -> Result<ExtractedEvent, ProcessingError> {
        let len = item.len();
        let mut event = Event::default();

        let data = &item.payload();
        let report_type = SecurityReportType::from_json(data)
            .map_err(ProcessingError::InvalidJson)?
            .ok_or(ProcessingError::InvalidSecurityType)?;

        let apply_result = match report_type {
            SecurityReportType::Csp => Csp::apply_to_event(data, &mut event),
            SecurityReportType::ExpectCt => ExpectCt::apply_to_event(data, &mut event),
            SecurityReportType::ExpectStaple => ExpectStaple::apply_to_event(data, &mut event),
            SecurityReportType::Hpkp => Hpkp::apply_to_event(data, &mut event),
        };

        if let Err(json_error) = apply_result {
            // logged in extract_event
            relay_log::configure_scope(|scope| {
                scope.set_extra("payload", String::from_utf8_lossy(data).into());
            });

            return Err(ProcessingError::InvalidSecurityReport(json_error));
        }

        if let Some(release) = item.get_header("sentry_release").and_then(Value::as_str) {
            event.release = Annotated::from(LenientString(release.to_owned()));
        }

        if let Some(env) = item
            .get_header("sentry_environment")
            .and_then(Value::as_str)
        {
            event.environment = Annotated::from(env.to_owned());
        }

        // Explicitly set the event type. This is required so that a `Security` item can be created
        // instead of a regular `Event` item.
        event.ty = Annotated::new(match report_type {
            SecurityReportType::Csp => EventType::Csp,
            SecurityReportType::ExpectCt => EventType::ExpectCt,
            SecurityReportType::ExpectStaple => EventType::ExpectStaple,
            SecurityReportType::Hpkp => EventType::Hpkp,
        });

        Ok((Annotated::new(event), len))
    }

    fn merge_formdata(&self, target: &mut SerdeValue, item: Item) {
        let payload = item.payload();
        let mut aggregator = ChunkedFormDataAggregator::new();

        for entry in FormDataIter::new(&payload) {
            if entry.key() == "sentry" || entry.key().starts_with("sentry___") {
                // Custom clients can submit longer payloads and should JSON encode event data into
                // the optional `sentry` field or a `sentry___<namespace>` field.
                match serde_json::from_str(entry.value()) {
                    Ok(event) => utils::merge_values(target, event),
                    Err(_) => relay_log::debug!("invalid json event payload in sentry form field"),
                }
            } else if let Some(index) = utils::get_sentry_chunk_index(entry.key(), "sentry__") {
                // Electron SDK splits up long payloads into chunks starting at sentry__1 with an
                // incrementing counter. Assemble these chunks here and then decode them below.
                aggregator.insert(index, entry.value());
            } else if let Some(keys) = utils::get_sentry_entry_indexes(entry.key()) {
                // Try to parse the nested form syntax `sentry[key][key]` This is required for the
                // Breakpad client library, which only supports string values of up to 64
                // characters.
                utils::update_nested_value(target, &keys, entry.value());
            } else {
                // Merge additional form fields from the request with `extra` data from the event
                // payload and set defaults for processing. This is sent by clients like Breakpad or
                // Crashpad.
                utils::update_nested_value(target, &["extra", entry.key()], entry.value());
            }
        }

        if !aggregator.is_empty() {
            match serde_json::from_str(&aggregator.join()) {
                Ok(event) => utils::merge_values(target, event),
                Err(_) => relay_log::debug!("invalid json event payload in sentry__* form fields"),
            }
        }
    }

    fn extract_attached_event(
        config: &Config,
        item: Option<Item>,
    ) -> Result<Annotated<Event>, ProcessingError> {
        let item = match item {
            Some(item) if !item.is_empty() => item,
            _ => return Ok(Annotated::new(Event::default())),
        };

        // Protect against blowing up during deserialization. Attachments can have a significantly
        // larger size than regular events and may cause significant processing delays.
        if item.len() > config.max_event_size() {
            return Err(ProcessingError::PayloadTooLarge);
        }

        let payload = item.payload();
        let deserializer = &mut rmp_serde::Deserializer::from_read_ref(payload.as_ref());
        Annotated::deserialize_with_meta(deserializer).map_err(ProcessingError::InvalidMsgpack)
    }

    fn parse_msgpack_breadcrumbs(
        config: &Config,
        item: Option<Item>,
    ) -> Result<Array<Breadcrumb>, ProcessingError> {
        let mut breadcrumbs = Array::new();
        let item = match item {
            Some(item) if !item.is_empty() => item,
            _ => return Ok(breadcrumbs),
        };

        // Validate that we do not exceed the maximum breadcrumb payload length. Breadcrumbs are
        // truncated to a maximum of 100 in event normalization, but this is to protect us from
        // blowing up during deserialization. As approximation, we use the maximum event payload
        // size as bound, which is roughly in the right ballpark.
        if item.len() > config.max_event_size() {
            return Err(ProcessingError::PayloadTooLarge);
        }

        let payload = item.payload();
        let mut deserializer = rmp_serde::Deserializer::new(payload.as_ref());

        while !deserializer.get_ref().is_empty() {
            let breadcrumb = Annotated::deserialize_with_meta(&mut deserializer)
                .map_err(ProcessingError::InvalidMsgpack)?;
            breadcrumbs.push(breadcrumb);
        }

        Ok(breadcrumbs)
    }

    fn event_from_attachments(
        config: &Config,
        event_item: Option<Item>,
        breadcrumbs_item1: Option<Item>,
        breadcrumbs_item2: Option<Item>,
    ) -> Result<ExtractedEvent, ProcessingError> {
        let len = event_item.as_ref().map_or(0, |item| item.len())
            + breadcrumbs_item1.as_ref().map_or(0, |item| item.len())
            + breadcrumbs_item2.as_ref().map_or(0, |item| item.len());

        let mut event = Self::extract_attached_event(config, event_item)?;
        let mut breadcrumbs1 = Self::parse_msgpack_breadcrumbs(config, breadcrumbs_item1)?;
        let mut breadcrumbs2 = Self::parse_msgpack_breadcrumbs(config, breadcrumbs_item2)?;

        let timestamp1 = breadcrumbs1
            .iter()
            .rev()
            .find_map(|breadcrumb| breadcrumb.value().and_then(|b| b.timestamp.value()));

        let timestamp2 = breadcrumbs2
            .iter()
            .rev()
            .find_map(|breadcrumb| breadcrumb.value().and_then(|b| b.timestamp.value()));

        // Sort breadcrumbs by date. We presume that last timestamp from each row gives the
        // relative sequence of the whole sequence, i.e., we don't need to splice the sequences
        // to get the breadrumbs sorted.
        if timestamp1 > timestamp2 {
            std::mem::swap(&mut breadcrumbs1, &mut breadcrumbs2);
        }

        // Limit the total length of the breadcrumbs. We presume that if we have both
        // breadcrumbs with items one contains the maximum number of breadcrumbs allowed.
        let max_length = std::cmp::max(breadcrumbs1.len(), breadcrumbs2.len());

        breadcrumbs1.extend(breadcrumbs2);

        if breadcrumbs1.len() > max_length {
            // Keep only the last max_length elements from the vectors
            breadcrumbs1.drain(0..(breadcrumbs1.len() - max_length));
        }

        if !breadcrumbs1.is_empty() {
            event.get_or_insert_with(Event::default).breadcrumbs = Annotated::new(Values {
                values: Annotated::new(breadcrumbs1),
                other: Object::default(),
            });
        }

        Ok((event, len))
    }

    /// Checks for duplicate items in an envelope.
    ///
    /// An item is considered duplicate if it was not removed by sanitation in `process_event` and
    /// `extract_event`. This partially depends on the `processing_enabled` flag.
    fn is_duplicate(&self, item: &Item) -> bool {
        match item.ty() {
            // These should always be removed by `extract_event`:
            ItemType::Event => true,
            ItemType::Transaction => true,
            ItemType::Security => true,
            ItemType::FormData => true,
            ItemType::RawSecurity => true,

            // These should be removed conditionally:
            ItemType::UnrealReport => self.config.processing_enabled(),

            // These may be forwarded to upstream / store:
            ItemType::Attachment => false,
            ItemType::UserReport => false,

            // aggregate data is never considered as part of deduplication
            ItemType::Session => false,
            ItemType::Sessions => false,
            ItemType::Metrics => false,
            ItemType::MetricBuckets => false,
        }
    }

    /// Extracts the primary event payload from an envelope.
    ///
    /// The event is obtained from only one source in the following precedence:
    ///  1. An explicit event item. This is also the case for JSON uploads.
    ///  2. A security report item.
    ///  3. Attachments `__sentry-event` and `__sentry-breadcrumb1/2`.
    ///  4. A multipart form data body.
    ///  5. If none match, `Annotated::empty()`.
    fn extract_event(&self, state: &mut ProcessEnvelopeState) -> Result<(), ProcessingError> {
        let envelope = &mut state.envelope;

        // Remove all items first, and then process them. After this function returns, only
        // attachments can remain in the envelope. The event will be added again at the end of
        // `process_event`.
        let event_item = envelope.take_item_by(|item| item.ty() == ItemType::Event);
        let transaction_item = envelope.take_item_by(|item| item.ty() == ItemType::Transaction);
        let security_item = envelope.take_item_by(|item| item.ty() == ItemType::Security);
        let raw_security_item = envelope.take_item_by(|item| item.ty() == ItemType::RawSecurity);
        let form_item = envelope.take_item_by(|item| item.ty() == ItemType::FormData);
        let attachment_item = envelope
            .take_item_by(|item| item.attachment_type() == Some(AttachmentType::EventPayload));
        let breadcrumbs1 = envelope
            .take_item_by(|item| item.attachment_type() == Some(AttachmentType::Breadcrumbs));
        let breadcrumbs2 = envelope
            .take_item_by(|item| item.attachment_type() == Some(AttachmentType::Breadcrumbs));

        // Event items can never occur twice in an envelope.
        if let Some(duplicate) = envelope.get_item_by(|item| self.is_duplicate(item)) {
            return Err(ProcessingError::DuplicateItem(duplicate.ty()));
        }

        let (event, event_len) = if let Some(mut item) = event_item.or(security_item) {
            relay_log::trace!("processing json event");
            state.sample_rates = item.take_sample_rates();
            metric!(timer(RelayTimers::EventProcessingDeserialize), {
                // Event items can never include transactions, so retain the event type and let
                // inference deal with this during store normalization.
                self.event_from_json_payload(item, None)?
            })
        } else if let Some(mut item) = transaction_item {
            relay_log::trace!("processing json transaction");
            state.sample_rates = item.take_sample_rates();
            metric!(timer(RelayTimers::EventProcessingDeserialize), {
                // Transaction items can only contain transaction events. Force the event type to
                // hint to normalization that we're dealing with a transaction now.
                self.event_from_json_payload(item, Some(EventType::Transaction))?
            })
        } else if let Some(mut item) = raw_security_item {
            relay_log::trace!("processing security report");
            state.sample_rates = item.take_sample_rates();
            self.event_from_security_report(item).map_err(|error| {
                relay_log::error!("failed to extract security report: {}", LogError(&error));
                error
            })?
        } else if attachment_item.is_some() || breadcrumbs1.is_some() || breadcrumbs2.is_some() {
            relay_log::trace!("extracting attached event data");
            Self::event_from_attachments(&self.config, attachment_item, breadcrumbs1, breadcrumbs2)?
        } else if let Some(item) = form_item {
            relay_log::trace!("extracting form data");
            let len = item.len();

            let mut value = SerdeValue::Object(Default::default());
            self.merge_formdata(&mut value, item);
            let event = Annotated::deserialize_with_meta(value).unwrap_or_default();

            (event, len)
        } else {
            relay_log::trace!("no event in envelope");
            (Annotated::empty(), 0)
        };

        state.event = event;
        state.metrics.bytes_ingested_event = Annotated::new(event_len as u64);

        Ok(())
    }

    /// Extracts event information from an unreal context.
    ///
    /// If the event does not contain an unreal context, this function does not perform any action.
    /// If there was no event payload prior to this function, it is created.
    #[cfg(feature = "processing")]
    fn process_unreal(&self, state: &mut ProcessEnvelopeState) -> Result<(), ProcessingError> {
        utils::process_unreal_envelope(&mut state.event, &mut state.envelope)
            .map_err(ProcessingError::InvalidUnrealReport)
    }

    /// Adds processing placeholders for special attachments.
    ///
    /// If special attachments are present in the envelope, this adds placeholder payloads to the
    /// event. This indicates to the pipeline that the event needs special processing.
    ///
    /// If the event payload was empty before, it is created.
    #[cfg(feature = "processing")]
    fn create_placeholders(&self, state: &mut ProcessEnvelopeState) {
        let envelope = &mut state.envelope;

        let minidump_attachment =
            envelope.get_item_by(|item| item.attachment_type() == Some(AttachmentType::Minidump));
        let apple_crash_report_attachment = envelope
            .get_item_by(|item| item.attachment_type() == Some(AttachmentType::AppleCrashReport));

        if let Some(item) = minidump_attachment {
            let event = state.event.get_or_insert_with(Event::default);
            state.metrics.bytes_ingested_event_minidump = Annotated::new(item.len() as u64);
            utils::process_minidump(event, &item.payload());
        } else if let Some(item) = apple_crash_report_attachment {
            let event = state.event.get_or_insert_with(Event::default);
            state.metrics.bytes_ingested_event_applecrashreport = Annotated::new(item.len() as u64);
            utils::process_apple_crash_report(event, &item.payload());
        }
    }

    fn finalize_event(&self, state: &mut ProcessEnvelopeState) -> Result<(), ProcessingError> {
        let is_transaction = state.event_type() == Some(EventType::Transaction);
        let envelope = &mut state.envelope;

        let event = match state.event.value_mut() {
            Some(event) => event,
            None if !self.config.processing_enabled() => return Ok(()),
            None => return Err(ProcessingError::NoEventPayload),
        };

        // Event id is set statically in the ingest path.
        let event_id = envelope.event_id().unwrap_or_default();
        debug_assert!(!event_id.is_nil());

        // Ensure that the event id in the payload is consistent with the envelope. If an event
        // id was ingested, this will already be the case. Otherwise, this will insert a new
        // event id. To be defensive, we always overwrite to ensure consistency.
        event.id = Annotated::new(event_id);

        // In processing mode, also write metrics into the event. Most metrics have already been
        // collected at this state, except for the combined size of all attachments.
        if self.config.processing_enabled() {
            let mut metrics = std::mem::take(&mut state.metrics);

            let attachment_size = envelope
                .items()
                .filter(|item| item.attachment_type() == Some(AttachmentType::Attachment))
                .map(|item| item.len() as u64)
                .sum::<u64>();

            if attachment_size > 0 {
                metrics.bytes_ingested_event_attachment = Annotated::new(attachment_size);
            }

            let sample_rates = state
                .sample_rates
                .take()
                .and_then(|value| Array::from_value(Annotated::new(value)).into_value());

            if let Some(rates) = sample_rates {
                metrics
                    .sample_rates
                    .get_or_insert_with(Array::new)
                    .extend(rates)
            }

            event._metrics = Annotated::new(metrics);
        }

        // TODO: Temporary workaround before processing. Experimental SDKs relied on a buggy
        // clock drift correction that assumes the event timestamp is the sent_at time. This
        // should be removed as soon as legacy ingestion has been removed.
        let sent_at = match envelope.sent_at() {
            Some(sent_at) => Some(sent_at),
            None if is_transaction => event.timestamp.value().copied().map(Timestamp::into_inner),
            None => None,
        };

<<<<<<< HEAD
        let mut processor = ClockDriftProcessor::new(sent_at, state.envelope_context.timestamp)
=======
        let mut processor = ClockDriftProcessor::new(sent_at, state.envelope_context.received_at)
>>>>>>> 21d62cc3
            .at_least(MINIMUM_CLOCK_DRIFT);
        process_value(&mut state.event, &mut processor, ProcessingState::root())
            .map_err(|_| ProcessingError::InvalidTransaction)?;

        // Log timestamp delays for all events after clock drift correction. This happens before
        // store processing, which could modify the timestamp if it exceeds a threshold. We are
        // interested in the actual delay before this correction.
        if let Some(timestamp) = state.event.value().and_then(|e| e.timestamp.value()) {
<<<<<<< HEAD
            let event_delay = state.envelope_context.timestamp - timestamp.into_inner();
=======
            let event_delay = state.envelope_context.received_at - timestamp.into_inner();
>>>>>>> 21d62cc3
            if event_delay > SignedDuration::minutes(1) {
                let category = state.event_category().unwrap_or(DataCategory::Unknown);
                metric!(
                    timer(RelayTimers::TimestampDelay) = event_delay.to_std().unwrap(),
                    category = category.name(),
                );
            }
        }

        Ok(())
    }

    #[cfg(feature = "processing")]
    fn store_process_event(&self, state: &mut ProcessEnvelopeState) -> Result<(), ProcessingError> {
        let ProcessEnvelopeState {
            ref envelope,
            ref mut event,
            ref project_state,
            ref envelope_context,
            ..
        } = *state;

        let key_id = project_state
            .get_public_key_config()
            .and_then(|k| Some(k.numeric_id?.to_string()));

        if key_id.is_none() {
            relay_log::error!(
                "project state for key {} is missing key id",
                envelope.meta().public_key()
            );
        }

        let store_config = StoreConfig {
            project_id: Some(state.project_id.value()),
            client_ip: envelope.meta().client_addr().map(IpAddr::from),
            client: envelope.meta().client().map(str::to_owned),
            key_id,
            protocol_version: Some(envelope.meta().version().to_string()),
            grouping_config: project_state.config.grouping_config.clone(),
            user_agent: envelope.meta().user_agent().map(str::to_owned),
            max_secs_in_future: Some(self.config.max_secs_in_future()),
            max_secs_in_past: Some(self.config.max_secs_in_past()),
            enable_trimming: Some(true),
            is_renormalize: Some(false),
            remove_other: Some(true),
            normalize_user_agent: Some(true),
            sent_at: envelope.sent_at(),
<<<<<<< HEAD
            received_at: Some(envelope_context.timestamp),
=======
            received_at: Some(envelope_context.received_at),
>>>>>>> 21d62cc3
            breakdowns: project_state.config.breakdowns_v2.clone(),
        };

        let mut store_processor = StoreProcessor::new(store_config, self.geoip_lookup.as_deref());
        metric!(timer(RelayTimers::EventProcessingProcess), {
            process_value(event, &mut store_processor, ProcessingState::root())
                .map_err(|_| ProcessingError::InvalidTransaction)?;
            if has_unprintable_fields(event) {
                metric!(counter(RelayCounters::EventCorrupted) += 1);
            }
        });

        Ok(())
    }

    #[cfg(feature = "processing")]
    fn filter_event(&self, state: &mut ProcessEnvelopeState) -> Result<(), ProcessingError> {
        let event = match state.event.value_mut() {
            Some(event) => event,
            None => return Err(ProcessingError::NoEventPayload),
        };

        let client_ip = state.envelope.meta().client_addr();
        let filter_settings = &state.project_state.config.filter_settings;

        metric!(timer(RelayTimers::EventProcessingFiltering), {
            relay_filter::should_filter(event, client_ip, filter_settings).map_err(|err| {
                state.envelope_context.send_outcomes(Outcome::Filtered(err));

                ProcessingError::EventFiltered(err)
            })
        })
    }

    #[cfg(feature = "processing")]
    fn enforce_quotas(&self, state: &mut ProcessEnvelopeState) -> Result<(), ProcessingError> {
        let rate_limiter = match self.rate_limiter.as_ref() {
            Some(rate_limiter) => rate_limiter,
            None => return Ok(()),
        };

        let project_state = &state.project_state;
        let quotas = project_state.config.quotas.as_slice();
        if quotas.is_empty() {
            return Ok(());
        }

        let mut remove_event = false;
        let event_category = state.event_category();

        // When invoking the rate limiter, capture if the event item has been rate limited to also
        // remove it from the processing state eventually.
        let mut envelope_limiter = EnvelopeLimiter::new(|item_scope, quantity| {
            let limits = rate_limiter.is_rate_limited(quotas, item_scope, quantity)?;
            remove_event |= Some(item_scope.category) == event_category && limits.is_limited();
            Ok(limits)
        });

        // Tell the envelope limiter about the event, since it has been removed from the Envelope at
        // this stage in processing.
        if let Some(category) = event_category {
            envelope_limiter.assume_event(category);
        }

        let (enforcement, limits) = metric!(timer(RelayTimers::EventProcessingRateLimiting), {
            envelope_limiter
                .enforce(&mut state.envelope, &state.envelope_context.scoping)
                .map_err(ProcessingError::QuotasFailed)?
        });

        state.rate_limits = limits;
        enforcement.track_outcomes(&state.envelope, &state.envelope_context.scoping);

        if remove_event {
            state.remove_event();
            debug_assert!(state.envelope.is_empty());
        }

        Ok(())
    }

    /// Extract metrics for transaction events with breakdowns and measurements.
    #[cfg(feature = "processing")]
    fn extract_transaction_metrics(
        &self,
        state: &mut ProcessEnvelopeState,
    ) -> Result<(), ProcessingError> {
        if !state.project_state.has_feature(Feature::MetricsExtraction) {
            return Ok(());
        }

        if let Some(event) = state.event.value() {
            // Actual logic outsourced for unit tests
            extract_transaction_metrics(event, &mut state.extracted_metrics);
            Ok(())
        } else {
            Err(ProcessingError::NoEventPayload)
        }
    }

    /// Apply data privacy rules to the event payload.
    ///
    /// This uses both the general `datascrubbing_settings`, as well as the the PII rules.
    fn scrub_event(&self, state: &mut ProcessEnvelopeState) -> Result<(), ProcessingError> {
        let event = &mut state.event;
        let config = &state.project_state.config;

        metric!(timer(RelayTimers::EventProcessingPii), {
            if let Some(ref config) = config.pii_config {
                let compiled = config.compiled();
                let mut processor = PiiProcessor::new(&compiled);
                process_value(event, &mut processor, ProcessingState::root())
                    .map_err(ProcessingError::ProcessingFailed)?;
            }
            if let Some(ref config) = *config.datascrubbing_settings.pii_config() {
                let compiled = config.compiled();
                let mut processor = PiiProcessor::new(&compiled);
                process_value(event, &mut processor, ProcessingState::root())
                    .map_err(ProcessingError::ProcessingFailed)?;
            }
        });

        Ok(())
    }

    /// Apply data privacy rules to attachments in the envelope.
    ///
    /// This only applies the new PII rules that explicitly select `ValueType::Binary` or one of the
    /// attachment types. When special attachments are detected, these are scrubbed with custom
    /// logic; otherwise the entire attachment is treated as a single binary blob.
    fn scrub_attachments(&self, state: &mut ProcessEnvelopeState) {
        let envelope = &mut state.envelope;
        if let Some(ref config) = state.project_state.config.pii_config {
            let minidump = envelope
                .get_item_by_mut(|item| item.attachment_type() == Some(AttachmentType::Minidump));

            if let Some(item) = minidump {
                let filename = item.filename().unwrap_or_default();
                let mut payload = item.payload().to_vec();

                let compiled = config.compiled();
                let processor = PiiAttachmentsProcessor::new(&compiled);

                // Minidump scrubbing can fail if the minidump cannot be parsed. In this case, we
                // must be conservative and treat it as a plain attachment. Under extreme
                // conditions, this could destroy stack memory.
                let start = Instant::now();
                match processor.scrub_minidump(filename, &mut payload) {
                    Ok(modified) => {
                        metric!(
                            timer(RelayTimers::MinidumpScrubbing) = start.elapsed(),
                            status = if modified { "ok" } else { "n/a" },
                        );
                    }
                    Err(scrub_error) => {
                        metric!(
                            timer(RelayTimers::MinidumpScrubbing) = start.elapsed(),
                            status = "error"
                        );
                        relay_log::warn!("failed to scrub minidump: {}", LogError(&scrub_error));
                        metric!(timer(RelayTimers::AttachmentScrubbing), {
                            processor.scrub_attachment(filename, &mut payload);
                        })
                    }
                }

                let content_type = item
                    .content_type()
                    .unwrap_or(&ContentType::Minidump)
                    .clone();

                item.set_payload(content_type, payload);
            }
        }
    }

    fn serialize_event(&self, state: &mut ProcessEnvelopeState) -> Result<(), ProcessingError> {
        let data = metric!(timer(RelayTimers::EventProcessingSerialization), {
            state
                .event
                .to_json()
                .map_err(ProcessingError::SerializeFailed)?
        });

        let event_type = state.event_type().unwrap_or_default();
        let mut event_item = Item::new(ItemType::from_event_type(event_type));
        event_item.set_payload(ContentType::Json, data);

        // If there are sample rates, write them back to the envelope. In processing mode, sample
        // rates have been removed from the state and burnt into the event via `finalize_event`.
        if let Some(sample_rates) = state.sample_rates.take() {
            event_item.set_sample_rates(sample_rates);
        }

        state.envelope.add_item(event_item);

        Ok(())
    }

    /// Run dynamic sampling rules to see if we keep the event or remove it.
    fn sample_event(&self, state: &mut ProcessEnvelopeState) -> Result<(), ProcessingError> {
        let event = match &state.event.0 {
            None => return Ok(()), // can't process without an event
            Some(event) => event,
        };
        let client_ip = state.envelope.meta().client_addr();
        match utils::should_keep_event(
            event,
            client_ip,
            &state.project_state,
            self.config.processing_enabled(),
        ) {
            SamplingResult::Drop(rule_id) => {
                state
                    .envelope_context
                    .send_outcomes(Outcome::FilteredSampling(rule_id));

                Err(ProcessingError::EventSampled(rule_id))
            }
            SamplingResult::Keep => Ok(()),
            // Not enough info to make a definite evaluation, keep the event
            SamplingResult::NoDecision => Ok(()),
        }
    }

    fn process_state(
        &self,
        mut state: ProcessEnvelopeState,
    ) -> Result<ProcessEnvelopeResponse, ProcessingError> {
        macro_rules! if_processing {
            ($if_true:block $(, $if_not:block)?) => {
                #[cfg(feature = "processing")] {
                    if self.config.processing_enabled() $if_true
                }
            };
        }

        self.process_sessions(&mut state);
        self.process_user_reports(&mut state);

        if state.creates_event() {
            if_processing!({
                self.expand_unreal(&mut state)?;
            });

            self.extract_event(&mut state)?;

            if_processing!({
                self.process_unreal(&mut state)?;
                self.create_placeholders(&mut state);
            });

            self.finalize_event(&mut state)?;
            self.sample_event(&mut state)?;

            if_processing!({
                self.store_process_event(&mut state)?;
                self.extract_transaction_metrics(&mut state)?;
                self.filter_event(&mut state)?;
            });
        }

        if_processing!({
            self.enforce_quotas(&mut state)?;
        });

        if state.has_event() {
            self.scrub_event(&mut state)?;
            self.serialize_event(&mut state)?;
        }

        self.scrub_attachments(&mut state);

        Ok(ProcessEnvelopeResponse::from(state))
    }

    fn process(
        &self,
        message: ProcessEnvelope,
    ) -> Result<ProcessEnvelopeResponse, ProcessingError> {
        let state = self.prepare_state(message)?;

        let project_id = state.project_id;
        let client = state.envelope.meta().client().map(str::to_owned);
        let user_agent = state.envelope.meta().user_agent().map(str::to_owned);

        relay_log::with_scope(
            |scope| {
                scope.set_tag("project", project_id);
                if let Some(client) = client {
                    scope.set_tag("sdk", client);
                }
                if let Some(user_agent) = user_agent {
                    scope.set_extra("user_agent", user_agent.into());
                }
            },
            || {
                let envelope_context = state.envelope_context;

                self.process_state(state).map_err(|err| {
                    if let Some(outcome) = err.to_outcome() {
                        envelope_context.send_outcomes(outcome);
                    }
                    err
                })
            },
        )
    }
}

impl Actor for EnvelopeProcessor {
    type Context = SyncContext<Self>;
}

impl Default for EnvelopeProcessor {
    fn default() -> Self {
        unimplemented!("register with the SystemRegistry instead")
    }
}

#[derive(Debug)]
struct ProcessEnvelope {
    pub envelope: Envelope,
    pub project_state: Arc<ProjectState>,
    pub start_time: Instant,
    pub scoping: Scoping,
}

#[cfg_attr(not(feature = "processing"), allow(dead_code))]
struct ProcessEnvelopeResponse {
    envelope: Option<Envelope>,
    rate_limits: RateLimits,
    metrics: Vec<Metric>,
}

impl From<ProcessEnvelopeState> for ProcessEnvelopeResponse {
    fn from(state: ProcessEnvelopeState) -> Self {
        Self {
            envelope: Some(state.envelope).filter(|e| !e.is_empty()),
            rate_limits: state.rate_limits,
            metrics: state.extracted_metrics,
        }
    }
}

impl Message for ProcessEnvelope {
    type Result = Result<ProcessEnvelopeResponse, ProcessingError>;
}

impl Handler<ProcessEnvelope> for EnvelopeProcessor {
    type Result = Result<ProcessEnvelopeResponse, ProcessingError>;

    fn handle(&mut self, message: ProcessEnvelope, _context: &mut Self::Context) -> Self::Result {
        metric!(timer(RelayTimers::EnvelopeWaitTime) = message.start_time.elapsed());
        metric!(timer(RelayTimers::EnvelopeProcessingTime), {
            self.process(message)
        })
    }
}

/// Parses a list of metrics or metric buckets and pushes them to the project's aggregator.
///
/// This parses and validates the metrics:
///  - For [`Metrics`](ItemType::Metrics), each metric is parsed separately, and invalid metrics are
///    ignored independently.
///  - For [`MetricBuckets`](ItemType::MetricBuckets), the entire list of buckets is parsed and
///    dropped together on parsing failure.
///  - Other items will be ignored with an error message.
///
/// Additionally, processing applies clock drift correction using the system clock of this Relay, if
/// the Envelope specifies the [`sent_at`](Envelope::sent_at) header.
struct ProcessMetrics {
    /// A list of metric items.
    pub items: Vec<Item>,

    /// The target project.
    pub project_key: ProjectKey,

    /// The instant at which the request was received.
    pub start_time: Instant,

    /// The value of the Envelope's [`sent_at`](Envelope::sent_at) header for clock drift
    /// correction.
    pub sent_at: Option<DateTime<Utc>>,
}

impl Message for ProcessMetrics {
    type Result = ();
}

impl Handler<ProcessMetrics> for EnvelopeProcessor {
    type Result = ();

    fn handle(&mut self, message: ProcessMetrics, _context: &mut Self::Context) -> Self::Result {
        let ProcessMetrics {
            items,
            project_key: public_key,
            start_time,
            sent_at,
        } = message;

        let received = relay_common::instant_to_date_time(start_time);
        let default_timestamp = UnixTimestamp::from_secs(received.timestamp() as u64);

        let project_cache = ProjectCache::from_registry();
        let clock_drift_processor =
            ClockDriftProcessor::new(sent_at, received).at_least(MINIMUM_CLOCK_DRIFT);

        for item in items {
            let payload = item.payload();
            if item.ty() == ItemType::Metrics {
                let timestamp = item.timestamp().unwrap_or(default_timestamp);
                let metrics = Metric::parse_all(&payload, timestamp).filter_map(|result| {
                    let mut metric = result.ok()?;
                    clock_drift_processor.process_timestamp(&mut metric.timestamp);
                    Some(metric)
                });

                relay_log::trace!("inserting metrics into project aggregator");
                project_cache.do_send(InsertMetrics::new(public_key, metrics));
            } else if item.ty() == ItemType::MetricBuckets {
                if let Ok(mut buckets) = Bucket::parse_all(&payload) {
                    for bucket in &mut buckets {
                        clock_drift_processor.process_timestamp(&mut bucket.timestamp);
                    }

                    relay_log::trace!("merging metric buckets into project aggregator");
                    project_cache.do_send(MergeBuckets::new(public_key, buckets));
                }
            } else {
                relay_log::error!(
                    "invalid item of type {} passed to ProcessMetrics",
                    item.ty()
                );
            }
        }
    }
}

/// Error returned from [`EnvelopeManager::send_envelope`].
#[derive(Debug)]
enum SendEnvelopeError {
<<<<<<< HEAD
    #[cfg(feature = "processing")]
=======
>>>>>>> 21d62cc3
    ScheduleFailed,
    #[cfg(feature = "processing")]
    StoreFailed(StoreError),
    SendFailed(UpstreamRequestError),
    RateLimited(RateLimits),
}

/// Either a captured envelope or an error that occured during processing.
pub type CapturedEnvelope = Result<Envelope, String>;

#[derive(Debug)]
struct SendEnvelope {
    envelope: Envelope,
    scoping: Scoping,
    http_encoding: HttpEncoding,
    response_sender: Option<oneshot::Sender<Result<(), SendEnvelopeError>>>,
    project_key: ProjectKey,
}

impl UpstreamRequest for SendEnvelope {
    fn method(&self) -> Method {
        Method::POST
    }

    fn path(&self) -> Cow<'_, str> {
        format!("/api/{}/envelope/", self.scoping.project_id).into()
    }

    fn build(&mut self, mut builder: RequestBuilder) -> Result<crate::http::Request, HttpError> {
        // Override the `sent_at` timestamp. Since the envelope went through basic
        // normalization, all timestamps have been corrected. We propagate the new
        // `sent_at` to allow the next Relay to double-check this timestamp and
        // potentially apply correction again. This is done as close to sending as
        // possible so that we avoid internal delays.
        self.envelope.set_sent_at(Utc::now());

        let meta = self.envelope.meta();

        if let Some(origin) = meta.origin() {
            builder.header("Origin", origin.as_str());
        }

        if let Some(user_agent) = meta.user_agent() {
            builder.header("User-Agent", user_agent);
        }

        builder
            .content_encoding(self.http_encoding)
            .header("X-Sentry-Auth", meta.auth_header())
            .header("X-Forwarded-For", meta.forwarded_for())
            .header("Content-Type", envelope::CONTENT_TYPE);

        let body = self.envelope.to_vec().map_err(HttpError::custom)?;
        builder.body(body)
    }

    fn respond(
        &mut self,
        result: Result<Response, UpstreamRequestError>,
    ) -> ResponseFuture<(), ()> {
        match result {
            Ok(response) => {
                let sender = self.response_sender.take();
                Box::new(response.consume().then(move |result| {
                    sender.map(|sender| match result {
                        Err(e) => {
                            sender
                                .send(Err(SendEnvelopeError::SendFailed(
                                    UpstreamRequestError::Http(e),
                                )))
                                .ok();
                            Err(())
                        }
                        Ok(_) => {
                            sender.send(Ok(())).ok();
                            Ok(())
                        }
                    });
                    Err(())
                }))
            }
            Err(error) => {
                if let Some(sender) = self.response_sender.take() {
                    let err = if let UpstreamRequestError::RateLimited(upstream_limits) = error {
                        let limits = upstream_limits.scope(&self.scoping);
                        ProjectCache::from_registry()
                            .do_send(UpdateRateLimits::new(self.project_key, limits.clone()));
                        Err(SendEnvelopeError::RateLimited(limits))
                    } else {
                        Err(SendEnvelopeError::SendFailed(error))
                    };
                    sender.send(err).ok();
                }
                Box::new(futures::future::err(()))
            }
        }
    }
}

pub struct EnvelopeManager {
    config: Arc<Config>,
    active_envelopes: u32,
    captures: BTreeMap<EventId, CapturedEnvelope>,
    processor: Addr<EnvelopeProcessor>,
    #[cfg(feature = "processing")]
    store_forwarder: Option<Addr<StoreForwarder>>,
}

impl EnvelopeManager {
    pub fn create(
        config: Arc<Config>,
        processor: Addr<EnvelopeProcessor>,
    ) -> Result<Self, ServerError> {
        #[cfg(feature = "processing")]
        let store_forwarder = if config.processing_enabled() {
            let actor = StoreForwarder::create(config.clone())?;
            Some(Arbiter::start(move |_| actor))
        } else {
            None
        };

        Ok(EnvelopeManager {
            config,
            active_envelopes: 0,
            captures: BTreeMap::new(),
            processor,
            #[cfg(feature = "processing")]
            store_forwarder,
        })
    }

    /// Sends an envelope to the upstream or Kafka and handles returned rate limits.
    fn send_envelope(
        &mut self,
        project_key: ProjectKey,
        envelope: Envelope,
        scoping: Scoping,
        #[allow(unused_variables)] start_time: Instant,
    ) -> ResponseFuture<(), SendEnvelopeError> {
        #[cfg(feature = "processing")]
        {
            if let Some(ref store_forwarder) = self.store_forwarder {
                relay_log::trace!("sending envelope to kafka");
                let future = store_forwarder
                    .send(StoreEnvelope {
                        envelope,
                        start_time,
                        scoping,
                    })
                    .map_err(|_| SendEnvelopeError::ScheduleFailed)
                    .and_then(|result| result.map_err(SendEnvelopeError::StoreFailed));

                return Box::new(future);
            }
        }

        // if we are in capture mode, we stash away the event instead of forwarding it.
        if self.config.relay_mode() == RelayMode::Capture {
            // XXX: this is wrong because captured_events does not take envelopes without
            // event_id into account.
            if let Some(event_id) = envelope.event_id() {
                relay_log::debug!("capturing envelope");
                self.captures.insert(event_id, Ok(envelope));
            } else {
                relay_log::debug!("dropping non event envelope");
            }

            return Box::new(future::ok(()));
        }

        relay_log::trace!("sending envelope to sentry endpoint");
        let http_encoding = self.config.http_encoding();
        let (tx, rx) = oneshot::channel();
        let request = SendEnvelope {
            envelope,
            scoping,
            http_encoding,
            response_sender: Some(tx),
            project_key,
        };

<<<<<<< HEAD
        UpstreamRelay::from_registry().do_send(SendRequest(request));
        let future = rx
            .map_err(|_| SendEnvelopeError::SendFailed(UpstreamRequestError::ChannelClosed))
            .and_then(|result| result);
=======
                builder.body(body).map_err(UpstreamRequestError::Http)
            },
        );

        let future = UpstreamRelay::from_registry()
            .send(request)
            .map_err(|_| SendEnvelopeError::ScheduleFailed)
            .and_then(move |result| {
                if let Err(UpstreamRequestError::RateLimited(upstream_limits)) = result {
                    let limits = upstream_limits.scope(&scoping);
                    ProjectCache::from_registry()
                        .do_send(UpdateRateLimits::new(project_key, limits.clone()));
                    Err(SendEnvelopeError::RateLimited(limits))
                } else {
                    result.map_err(SendEnvelopeError::SendFailed)
                }
            });
>>>>>>> 21d62cc3

        Box::new(future)
    }
}

impl Actor for EnvelopeManager {
    type Context = Context<Self>;

    fn started(&mut self, context: &mut Self::Context) {
        // Set the mailbox size to the size of the envelope buffer. This is a rough estimate but
        // should ensure that we're not dropping envelopes unintentionally after we've accepted
        // them.
        let mailbox_size = self.config.envelope_buffer_size() as usize;
        context.set_mailbox_capacity(mailbox_size);
        relay_log::info!("envelope manager started");
    }

    fn stopped(&mut self, _ctx: &mut Self::Context) {
        relay_log::info!("envelope manager stopped");
    }
}

impl Supervised for EnvelopeManager {}

impl SystemService for EnvelopeManager {}

impl Default for EnvelopeManager {
    fn default() -> Self {
        unimplemented!("register with the SystemRegistry instead")
    }
}

/// Queues an envelope for processing.
///
/// Depending on the items in the envelope, there are multiple outcomes:
///
/// - Events and event related items, such as attachments, are always queued together. See
///   [`HandleEnvelope`] for a full description of how queued envelopes are processed by the
///   `EnvelopeManager`.
/// - Sessions and Session batches are always queued separately. If they occur in the same envelope
///   as an event, they are split off.
/// - Metrics are directly sent to the `EnvelopeProcessor`, bypassing the manager's queue and going
///   straight into metrics aggregation. See [`ProcessMetrics`] for a full description.
///
/// Queueing can fail if the queue exceeds [`Config::event_buffer_size`]. In this case, `Err` is
/// returned and the envelope is not queued. Otherwise, this message responds with `Ok`. If it
/// contained an event-related item, such as an event payload or an attachment, this contains
/// `Some(EventId)`.
pub struct QueueEnvelope {
    pub envelope: Envelope,
    pub project_key: ProjectKey,
    pub sampling_project_key: Option<ProjectKey>,
    pub start_time: Instant,
}

impl Message for QueueEnvelope {
    type Result = Result<Option<EventId>, QueueEnvelopeError>;
}

impl Handler<QueueEnvelope> for EnvelopeManager {
    type Result = Result<Option<EventId>, QueueEnvelopeError>;

    fn handle(&mut self, message: QueueEnvelope, context: &mut Self::Context) -> Self::Result {
        metric!(histogram(RelayHistograms::EnvelopeQueueSize) = u64::from(self.active_envelopes));

        metric!(
            histogram(RelayHistograms::EnvelopeQueueSizePct) = {
                let queue_size_pct = self.active_envelopes as f32 * 100.0
                    / self.config.envelope_buffer_size() as f32;
                queue_size_pct.floor() as u64
            }
        );

        let QueueEnvelope {
            mut envelope,
            project_key,
            sampling_project_key,
            start_time,
        } = message;

        if self.config.envelope_buffer_size() <= self.active_envelopes {
            return Err(QueueEnvelopeError::TooManyEnvelopes);
        }

        let event_id = envelope.event_id();

        // Remove metrics from the envelope and queue them directly on the project's `Aggregator`.
        let mut metric_items = Vec::new();
        let is_metric = |i: &Item| matches!(i.ty(), ItemType::Metrics | ItemType::MetricBuckets);
        while let Some(item) = envelope.take_item_by(is_metric) {
            metric_items.push(item);
        }

        if !metric_items.is_empty() {
            relay_log::trace!("sending metrics into processing queue");
            self.processor.do_send(ProcessMetrics {
                items: metric_items,
                project_key,
                start_time,
                sent_at: envelope.sent_at(),
            });
        }

        // Split the envelope into event-related items and other items. This allows to fast-track:
        //  1. Envelopes with only session items. They only require rate limiting.
        //  2. Event envelope processing can bail out if the event is filtered or rate limited,
        //     since all items depend on this event.
        if let Some(event_envelope) = envelope.split_by(Item::requires_event) {
            relay_log::trace!("queueing separate envelope for non-event items");
            self.active_envelopes += 1;
            context.notify(HandleEnvelope {
                envelope: event_envelope,
                sampling_project_key,
                project_key,
                start_time,
            });
        }

        if !envelope.is_empty() {
            relay_log::trace!("queueing envelope");
            self.active_envelopes += 1;
            context.notify(HandleEnvelope {
                envelope,
                project_key,
                sampling_project_key,
                start_time,
            });
        }

        // Actual event handling is performed asynchronously in a separate future. The lifetime of
        // that future will be tied to the EnvelopeManager's context. This allows to keep the Project
        // actor alive even if it is cleaned up in the ProjectManager.

        Ok(event_id)
    }
}

/// Handles a queued envelope.
///
/// 1. Ensures the project state is up-to-date and then validates the envelope against the state and
///    cached rate limits. See [`CheckEnvelope`] for full information.
/// 2. Executes dynamic sampling using the sampling project.
/// 3. Runs the envelope through the [`EnvelopeProcessor`] worker pool, which parses items, applies
///    normalization, and runs filtering logic.
/// 4. Sends the envelope to the upstream or stores it in Kafka, depending on the
///    [`processing`](Config::processing_enabled) flag.
/// 5. Captures [`Outcome`]s for dropped items and envelopes.
///
/// This operation is invoked by [`QueueEnvelope`] for envelopes containing all items except
/// metrics.
struct HandleEnvelope {
    pub envelope: Envelope,
    pub project_key: ProjectKey,
    pub sampling_project_key: Option<ProjectKey>,
    pub start_time: Instant,
}

impl Message for HandleEnvelope {
    type Result = Result<(), ()>;
}

impl Handler<HandleEnvelope> for EnvelopeManager {
    type Result = ResponseActFuture<Self, (), ()>;

    fn handle(&mut self, message: HandleEnvelope, _ctx: &mut Self::Context) -> Self::Result {
        // We measure three timers while handling envelopes, once they have been initially accepted:
        //
        // 1. `event.wait_time`: The time we take to get all dependencies for envelopes before they
        //    actually start processing. This includes scheduling overheads, project config
        //    fetching, batched requests and congestions in the sync processor arbiter. This does
        //    not include delays in the incoming request (body upload) and skips all envelopes that
        //    are fast-rejected.
        //
        // 2. `event.processing_time`: The time the sync processor takes to parse the event payload,
        //    apply normalizations, strip PII and finally re-serialize it into a byte stream. This
        //    is recorded directly in the EnvelopeProcessor.
        //
        // 3. `event.total_time`: The full time an envelope takes from being initially accepted up
        //    to being sent to the upstream (including delays in the upstream). This can be regarded
        //    the total time an envelope spent in this Relay, corrected by incoming network delays.

        let processor = self.processor.clone();
        let capture = self.config.relay_mode() == RelayMode::Capture;
        let processing_enabled = self.config.processing_enabled();

        let HandleEnvelope {
            envelope,
            project_key,
            start_time,
            sampling_project_key,
        } = message;

        let event_id = envelope.event_id();
<<<<<<< HEAD
        let remote_addr = envelope.meta().client_addr();

        let envelope_context = Rc::new(RefCell::new(EnvelopeContext::new(
            EnvelopeSummary::compute(&envelope),
            relay_common::instant_to_date_time(start_time),
            event_id,
            remote_addr,
            envelope.meta().get_partial_scoping(),
        )));

        let future = ProjectCache::from_registry()
            .send_with_outcome_error(
=======
        let envelope_context = Rc::new(RefCell::new(EnvelopeContext::from_envelope(&envelope)));

        let future = ProjectCache::from_registry()
            .send_tracked(
>>>>>>> 21d62cc3
                CheckEnvelope::fetched(project_key, envelope),
                *envelope_context.clone().borrow(),
            )
            .map_err(|_| ProcessingError::ScheduleFailed)
            .and_then(|result| result.map_err(ProcessingError::ProjectFailed))
            .map_err(clone!(envelope_context, |err| {
                if let Some(outcome) = err.to_outcome() {
<<<<<<< HEAD
=======
                    // TODO: Move this into CheckEnvelope
>>>>>>> 21d62cc3
                    envelope_context.borrow().send_outcomes(outcome);
                }
                err
            }))
            .and_then(clone!(envelope_context, |response| {
                // Use the project id from the loaded project state to account for redirects.
                let project_id = response.scoping.project_id.value();
                metric!(set(RelaySets::UniqueProjects) = project_id as i64);

<<<<<<< HEAD
                envelope_context.borrow_mut().set_scoping(response.scoping);

                let checked = match response.result {
                    Err(err) => {
                        let err = ProcessingError::Rejected(err);
                        if let Some(outcome) = err.to_outcome() {
                            envelope_context.borrow().send_outcomes(outcome);
                        }
                        return Err(err);
                    }
                    Ok(checked) => checked,
                };

                match checked.envelope {
                    Some(envelope) => {
                        envelope_context
                            .borrow_mut()
                            .set_envelope_summary(EnvelopeSummary::compute(&envelope));
=======
                let mut envelope_context = envelope_context.borrow_mut();
                envelope_context.scope(response.scoping);

                let checked = response.result.map_err(|reason| {
                    envelope_context.send_outcomes(Outcome::Invalid(reason));
                    ProcessingError::Rejected(reason)
                })?;

                match checked.envelope {
                    Some(envelope) => {
                        envelope_context.update(&envelope);
>>>>>>> 21d62cc3
                        Ok(envelope)
                    }
                    // errors from rate limiting already produced outcomes nothing more to do
                    None => Err(ProcessingError::RateLimited(checked.rate_limits)),
                }
            }))
            .and_then(clone!(envelope_context, |envelope| {
                utils::sample_trace(
                    envelope,
                    sampling_project_key,
                    false,
                    processing_enabled,
                    *envelope_context.borrow(),
                )
                // outcomes already handled
                .map_err(ProcessingError::TraceSampled)
            }))
            .and_then(clone!(envelope_context, |envelope| {
<<<<<<< HEAD
                // recalculate the envelope summary since sample_tracing might have dropped parts
                // of the envelope
                let summary = EnvelopeSummary::compute(&envelope);
                envelope_context
                    .borrow_mut()
                    .set_event_id(envelope.event_id())
                    .set_envelope_summary(summary);
=======
                // update the context since sample_tracing might have dropped parts of the envelope
                envelope_context.borrow_mut().update(&envelope);

>>>>>>> 21d62cc3
                // get the state for the current project. we can always fetch the cached version
                // even if the no_cache flag was passed, as the cache was updated prior in
                // `CheckEnvelope`.
                ProjectCache::from_registry()
<<<<<<< HEAD
                    .send_with_outcome_error(
=======
                    .send_tracked(
>>>>>>> 21d62cc3
                        GetProjectState::new(project_key),
                        *envelope_context.borrow(),
                    )
                    .map_err(|_| ProcessingError::ScheduleFailed)
                    .and_then(|result| result.map_err(ProcessingError::ProjectFailed))
                    .map_err(clone!(envelope_context, |err| {
                        if let Some(outcome) = err.to_outcome() {
                            envelope_context.borrow().send_outcomes(outcome);
                        }
                        err
                    }))
                    .map(|state| (envelope, state))
            }))
            .and_then(clone!(envelope_context, |(envelope, project_state)| {
<<<<<<< HEAD
                processor
                    .send_with_outcome_error(
                        ProcessEnvelope {
                            envelope,
                            project_state,
                            start_time,
                            scoping: envelope_context.borrow().scoping(),
                        },
                        *envelope_context.borrow(),
                    )
=======
                let message = ProcessEnvelope {
                    envelope,
                    project_state,
                    start_time,
                    scoping: envelope_context.borrow().scoping(),
                };

                processor
                    .send_tracked(message, *envelope_context.borrow())
>>>>>>> 21d62cc3
                    .map_err(|_err| ProcessingError::ScheduleFailed)
                    .flatten()
            }))
            .and_then(clone!(envelope_context, |processed| {
                let project_cache = ProjectCache::from_registry();
                let rate_limits = processed.rate_limits;

                // Processing returned new rate limits. Cache them on the project to avoid expensive
                // processing while the limit is active.
                if rate_limits.is_limited() {
                    project_cache.do_send(UpdateRateLimits::new(project_key, rate_limits.clone()));
                }

                if !processed.metrics.is_empty() {
                    // Capture extracted metrics in the project's aggregator, independent of dropped
                    // items. This allows us to retain metrics while also sampling.
                    project_cache.do_send(InsertMetrics::new(project_key, processed.metrics));
                }

                match processed.envelope {
                    Some(envelope) => {
<<<<<<< HEAD
                        envelope_context
                            .borrow_mut()
                            .set_envelope_summary(EnvelopeSummary::compute(&envelope));
=======
                        envelope_context.borrow_mut().update(&envelope);
>>>>>>> 21d62cc3
                        Ok(envelope)
                    }
                    None => Err(ProcessingError::RateLimited(rate_limits)),
                }
            }))
            .into_actor(self)
            .and_then(clone!(envelope_context, |envelope, slf, _| {
<<<<<<< HEAD
                slf.send_envelope(
                    project_key,
                    envelope,
                    envelope_context.borrow().scoping(),
                    start_time,
                )
                .then({
                    #[cfg(not(feature = "processing"))]
                    {
                        move |result| {
                            result.map_err(|error| {
                                match error {
                                    // do not emit outcomes
                                    SendEnvelopeError::SendFailed(e) => {
                                        ProcessingError::SendFailed(e)
                                    }
                                    // do not emit outcomes
                                    SendEnvelopeError::RateLimited(e) => {
                                        ProcessingError::RateLimited(e)
                                    }
                                }
                            })
                        }
                    }
                    #[cfg(feature = "processing")]
                    {
                        clone!(envelope_context, |result| {
                            let received = match result {
                                Ok(_) => true,
                                Err(SendEnvelopeError::RateLimited(_)) => true,
                                Err(SendEnvelopeError::SendFailed(ref e)) => e.is_received(),
                                Err(SendEnvelopeError::ScheduleFailed) => false,
                                Err(SendEnvelopeError::StoreFailed(_)) => false,
                            };

                            result.map_err(|error| {
                                let error: ProcessingError = match error {
                                    SendEnvelopeError::ScheduleFailed => {
                                        ProcessingError::ScheduleFailed
                                    }

                                    SendEnvelopeError::StoreFailed(e) => {
                                        ProcessingError::StoreFailed(e)
                                    }
                                    // do not emit outcomes
                                    SendEnvelopeError::SendFailed(e) => {
                                        return ProcessingError::SendFailed(e)
                                    }
                                    // do not emit outcomes
                                    SendEnvelopeError::RateLimited(e) => {
                                        return ProcessingError::RateLimited(e)
                                    }
                                };
                                {
                                    if !received {
                                        match error {
                                            //Special handling of ScheduledFailed since we can't
                                            // use send_with_outcome_errors in send_envelope
                                            ProcessingError::ScheduleFailed => {
                                                envelope_context.borrow().send_outcomes(
                                                    Outcome::Invalid(DiscardReason::Internal),
                                                )
                                            }
                                            _ => {
                                                if let Some(outcome) = error.to_outcome() {
                                                    envelope_context
                                                        .borrow()
                                                        .send_outcomes(outcome);
                                                }
                                            }
                                        }
                                    }
                                    error
                                }
                            })
                        })
                    }
                })
                .into_actor(slf)
=======
                let scoping = envelope_context.borrow().scoping();
                slf.send_envelope(project_key, envelope, scoping, start_time)
                    .then(clone!(envelope_context, |result| {
                        result.map_err(|error| {
                            let envelope_context = envelope_context.borrow();
                            let outcome = Outcome::Invalid(DiscardReason::Internal);

                            match error {
                                SendEnvelopeError::ScheduleFailed => {
                                    envelope_context.send_outcomes(outcome);
                                    ProcessingError::ScheduleFailed
                                }

                                #[cfg(feature = "processing")]
                                SendEnvelopeError::StoreFailed(e) => {
                                    envelope_context.send_outcomes(outcome);
                                    ProcessingError::StoreFailed(e)
                                }
                                SendEnvelopeError::SendFailed(e) => {
                                    if !e.is_received() {
                                        envelope_context.send_outcomes(outcome);
                                    }

                                    ProcessingError::SendFailed(e)
                                }
                                SendEnvelopeError::RateLimited(e) => {
                                    // outcome emitted at the source
                                    ProcessingError::RateLimited(e)
                                }
                            }
                        })
                    }))
                    .into_actor(slf)
>>>>>>> 21d62cc3
            }))
            .timeout(
                self.config.envelope_buffer_expiry(),
                ProcessingError::Timeout,
            )
            .map(|_, _, _| metric!(counter(RelayCounters::EnvelopeAccepted) += 1))
            .map_err(move |error, slf, _| {
                metric!(counter(RelayCounters::EnvelopeRejected) += 1);

                // if we are in capture mode, we stash away the event instead of forwarding it.
                if capture {
                    // XXX: does not work with envelopes without event_id
                    if let Some(event_id) = event_id {
                        relay_log::debug!("capturing failed event {}", event_id);
                        let msg = LogError(&error).to_string();
                        slf.captures.insert(event_id, Err(msg));
                    } else {
                        relay_log::debug!("dropping failed envelope without event");
                    }
                }
                let outcome = error.to_outcome();
                if let Some(Outcome::Invalid(DiscardReason::Internal)) = outcome {
                    // Errors are only logged for what we consider an internal discard reason. These
                    // indicate errors in the infrastructure or implementation bugs. In other cases,
                    // we "expect" errors and log them as debug level.
                    relay_log::error!("error processing envelope: {}", LogError(&error));
                } else {
                    relay_log::debug!("dropped envelope: {}", LogError(&error));
                }

                if let ProcessingError::Timeout = error {
                    // handle the last failure (the timeout)
                    if let Some(outcome) = outcome {
                        envelope_context.borrow().send_outcomes(outcome);
                    }
                }
            })
            .then(move |x, slf, _| {
                metric!(timer(RelayTimers::EnvelopeTotalTime) = start_time.elapsed());
                slf.active_envelopes -= 1;
                fut::result(x)
            })
            .drop_guard("process_envelope");

        Box::new(future)
    }
}

/// Sends a batch of pre-aggregated metrics to the upstream or Kafka.
///
/// Responds with `Err` if there was an error sending some or all of the buckets, containing the
/// failed buckets.
pub struct SendMetrics {
    /// The pre-aggregated metric buckets.
    pub buckets: Vec<Bucket>,
    /// Scoping information for the metrics.
    pub scoping: Scoping,
    /// The project of the metrics.
    pub project_key: ProjectKey,
}

impl fmt::Debug for SendMetrics {
    fn fmt(&self, f: &mut fmt::Formatter<'_>) -> fmt::Result {
        f.debug_struct(std::any::type_name::<Self>())
            .field("buckets", &self.buckets)
            .field("scoping", &self.scoping)
            .field("project", &format_args!("Addr<Project>"))
            .finish()
    }
}

impl Message for SendMetrics {
    type Result = Result<(), Vec<Bucket>>;
}

impl Handler<SendMetrics> for EnvelopeManager {
    type Result = ResponseFuture<(), Vec<Bucket>>;

    fn handle(&mut self, message: SendMetrics, _context: &mut Self::Context) -> Self::Result {
        let SendMetrics {
            buckets,
            scoping,
            project_key,
        } = message;

        let upstream = self.config.upstream_descriptor();
        let dsn = PartialDsn {
            scheme: upstream.scheme(),
            public_key: scoping.project_key,
            host: upstream.host().to_owned(),
            port: upstream.port(),
            path: "".to_owned(),
            project_id: Some(scoping.project_id),
        };

        let mut item = Item::new(ItemType::MetricBuckets);
        item.set_payload(ContentType::Json, Bucket::serialize_all(&buckets).unwrap());
        let mut envelope = Envelope::from_request(None, RequestMeta::outbound(dsn));
        envelope.add_item(item);

        let future = self
            .send_envelope(project_key, envelope, scoping, Instant::now())
            .map_err(|_| buckets);

        Box::new(future)
    }
}

/// Resolves a [`CapturedEnvelope`] by the given `event_id`.
pub struct GetCapturedEnvelope {
    pub event_id: EventId,
}

impl Message for GetCapturedEnvelope {
    type Result = Option<CapturedEnvelope>;
}

impl Handler<GetCapturedEnvelope> for EnvelopeManager {
    type Result = Option<CapturedEnvelope>;

    fn handle(
        &mut self,
        message: GetCapturedEnvelope,
        _context: &mut Self::Context,
    ) -> Self::Result {
        self.captures.get(&message.event_id).cloned()
    }
}

/// Checks if the Event includes unprintable fields.

#[cfg(feature = "processing")]
fn has_unprintable_fields(event: &Annotated<Event>) -> bool {
    fn is_unprintable(value: &&str) -> bool {
        value.chars().any(|c| {
            c == '\u{fffd}' // unicode replacement character
                || (c.is_control() && !c.is_whitespace()) // non-whitespace control characters
        })
    }
    if let Some(event) = event.value() {
        let env = event.environment.as_str().filter(is_unprintable);
        let release = event.release.as_str().filter(is_unprintable);
        env.is_some() || release.is_some()
    } else {
        false
    }
}

#[cfg(test)]
mod tests {
    use chrono::{DateTime, TimeZone, Utc};
    #[cfg(feature = "processing")]
    use relay_general::protocol::SessionStatus;

    use crate::extractors::RequestMeta;

    use super::*;

    fn create_breadcrumbs_item(breadcrumbs: &[(Option<DateTime<Utc>>, &str)]) -> Item {
        let mut data = Vec::new();

        for (date, message) in breadcrumbs {
            let mut breadcrumb = BTreeMap::new();
            breadcrumb.insert("message", (*message).to_string());
            if let Some(date) = date {
                breadcrumb.insert("timestamp", date.to_rfc3339());
            }

            rmp_serde::encode::write(&mut data, &breadcrumb).expect("write msgpack");
        }

        let mut item = Item::new(ItemType::Attachment);
        item.set_payload(ContentType::MsgPack, data);
        item
    }

    fn breadcrumbs_from_event(event: &Annotated<Event>) -> &Vec<Annotated<Breadcrumb>> {
        event
            .value()
            .unwrap()
            .breadcrumbs
            .value()
            .unwrap()
            .values
            .value()
            .unwrap()
    }

    #[test]
    fn test_breadcrumbs_file1() {
        let item = create_breadcrumbs_item(&[(None, "item1")]);

        // NOTE: using (Some, None) here:
        let result =
            EnvelopeProcessor::event_from_attachments(&Config::default(), None, Some(item), None);

        let event = result.unwrap().0;
        let breadcrumbs = breadcrumbs_from_event(&event);

        assert_eq!(breadcrumbs.len(), 1);
        let first_breadcrumb_message = breadcrumbs[0].value().unwrap().message.value().unwrap();
        assert_eq!("item1", first_breadcrumb_message);
    }

    #[test]
    fn test_breadcrumbs_file2() {
        let item = create_breadcrumbs_item(&[(None, "item2")]);

        // NOTE: using (None, Some) here:
        let result =
            EnvelopeProcessor::event_from_attachments(&Config::default(), None, None, Some(item));

        let event = result.unwrap().0;
        let breadcrumbs = breadcrumbs_from_event(&event);
        assert_eq!(breadcrumbs.len(), 1);

        let first_breadcrumb_message = breadcrumbs[0].value().unwrap().message.value().unwrap();
        assert_eq!("item2", first_breadcrumb_message);
    }

    #[test]
    fn test_breadcrumbs_truncation() {
        let item1 = create_breadcrumbs_item(&[(None, "crumb1")]);
        let item2 = create_breadcrumbs_item(&[(None, "crumb2"), (None, "crumb3")]);

        let result = EnvelopeProcessor::event_from_attachments(
            &Config::default(),
            None,
            Some(item1),
            Some(item2),
        );

        let event = result.unwrap().0;
        let breadcrumbs = breadcrumbs_from_event(&event);
        assert_eq!(breadcrumbs.len(), 2);
    }

    #[test]
    fn test_breadcrumbs_order_with_none() {
        let d1 = Utc.ymd(2019, 10, 10).and_hms(12, 10, 10);
        let d2 = Utc.ymd(2019, 10, 11).and_hms(12, 10, 10);

        let item1 = create_breadcrumbs_item(&[(None, "none"), (Some(d1), "d1")]);
        let item2 = create_breadcrumbs_item(&[(Some(d2), "d2")]);

        let result = EnvelopeProcessor::event_from_attachments(
            &Config::default(),
            None,
            Some(item1),
            Some(item2),
        );

        let event = result.unwrap().0;
        let breadcrumbs = breadcrumbs_from_event(&event);
        assert_eq!(breadcrumbs.len(), 2);

        assert_eq!(Some("d1"), breadcrumbs[0].value().unwrap().message.as_str());
        assert_eq!(Some("d2"), breadcrumbs[1].value().unwrap().message.as_str());
    }

    #[test]
    fn test_breadcrumbs_reversed_with_none() {
        let d1 = Utc.ymd(2019, 10, 10).and_hms(12, 10, 10);
        let d2 = Utc.ymd(2019, 10, 11).and_hms(12, 10, 10);

        let item1 = create_breadcrumbs_item(&[(Some(d2), "d2")]);
        let item2 = create_breadcrumbs_item(&[(None, "none"), (Some(d1), "d1")]);

        let result = EnvelopeProcessor::event_from_attachments(
            &Config::default(),
            None,
            Some(item1),
            Some(item2),
        );

        let event = result.unwrap().0;
        let breadcrumbs = breadcrumbs_from_event(&event);
        assert_eq!(breadcrumbs.len(), 2);

        assert_eq!(Some("d1"), breadcrumbs[0].value().unwrap().message.as_str());
        assert_eq!(Some("d2"), breadcrumbs[1].value().unwrap().message.as_str());
    }

    #[test]
    fn test_empty_breadcrumbs_item() {
        let item1 = create_breadcrumbs_item(&[]);
        let item2 = create_breadcrumbs_item(&[]);
        let item3 = create_breadcrumbs_item(&[]);

        let result = EnvelopeProcessor::event_from_attachments(
            &Config::default(),
            Some(item1),
            Some(item2),
            Some(item3),
        );

        // regression test to ensure we don't fail parsing an empty file
        result.expect("event_from_attachments");
    }

    #[test]
    fn test_user_report_invalid() {
        let processor = EnvelopeProcessor::new(Arc::new(Default::default()));
        let event_id = EventId::new();

        let dsn = "https://e12d836b15bb49d7bbf99e64295d995b:@sentry.io/42"
            .parse()
            .unwrap();

        let request_meta = RequestMeta::new(dsn);
        let mut envelope = Envelope::from_request(Some(event_id), request_meta);

        envelope.add_item({
            let mut item = Item::new(ItemType::UserReport);
            item.set_payload(ContentType::Json, r###"{"foo": "bar"}"###);
            item
        });

        envelope.add_item({
            let mut item = Item::new(ItemType::Event);
            item.set_payload(ContentType::Json, "{}");
            item
        });

        let envelope_response = processor
            .process(ProcessEnvelope {
                envelope,
                project_state: Arc::new(ProjectState::allowed()),
                start_time: Instant::now(),
                scoping: Scoping {
                    project_key: ProjectKey::parse("a94ae32be2584e0bbd7a4cbb95971fee").unwrap(),
                    organization_id: 1,
                    project_id: ProjectId::new(1),
                    key_id: None,
                },
            })
            .unwrap();

        let new_envelope = envelope_response.envelope.unwrap();

        assert_eq!(new_envelope.len(), 1);
        assert_eq!(new_envelope.items().next().unwrap().ty(), ItemType::Event);
    }

    #[test]
    #[cfg(feature = "processing")]
    fn test_extract_session_metrics() {
        let mut metrics = vec![];

        let session = SessionUpdate::parse(
            r#"{
            "init": true,
            "started": "2021-04-26T08:00:00+0100",
            "attrs": {
                "release": "1.0.0"
            },
            "did": "user123"
        }"#
            .as_bytes(),
        )
        .unwrap();

        extract_session_metrics(&session, &mut metrics);

        assert_eq!(metrics.len(), 2);

        let session_metric = &metrics[0];
        assert_eq!(session_metric.name, "session");
        assert!(matches!(session_metric.value, MetricValue::Counter(_)));
        assert_eq!(session_metric.tags["session.status"], "init");
        assert_eq!(session_metric.tags["release"], "1.0.0");

        let user_metric = &metrics[1];
        assert_eq!(user_metric.name, "user");
        assert!(matches!(user_metric.value, MetricValue::Set(_)));
        assert_eq!(session_metric.tags["session.status"], "init");
        assert_eq!(user_metric.tags["release"], "1.0.0");
    }

    #[test]
    #[cfg(feature = "processing")]
    fn test_extract_session_metrics_ok() {
        let mut metrics = vec![];

        let session = SessionUpdate::parse(
            r#"{
                "init": false,
                "started": "2021-04-26T08:00:00+0100",
                "attrs": {
                    "release": "1.0.0"
                },
                "did": "user123"
            }"#
            .as_bytes(),
        )
        .unwrap();

        extract_session_metrics(&session, &mut metrics);

        // A none-initial update will not trigger any metric if it's not errored/crashed
        assert_eq!(metrics.len(), 0);
    }

    #[test]
    #[cfg(feature = "processing")]
    fn test_unprintable_fields() {
        let event = Annotated::new(Event {
            environment: Annotated::new(String::from(
                "�9�~YY���)�����9�~YY���)�����9�~YY���)�����9�~YY���)�����",
            )),
            ..Default::default()
        });
        assert!(has_unprintable_fields(&event));

        let event = Annotated::new(Event {
            release: Annotated::new(
                String::from("���7��#1G����7��#1G����7��#1G����7��#1G����7��#").into(),
            ),
            ..Default::default()
        });
        assert!(has_unprintable_fields(&event));

        let event = Annotated::new(Event {
            environment: Annotated::new(String::from("production")),
            ..Default::default()
        });
        assert!(!has_unprintable_fields(&event));

        let event = Annotated::new(Event {
            release: Annotated::new(
                String::from("release with\t some\n normal\r\nwhitespace").into(),
            ),
            ..Default::default()
        });
        assert!(!has_unprintable_fields(&event));
    }

    #[test]
    #[cfg(feature = "processing")]
    fn test_extract_session_metrics_errored() {
        let update1 = SessionUpdate::parse(
            r#"{
                "init": true,
                "started": "2021-04-26T08:00:00+0100",
                "attrs": {
                    "release": "1.0.0"
                },
                "did": "user123",
                "status": "errored"
            }"#
            .as_bytes(),
        )
        .unwrap();

        let mut update2 = update1.clone();
        update2.init = false;

        let mut update3 = update2.clone();
        update3.status = SessionStatus::Ok;
        update3.errors = 123;

        for (update, expected_metrics) in vec![
            (update1, 4), // init == true, so expect 4 metrics
            (update2, 2),
            (update3, 2),
        ] {
            let mut metrics = vec![];
            extract_session_metrics(&update, &mut metrics);

            assert_eq!(metrics.len(), expected_metrics);

            let session_metric = &metrics[expected_metrics - 2];
            assert_eq!(session_metric.name, "session.error");
            assert!(matches!(session_metric.value, MetricValue::Set(_)));
            assert_eq!(session_metric.tags.len(), 1); // Only the release tag

            let user_metric = &metrics[expected_metrics - 1];
            assert_eq!(user_metric.name, "user");
            assert!(matches!(user_metric.value, MetricValue::Set(_)));
            assert_eq!(user_metric.tags["session.status"], "errored");
            assert_eq!(user_metric.tags["release"], "1.0.0");
        }
    }

    #[test]
    #[cfg(feature = "processing")]
    fn test_extract_session_metrics_fatal() {
        for status in &[SessionStatus::Crashed, SessionStatus::Abnormal] {
            let mut session = SessionUpdate::parse(
                r#"{
                    "init": false,
                    "started": "2021-04-26T08:00:00+0100",
                    "attrs": {
                        "release": "1.0.0"
                    },
                    "did": "user123"
                }"#
                .as_bytes(),
            )
            .unwrap();
            session.status = *status;

            let mut metrics = vec![];

            extract_session_metrics(&session, &mut metrics);

            assert_eq!(metrics.len(), 4);

            assert_eq!(metrics[0].name, "session.error");
            assert_eq!(metrics[1].name, "user");
            assert_eq!(metrics[1].tags["session.status"], "errored");

            let session_metric = &metrics[2];
            assert_eq!(session_metric.name, "session");
            assert!(matches!(session_metric.value, MetricValue::Counter(_)));
            assert_eq!(session_metric.tags["session.status"], status.to_string());

            let user_metric = &metrics[3];
            assert_eq!(user_metric.name, "user");
            assert!(matches!(user_metric.value, MetricValue::Set(_)));
            assert_eq!(user_metric.tags["session.status"], status.to_string());
        }
    }

    #[test]
    #[cfg(feature = "processing")]
    fn test_extract_transaction_metrics() {
        let json = r#"
        {
            "timestamp": "2021-04-26T08:00:00+0100",
            "release": "1.2.3",
            "environment": "fake_environment",
            "measurements": {
                "foo": {"value": 420.69}
            },
            "breakdowns": {
                "breakdown1": {
                    "bar": {"value": 123.4}
                },
                "breakdown2": {
                    "baz": {"value": 123.4},
                    "zap": {"value": 666}
                }
            }
        }
        "#;

        let event = Annotated::from_json(json).unwrap();
        let mut metrics = vec![];
        extract_transaction_metrics(event.value().unwrap(), &mut metrics);

        assert_eq!(metrics.len(), 4);

        assert_eq!(metrics[0].name, "measurement.foo");
        assert_eq!(metrics[1].name, "breakdown.breakdown1.bar");
        assert_eq!(metrics[2].name, "breakdown.breakdown2.baz");
        assert_eq!(metrics[3].name, "breakdown.breakdown2.zap");

        for metric in metrics {
            assert!(matches!(metric.value, MetricValue::Distribution(_)));
            assert_eq!(metric.tags["release"], "1.2.3");
            assert_eq!(metric.tags["environment"], "fake_environment");
        }
    }

    #[test]
    #[cfg(feature = "processing")]
    fn test_extract_session_metrics_duration() {
        let mut metrics = vec![];

        let session = SessionUpdate::parse(
            r#"{
            "init": false,
            "started": "2021-04-26T08:00:00+0100",
            "attrs": {
                "release": "1.0.0"
            },
            "did": "user123",
            "status": "exited",
            "duration": 123.4
        }"#
            .as_bytes(),
        )
        .unwrap();

        extract_session_metrics(&session, &mut metrics);

        assert_eq!(metrics.len(), 1);

        let duration_metric = &metrics[0];
        assert_eq!(duration_metric.name, "session.duration");
        assert!(matches!(
            duration_metric.value,
            MetricValue::Distribution(_)
        ));
    }
}<|MERGE_RESOLUTION|>--- conflicted
+++ resolved
@@ -44,11 +44,8 @@
 use crate::utils::{
     self, ChunkedFormDataAggregator, EnvelopeSummary, FormDataIter, FutureExt, SendWithOutcome,
 };
-<<<<<<< HEAD
 
 use super::upstream::UpstreamRequest;
-=======
->>>>>>> 21d62cc3
 
 #[cfg(feature = "processing")]
 use {
@@ -173,18 +170,6 @@
             #[cfg(feature = "processing")]
             Self::QuotasFailed(_) => Some(Outcome::Invalid(DiscardReason::Internal)),
 
-<<<<<<< HEAD
-            // Handled locally
-            Self::ScheduleFailed => None,
-
-            #[cfg(feature = "processing")]
-            Self::EventFiltered(_filter_stat_key) => None,
-            // Trace sampled outcomes are handled in sample_trace
-            Self::TraceSampled(_) => None,
-            Self::EventSampled(_rule_id) => None,
-
-            // Rate limiting outcomes are emitted at the source.
-=======
             // These outcomes are emitted at the source.
             Self::ScheduleFailed => None,
             Self::Rejected(_) => None,
@@ -192,7 +177,6 @@
             Self::EventFiltered(_) => None,
             Self::TraceSampled(_) => None,
             Self::EventSampled(_) => None,
->>>>>>> 21d62cc3
             Self::RateLimited(_) => None,
             #[cfg(feature = "processing")]
             Self::StoreFailed(_) => None,
@@ -203,44 +187,17 @@
     }
 }
 
-<<<<<<< HEAD
-/// Contains the required envelope related information to create an outcome
-#[derive(Clone, Copy, Debug)]
-pub struct EnvelopeContext {
-    envelope_summary: EnvelopeSummary,
-    timestamp: DateTime<Utc>,
-=======
 /// Contains the required envelope related information to create an outcome.
 #[derive(Clone, Copy, Debug)]
 pub struct EnvelopeContext {
     summary: EnvelopeSummary,
     received_at: DateTime<Utc>,
->>>>>>> 21d62cc3
     event_id: Option<EventId>,
     remote_addr: Option<net::IpAddr>,
     scoping: Scoping,
 }
 
 impl EnvelopeContext {
-<<<<<<< HEAD
-    pub fn new(
-        envelope_summary: EnvelopeSummary,
-        timestamp: DateTime<Utc>,
-        event_id: Option<EventId>,
-        remote_addr: Option<net::IpAddr>,
-        scoping: Scoping,
-    ) -> Self {
-        EnvelopeContext {
-            envelope_summary,
-            timestamp,
-            event_id,
-            remote_addr,
-            scoping,
-        }
-    }
-
-    pub fn set_scoping(&mut self, scoping: Scoping) -> &mut Self {
-=======
     /// Creates an envelope context from the given request meta data.
     ///
     /// This context contains partial scoping and no envelope summary. There will be no outcomes
@@ -275,44 +232,20 @@
 
     /// Re-scopes this context to the given scoping.
     pub fn scope(&mut self, scoping: Scoping) -> &mut Self {
->>>>>>> 21d62cc3
         self.scoping = scoping;
         self
     }
 
-<<<<<<< HEAD
-=======
     /// Returns scoping stored in this context.
->>>>>>> 21d62cc3
     pub fn scoping(&self) -> Scoping {
         self.scoping
     }
 
-<<<<<<< HEAD
-    pub fn set_event_id(&mut self, event_id: Option<EventId>) -> &mut Self {
-        self.event_id = event_id;
-        self
-    }
-
-=======
     /// Returns the event id of this context, if any.
->>>>>>> 21d62cc3
     pub fn event_id(&self) -> Option<EventId> {
         self.event_id
     }
 
-<<<<<<< HEAD
-    pub fn set_envelope_summary(&mut self, summary: EnvelopeSummary) -> &mut Self {
-        self.envelope_summary = summary;
-        self
-    }
-
-    pub fn send_outcomes(&self, outcome: Outcome) {
-        let outcome_producer = OutcomeProducer::from_registry();
-        if let Some(category) = self.envelope_summary.event_category {
-            outcome_producer.do_send(TrackOutcome {
-                timestamp: self.timestamp,
-=======
     /// Records outcomes for all items stored in this context.
     ///
     /// This does not send outcomes for empty envelopes or request-only contexts.
@@ -321,7 +254,6 @@
         if let Some(category) = self.summary.event_category {
             outcome_producer.do_send(TrackOutcome {
                 timestamp: self.received_at,
->>>>>>> 21d62cc3
                 scoping: self.scoping,
                 outcome: outcome.clone(),
                 event_id: self.event_id,
@@ -331,25 +263,15 @@
             });
         }
 
-<<<<<<< HEAD
-        if self.envelope_summary.attachment_quantity > 0 {
-            outcome_producer.do_send(TrackOutcome {
-                timestamp: self.timestamp,
-=======
         if self.summary.attachment_quantity > 0 {
             outcome_producer.do_send(TrackOutcome {
                 timestamp: self.received_at,
->>>>>>> 21d62cc3
                 scoping: self.scoping,
                 outcome,
                 event_id: self.event_id,
                 remote_addr: self.remote_addr,
                 category: DataCategory::Attachment,
-<<<<<<< HEAD
-                quantity: self.envelope_summary.attachment_quantity,
-=======
                 quantity: self.summary.attachment_quantity,
->>>>>>> 21d62cc3
             });
         }
     }
@@ -409,11 +331,7 @@
     /// ID.
     project_id: ProjectId,
 
-<<<<<<< HEAD
     /// The envelope context before processing
-=======
-    /// The envelope context before processing.
->>>>>>> 21d62cc3
     envelope_context: EnvelopeContext,
 }
 
@@ -702,11 +620,7 @@
     /// Sessions are removed from the envelope if they contain invalid JSON or if their timestamps
     /// are out of range after clock drift correction.
     fn process_sessions(&self, state: &mut ProcessEnvelopeState) {
-<<<<<<< HEAD
-        let received = state.envelope_context.timestamp;
-=======
         let received = state.envelope_context.received_at;
->>>>>>> 21d62cc3
         let extract_metrics = self.config.processing_enabled()
             && state.project_state.has_feature(Feature::MetricsExtraction);
         let _extracted_metrics = &mut state.extracted_metrics;
@@ -859,11 +773,7 @@
         let ProcessEnvelope {
             mut envelope,
             project_state,
-<<<<<<< HEAD
-            start_time,
-=======
             start_time: _,
->>>>>>> 21d62cc3
             scoping,
         } = message;
 
@@ -889,20 +799,8 @@
         //  1. The envelope was sent to the legacy `/store/` endpoint without a project ID.
         //  2. The DSN was moved and the envelope sent to the old project ID.
         envelope.meta_mut().set_project_id(project_id);
-<<<<<<< HEAD
-        let summary = EnvelopeSummary::compute(&envelope);
-        let received_at = relay_common::instant_to_date_time(start_time);
-        let envelope_context = EnvelopeContext::new(
-            summary,
-            received_at,
-            envelope.event_id(),
-            envelope.meta().remote_addr(),
-            scoping,
-        );
-=======
         let mut envelope_context = EnvelopeContext::from_envelope(&envelope);
         envelope_context.scope(scoping);
->>>>>>> 21d62cc3
 
         Ok(ProcessEnvelopeState {
             envelope,
@@ -1338,11 +1236,7 @@
             None => None,
         };
 
-<<<<<<< HEAD
-        let mut processor = ClockDriftProcessor::new(sent_at, state.envelope_context.timestamp)
-=======
         let mut processor = ClockDriftProcessor::new(sent_at, state.envelope_context.received_at)
->>>>>>> 21d62cc3
             .at_least(MINIMUM_CLOCK_DRIFT);
         process_value(&mut state.event, &mut processor, ProcessingState::root())
             .map_err(|_| ProcessingError::InvalidTransaction)?;
@@ -1351,11 +1245,7 @@
         // store processing, which could modify the timestamp if it exceeds a threshold. We are
         // interested in the actual delay before this correction.
         if let Some(timestamp) = state.event.value().and_then(|e| e.timestamp.value()) {
-<<<<<<< HEAD
-            let event_delay = state.envelope_context.timestamp - timestamp.into_inner();
-=======
             let event_delay = state.envelope_context.received_at - timestamp.into_inner();
->>>>>>> 21d62cc3
             if event_delay > SignedDuration::minutes(1) {
                 let category = state.event_category().unwrap_or(DataCategory::Unknown);
                 metric!(
@@ -1404,11 +1294,7 @@
             remove_other: Some(true),
             normalize_user_agent: Some(true),
             sent_at: envelope.sent_at(),
-<<<<<<< HEAD
-            received_at: Some(envelope_context.timestamp),
-=======
             received_at: Some(envelope_context.received_at),
->>>>>>> 21d62cc3
             breakdowns: project_state.config.breakdowns_v2.clone(),
         };
 
@@ -1851,10 +1737,7 @@
 /// Error returned from [`EnvelopeManager::send_envelope`].
 #[derive(Debug)]
 enum SendEnvelopeError {
-<<<<<<< HEAD
     #[cfg(feature = "processing")]
-=======
->>>>>>> 21d62cc3
     ScheduleFailed,
     #[cfg(feature = "processing")]
     StoreFailed(StoreError),
@@ -2036,30 +1919,10 @@
             project_key,
         };
 
-<<<<<<< HEAD
         UpstreamRelay::from_registry().do_send(SendRequest(request));
         let future = rx
             .map_err(|_| SendEnvelopeError::SendFailed(UpstreamRequestError::ChannelClosed))
             .and_then(|result| result);
-=======
-                builder.body(body).map_err(UpstreamRequestError::Http)
-            },
-        );
-
-        let future = UpstreamRelay::from_registry()
-            .send(request)
-            .map_err(|_| SendEnvelopeError::ScheduleFailed)
-            .and_then(move |result| {
-                if let Err(UpstreamRequestError::RateLimited(upstream_limits)) = result {
-                    let limits = upstream_limits.scope(&scoping);
-                    ProjectCache::from_registry()
-                        .do_send(UpdateRateLimits::new(project_key, limits.clone()));
-                    Err(SendEnvelopeError::RateLimited(limits))
-                } else {
-                    result.map_err(SendEnvelopeError::SendFailed)
-                }
-            });
->>>>>>> 21d62cc3
 
         Box::new(future)
     }
@@ -2253,25 +2116,10 @@
         } = message;
 
         let event_id = envelope.event_id();
-<<<<<<< HEAD
-        let remote_addr = envelope.meta().client_addr();
-
-        let envelope_context = Rc::new(RefCell::new(EnvelopeContext::new(
-            EnvelopeSummary::compute(&envelope),
-            relay_common::instant_to_date_time(start_time),
-            event_id,
-            remote_addr,
-            envelope.meta().get_partial_scoping(),
-        )));
-
-        let future = ProjectCache::from_registry()
-            .send_with_outcome_error(
-=======
         let envelope_context = Rc::new(RefCell::new(EnvelopeContext::from_envelope(&envelope)));
 
         let future = ProjectCache::from_registry()
             .send_tracked(
->>>>>>> 21d62cc3
                 CheckEnvelope::fetched(project_key, envelope),
                 *envelope_context.clone().borrow(),
             )
@@ -2279,10 +2127,7 @@
             .and_then(|result| result.map_err(ProcessingError::ProjectFailed))
             .map_err(clone!(envelope_context, |err| {
                 if let Some(outcome) = err.to_outcome() {
-<<<<<<< HEAD
-=======
                     // TODO: Move this into CheckEnvelope
->>>>>>> 21d62cc3
                     envelope_context.borrow().send_outcomes(outcome);
                 }
                 err
@@ -2292,26 +2137,6 @@
                 let project_id = response.scoping.project_id.value();
                 metric!(set(RelaySets::UniqueProjects) = project_id as i64);
 
-<<<<<<< HEAD
-                envelope_context.borrow_mut().set_scoping(response.scoping);
-
-                let checked = match response.result {
-                    Err(err) => {
-                        let err = ProcessingError::Rejected(err);
-                        if let Some(outcome) = err.to_outcome() {
-                            envelope_context.borrow().send_outcomes(outcome);
-                        }
-                        return Err(err);
-                    }
-                    Ok(checked) => checked,
-                };
-
-                match checked.envelope {
-                    Some(envelope) => {
-                        envelope_context
-                            .borrow_mut()
-                            .set_envelope_summary(EnvelopeSummary::compute(&envelope));
-=======
                 let mut envelope_context = envelope_context.borrow_mut();
                 envelope_context.scope(response.scoping);
 
@@ -2323,7 +2148,6 @@
                 match checked.envelope {
                     Some(envelope) => {
                         envelope_context.update(&envelope);
->>>>>>> 21d62cc3
                         Ok(envelope)
                     }
                     // errors from rate limiting already produced outcomes nothing more to do
@@ -2342,28 +2166,14 @@
                 .map_err(ProcessingError::TraceSampled)
             }))
             .and_then(clone!(envelope_context, |envelope| {
-<<<<<<< HEAD
-                // recalculate the envelope summary since sample_tracing might have dropped parts
-                // of the envelope
-                let summary = EnvelopeSummary::compute(&envelope);
-                envelope_context
-                    .borrow_mut()
-                    .set_event_id(envelope.event_id())
-                    .set_envelope_summary(summary);
-=======
                 // update the context since sample_tracing might have dropped parts of the envelope
                 envelope_context.borrow_mut().update(&envelope);
 
->>>>>>> 21d62cc3
                 // get the state for the current project. we can always fetch the cached version
                 // even if the no_cache flag was passed, as the cache was updated prior in
                 // `CheckEnvelope`.
                 ProjectCache::from_registry()
-<<<<<<< HEAD
-                    .send_with_outcome_error(
-=======
                     .send_tracked(
->>>>>>> 21d62cc3
                         GetProjectState::new(project_key),
                         *envelope_context.borrow(),
                     )
@@ -2378,18 +2188,6 @@
                     .map(|state| (envelope, state))
             }))
             .and_then(clone!(envelope_context, |(envelope, project_state)| {
-<<<<<<< HEAD
-                processor
-                    .send_with_outcome_error(
-                        ProcessEnvelope {
-                            envelope,
-                            project_state,
-                            start_time,
-                            scoping: envelope_context.borrow().scoping(),
-                        },
-                        *envelope_context.borrow(),
-                    )
-=======
                 let message = ProcessEnvelope {
                     envelope,
                     project_state,
@@ -2399,7 +2197,6 @@
 
                 processor
                     .send_tracked(message, *envelope_context.borrow())
->>>>>>> 21d62cc3
                     .map_err(|_err| ProcessingError::ScheduleFailed)
                     .flatten()
             }))
@@ -2421,13 +2218,7 @@
 
                 match processed.envelope {
                     Some(envelope) => {
-<<<<<<< HEAD
-                        envelope_context
-                            .borrow_mut()
-                            .set_envelope_summary(EnvelopeSummary::compute(&envelope));
-=======
                         envelope_context.borrow_mut().update(&envelope);
->>>>>>> 21d62cc3
                         Ok(envelope)
                     }
                     None => Err(ProcessingError::RateLimited(rate_limits)),
@@ -2435,87 +2226,6 @@
             }))
             .into_actor(self)
             .and_then(clone!(envelope_context, |envelope, slf, _| {
-<<<<<<< HEAD
-                slf.send_envelope(
-                    project_key,
-                    envelope,
-                    envelope_context.borrow().scoping(),
-                    start_time,
-                )
-                .then({
-                    #[cfg(not(feature = "processing"))]
-                    {
-                        move |result| {
-                            result.map_err(|error| {
-                                match error {
-                                    // do not emit outcomes
-                                    SendEnvelopeError::SendFailed(e) => {
-                                        ProcessingError::SendFailed(e)
-                                    }
-                                    // do not emit outcomes
-                                    SendEnvelopeError::RateLimited(e) => {
-                                        ProcessingError::RateLimited(e)
-                                    }
-                                }
-                            })
-                        }
-                    }
-                    #[cfg(feature = "processing")]
-                    {
-                        clone!(envelope_context, |result| {
-                            let received = match result {
-                                Ok(_) => true,
-                                Err(SendEnvelopeError::RateLimited(_)) => true,
-                                Err(SendEnvelopeError::SendFailed(ref e)) => e.is_received(),
-                                Err(SendEnvelopeError::ScheduleFailed) => false,
-                                Err(SendEnvelopeError::StoreFailed(_)) => false,
-                            };
-
-                            result.map_err(|error| {
-                                let error: ProcessingError = match error {
-                                    SendEnvelopeError::ScheduleFailed => {
-                                        ProcessingError::ScheduleFailed
-                                    }
-
-                                    SendEnvelopeError::StoreFailed(e) => {
-                                        ProcessingError::StoreFailed(e)
-                                    }
-                                    // do not emit outcomes
-                                    SendEnvelopeError::SendFailed(e) => {
-                                        return ProcessingError::SendFailed(e)
-                                    }
-                                    // do not emit outcomes
-                                    SendEnvelopeError::RateLimited(e) => {
-                                        return ProcessingError::RateLimited(e)
-                                    }
-                                };
-                                {
-                                    if !received {
-                                        match error {
-                                            //Special handling of ScheduledFailed since we can't
-                                            // use send_with_outcome_errors in send_envelope
-                                            ProcessingError::ScheduleFailed => {
-                                                envelope_context.borrow().send_outcomes(
-                                                    Outcome::Invalid(DiscardReason::Internal),
-                                                )
-                                            }
-                                            _ => {
-                                                if let Some(outcome) = error.to_outcome() {
-                                                    envelope_context
-                                                        .borrow()
-                                                        .send_outcomes(outcome);
-                                                }
-                                            }
-                                        }
-                                    }
-                                    error
-                                }
-                            })
-                        })
-                    }
-                })
-                .into_actor(slf)
-=======
                 let scoping = envelope_context.borrow().scoping();
                 slf.send_envelope(project_key, envelope, scoping, start_time)
                     .then(clone!(envelope_context, |result| {
@@ -2524,6 +2234,7 @@
                             let outcome = Outcome::Invalid(DiscardReason::Internal);
 
                             match error {
+                                #[cfg(feature = "processing")]
                                 SendEnvelopeError::ScheduleFailed => {
                                     envelope_context.send_outcomes(outcome);
                                     ProcessingError::ScheduleFailed
@@ -2549,7 +2260,6 @@
                         })
                     }))
                     .into_actor(slf)
->>>>>>> 21d62cc3
             }))
             .timeout(
                 self.config.envelope_buffer_expiry(),
