--- conflicted
+++ resolved
@@ -162,7 +162,7 @@
             Self::EventFiltered(ref filter_stat_key) => Some(Outcome::Filtered(*filter_stat_key)),
             // Trace sampled outcomes are handled in sample_trace
             Self::TraceSampled(_) => None,
-            Self::EventSampled(rule_id) => Some(Outcome::FilteredSampling(rule_id)),
+            Self::EventSampled(_rule_id) => None,
 
             // Internal errors
             Self::SerializeFailed(_)
@@ -241,6 +241,12 @@
 
     /// UTC date time converted from the `start_time` instant.
     received_at: DateTime<Utc>,
+
+    /// The request scoping
+    scoping: Scoping,
+
+    /// The envelope summary before processing
+    summary: EnvelopeSummary,
 }
 
 impl ProcessEnvelopeState {
@@ -662,6 +668,7 @@
             mut envelope,
             project_state,
             start_time,
+            scoping,
         } = message;
 
         // Set the event retention. Effectively, this value will only be available in processing
@@ -686,7 +693,7 @@
         //  1. The envelope was sent to the legacy `/store/` endpoint without a project ID.
         //  2. The DSN was moved and the envelope sent to the old project ID.
         envelope.meta_mut().set_project_id(project_id);
-
+        let summary = EnvelopeSummary::compute(&envelope);
         Ok(ProcessEnvelopeState {
             envelope,
             event: Annotated::empty(),
@@ -697,6 +704,8 @@
             project_state,
             project_id,
             received_at: relay_common::instant_to_date_time(start_time),
+            scoping,
+            summary,
         })
     }
 
@@ -1385,6 +1394,7 @@
             None => return Ok(()), // can't process without an event
             Some(event) => event,
         };
+        relay_log::trace!("ENVELOPE IS: {:?}", &state.envelope);
         let client_ip = state.envelope.meta().client_addr();
         match utils::should_keep_event(
             event,
@@ -1392,7 +1402,24 @@
             &state.project_state,
             self.config.processing_enabled(),
         ) {
-            SamplingResult::Drop(rule_id) => Err(ProcessingError::EventSampled(rule_id)),
+            SamplingResult::Drop(rule_id) => {
+                relay_log::trace!("About SEND OUTCOMES !!!!");
+                if let Some(ref outcome_producer) = self.outcome_producer {
+                    relay_log::trace!("SENDING OUTCOMES !!!!");
+                    send_outcomes(
+                        OutcomeContext {
+                            envelope_summary: &state.summary,
+                            timestamp: state.received_at,
+                            outcome: Outcome::FilteredSampling(rule_id),
+                            event_id: state.envelope.event_id(),
+                            remote_addr: client_ip,
+                            scoping: state.scoping,
+                        },
+                        outcome_producer.clone(),
+                    );
+                }
+                Err(ProcessingError::EventSampled(rule_id))
+            }
             SamplingResult::Keep => Ok(()),
             // Not enough info to make a definite evaluation, keep the event
             SamplingResult::NoDecision => Ok(()),
@@ -1487,6 +1514,7 @@
     pub envelope: Envelope,
     pub project_state: Arc<ProjectState>,
     pub start_time: Instant,
+    pub scoping: Scoping,
 }
 
 #[cfg_attr(not(feature = "processing"), allow(dead_code))]
@@ -2027,7 +2055,7 @@
                     .map_err(ProcessingError::TraceSampled)
                 }
             ))
-            .and_then(clone!(project_cache, |envelope| {
+            .and_then(clone!(project_cache, scoping, |envelope| {
                 // get the state for the current project. we can always fetch the cached version
                 // even if the no_cache flag was passed, as the cache was updated prior in
                 // `CheckEnvelope`.
@@ -2035,14 +2063,15 @@
                     .send(GetProjectState::new(public_key))
                     .map_err(ProcessingError::ScheduleFailed)
                     .and_then(|result| result.map_err(ProcessingError::ProjectFailed))
-                    .map(|state| (envelope, state))
+                    .map(|state| (envelope, state, scoping))
             }))
-            .and_then(move |(envelope, project_state)| {
+            .and_then(move |(envelope, project_state, scoping)| {
                 processor
                     .send(ProcessEnvelope {
                         envelope,
                         project_state,
                         start_time,
+                        scoping: *scoping.borrow().deref(),
                     })
                     .map_err(ProcessingError::ScheduleFailed)
                     .flatten()
@@ -2123,7 +2152,7 @@
                         relay_log::debug!("dropping failed envelope without event");
                     }
                 }
-
+                relay_log::trace!("Envelope Error {:?}", error);
                 let outcome = error.to_outcome();
                 if let Some(Outcome::Invalid(DiscardReason::Internal)) = outcome {
                     // Errors are only logged for what we consider an internal discard reason. These
@@ -2143,32 +2172,14 @@
 
                 let envelope_summary = envelope_summary.borrow();
                 if let Some(outcome) = outcome {
-<<<<<<< HEAD
+                    let timestamp = relay_common::instant_to_date_time(start_time);
                     send_outcomes(
                         OutcomeContext {
                             envelope_summary: &envelope_summary,
-                            timestamp: start_time,
+                            timestamp,
                             outcome: outcome.clone(),
                             event_id,
                             remote_addr,
-=======
-                    let timestamp = relay_common::instant_to_date_time(start_time);
-                    if let Some(category) = envelope_summary.event_category {
-                        outcome_producer.do_send(TrackOutcome {
-                            timestamp,
-                            scoping: *scoping.borrow(),
-                            outcome: outcome.clone(),
-                            event_id,
-                            remote_addr,
-                            category,
-                            quantity: 1,
-                        });
-                    }
-
-                    if envelope_summary.attachment_quantity > 0 {
-                        outcome_producer.do_send(TrackOutcome {
-                            timestamp,
->>>>>>> 0b037c8d
                             scoping: *scoping.borrow(),
                         },
                         outcome_producer,
@@ -2470,6 +2481,12 @@
                 envelope,
                 project_state: Arc::new(ProjectState::allowed()),
                 start_time: Instant::now(),
+                scoping: Scoping {
+                    public_key: ProjectKey::parse("a94ae32be2584e0bbd7a4cbb95971fee").unwrap(),
+                    organization_id: 1,
+                    project_id: ProjectId::new(1),
+                    key_id: None,
+                },
             })
             .unwrap();
 
