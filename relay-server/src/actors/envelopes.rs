--- conflicted
+++ resolved
@@ -1749,12 +1749,7 @@
 /// Error returned from [`EnvelopeManager::send_envelope`].
 #[derive(Debug)]
 enum SendEnvelopeError {
-<<<<<<< HEAD
-    #[cfg(feature = "processing")]
-    ScheduleFailed(MailboxError),
-=======
     ScheduleFailed,
->>>>>>> 057e3e4d
     #[cfg(feature = "processing")]
     StoreFailed(StoreError),
     SendFailed(UpstreamRequestError),
@@ -1935,26 +1930,10 @@
             project_key,
         };
 
-<<<<<<< HEAD
         UpstreamRelay::from_registry().do_send(SendRequest(request));
         let future = rx
             .map_err(|_| SendEnvelopeError::SendFailed(UpstreamRequestError::ChannelClosed))
             .and_then(|result| result);
-=======
-        let future = UpstreamRelay::from_registry()
-            .send(request)
-            .map_err(|_| SendEnvelopeError::ScheduleFailed)
-            .and_then(move |result| {
-                if let Err(UpstreamRequestError::RateLimited(upstream_limits)) = result {
-                    let limits = upstream_limits.scope(&scoping);
-                    ProjectCache::from_registry()
-                        .do_send(UpdateRateLimits::new(project_key, limits.clone()));
-                    Err(SendEnvelopeError::RateLimited(limits))
-                } else {
-                    result.map_err(SendEnvelopeError::SendFailed)
-                }
-            });
->>>>>>> 057e3e4d
 
         Box::new(future)
     }
@@ -2278,28 +2257,6 @@
                 }
             }))
             .into_actor(self)
-<<<<<<< HEAD
-            .and_then(clone!(scoping, is_received, |envelope, slf, _| {
-                slf.send_envelope(project_key, envelope, *scoping.borrow(), start_time)
-                    .then(move |result| {
-                        let received = match result {
-                            Ok(_) => true,
-                            Err(SendEnvelopeError::RateLimited(_)) => true,
-                            Err(SendEnvelopeError::SendFailed(ref e)) => e.is_received(),
-                            #[cfg(feature = "processing")]
-                            Err(_) => false,
-                        };
-
-                        // Flag that upstream has received the request, which will skip outcome
-                        // generation below.
-                        is_received.store(received, Ordering::SeqCst);
-
-                        result.map_err(|error| match error {
-                            #[cfg(feature = "processing")]
-                            SendEnvelopeError::ScheduleFailed(e) => {
-                                ProcessingError::ScheduleFailed(e)
-                            }
-=======
             .and_then(clone!(envelope_context, |envelope, slf, _| {
                 slf.send_envelope(
                     project_key,
@@ -2319,7 +2276,6 @@
                         let error = match error {
                             SendEnvelopeError::ScheduleFailed => ProcessingError::ScheduleFailed,
 
->>>>>>> 057e3e4d
                             #[cfg(feature = "processing")]
                             SendEnvelopeError::StoreFailed(e) => ProcessingError::StoreFailed(e),
                             // do not emit outcomes
