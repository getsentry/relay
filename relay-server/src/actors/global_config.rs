--- conflicted
+++ resolved
@@ -8,15 +8,12 @@
 use crate::actors::project_upstream::{GetProjectStates, GetProjectStatesResponse};
 use crate::actors::upstream::{SendQuery, UpstreamRelay, UpstreamRequestError};
 
-<<<<<<< HEAD
-=======
 /// The message for requesting the most recent global config from [`GlobalConfigService`].
 pub struct Get;
 
 /// The message for receiving a watch that subscribes to the [`GlobalConfigService`].
 pub struct Subscribe;
 
->>>>>>> adf3216f
 /// A way to get updates of the global config.
 pub enum GlobalConfigManager {
     /// Returns the most recent global config.
@@ -26,12 +23,6 @@
 }
 
 impl Interface for GlobalConfigManager {}
-<<<<<<< HEAD
-
-/// The message for requesting the most recent global config from [`GlobalConfigService`].
-pub struct Get;
-=======
->>>>>>> adf3216f
 
 impl FromMessage<Get> for GlobalConfigManager {
     type Response = AsyncResponse<Arc<GlobalConfig>>;
@@ -41,12 +32,6 @@
     }
 }
 
-<<<<<<< HEAD
-/// The message for receiving a watch that subscribes to the [`GlobalConfigService`].
-pub struct Subscribe;
-
-=======
->>>>>>> adf3216f
 impl FromMessage<Subscribe> for GlobalConfigManager {
     type Response = AsyncResponse<watch::Receiver<Arc<GlobalConfig>>>;
 
@@ -58,14 +43,8 @@
 /// Service implementing the [`GlobalConfigManager`] interface.
 ///
 /// The service offers two alternatives to fetch the [`GlobalConfig`]:
-<<<<<<< HEAD
-/// responding to a [`GlobalConfigManager::Get`] message with the config for
-/// one-off requests, or subscribing to updates with
-/// [`Subscribe`] to keep up-to-date.
-=======
 /// responding to a [`Get`] message with the config for one-off requests, or
 /// subscribing to updates with [`Subscribe`] to keep up-to-date.
->>>>>>> adf3216f
 #[derive(Debug)]
 pub struct GlobalConfigService {
     /// Sender of the [`watch`] channel for the subscribers of the service.
@@ -80,20 +59,12 @@
     /// Upstream service to request global configs from.
     upstream: Addr<UpstreamRelay>,
     /// Number of seconds to wait before making another request.
-<<<<<<< HEAD
     fetch_interval: Duration,
-=======
-    fetch_interval: u64,
->>>>>>> adf3216f
 }
 
 impl GlobalConfigService {
     /// Creates a new [`GlobalConfigService`].
-<<<<<<< HEAD
     pub fn new(fetch_interval: Duration, upstream: Addr<UpstreamRelay>) -> Self {
-=======
-    pub fn new(upstream: Addr<UpstreamRelay>) -> Self {
->>>>>>> adf3216f
         let (sender, _) = watch::channel(Arc::default());
         Self {
             sender: Arc::new(sender),
