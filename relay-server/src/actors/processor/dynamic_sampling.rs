--- conflicted
+++ resolved
@@ -13,14 +13,9 @@
 use relay_sampling::{DynamicSamplingContext, SamplingConfig};
 
 use crate::actors::outcome::Outcome;
-<<<<<<< HEAD
-use crate::actors::processor::{ProcessEnvelopeState, ProcessingError};
+use crate::actors::processor::ProcessEnvelopeState;
 use crate::envelope::ItemType;
 use crate::utils::{self, ItemAction, SamplingResult};
-=======
-use crate::actors::processor::ProcessEnvelopeState;
-use crate::utils::{self, SamplingResult};
->>>>>>> 5b7862ed
 
 /// Ensures there is a valid dynamic sampling context and corresponding project state.
 ///
@@ -102,17 +97,13 @@
 }
 
 /// Apply the dynamic sampling decision from `compute_sampling_decision`.
-<<<<<<< HEAD
-pub fn sample_envelope(state: &mut ProcessEnvelopeState) -> Result<(), ProcessingError> {
-    let project_state = &state.project_state;
-=======
 pub fn sample_envelope_items(state: &mut ProcessEnvelopeState) {
->>>>>>> 5b7862ed
     if let SamplingResult::Match(sampling_match) = std::mem::take(&mut state.sampling_result) {
         // We assume that sampling is only supposed to work on transactions.
         if state.event_type() == Some(EventType::Transaction) && sampling_match.should_drop() {
-            let unsampled_profiles_enabled =
-                project_state.has_feature(Feature::IngestUnsampledProfiles);
+            let unsampled_profiles_enabled = state
+                .project_state
+                .has_feature(Feature::IngestUnsampledProfiles);
 
             let matched_rules = sampling_match.into_matched_rules();
             let outcome = Outcome::FilteredSampling(matched_rules.clone());
@@ -124,18 +115,6 @@
                     ItemAction::Drop(outcome.clone())
                 }
             });
-            state.managed_envelope.update_freeze_event();
-            if state.managed_envelope.envelope().is_empty() {
-                // Call reject to make sure that outcomes are generated for the transaction event,
-                // which has already been removed from the envelope for processing.
-                state.managed_envelope.reject(outcome);
-            }
-
-            let outcome = Outcome::FilteredSampling(matched_rules.clone());
-            state
-                .managed_envelope
-                .retain_items(|_| utils::ItemAction::Drop(outcome.clone()));
-
             // The event is no longer in the envelope, so we need to handle it separately:
             state.reject_event(outcome);
         }
