//! Processor code related to standalone spans.
<<<<<<< HEAD
use chrono::{DateTime, Utc};
use relay_base_schema::events::EventType;
use relay_event_normalization::span::tag_extraction;
use relay_event_normalization::{
    NormalizeProcessorConfig, SchemaProcessor, TimestampProcessor, TransactionsProcessor,
    TrimmingProcessor,
};
use relay_event_schema::processor::{process_value, ProcessingState};
use relay_event_schema::protocol::{Contexts, Event, Span, TraceContext};

use relay_metrics::UnixTimestamp;
use relay_protocol::Annotated;
=======
#[cfg(feature = "processing")]
use {
    crate::actors::processor::ProcessingError,
    crate::envelope::{ContentType, Item},
    crate::metrics_extraction::generic::extract_metrics,
    chrono::{DateTime, Utc},
    relay_base_schema::events::EventType,
    relay_config::Config,
    relay_dynamic_config::ErrorBoundary,
    relay_event_normalization::span::tag_extraction,
    relay_event_normalization::NormalizeProcessorConfig,
    relay_event_schema::processor::{process_value, ProcessingState},
    relay_event_schema::protocol::{Contexts, Event, Span, Timestamp, TraceContext},
    relay_metrics::MetricNamespace,
    relay_protocol::{Annotated, Empty},
    std::error::Error,
    std::sync::Arc,
};

use {
    crate::actors::processor::ProcessEnvelopeState, crate::envelope::ItemType,
    crate::utils::ItemAction, relay_dynamic_config::Feature,
};
>>>>>>> a251ae85

pub fn filter(state: &mut ProcessEnvelopeState) {
    let standalone_span_ingestion_enabled = state
        .project_state
        .has_feature(Feature::StandaloneSpanIngestion);
    state.managed_envelope.retain_items(|item| match item.ty() {
        ItemType::OtelSpan | ItemType::Span => {
            if !standalone_span_ingestion_enabled {
                relay_log::warn!("dropping span because feature is disabled");
                ItemAction::DropSilently
            } else {
                ItemAction::Keep
            }
        }
        _ => ItemAction::Keep,
    });
}

/// Config needed to normalize a standalone span.
<<<<<<< HEAD
pub struct NormalizeSpanConfig {
    /// Allowed time range for transactions.
    pub transaction_range: std::ops::Range<UnixTimestamp>,
=======
#[cfg(feature = "processing")]
struct NormalizeSpanConfig {
    /// The time at which the event was received in this Relay.
    pub received_at: DateTime<Utc>,
    /// The maximum amount of seconds an event can be dated in the past.
    pub max_secs_in_past: i64,
    /// The maximum amount of seconds an event can be predated into the future.
    pub max_secs_in_future: i64,
>>>>>>> a251ae85
    /// The maximum allowed size of tag values in bytes. Longer values will be cropped.
    pub max_tag_value_size: usize,
}

/// Normalizes a standalone span.
<<<<<<< HEAD
pub fn normalize_span(
    annotated_span: &mut Annotated<Span>,
    config: NormalizeSpanConfig,
) -> Result<(), ProcessingError> {
=======
///
/// Internally encapsulates the span in a temporary event in order to run
/// full normalization on it.
#[cfg(feature = "processing")]
fn normalize(
    mut annotated_span: Annotated<Span>,
    config: NormalizeSpanConfig,
) -> Result<Annotated<Span>, ProcessingError> {
    let Some(span) = annotated_span.value_mut() else {
        return Err(ProcessingError::NoEventPayload);
    };

    span.is_segment = Annotated::new(span.parent_span_id.is_empty());
    span.received = Annotated::new(Timestamp(Utc::now()));

    let mut pseudo_event = Annotated::new(Event {
        ty: EventType::Transaction.into(),
        timestamp: span.timestamp.clone(),
        start_timestamp: span.start_timestamp.clone(),
        received: span.received.clone(),
        contexts: {
            let mut contexts = Contexts::new();
            contexts.add(TraceContext {
                trace_id: span.trace_id.clone(),
                span_id: span.span_id.clone(),
                ..Default::default()
            });
            contexts.into()
        },
        spans: Annotated::new(vec![annotated_span]),
        ..Default::default()
    });

>>>>>>> a251ae85
    let NormalizeSpanConfig {
        transaction_range,
        max_tag_value_size,
    } = config;

    // This follows the steps of `NormalizeProcessor::process_event`.
    // Ideally, `NormalizeProcessor` would execute these steps generically, i.e. also when calling
    // `process_spans` on it.

    process_value(
        annotated_span,
        &mut SchemaProcessor,
        ProcessingState::root(),
    )?;

    process_value(
        annotated_span,
        &mut TimestampProcessor,
        ProcessingState::root(),
    )?;

    process_value(
        annotated_span,
        &mut TransactionsProcessor::new(Default::default(), Some(transaction_range)),
        ProcessingState::root(),
    )?;

    let Some(span) = annotated_span.value_mut() else {
        return Err(ProcessingError::NoEventPayload);
    };
    let config = tag_extraction::Config { max_tag_value_size };
    tag_extraction::extract_tags(span, &config, None, None);

    process_value(
        annotated_span,
        &mut TrimmingProcessor::new(),
        ProcessingState::root(),
    )?;

<<<<<<< HEAD
    Ok(())
=======
    // Take the span back from the event
    match pseudo_event
        .into_value()
        .and_then(|e| e.spans.into_value().and_then(|mut spans| spans.pop()))
    {
        Some(mut annotated_span) => {
            // HACK remove auto-generated transaction tag:
            if let Some(span) = annotated_span.value_mut() {
                if let Some(tags) = span.sentry_tags.value_mut() {
                    tags.remove("transaction");
                }
            }
            Ok(annotated_span)
        }
        None => Err(ProcessingError::NoEventPayload),
    }
}

#[cfg(feature = "processing")]
pub fn process(state: &mut ProcessEnvelopeState, config: Arc<Config>) {
    let span_metrics_extraction_config = match state.project_state.config.metric_extraction {
        ErrorBoundary::Ok(ref config) if config.is_enabled() => Some(config),
        _ => None,
    };
    let received_at = state.managed_envelope.received_at();

    state.managed_envelope.retain_items(|item| {
        let annotated_span = match item.ty() {
            ItemType::OtelSpan => {
                match serde_json::from_slice::<relay_spans::OtelSpan>(&item.payload()) {
                    Ok(otel_span) => Annotated::new(otel_span.into()),
                    Err(err) => {
                        relay_log::debug!("failed to parse OTel span: {}", err);
                        return ItemAction::DropSilently;
                    }
                }
            }
            ItemType::Span => match Annotated::<Span>::from_json_bytes(&item.payload()) {
                Ok(span) => span,
                Err(err) => {
                    relay_log::debug!("failed to parse span: {}", err);
                    return ItemAction::DropSilently;
                }
            },

            _ => return ItemAction::Keep,
        };

        let config = NormalizeSpanConfig {
            received_at,
            max_secs_in_past: config.max_secs_in_past(),
            max_secs_in_future: config.max_secs_in_future(),
            max_tag_value_length: config
                .aggregator_config_for(MetricNamespace::Spans)
                .max_tag_value_length,
        };
        let mut annotated_span = match normalize(annotated_span, config) {
            Ok(s) => s,
            Err(e) => {
                relay_log::debug!("failed to normalize span: {}", e);
                return ItemAction::DropSilently;
            }
        };

        let Some(span) = annotated_span.value_mut() else {
            return ItemAction::DropSilently;
        };

        if let Some(config) = span_metrics_extraction_config {
            let metrics = extract_metrics(span, config);
            state.extracted_metrics.project_metrics.extend(metrics);
        }

        // TODO: dynamic sampling

        // TODO: retain processor
        // TODO: pii processor

        // TODO: rate limiting

        // Validate for kafka (TODO: this should be moved to kafka producer)
        let annotated_span = match validate(annotated_span) {
            Ok(res) => res,
            Err(err) => {
                relay_log::error!("invalid span: {err}");
                return ItemAction::DropSilently;
            }
        };

        // Write back:
        let mut new_item = Item::new(ItemType::Span);
        let payload = match annotated_span.to_json() {
            Ok(payload) => payload,
            Err(err) => {
                relay_log::debug!("failed to serialize span: {}", err);
                return ItemAction::DropSilently;
            }
        };
        new_item.set_payload(ContentType::Json, payload);

        *item = new_item;

        ItemAction::Keep
    });
}

/// We do not extract spans with missing fields if those fields are required on the Kafka topic.
#[cfg(feature = "processing")]
pub fn validate(mut span: Annotated<Span>) -> Result<Annotated<Span>, anyhow::Error> {
    let inner = span
        .value_mut()
        .as_mut()
        .ok_or(anyhow::anyhow!("empty span"))?;
    let Span {
        ref exclusive_time,
        ref mut tags,
        ref mut sentry_tags,
        ref mut start_timestamp,
        ref mut timestamp,
        ref mut span_id,
        ref mut trace_id,
        ..
    } = inner;

    trace_id
        .value()
        .ok_or(anyhow::anyhow!("span is missing trace_id"))?;
    span_id
        .value()
        .ok_or(anyhow::anyhow!("span is missing span_id"))?;

    match (start_timestamp.value(), timestamp.value()) {
        (Some(start), Some(end)) => {
            if end < start {
                return Err(anyhow::anyhow!(
                    "end timestamp is smaller than start timestamp"
                ));
            }
        }
        (_, None) => {
            return Err(anyhow::anyhow!("timestamp hard-required for spans"));
        }
        (None, _) => {
            return Err(anyhow::anyhow!("start_timestamp hard-required for spans"));
        }
    }

    // `is_segment` is set by `extract_span`.
    exclusive_time
        .value()
        .ok_or(anyhow::anyhow!("missing exclusive_time"))?;

    if let Some(sentry_tags) = sentry_tags.value_mut() {
        sentry_tags.retain(|key, value| match value.value() {
            Some(s) => {
                match key.as_str() {
                    "group" => {
                        // Only allow up to 16-char hex strings in group.
                        s.len() <= 16 && s.chars().all(|c| c.is_ascii_hexdigit())
                    }
                    "status_code" => s.parse::<u16>().is_ok(),
                    _ => true,
                }
            }
            // Drop empty string values.
            None => false,
        });
    }
    if let Some(tags) = tags.value_mut() {
        tags.retain(|_, value| !value.value().is_empty())
    }

    Ok(span)
}

#[cfg(feature = "processing")]
fn is_allowed(span: &Span) -> bool {
    let Some(op) = span.op.value() else {
        return false;
    };
    let Some(description) = span.description.value() else {
        return false;
    };
    let system: &str = span
        .data
        .value()
        .and_then(|v| v.get("span.system"))
        .and_then(|system| system.as_str())
        .unwrap_or_default();
    op.contains("resource.script")
        || op.contains("resource.css")
        || op == "http.client"
        || op.starts_with("app.")
        || op.starts_with("ui.load")
        || op.starts_with("file")
        || op.starts_with("db")
            && !(op.contains("clickhouse")
                || op.contains("mongodb")
                || op.contains("redis")
                || op.contains("compiler"))
            && !(op == "db.sql.query" && (description.contains("\"$") || system == "mongodb"))
}

#[cfg(feature = "processing")]
pub fn extract_from_event(state: &mut ProcessEnvelopeState) {
    // Only extract spans from transactions (not errors).
    if state.event_type() != Some(EventType::Transaction) {
        return;
    };

    // Check feature flag.
    if !state
        .project_state
        .has_feature(Feature::SpanMetricsExtraction)
    {
        return;
    };

    let mut add_span = |span: Annotated<Span>| {
        let span = match validate(span) {
            Ok(span) => span,
            Err(e) => {
                relay_log::error!("Invalid span: {e}");
                return;
            }
        };
        let span = match span.to_json() {
            Ok(span) => span,
            Err(e) => {
                relay_log::error!(error = &e as &dyn Error, "Failed to serialize span");
                return;
            }
        };
        let mut item = Item::new(ItemType::Span);
        item.set_payload(ContentType::Json, span);
        state.managed_envelope.envelope_mut().add_item(item);
    };

    let Some(event) = state.event.value() else {
        return;
    };

    // Extract transaction as a span.
    let mut transaction_span: Span = event.into();

    let all_modules_enabled = state
        .project_state
        .has_feature(Feature::SpanMetricsExtractionAllModules);

    // Add child spans as envelope items.
    if let Some(child_spans) = event.spans.value() {
        for span in child_spans {
            let Some(inner_span) = span.value() else {
                continue;
            };
            // HACK: filter spans based on module until we figure out grouping.
            if !all_modules_enabled && !is_allowed(inner_span) {
                continue;
            }
            // HACK: clone the span to set the segment_id. This should happen
            // as part of normalization once standalone spans reach wider adoption.
            let mut new_span = inner_span.clone();
            new_span.is_segment = Annotated::new(false);
            new_span.received = transaction_span.received.clone();
            new_span.segment_id = transaction_span.segment_id.clone();

            // If a profile is associated with the transaction, also associate it with its
            // child spans.
            new_span.profile_id = transaction_span.profile_id.clone();

            add_span(Annotated::new(new_span));
        }
    }

    // Extract tags to add to this span as well
    let shared_tags = tag_extraction::extract_shared_tags(event);
    transaction_span.sentry_tags = Annotated::new(
        shared_tags
            .clone()
            .into_iter()
            .map(|(k, v)| (k.sentry_tag_key().to_owned(), Annotated::new(v)))
            .collect(),
    );
    add_span(transaction_span.into());
>>>>>>> a251ae85
}<|MERGE_RESOLUTION|>--- conflicted
+++ resolved
@@ -1,42 +1,25 @@
 //! Processor code related to standalone spans.
-<<<<<<< HEAD
-use chrono::{DateTime, Utc};
-use relay_base_schema::events::EventType;
-use relay_event_normalization::span::tag_extraction;
-use relay_event_normalization::{
-    NormalizeProcessorConfig, SchemaProcessor, TimestampProcessor, TransactionsProcessor,
-    TrimmingProcessor,
-};
-use relay_event_schema::processor::{process_value, ProcessingState};
-use relay_event_schema::protocol::{Contexts, Event, Span, TraceContext};
-
+
+use relay_dynamic_config::Feature;
 use relay_metrics::UnixTimestamp;
-use relay_protocol::Annotated;
-=======
+
+use crate::{actors::processor::ProcessEnvelopeState, envelope::ItemType, utils::ItemAction};
 #[cfg(feature = "processing")]
 use {
     crate::actors::processor::ProcessingError,
     crate::envelope::{ContentType, Item},
     crate::metrics_extraction::generic::extract_metrics,
-    chrono::{DateTime, Utc},
     relay_base_schema::events::EventType,
     relay_config::Config,
     relay_dynamic_config::ErrorBoundary,
     relay_event_normalization::span::tag_extraction,
-    relay_event_normalization::NormalizeProcessorConfig,
     relay_event_schema::processor::{process_value, ProcessingState},
-    relay_event_schema::protocol::{Contexts, Event, Span, Timestamp, TraceContext},
+    relay_event_schema::protocol::Span,
     relay_metrics::MetricNamespace,
     relay_protocol::{Annotated, Empty},
     std::error::Error,
     std::sync::Arc,
 };
-
-use {
-    crate::actors::processor::ProcessEnvelopeState, crate::envelope::ItemType,
-    crate::utils::ItemAction, relay_dynamic_config::Feature,
-};
->>>>>>> a251ae85
 
 pub fn filter(state: &mut ProcessEnvelopeState) {
     let standalone_span_ingestion_enabled = state
@@ -56,65 +39,25 @@
 }
 
 /// Config needed to normalize a standalone span.
-<<<<<<< HEAD
+#[cfg(feature = "processing")]
+#[derive(Clone, Debug)]
 pub struct NormalizeSpanConfig {
     /// Allowed time range for transactions.
     pub transaction_range: std::ops::Range<UnixTimestamp>,
-=======
-#[cfg(feature = "processing")]
-struct NormalizeSpanConfig {
-    /// The time at which the event was received in this Relay.
-    pub received_at: DateTime<Utc>,
-    /// The maximum amount of seconds an event can be dated in the past.
-    pub max_secs_in_past: i64,
-    /// The maximum amount of seconds an event can be predated into the future.
-    pub max_secs_in_future: i64,
->>>>>>> a251ae85
     /// The maximum allowed size of tag values in bytes. Longer values will be cropped.
     pub max_tag_value_size: usize,
 }
 
 /// Normalizes a standalone span.
-<<<<<<< HEAD
-pub fn normalize_span(
+#[cfg(feature = "processing")]
+fn normalize(
     annotated_span: &mut Annotated<Span>,
     config: NormalizeSpanConfig,
 ) -> Result<(), ProcessingError> {
-=======
-///
-/// Internally encapsulates the span in a temporary event in order to run
-/// full normalization on it.
-#[cfg(feature = "processing")]
-fn normalize(
-    mut annotated_span: Annotated<Span>,
-    config: NormalizeSpanConfig,
-) -> Result<Annotated<Span>, ProcessingError> {
-    let Some(span) = annotated_span.value_mut() else {
-        return Err(ProcessingError::NoEventPayload);
-    };
-
-    span.is_segment = Annotated::new(span.parent_span_id.is_empty());
-    span.received = Annotated::new(Timestamp(Utc::now()));
-
-    let mut pseudo_event = Annotated::new(Event {
-        ty: EventType::Transaction.into(),
-        timestamp: span.timestamp.clone(),
-        start_timestamp: span.start_timestamp.clone(),
-        received: span.received.clone(),
-        contexts: {
-            let mut contexts = Contexts::new();
-            contexts.add(TraceContext {
-                trace_id: span.trace_id.clone(),
-                span_id: span.span_id.clone(),
-                ..Default::default()
-            });
-            contexts.into()
-        },
-        spans: Annotated::new(vec![annotated_span]),
-        ..Default::default()
-    });
-
->>>>>>> a251ae85
+    use relay_event_normalization::{
+        SchemaProcessor, TimestampProcessor, TransactionsProcessor, TrimmingProcessor,
+    };
+
     let NormalizeSpanConfig {
         transaction_range,
         max_tag_value_size,
@@ -146,7 +89,8 @@
         return Err(ProcessingError::NoEventPayload);
     };
     let config = tag_extraction::Config { max_tag_value_size };
-    tag_extraction::extract_tags(span, &config, None, None);
+    let is_mobile = false; // TODO: find a way to determine is_mobile from a standalone span.
+    tag_extraction::extract_tags(span, &config, None, None, is_mobile);
 
     process_value(
         annotated_span,
@@ -154,37 +98,30 @@
         ProcessingState::root(),
     )?;
 
-<<<<<<< HEAD
     Ok(())
-=======
-    // Take the span back from the event
-    match pseudo_event
-        .into_value()
-        .and_then(|e| e.spans.into_value().and_then(|mut spans| spans.pop()))
-    {
-        Some(mut annotated_span) => {
-            // HACK remove auto-generated transaction tag:
-            if let Some(span) = annotated_span.value_mut() {
-                if let Some(tags) = span.sentry_tags.value_mut() {
-                    tags.remove("transaction");
-                }
-            }
-            Ok(annotated_span)
-        }
-        None => Err(ProcessingError::NoEventPayload),
-    }
 }
 
 #[cfg(feature = "processing")]
 pub fn process(state: &mut ProcessEnvelopeState, config: Arc<Config>) {
+    use relay_metrics::aggregator::AggregatorConfig;
+
     let span_metrics_extraction_config = match state.project_state.config.metric_extraction {
         ErrorBoundary::Ok(ref config) if config.is_enabled() => Some(config),
         _ => None,
     };
-    let received_at = state.managed_envelope.received_at();
+
+    let config = NormalizeSpanConfig {
+        transaction_range: AggregatorConfig::from(
+            config.aggregator_config_for(MetricNamespace::Transactions),
+        )
+        .timestamp_range(),
+        max_tag_value_size: config
+            .aggregator_config_for(MetricNamespace::Spans)
+            .max_tag_value_length,
+    };
 
     state.managed_envelope.retain_items(|item| {
-        let annotated_span = match item.ty() {
+        let mut annotated_span = match item.ty() {
             ItemType::OtelSpan => {
                 match serde_json::from_slice::<relay_spans::OtelSpan>(&item.payload()) {
                     Ok(otel_span) => Annotated::new(otel_span.into()),
@@ -205,20 +142,9 @@
             _ => return ItemAction::Keep,
         };
 
-        let config = NormalizeSpanConfig {
-            received_at,
-            max_secs_in_past: config.max_secs_in_past(),
-            max_secs_in_future: config.max_secs_in_future(),
-            max_tag_value_length: config
-                .aggregator_config_for(MetricNamespace::Spans)
-                .max_tag_value_length,
-        };
-        let mut annotated_span = match normalize(annotated_span, config) {
-            Ok(s) => s,
-            Err(e) => {
-                relay_log::debug!("failed to normalize span: {}", e);
-                return ItemAction::DropSilently;
-            }
+        if let Err(e) = normalize(&mut annotated_span, config.clone()) {
+            relay_log::debug!("failed to normalize span: {}", e);
+            return ItemAction::DropSilently;
         };
 
         let Some(span) = annotated_span.value_mut() else {
@@ -441,5 +367,4 @@
             .collect(),
     );
     add_span(transaction_span.into());
->>>>>>> a251ae85
 }