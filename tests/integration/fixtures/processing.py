import json
import msgpack
import uuid

import pytest
import os
import confluent_kafka as kafka
from copy import deepcopy
import json


@pytest.fixture
def get_topic_name():
    """
    Generate a unique topic name for each test
    """
    random = uuid.uuid4().hex
    return lambda topic: f"relay-test-{topic}-{random}"


@pytest.fixture
def processing_config(get_topic_name):
    """
    Returns a minimal configuration for setting up a relay capable of processing
    :param options: initial options to be merged
    :return: the altered options
    """

    def inner(options=None):
        # The CI script sets the kafka bootstrap server into system environment variable.
        bootstrap_servers = os.environ.get("KAFKA_BOOTSTRAP_SERVER", "127.0.0.1:9092")

        options = deepcopy(options)  # avoid lateral effects

        if options is None:
            options = {}
        if options.get("processing") is None:
            options["processing"] = {}
        processing = options["processing"]
        processing["enabled"] = True
        if processing.get("kafka_config") is None:
            processing["kafka_config"] = [
                {"name": "bootstrap.servers", "value": bootstrap_servers},
                # {'name': 'batch.size', 'value': '0'}  # do not batch messages
            ]
        if processing.get("topics") is None:
            processing["topics"] = {
                "events": get_topic_name("events"),
                "attachments": get_topic_name("attachments"),
                "transactions": get_topic_name("transactions"),
                "outcomes": get_topic_name("outcomes"),
                "sessions": get_topic_name("sessions"),
                "metrics": get_topic_name("metrics"),
<<<<<<< HEAD
                "replay_payloads": get_topic_name("replay_payloads"),
                "replay_events": get_topic_name("replay_events"),
=======
                "replay_recordings": get_topic_name("replay_recordings"),
>>>>>>> 3e3882c9
            }

        if not processing.get("redis"):
            processing["redis"] = "redis://127.0.0.1"

        processing[
            "projectconfig_cache_prefix"
        ] = f"relay-test-relayconfig-{uuid.uuid4()}"

        return options

    return inner


@pytest.fixture
def relay_with_processing(relay, mini_sentry, processing_config):
    """
    Creates a fixture that configures a relay with processing enabled and that forwards
    requests to the test ingestion topics
    """

    def inner(options=None):
        options = processing_config(options)
        return relay(mini_sentry, options=options)

    return inner


def kafka_producer(options):
    # look for the servers (it is the only config we are interested in)
    servers = [
        elm["value"]
        for elm in options["processing"]["kafka_config"]
        if elm["name"] == "bootstrap.servers"
    ]

    if not servers:
        raise ValueError(
            "Bad kafka_config, could not find 'bootstrap.servers'.\n"
            "The configuration should have an entry of the format \n"
            "{name:'bootstrap.servers', value:'127.0.0.1'} at path 'processing.kafka_config'"
        )

    return kafka.Producer({"bootstrap.servers": servers[0]})


@pytest.fixture
def kafka_consumer(request, get_topic_name, processing_config):
    """
    Creates a fixture that, when called, returns an already subscribed kafka consumer.
    """

    def inner(topic: str, options=None):
        topic_name = get_topic_name(topic)
        topics = [topic_name]
        options = processing_config(options)
        # look for the servers (it is the only config we are interested in)
        servers = [
            elm["value"]
            for elm in options["processing"]["kafka_config"]
            if elm["name"] == "bootstrap.servers"
        ]
        if len(servers) < 1:
            raise ValueError(
                "Bad kafka_config, could not find 'bootstrap.servers'.\n"
                "The configuration should have an entry of the format \n"
                "{name:'bootstrap.servers', value:'127.0.0.1'} at path 'processing.kafka_config'"
            )

        servers = servers[0]

        settings = {
            "bootstrap.servers": servers,
            "group.id": "test-consumer-%s" % uuid.uuid4().hex,
            "enable.auto.commit": True,
            "auto.offset.reset": "earliest",
        }

        consumer = kafka.Consumer(settings)
        consumer.assign([kafka.TopicPartition(t, 0) for t in topics])

        def die():
            consumer.close()

        request.addfinalizer(die)
        return consumer, options, topic_name

    return inner


class ConsumerBase(object):
    def __init__(self, consumer, options, topic_name, timeout=None):
        self.consumer = consumer
        self.test_producer = kafka_producer(options)
        self.topic_name = topic_name
        self.timeout = timeout or 1

        # Connect to the topic and poll a first test message.
        # First poll takes forever, the next ones are fast.
        self.assert_empty(timeout=5)

    def poll(self, timeout=None):
        if timeout is None:
            timeout = self.timeout
        return self.consumer.poll(timeout=timeout)

    def assert_empty(self, timeout=None):
        """
        An associated producer, that can send message on the same topic as the
        consumer used for tests when we don't expect anything to come back we
        can send a test message at the end and verify that it is the first and
        only message on the queue (care must be taken to make sure that the
        test message ends up in the same partition as the message we are checking).
        """
        # First, give Relay a bit of time to process
        assert self.poll(timeout=0.2) is None

        # Then, send a custom message to ensure we're not just timing out
        message = json.dumps({"__test__": uuid.uuid4().hex}).encode("utf8")
        self.test_producer.produce(self.topic_name, message)
        self.test_producer.flush(timeout=5)

        rv = self.poll(timeout=timeout)
        assert rv.error() is None
        assert rv.value() == message, rv.value()


@pytest.fixture
def outcomes_consumer(kafka_consumer):
    return lambda timeout=None, topic=None: OutcomesConsumer(
        timeout=timeout, *kafka_consumer(topic or "outcomes")
    )


def category_value(category):
    if category == "default":
        return 0
    if category == "error":
        return 1
    if category == "transaction":
        return 2
    if category == "security":
        return 3
    if category == "attachment":
        return 4
    if category == "session":
        return 5
    assert False, "invalid category"


class OutcomesConsumer(ConsumerBase):
    def _poll_all(self):
        while True:
            outcome = self.poll()
            if outcome is None:
                return
            else:
                yield outcome

    def get_outcomes(self):
        outcomes = list(self._poll_all())
        for outcome in outcomes:
            assert outcome.error() is None
        return [json.loads(outcome.value()) for outcome in outcomes]

    def get_outcome(self):
        outcomes = self.get_outcomes()
        assert len(outcomes) > 0, "No outcomes were consumed"
        assert len(outcomes) == 1, "More than one outcome was consumed"
        return outcomes[0]

    def assert_rate_limited(self, reason, key_id=None, categories=None):
        if categories is None:
            outcome = self.get_outcome()
            assert isinstance(outcome["category"], int)
            outcomes = [outcome]
        else:
            outcomes = self.get_outcomes()
            expected = set(category_value(category) for category in categories)
            actual = set(outcome["category"] for outcome in outcomes)
            assert actual == expected, (actual, expected)

        for outcome in outcomes:
            assert outcome["outcome"] == 2, outcome
            assert outcome["reason"] == reason, outcome["reason"]
            if key_id is not None:
                assert outcome["key_id"] == key_id

    def assert_dropped_internal(self):
        outcome = self.get_outcome()
        assert outcome["outcome"] == 3
        assert outcome["reason"] == "internal"

    def assert_dropped_unknown_project(self):
        outcome = self.get_outcome()
        assert outcome["outcome"] == 3
        assert outcome["reason"] == "project_id"


@pytest.fixture
def events_consumer(kafka_consumer):
    return lambda timeout=None: EventsConsumer(
        timeout=timeout, *kafka_consumer("events")
    )


@pytest.fixture
def transactions_consumer(kafka_consumer):
    return lambda: EventsConsumer(*kafka_consumer("transactions"))


@pytest.fixture
def attachments_consumer(kafka_consumer):
    return lambda: AttachmentsConsumer(*kafka_consumer("attachments"))


@pytest.fixture
def sessions_consumer(kafka_consumer):
    return lambda: SessionsConsumer(*kafka_consumer("sessions"))


@pytest.fixture
def metrics_consumer(kafka_consumer):
    # The default timeout of 3 seconds compensates for delays and jitter
    return lambda timeout=3: MetricsConsumer(
        timeout=timeout, *kafka_consumer("metrics")
    )


@pytest.fixture
def replay_recordings_consumer(kafka_consumer):
    return lambda: ReplayRecordingsConsumer(*kafka_consumer("replay_recordings"))


@pytest.fixture
def replay_events_consumer(kafka_consumer):
    return lambda: ReplayEventsConsumer(*kafka_consumer("replay_events"))


class MetricsConsumer(ConsumerBase):
    def get_metric(self, timeout=None):
        message = self.poll(timeout=timeout)
        assert message is not None
        assert message.error() is None

        return json.loads(message.value())


class SessionsConsumer(ConsumerBase):
    def get_session(self):
        message = self.poll()
        assert message is not None
        assert message.error() is None

        return json.loads(message.value())


class EventsConsumer(ConsumerBase):
    def get_event(self):
        message = self.poll()
        assert message is not None
        assert message.error() is None

        event = msgpack.unpackb(message.value(), raw=False, use_list=False)
        assert event["type"] == "event"
        return json.loads(event["payload"].decode("utf8")), event

    def get_message(self):
        message = self.poll()
        assert message is not None
        assert message.error() is None

        return message, msgpack.unpackb(message.value(), raw=False, use_list=False)


class AttachmentsConsumer(EventsConsumer):
    def get_attachment_chunk(self):
        message = self.poll()
        assert message is not None
        assert message.error() is None

        v = msgpack.unpackb(message.value(), raw=False, use_list=False)
        assert v["type"] == "attachment_chunk", v["type"]
        return v["payload"], v

    def get_individual_attachment(self):
        message = self.poll()
        assert message is not None
        assert message.error() is None

        v = msgpack.unpackb(message.value(), raw=False, use_list=False)
        assert v["type"] == "attachment", v["type"]
        return v


class ReplayRecordingsConsumer(EventsConsumer):
    def get_replay_chunk(self):
        message = self.poll()
        assert message is not None
        assert message.error() is None

        v = msgpack.unpackb(message.value(), raw=False, use_list=False)
        assert v["type"] == "replay_recording_chunk", v["type"]
        return v["payload"], v

    def get_individual_replay(self):
        message = self.poll()
        assert message is not None
        assert message.error() is None

        v = msgpack.unpackb(message.value(), raw=False, use_list=False)
<<<<<<< HEAD
        assert v["type"] == "replay_payload", v["type"]
        return v


class ReplayEventsConsumer(ConsumerBase):
    def get_replay_event(self):
        message = self.poll()
        assert message is not None
        assert message.error() is None

        event = msgpack.unpackb(message.value(), raw=False, use_list=False)
        assert event["type"] == "replay_event"
        return json.loads(event["payload"].decode("utf8")), event
=======
        assert v["type"] == "replay_recording", v["type"]
        return v
>>>>>>> 3e3882c9
<|MERGE_RESOLUTION|>--- conflicted
+++ resolved
@@ -51,12 +51,8 @@
                 "outcomes": get_topic_name("outcomes"),
                 "sessions": get_topic_name("sessions"),
                 "metrics": get_topic_name("metrics"),
-<<<<<<< HEAD
-                "replay_payloads": get_topic_name("replay_payloads"),
                 "replay_events": get_topic_name("replay_events"),
-=======
                 "replay_recordings": get_topic_name("replay_recordings"),
->>>>>>> 3e3882c9
             }
 
         if not processing.get("redis"):
@@ -368,8 +364,7 @@
         assert message.error() is None
 
         v = msgpack.unpackb(message.value(), raw=False, use_list=False)
-<<<<<<< HEAD
-        assert v["type"] == "replay_payload", v["type"]
+        assert v["type"] == "replay_recording", v["type"]
         return v
 
 
@@ -381,8 +376,4 @@
 
         event = msgpack.unpackb(message.value(), raw=False, use_list=False)
         assert event["type"] == "replay_event"
-        return json.loads(event["payload"].decode("utf8")), event
-=======
-        assert v["type"] == "replay_recording", v["type"]
-        return v
->>>>>>> 3e3882c9
+        return json.loads(event["payload"].decode("utf8")), event