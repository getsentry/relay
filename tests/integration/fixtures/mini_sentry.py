import gzip
import os
import re
import uuid
import datetime
from copy import deepcopy
from queue import Queue

import pytest

from flask import abort, Flask, request as flask_request, jsonify
from werkzeug.serving import WSGIRequestHandler
from pytest_localserver.http import WSGIServer
from sentry_sdk.envelope import Envelope

from . import SentryLike

_version_re = re.compile(r'(?m)^version\s*=\s*"(.*?)"\s*$')
with open(os.path.join(os.path.dirname(__file__), "../../../relay/Cargo.toml")) as f:
    match = _version_re.search(f.read())
    assert match is not None
    CURRENT_VERSION = match[1]


def _parse_version(version):
    if version == "latest":
        return (float("inf"),)

    return tuple(map(int, version.split(".")))


class Sentry(SentryLike):
    def __init__(self, server_address, app):
        super().__init__(server_address)

        self.app = app
        self.project_configs = {}
        self.captured_events = Queue()
        self.captured_outcomes = Queue()
        self.test_failures = []
        self.hits = {}
        self.known_relays = {}
        self.fail_on_relay_error = True
        self.request_log = []
        self.project_config_simulate_pending = False

    @property
    def internal_error_dsn(self):
        """DSN whose events make the test fail."""
        return "http://{}@{}:{}/666".format(
            self.default_dsn_public_key, *self.server_address
        )

    def get_hits(self, path):
        return self.hits.get(path) or 0

    def hit(self, path):
        self.hits.setdefault(path, 0)
        self.hits[path] += 1

    def format_failures(self):
        s = ""
        for route, error in self.test_failures:
            s += f"> {route}: {error}\n"
        return s

    def add_dsn_key_to_project(self, project_id, dsn_public_key=None, numeric_id=None):
        if project_id not in self.project_configs:
            raise Exception("trying to add dsn public key to nonexisting project")

        if dsn_public_key is None:
            dsn_public_key = uuid.uuid4().hex

        public_keys = self.project_configs[project_id]["publicKeys"]

        # generate some unique numeric id ( 1 + max of any other numeric id)
        if numeric_id is None:
            numeric_id = 0
            for public_key_config in public_keys:
                if public_key_config["publicKey"] == dsn_public_key:
                    # we already have this key, just return
                    return dsn_public_key
                numeric_id = max(numeric_id, public_key_config["numericId"])
            numeric_id += 1

        key_entry = {
            "publicKey": dsn_public_key,
            "numericId": numeric_id,
            # For backwards compat, not required by newer relays
            "isEnabled": True,
        }
        public_keys.append(key_entry)

        return key_entry

    def basic_project_config(
        self,
        project_id,
        dsn_public_key=None,
    ):
        if dsn_public_key is None:
            dsn_public_key = {
                "publicKey": uuid.uuid4().hex,
                # For backwards compat, newer relays do not need it
                "isEnabled": True,
                "numericId": 123,
            }

        return {
            "projectId": project_id,
            "slug": "python",
            "publicKeys": [dsn_public_key],
            "rev": "5ceaea8c919811e8ae7daae9fe877901",
            "disabled": False,
            "lastFetch": datetime.datetime.utcnow().isoformat() + "Z",
            "lastChange": datetime.datetime.utcnow().isoformat() + "Z",
            "config": {
                "allowedDomains": ["*"],
                "trustedRelays": list(self.iter_public_keys()),
                "piiConfig": {
                    "rules": {},
                    "applications": {
                        "$string": ["@email", "@mac", "@creditcard", "@userpath"],
                        "$object": ["@password"],
                    },
                },
            },
        }

    def add_basic_project_config(self, project_id, dsn_public_key=None, extra=None):
        ret_val = self.basic_project_config(project_id, dsn_public_key)

        if extra:
            extra_config = extra.get("config", {})
            ret_val = {
                **ret_val,
                **extra,
                "config": {**ret_val["config"], **extra_config},
            }

        self.project_configs[project_id] = ret_val
        return ret_val

    def full_project_config(self, project_id, dsn_public_key=None, extra=None):
        basic = self.basic_project_config(project_id, dsn_public_key)
        full = {
            "organizationId": 1,
            "config": {
                "excludeFields": [],
                "filterSettings": {},
                "scrubIpAddresses": False,
                "sensitiveFields": [],
                "scrubDefaults": True,
                "scrubData": True,
                "groupingConfig": {
                    "id": "legacy:2019-03-12",
                    "enhancements": "eJybzDhxY05qemJypZWRgaGlroGxrqHRBABbEwcC",
                },
                "blacklistedIps": ["127.43.33.22"],
                "trustedRelays": [],
            },
        }

        extra = extra or {}
        extra_config = extra.get("config", {})

        ret_val = {
            **basic,
            **full,
            **extra,
            "config": {**basic["config"], **full["config"], **extra_config},
        }

        return ret_val

    def add_full_project_config(self, project_id, dsn_public_key=None, extra=None):
        ret_val = self.full_project_config(project_id, dsn_public_key, extra)
        self.project_configs[project_id] = ret_val
        return ret_val


def _get_project_id(public_key, project_configs):
    for project_id, project_config in project_configs.items():
        for key_config in project_config["publicKeys"]:
            if key_config["publicKey"] == public_key:
                return project_id


@pytest.fixture
def mini_sentry(request):  # noqa
    app = Flask(__name__)
    app.debug = True
    sentry = None

    authenticated_relays = {}

    def is_trusted(relay_id, project_config):
        relay_info = authenticated_relays[relay_id]
        if relay_info.get("internal", False):
            return True
        if not project_config:
            return False
        return relay_info["publicKey"] in project_config["config"]["trustedRelays"]

    def get_error_message(data):
        exceptions = data.get("exception", {}).get("values", [])
        exc_msg = ": ".join(e.get("value", "") for e in reversed(exceptions))
        message = data.get("message", {})
        message = message if type(message) == str else message.get("formatted")
        return exc_msg or message or "unknown error"

    @app.before_request
    def count_hits():
        # Consume POST body even if we don't like this request
        # to no clobber the socket and buffers
        _ = flask_request.data

        if flask_request.url_rule:
            sentry.hit(flask_request.url_rule.rule)

        # Store endpoints theoretically support chunked transfer encoding,
        # but for now, we're conservative and don't allow that anywhere.
        if flask_request.headers.get("transfer-encoding"):
            abort(400, "transfer encoding not supported")

        sentry.request_log.append((flask_request.headers, flask_request.url))

    @app.route("/api/0/relays/register/challenge/", methods=["POST"])
    def get_challenge():
        relay_id = flask_request.json["relay_id"]
        assert relay_id == flask_request.headers["x-sentry-relay-id"]

        if relay_id not in sentry.known_relays:
            abort(403, "unknown relay")

        relay_info = sentry.known_relays[relay_id]

        version = flask_request.json.get("version")
        registered_version = relay_info["version"]

        if version is None:
            if _parse_version(registered_version) >= (20, 8):
                abort(400, "missing version")

        elif version != registered_version and not (
            registered_version == "latest" and version == CURRENT_VERSION
        ):
            abort(403, "outdated version")

        authenticated_relays[relay_id] = relay_info
        return jsonify({"token": "123", "relay_id": relay_id})

    @app.route("/api/0/relays/register/response/", methods=["POST"])
    def check_challenge():
        relay_id = flask_request.json["relay_id"]
        assert relay_id == flask_request.headers["x-sentry-relay-id"]
        assert relay_id in authenticated_relays
        return jsonify({"relay_id": relay_id})

    @app.route("/api/0/relays/live/", methods=["GET"])
    def is_live():
        return jsonify({"is_healthy": True})

    @app.route("/api/666/envelope/", methods=["POST"])
    def store_internal_error_event():
        envelope = Envelope.deserialize(flask_request.data)
        event = envelope.get_event()

        if event is not None and sentry.fail_on_relay_error:
            error = AssertionError("Relay sent us event: " + get_error_message(event))
            sentry.test_failures.append(("/api/666/envelope/", error))

        return jsonify({"event_id": uuid.uuid4().hex})

    @app.route("/api/42/envelope/", methods=["POST"])
    def store_event():
        assert (
            flask_request.headers.get("Content-Encoding", "") == "gzip"
        ), "Relay should always compress store requests"
        data = gzip.decompress(flask_request.data)

        assert (
            flask_request.headers.get("Content-Type") == "application/x-sentry-envelope"
        ), "Relay sent us non-envelope data to store"

        envelope = Envelope.deserialize(data)

        sentry.captured_events.put(envelope)
        return jsonify({"event_id": uuid.uuid4().hex})

    @app.route("/api/<project>/store/", methods=["POST"])
    @app.route("/api/<project>/envelope/", methods=["POST"])
    def store_event_catchall(project):
        raise AssertionError(f"Unknown project: {project}")

    @app.route("/api/0/relays/projectids/", methods=["POST"])
    def get_project_ids():
        project_ids = {}
        for public_key in flask_request.json["publicKeys"]:
            project_ids[public_key] = _get_project_id(
                public_key, sentry.project_configs
            )
        return jsonify(projectIds=project_ids)

    @app.route("/api/0/relays/projectconfigs/", methods=["POST"])
    def get_project_config():
        relay_id = flask_request.headers["x-sentry-relay-id"]
        if relay_id not in authenticated_relays:
            abort(403, "relay not registered")

        response = {}
        configs = {}
        pending = []
        global_ = None

        version = flask_request.args.get("version")

<<<<<<< HEAD
        if version == "3" and flask_request.json.get("global"):
            # There are no fields in global config for now
            global_ = {}

=======
        if version == "4" and flask_request.json.get("global"):
            global_ = GLOBAL_CONFIG
>>>>>>> 509fcddd
        if version in [None, "1"]:
            for project_id in flask_request.json["projects"]:
                project_config = sentry.project_configs[int(project_id)]
                if is_trusted(relay_id, project_config):
                    configs[project_id] = project_config

        elif version in ["2", "3", "4"]:
            for public_key in flask_request.json["publicKeys"]:
                # We store projects by id, but need to return by key
                for project_config in sentry.project_configs.values():
                    for key in project_config["publicKeys"]:
                        if not is_trusted(relay_id, project_config):
                            continue

                        if key["publicKey"] == public_key:
                            if (
                                version == "3"
                                and sentry.project_config_simulate_pending
                            ):
                                pending.append(public_key)
                            else:
                                # TODO 11 Nov 2020 (RaduW) horrible hack
                                #  For some reason returning multiple public keys breaks Relay
                                # Relay seems to work only with the first key
                                # Need to figure out why that is.
                                configs[public_key] = deepcopy(project_config)
                                configs[public_key]["publicKeys"] = [key]

        else:
            abort(500, f"unsupported version: {version}")

        response["configs"] = configs
        response["pending"] = pending
        if global_ is not None:
            response["global"] = global_

        return jsonify(response)

    @app.route("/api/0/relays/publickeys/", methods=["POST"])
    def public_keys():
        relay_id = flask_request.headers["x-sentry-relay-id"]
        if relay_id not in authenticated_relays:
            abort(403, "relay not registered")

        ids = flask_request.json["relay_ids"]
        keys = {}
        relays = {}
        for id in ids:
            relay = authenticated_relays[id]
            if relay:
                keys[id] = relay["publicKey"]
                relays[id] = relay

        return jsonify(public_keys=keys, relays=relays)

    @app.route("/api/0/relays/outcomes/", methods=["POST"])
    def outcomes():
        """
        Mock endpoint for outcomes. SENTRY DOES NOT IMPLEMENT THIS ENDPOINT! This is just used to
        verify Relay's batching behavior.
        """
        relay_id = flask_request.headers["x-sentry-relay-id"]
        if relay_id not in authenticated_relays:
            abort(403, "relay not registered")

        outcomes_batch = flask_request.json
        sentry.captured_outcomes.put(outcomes_batch)
        return jsonify({})

    @app.errorhandler(500)
    def fail(e):
        sentry.test_failures.append((flask_request.url, e))
        raise e

    def reraise_test_failures():
        if sentry.test_failures:
            pytest.fail(
                "{n} exceptions happened in mini_sentry:\n\n{failures}".format(
                    n=len(sentry.test_failures), failures=sentry.format_failures()
                )
            )

    # This marker is used by pytest_runtest_call in our conftest.py
    mark = pytest.mark.extra_failure_checks(checks=[reraise_test_failures])
    request.node.add_marker(mark)

    WSGIRequestHandler.protocol_version = "HTTP/1.1"
    server = WSGIServer(application=app, threaded=True)
    server.start()
    request.addfinalizer(server.stop)
    sentry = Sentry(server.server_address, app)
    return sentry


GLOBAL_CONFIG = {
    "measurements": {
        "builtinMeasurements": [
            {"name": "app_start_cold", "unit": "millisecond"},
            {"name": "app_start_warm", "unit": "millisecond"},
            {"name": "cls", "unit": "none"},
            {"name": "fcp", "unit": "millisecond"},
            {"name": "fid", "unit": "millisecond"},
            {"name": "fp", "unit": "millisecond"},
            {"name": "frames_frozen_rate", "unit": "ratio"},
            {"name": "frames_frozen", "unit": "none"},
            {"name": "frames_slow_rate", "unit": "ratio"},
            {"name": "frames_slow", "unit": "none"},
            {"name": "frames_total", "unit": "none"},
            {"name": "inp", "unit": "millisecond"},
            {"name": "lcp", "unit": "millisecond"},
            {"name": "stall_count", "unit": "none"},
            {"name": "stall_longest_time", "unit": "millisecond"},
            {"name": "stall_percentage", "unit": "ratio"},
            {"name": "stall_total_time", "unit": "millisecond"},
            {"name": "ttfb.requesttime", "unit": "millisecond"},
            {"name": "ttfb", "unit": "millisecond"},
            {"name": "time_to_full_display", "unit": "millisecond"},
            {"name": "time_to_initial_display", "unit": "millisecond"},
        ],
        "maxCustomMeasurements": 10,
    }
}<|MERGE_RESOLUTION|>--- conflicted
+++ resolved
@@ -315,15 +315,9 @@
 
         version = flask_request.args.get("version")
 
-<<<<<<< HEAD
         if version == "3" and flask_request.json.get("global"):
-            # There are no fields in global config for now
-            global_ = {}
-
-=======
-        if version == "4" and flask_request.json.get("global"):
             global_ = GLOBAL_CONFIG
->>>>>>> 509fcddd
+
         if version in [None, "1"]:
             for project_id in flask_request.json["projects"]:
                 project_config = sentry.project_configs[int(project_id)]
