--- conflicted
+++ resolved
@@ -69,13 +69,8 @@
     ]
   },
   "user": {
-<<<<<<< HEAD
-    "ip_address": "127.0.0.1"
+    "ip_address": "127.0.0.1",
+    "sentry_user": "ip:127.0.0.1"
   },
   "version": "7"
-=======
-    "ip_address": "127.0.0.1",
-    "sentry_user": "ip:127.0.0.1"
-  }
->>>>>>> 89773cef
 }