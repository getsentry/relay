--- conflicted
+++ resolved
@@ -238,10 +238,7 @@
     relay.send_event(project_key)
     assert mini_sentry.captured_events.empty()
 
-<<<<<<< HEAD
-=======
     # Wait a bit before fixing the project config to make sure Relay had time to fetch the broken one.
->>>>>>> 733363d0
     time.sleep(1)
 
     # Fix the config.
