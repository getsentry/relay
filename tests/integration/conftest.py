--- conflicted
+++ resolved
@@ -22,13 +22,9 @@
     outcomes_consumer,
     transactions_consumer,
     attachments_consumer,
-<<<<<<< HEAD
-=======
     replay_recordings_consumer,
->>>>>>> 3e3882c9
     sessions_consumer,
     metrics_consumer,
-    replay_payloads_consumer,
     replay_events_consumer,
 )  # noqa
 
