import json
import os
import queue
import socket
import threading
import uuid
from datetime import datetime, timedelta, timezone
from time import sleep

import pytest
from flask import Response, abort
from requests.exceptions import HTTPError
from sentry_sdk.envelope import Envelope, Item, PayloadRef


def test_store(mini_sentry, relay_chain):
    relay = relay_chain()
    project_id = 42
    mini_sentry.add_basic_project_config(project_id)

    relay.send_event(project_id)
    event = mini_sentry.captured_events.get(timeout=1).get_event()

    assert event["logentry"] == {"formatted": "Hello, World!"}


@pytest.mark.parametrize("allowed", [True, False])
def test_store_external_relay(mini_sentry, relay, allowed):
    # Use 3 Relays to force the middle one to fetch public keys
    relay = relay(relay(relay(mini_sentry)), external=True)

    project_config = mini_sentry.add_basic_project_config(42)

    if allowed:
        # manually  add all public keys form the relays to the configuration
        project_config["config"]["trustedRelays"] = list(relay.iter_public_keys())

    # Send the event, which always succeeds. The project state is fetched asynchronously and Relay
    # drops the event internally if it does not have permissions.
    relay.send_event(42)

    if allowed:
        event = mini_sentry.captured_events.get(timeout=1).get_event()
        assert event["logentry"] == {"formatted": "Hello, World!"}
    else:
        pytest.raises(queue.Empty, lambda: mini_sentry.captured_events.get(timeout=1))


def test_legacy_store(mini_sentry, relay_chain):
    relay = relay_chain()
    mini_sentry.add_basic_project_config(42)

    relay.send_event(42, legacy=True)
    event = mini_sentry.captured_events.get(timeout=1).get_event()

    assert event["logentry"] == {"formatted": "Hello, World!"}

    relay.send_event(42, legacy=True)
    event = mini_sentry.captured_events.get(timeout=1).get_event()
    assert event["logentry"] == {"formatted": "Hello, World!"}


@pytest.mark.parametrize("method", ["GET", "POST"])
def test_options_response(mini_sentry, relay, method):
    relay = relay(mini_sentry)
    project_id = 42
    mini_sentry.add_basic_project_config(project_id)

    headers = {
        "Access-Control-Request-Method": method,
        "Access-Control-Request-Headers": "X-Sentry-Auth",
    }

    result = relay.send_options(project_id, headers)
    assert result.ok, result
    # GET is never allowed for XHR
    assert result.headers["access-control-allow-methods"] == "POST"
    # Contents tested by test_security_report_preflight
    assert "access-control-allow-headers" in result.headers


def test_store_node_base64(mini_sentry, relay_chain):
    relay = relay_chain()

    project_id = 42
    mini_sentry.add_basic_project_config(project_id)
    payload = (
        b"eJytVctu2zAQ/BWDFzuAJYt6WVIfaAsE6KFBi6K3IjAoiXIYSyRLUm7cwP/eJaXEcZr0Bd"
        b"/E5e7OzJIc3aKOak3WFBXoXCmhislOTDqiNmiO6E1FpWGCo"
        b"+LrLTI7eZ8Fm1vS9nZ9SNeGVBujSAXhW9QoAq1dZcNaymEF2aUQRkOOXHFRU/9aQ13LOOUCFSkO56gSrf2O5qjpeTWAI963rf"
        b"+ScMF3nej1ayhifEWkREVDWk3nqBN13/4KgPbzv4bHOb6Hx+kRPihTppf"
        b"/DTukPVKbRwe44AjuYkhXPb8gjP8Gdfz4C7Q4Xz4z2xFs1QpSnwQqCZKDsPAIy6jdAPfhZGDpASwKnxJ2Ml1p"
        b"+qcDW9EbQ7mGmPaH2hOgJg8exdOolegkNPlnuIVUbEsMXZhOLuy19TRfMF7Tm0d3555AGB8R"
        b"+Fhe08o88zCN6h9ScH1hWyoKhLmBUYE3gIuoyWeypXzyaqLot54pOpsqG5ievYB0t+dDQcPWs"
        b"+mVMVIXi0WSZDQgASF108Q4xqSMaUmDKkuzrEzD5E29Vgx8jSpvWQZ5sizxMgqbKCMJDYPEp73P10psfCYWGE"
        b"/PfMbhibftzGGiSyvYUVzZGQD7kQaRplf0/M4WZ5x+nzg/nE1HG5yeuRZSaPNA5uX+cr+HrmAQXJO78bmRTIiZPDnHHtiDj"
        b"+6hiqz18AXdFLHm6kymQNvMx9iP4GBRqSipK9V3pc0d3Fk76Dmyg6XaDD2GE3FJbs7QJvRTaGJFiw2zfQM"
        b"/8jEEDOto7YkeSlHsBy7mXN4bbR4yIRpYuj2rYR3B2i67OnGNQ1dTqZ00Y3Zo11dEUV49iDDtlX3TWMkI"
        b"+9hPrSaYwJaq1Xhd35Mfb70LUr0Dlt4nJTycwOOuSGv/VCDErByDNE"
        b"/iZZLXQY3zOAnDvElpjJcJTXCUZSEZZYGMTlqKAc68IPPC5RccwQUvgsDdUmGPxJKx/GVLTCNUZ39Fzt5/AgZYWKw="
    )  # noqa
    relay.send_event(project_id, payload)

    event = mini_sentry.captured_events.get(timeout=1).get_event()

    assert event["logentry"] == {"formatted": "Error: yo mark"}


def test_store_pii_stripping(mini_sentry, relay):
    relay = relay(mini_sentry)

    project_id = 42
    mini_sentry.add_basic_project_config(project_id)
    relay.send_event(project_id, {"message": "hi", "extra": {"foo": "test@mail.org"}})

    event = mini_sentry.captured_events.get(timeout=2).get_event()

    # Email should be stripped:
    assert event["extra"]["foo"] == "[email]"


def test_store_rate_limit(mini_sentry, relay):
    from time import sleep

    store_event_original = mini_sentry.app.view_functions["store_event"]

    rate_limit_sent = False

    @mini_sentry.app.endpoint("store_event")
    def store_event():
        # Only send a rate limit header for the first request. If relay sends a
        # second request to mini_sentry, we want to see it so we can log an error.
        nonlocal rate_limit_sent
        if rate_limit_sent:
            return store_event_original()
        else:
            rate_limit_sent = True
            return "", 429, {"retry-after": "2"}

    # Disable outcomes so client report envelopes do not interfere with the events we are looking for
    config = {"outcomes": {"emit_outcomes": "as_client_reports"}}
    relay = relay(mini_sentry, config)
    project_id = 42
    mini_sentry.add_basic_project_config(project_id)

    # This message should return the initial 429 and start rate limiting
    relay.send_event(project_id, {"message": "rate limit"})

    # This event should get dropped by relay. We expect 429 here
    sleep(1)
    with pytest.raises(HTTPError):
        relay.send_event(project_id, {"message": "invalid"})

    # Generated outcome has reason code 'generic':
    outcome_envelope = mini_sentry.captured_events.get(timeout=1)
    outcome = json.loads(outcome_envelope.items[0].payload.bytes)
    assert outcome["rate_limited_events"] == [
        {"reason": "generic", "category": "error", "quantity": 1}
    ]

    # This event should arrive
    sleep(2)
    relay.send_event(project_id, {"message": "correct"})

    event = mini_sentry.captured_events.get(timeout=1).get_event()
    assert event["logentry"] == {"formatted": "correct"}


def test_store_static_config(mini_sentry, relay):
    from time import sleep

    project_id = 42
    project_config = mini_sentry.add_basic_project_config(project_id)

    def configure_static_project(dir):
        os.remove(dir.join("credentials.json"))
        os.makedirs(dir.join("projects"))
        dir.join("projects").join(f"{project_id}.json").write(
            json.dumps(project_config)
        )

    relay_options = {"relay": {"mode": "static"}}
    relay = relay(mini_sentry, options=relay_options, prepare=configure_static_project)

    relay.send_event(project_id)
    event = mini_sentry.captured_events.get(timeout=1).get_event()
    assert event["logentry"] == {"formatted": "Hello, World!"}

    sleep(1)  # Regression test: Relay tried to issue a request for 0 states
    if mini_sentry.test_failures:
        raise AssertionError(
            f"Exceptions happened in mini_sentry: {mini_sentry.format_failures()}"
        )


def test_store_proxy_config(mini_sentry, relay):
    from time import sleep

    project_id = 42
    mini_sentry.add_basic_project_config(project_id)

    def configure_proxy(dir):
        os.remove(dir.join("credentials.json"))

    relay_options = {"relay": {"mode": "proxy"}}
    relay = relay(mini_sentry, options=relay_options, prepare=configure_proxy)
    sleep(1)  # There is no upstream auth, so just wait for relay to initialize

    relay.send_event(project_id)
    event = mini_sentry.captured_events.get(timeout=1).get_event()
    assert event["logentry"] == {"formatted": "Hello, World!"}


def test_store_buffer_size(mini_sentry, relay):
    relay = relay(mini_sentry, {"cache": {"event_buffer_size": 0}})
    project_id = 42
    mini_sentry.add_basic_project_config(project_id)

    try:
        with pytest.raises(HTTPError):
            relay.send_event(project_id, {"message": "pls ignore"})
        pytest.raises(queue.Empty, lambda: mini_sentry.captured_events.get(timeout=1))

        for _, error in mini_sentry.test_failures:
            assert isinstance(error, AssertionError)
            assert "buffer capacity exceeded" in str(error)
    finally:
        mini_sentry.test_failures.clear()


def test_store_max_concurrent_requests(mini_sentry, relay):
    from threading import Semaphore
    from time import sleep

    processing_store = False
    store_count = Semaphore()

    project_id = 42
    mini_sentry.add_basic_project_config(project_id)

    @mini_sentry.app.endpoint("store_event")
    def store_event():
        nonlocal processing_store
        assert not processing_store

        processing_store = True
        # sleep long, but less than event_buffer_expiry
        sleep(0.5)
        store_count.release()
        sleep(0.5)
        processing_store = False

        return "ok"

    relay = relay(
        mini_sentry,
        {"limits": {"max_concurrent_requests": 1}, "cache": {"event_buffer_expiry": 2}},
    )

    relay.send_event(project_id)
    relay.send_event(project_id)

    store_count.acquire(timeout=2)
    store_count.acquire(timeout=2)


def test_store_not_normalized(mini_sentry, relay):
    """
    Tests that relay does not normalize when processing is disabled
    """
    relay = relay(mini_sentry, {"processing": {"enabled": False}})
    project_id = 42
    mini_sentry.add_basic_project_config(project_id)
    relay.send_event(project_id, {"message": "some_message"})
    event = mini_sentry.captured_events.get(timeout=1).get_event()
    assert event.get("key_id") is None
    assert event.get("project") is None
    assert event.get("version") is None


def make_transaction(event):
    now = datetime.utcnow()
    event.update(
        {
            "type": "transaction",
            "timestamp": now.isoformat(),
            "start_timestamp": (now - timedelta(seconds=2)).isoformat(),
            "spans": [],
            "contexts": {
                "trace": {
                    "op": "hi",
                    "trace_id": "a0fa8803753e40fd8124b21eeb2986b5",
                    "span_id": "968cff94913ebb07",
                }
            },
            "transaction": "hi",
        }
    )
    return event


def make_error(event):
    event.update(
        {
            "type": "error",
            "exception": {
                "values": [{"type": "ValueError", "value": "Should not happen"}]
            },
        }
    )
    return event


@pytest.mark.parametrize("event_type", ["default", "transaction"])
def test_processing(
    mini_sentry,
    relay_with_processing,
    events_consumer,
    transactions_consumer,
    event_type,
):
    """
    Test that relay normalizes messages when processing is enabled and sends them via Kafka queues
    """

    if event_type == "default":
        events_consumer = events_consumer()
    else:
        events_consumer = transactions_consumer()

    relay = relay_with_processing()
    project_id = 42
    mini_sentry.add_full_project_config(42)

    # create a unique message so we can make sure we don't test with stale data
    message_text = f"some message {uuid.uuid4()}"
    event = {
        "message": message_text,
        "extra": {"msg_text": message_text},
    }

    if event_type == "transaction":
        make_transaction(event)

    relay.send_event(project_id, event)

    event, v = events_consumer.get_event()

    start_time = v.get("start_time")
    assert start_time is not None  # we have some start time field
    event_id = v.get("event_id")
    assert event_id is not None
    project_id = v.get("project_id")
    assert project_id is not None
    remote_addr = v.get("remote_addr")
    assert remote_addr is not None

    # check that we are actually retrieving the message that we sent
    assert event.get("extra") is not None
    assert event.get("extra").get("msg_text") is not None
    assert event["extra"]["msg_text"] == message_text

    # check that normalization ran
    assert event.get("key_id") is not None
    assert event.get("project") is not None
    assert event.get("version") is not None

    if event_type == "transaction":
        assert event["transaction_info"]["source"] == "unknown"  # the default
    else:
        # Should not be serialized
        assert "transaction_info" not in event


# TODO: This parameterization should be unit-tested, instead
@pytest.mark.parametrize(
    "window,max_rate_limit", [(86400, 2 * 86400), (2 * 86400, 86400)]
)
@pytest.mark.parametrize("event_type", ["default", "error", "transaction", "nel"])
def test_processing_quotas(
    mini_sentry,
    relay_with_processing,
    outcomes_consumer,
    events_consumer,
    transactions_consumer,
    event_type,
    window,
    max_rate_limit,
):
    from time import sleep

    # At the moment (2020-10-12) transactions do not generate outcomes.
    # When this changes this test must be fixed, (remove generate_outcomes check).
    if event_type == "transaction":
        events_consumer = transactions_consumer()
        outcomes_consumer = None
    else:
        events_consumer = events_consumer()
        outcomes_consumer = outcomes_consumer()

    relay = relay_with_processing({"processing": {"max_rate_limit": max_rate_limit}})

    project_id = 42
    projectconfig = mini_sentry.add_full_project_config(project_id)
    # add another dsn key (we want 2 keys so we can set limits per key)
    mini_sentry.add_dsn_key_to_project(project_id)

    # we should have 2 keys (one created with the config and one added above)
    public_keys = mini_sentry.get_dsn_public_key_configs(project_id)

    key_id = public_keys[0]["numericId"]

    # Default events are also mapped to "error" by Relay.
    category = "error" if event_type == "default" or event_type == "nel" else event_type

    projectconfig["config"]["quotas"] = [
        {
            "id": f"test_rate_limiting_{uuid.uuid4().hex}",
            "scope": "key",
            "scopeId": str(key_id),
            "categories": [category],
            "limit": 5,
            "window": window,
            "reasonCode": "get_lost",
        }
    ]

    if event_type == "transaction":
        transform = make_transaction
    elif event_type == "error":
        transform = make_error
    else:

        def transform(e):
            return e

    for i in range(5):
        if event_type == "nel":
            relay.send_nel_event(project_id, dsn_key_idx=0)
        else:
            # send using the first dsn
            relay.send_event(
                project_id, transform({"message": f"regular{i}"}), dsn_key_idx=0
            )

        event, _ = events_consumer.get_event(timeout=10)
        if event_type == "nel":
            assert event["logentry"]["formatted"] == "application / http.error"
        else:
            assert event["logentry"]["formatted"] == f"regular{i}"

    # this one will not get a 429 but still get rate limited (silently) because
    # of our caching
    if event_type == "nel":
        relay.send_nel_event(project_id, dsn_key_idx=0)
    else:
        relay.send_event(
            project_id, transform({"message": "some_message"}), dsn_key_idx=0
        )

    if outcomes_consumer is not None:
        outcomes_consumer.assert_rate_limited(
            "get_lost", key_id=key_id, categories=[category]
        )
    else:
        # since we don't wait for the outcome, wait a little for the event to go through
        sleep(0.1)

    for _ in range(5):
        with pytest.raises(HTTPError) as excinfo:
            # Failed: DID NOT RAISE <class 'requests.exceptions.HTTPError'>
            relay.send_event(project_id, transform({"message": "rate_limited"}))
        headers = excinfo.value.response.headers

        retry_after = headers["retry-after"]
        assert int(retry_after) <= window
        assert int(retry_after) <= max_rate_limit
        retry_after2, rest = headers["x-sentry-rate-limits"].split(":", 1)
        assert int(retry_after2) == int(retry_after)
        assert rest == "%s:key:get_lost" % category
        if outcomes_consumer is not None:
            outcomes_consumer.assert_rate_limited(
                "get_lost", key_id=key_id, categories=[category]
            )

    for i in range(10):
        # now send using the second key
        if event_type == "nel":
            relay.send_nel_event(project_id, dsn_key_idx=1)
        else:
            relay.send_event(
                project_id, transform({"message": f"otherkey{i}"}), dsn_key_idx=1
            )
        event, _ = events_consumer.get_event()

        if event_type == "nel":
            assert event["logentry"]["formatted"] == "application / http.error"
        else:
            assert event["logentry"]["formatted"] == f"otherkey{i}"


def test_sends_metric_bucket_outcome(
    mini_sentry, relay_with_processing, outcomes_consumer
):
    """
    Checks that with a zero-quota without categories specified we send metric bucket outcomes.
    """
    outcomes_consumer = outcomes_consumer()
    relay = relay_with_processing(
        {
            "processing": {"max_rate_limit": 2 * 86400},
            "aggregator": {
                "bucket_interval": 1,
                "initial_delay": 0,
                "debounce_delay": 0,
                "flush_interval": 0,
            },
        }
    )

    project_id = 42
    projectconfig = mini_sentry.add_full_project_config(project_id)
    mini_sentry.add_dsn_key_to_project(project_id)

    projectconfig["config"]["features"] = ["organizations:custom-metrics"]
    projectconfig["config"]["quotas"] = [
        {
            "scope": "organization",
            "limit": 0,
        }
    ]

    timestamp = int(datetime.now(tz=timezone.utc).timestamp())
    metrics_payload = f"transactions/foo:42|c\nbar@second:17|c|T{timestamp}"
    relay.send_metrics(project_id, metrics_payload)

    outcome = outcomes_consumer.get_outcome(timeout=3)

    assert outcome["category"] == 15
    assert outcome["quantity"] == 1


def test_rate_limit_metric_bucket(
    mini_sentry,
    relay_with_processing,
    metrics_consumer,
):
    metrics_consumer = metrics_consumer()

    bucket_interval = 1  # second
    relay = relay_with_processing(
        {
            "processing": {"max_rate_limit": 2 * 86400},
            "aggregator": {
                "bucket_interval": bucket_interval,
                "initial_delay": 0,
                "debounce_delay": 0,
            },
        }
    )

    metric_bucket_limit = 5
    buckets_sent = 10

    project_id = 42
    projectconfig = mini_sentry.add_full_project_config(project_id)
    mini_sentry.add_dsn_key_to_project(project_id)

    projectconfig["config"]["quotas"] = [
        {
            "id": f"test_rate_limiting_{uuid.uuid4().hex}",
            "scope": "organization",
            "categories": ["metric_bucket"],
            "limit": metric_bucket_limit,
            "window": 86400,
            "reasonCode": "throughput rate limiting",
        }
    ]

    def generate_ticks():
        # Generate a new timestamp for every bucket, so they do not get merged by the aggregator
        tick = int(datetime.utcnow().timestamp() // bucket_interval * bucket_interval)
        while True:
            yield tick
            tick += bucket_interval

    tick = generate_ticks()

    def make_bucket(name, type_, values):
        return {
            "org_id": 1,
            "project_id": project_id,
            "timestamp": next(tick),
            "name": name,
            "type": type_,
            "value": values,
            "width": bucket_interval,
        }

    def send_buckets(buckets):
        relay.send_metrics_buckets(project_id, buckets)
        sleep(0.2)

    for _ in range(buckets_sent):
        bucket = make_bucket("d:transactions/measurements.lcp@millisecond", "d", [1.0])
        send_buckets(
            [bucket],
        )
    produced_buckets = [m for m, _ in metrics_consumer.get_metrics()]

    assert metric_bucket_limit < buckets_sent
    assert len(produced_buckets) == metric_bucket_limit


@pytest.mark.parametrize("violating_bucket", [[4.0, 5.0], [4.0, 5.0, 6.0]])
def test_rate_limit_metrics_buckets(
    mini_sentry,
    relay_with_processing,
    metrics_consumer,
    outcomes_consumer,
    violating_bucket,
):
    """
    param violating_bucket is parametrized so we cover both cases:
        1. the quota is matched exactly
        2. quota is exceeded by one
    """
    bucket_interval = 1  # second
    relay = relay_with_processing(
        {
            "processing": {"max_rate_limit": 2 * 86400},
            "aggregator": {
                "bucket_interval": bucket_interval,
                "initial_delay": 0,
                "debounce_delay": 0,
            },
        }
    )
    metrics_consumer = metrics_consumer()
    outcomes_consumer = outcomes_consumer()

    project_id = 42
    projectconfig = mini_sentry.add_full_project_config(project_id)
    # add another dsn key (we want 2 keys so we can set limits per key)
    mini_sentry.add_dsn_key_to_project(project_id)

    public_keys = mini_sentry.get_dsn_public_key_configs(project_id)
    key_id = public_keys[0]["numericId"]

    reason_code = uuid.uuid4().hex

    projectconfig["config"]["quotas"] = [
        {
            "id": f"test_rate_limiting_{uuid.uuid4().hex}",
            "scope": "key",
            "scopeId": str(key_id),
            "categories": ["transaction"],
            "limit": 5,
            "window": 86400,
            "reasonCode": reason_code,
        }
    ]

    def generate_ticks():
        # Generate a new timestamp for every bucket, so they do not get merged by the aggregator
        tick = int(datetime.utcnow().timestamp() // bucket_interval * bucket_interval)
        while True:
            yield tick
            tick += bucket_interval

    tick = generate_ticks()

    def make_bucket(name, type_, values):
        return {
            "org_id": 1,
            "project_id": project_id,
            "timestamp": next(tick),
            "name": name,
            "type": type_,
            "value": values,
            "width": bucket_interval,
        }

    def send_buckets(buckets):
        relay.send_metrics_buckets(project_id, buckets)
        sleep(0.2)

    # NOTE: Sending these buckets in multiple envelopes because the order of flushing
    # and also the order of rate limiting is not deterministic.
    send_buckets(
        [
            # Send a few non-duration buckets, they will not deplete the quota
            make_bucket("d:transactions/measurements.lcp@millisecond", "d", 10 * [1.0]),
            # Session metrics are accepted
            make_bucket("d:sessions/session@none", "c", 1),
            make_bucket("d:sessions/duration@second", "d", 9 * [1]),
        ]
    )
    send_buckets(
        [
            # Duration metric, subtract 3 from quota
            make_bucket("d:transactions/duration@millisecond", "d", [1, 2, 3]),
        ],
    )
    send_buckets(
        [
            # Can still send unlimited non-duration metrics
            make_bucket("d:transactions/measurements.lcp@millisecond", "d", 10 * [2.0]),
        ],
    )
    send_buckets(
        [
            # Duration metric, subtract from quota. This bucket is still accepted, but the rest
            # will be exceeded.
            make_bucket("d:transactions/duration@millisecond", "d", violating_bucket),
        ],
    )
    send_buckets(
        [
            # FCP buckets won't make it into kakfa
            make_bucket("d:transactions/measurements.fcp@millisecond", "d", 10 * [7.0]),
        ],
    )
    send_buckets(
        [
            # Another three for duration, won't make it into kafka.
            make_bucket("d:transactions/duration@millisecond", "d", [7, 8, 9]),
            # Session metrics are still accepted.
            make_bucket("d:sessions/session@user", "s", [1254]),
        ],
    )
    metrics = [m for m, _ in metrics_consumer.get_metrics(timeout=4)]
    produced_buckets = metrics

    # Sort buckets to prevent ordering flakiness:
    produced_buckets.sort(key=lambda b: (b["name"], b["value"]))
    for bucket in produced_buckets:
        del bucket["timestamp"]

    assert produced_buckets == [
        {
            "name": "d:sessions/duration@second",
            "org_id": 1,
            "project_id": 42,
            "retention_days": 90,
            "tags": {},
            "type": "d",
            "value": [1.0, 1.0, 1.0, 1.0, 1.0, 1.0, 1.0, 1.0, 1.0],
        },
        {
            "name": "d:sessions/session@none",
            "org_id": 1,
            "retention_days": 90,
            "project_id": 42,
            "tags": {},
            "type": "c",
            "value": 1.0,
        },
        {
            "name": "d:sessions/session@user",
            "org_id": 1,
            "retention_days": 90,
            "project_id": 42,
            "tags": {},
            "type": "s",
            "value": [1254],
        },
        {
            "name": "d:transactions/duration@millisecond",
            "org_id": 1,
            "retention_days": 90,
            "project_id": 42,
            "tags": {},
            "type": "d",
            "value": [1.0, 2.0, 3.0],
        },
        {
            "name": "d:transactions/duration@millisecond",
            "org_id": 1,
            "retention_days": 90,
            "project_id": 42,
            "tags": {},
            "type": "d",
            "value": violating_bucket,
        },
        {
            "name": "d:transactions/measurements.lcp@millisecond",
            "org_id": 1,
            "retention_days": 90,
            "project_id": 42,
            "tags": {},
            "type": "d",
            "value": [1.0, 1.0, 1.0, 1.0, 1.0, 1.0, 1.0, 1.0, 1.0, 1.0],
        },
        {
            "name": "d:transactions/measurements.lcp@millisecond",
            "org_id": 1,
            "retention_days": 90,
            "project_id": 42,
            "tags": {},
            "type": "d",
            "value": [2.0, 2.0, 2.0, 2.0, 2.0, 2.0, 2.0, 2.0, 2.0, 2.0],
        },
    ]

    outcomes_consumer.assert_rate_limited(
        reason_code,
        key_id=key_id,
        categories=["transaction"],
        quantity=3,
    )


@pytest.mark.parametrize("extraction_version", [1, 3])
def test_processing_quota_transaction_indexing(
    mini_sentry,
    relay_with_processing,
    metrics_consumer,
    transactions_consumer,
    extraction_version,
):
    relay = relay_with_processing(
        {
            "processing": {"max_rate_limit": 100},
            # make sure that sent envelopes will be processed sequentially.
            "limits": {"max_thread_count": 1},
            "aggregator": {
                "bucket_interval": 1,
                "initial_delay": 0,
                "debounce_delay": 0,
            },
        }
    )

    metrics_consumer = metrics_consumer()
    tx_consumer = transactions_consumer()

    project_id = 42
    projectconfig = mini_sentry.add_full_project_config(project_id)
    key_id = mini_sentry.get_dsn_public_key_configs(project_id)[0]["numericId"]
    projectconfig["config"]["quotas"] = [
        {
            "id": f"test_rate_limiting_{uuid.uuid4().hex}",
            "scope": "key",
            "scopeId": str(key_id),
            "categories": ["transaction_indexed"],
            "limit": 1,
            "window": 86400,
            "reasonCode": "get_lost",
        },
        {
            "id": f"test_rate_limiting_{uuid.uuid4().hex}",
            "scope": "key",
            "scopeId": str(key_id),
            "categories": ["transaction"],
            "limit": 2,
            "window": 86400,
            "reasonCode": "get_lost",
        },
    ]
    projectconfig["config"]["transactionMetrics"] = {
        "version": extraction_version,
    }

    relay.send_event(project_id, make_transaction({"message": "1st tx"}))
    event, _ = tx_consumer.get_event()
    assert event["logentry"]["formatted"] == "1st tx"
    buckets = list(metrics_consumer.get_metrics())
    assert len(buckets) > 0

    relay.send_event(project_id, make_transaction({"message": "2nd tx"}))
    tx_consumer.assert_empty()
    buckets = list(metrics_consumer.get_metrics())
    assert len(buckets) > 0

    with pytest.raises(HTTPError) as exc_info:
        relay.send_event(project_id, make_transaction({"message": "4nd tx"}))

    assert exc_info.value.response.status_code == 429, "Expected a 429 status code"


def test_events_buffered_before_auth(relay, mini_sentry):
    evt = threading.Event()

    def server_error(*args, **kwargs):
        # simulate a bug in sentry
        evt.set()
        abort(500, "sentry is down")

    old_handler = mini_sentry.app.view_functions["get_challenge"]
    # make the register endpoint fail with a network error
    mini_sentry.app.view_functions["get_challenge"] = server_error

    # keep max backoff as short as the configuration allows (1 sec)
    relay_options = {"http": {"max_retry_interval": 1}}
    relay = relay(mini_sentry, relay_options, wait_health_check=False)

    project_id = 42
    mini_sentry.add_basic_project_config(project_id)

    assert evt.wait(2)  # wait for relay to start authenticating

    try:
        relay.send_event(project_id)
        # resume normal function
        mini_sentry.app.view_functions["get_challenge"] = old_handler

        # now test that we still get the message sent at some point in time (the event is retried)
        event = mini_sentry.captured_events.get(timeout=3).get_event()
        assert event["logentry"] == {"formatted": "Hello, World!"}
    finally:
        # Relay reports authentication errors, which is fine.
        mini_sentry.test_failures.clear()


def test_events_are_retried(relay, mini_sentry):
    # keep max backoff as short as the configuration allows (1 sec)
    relay_options = {
        "http": {
            "max_retry_interval": 1,
            "retry_delay": 0,
        }
    }
    relay = relay(mini_sentry, relay_options)

    project_id = 42
    mini_sentry.add_basic_project_config(project_id)

    evt = threading.Event()

    def network_error_endpoint(*args, **kwargs):
        # simulate a network error
        evt.set()
        raise socket.timeout()

    old_handler = mini_sentry.app.view_functions["store_event"]
    # make the store endpoint fail with a network error
    mini_sentry.app.view_functions["store_event"] = network_error_endpoint

    relay.send_event(project_id)
    # test that the network fail handler is called at least once
    assert evt.wait(1)
    # resume normal function
    mini_sentry.app.view_functions["store_event"] = old_handler

    # now test that we still get the message sent at some point in time (the event is retried)
    event = mini_sentry.captured_events.get(timeout=3).get_event()
    assert event["logentry"] == {"formatted": "Hello, World!"}


def test_failed_network_requests_trigger_health_check(relay, mini_sentry):
    """
    Tests that consistently failing network requests will trigger relay to enter outage mode
    and call on the liveliness endpoint
    """

    def network_error_endpoint(*args, **kwargs):
        # simulate a network error
        raise socket.timeout()

    # make the store endpoint fail with a network error
    mini_sentry.app.view_functions["store_event"] = network_error_endpoint
    original_is_live = mini_sentry.app.view_functions["is_live"]
    evt = threading.Event()

    def is_live():
        evt.set()  # mark is_live was called
        return original_is_live()

    mini_sentry.app.view_functions["is_live"] = is_live

    # keep max backoff and the outage grace period as short as the configuration allows

    relay_options = {
        "http": {
            "max_retry_interval": 1,
            "auth_interval": 1000,
            "outage_grace_period": 1,
            "retry_delay": 0,
        }
    }
    relay = relay(mini_sentry, relay_options)
    project_id = 42
    mini_sentry.add_basic_project_config(project_id)

    # send an event, the event should fail and trigger a liveliness check (after a second)
    relay.send_event(project_id)

    # it did try to reestablish connection
    assert evt.wait(5)


@pytest.mark.parametrize("mode", ["static", "proxy"])
def test_no_auth(relay, mini_sentry, mode):
    """
    Tests that relays that run in proxy and static mode do NOT authenticate
    """
    project_id = 42
    project_config = mini_sentry.add_basic_project_config(project_id)

    old_handler = mini_sentry.app.view_functions["get_challenge"]
    has_registered = [False]

    # remember if somebody has tried to register
    def register_challenge(*args, **kwargs):
        has_registered[0] = True
        return old_handler(*args, **kwargs)

    mini_sentry.app.view_functions["get_challenge"] = register_challenge

    def configure_static_project(dir):
        os.remove(dir.join("credentials.json"))
        os.makedirs(dir.join("projects"))
        dir.join("projects").join(f"{project_id}.json").write(
            json.dumps(project_config)
        )

    relay_options = {"relay": {"mode": mode}}
    relay = relay(mini_sentry, options=relay_options, prepare=configure_static_project)

    relay.send_event(project_id, {"message": "123"})

    # sanity test that we got the event we sent
    event = mini_sentry.captured_events.get(timeout=1).get_event()
    assert event["logentry"] == {"formatted": "123"}
    # verify that no registration took place (the register flag is not set)
    assert not has_registered[0]


def test_processing_no_re_auth(relay_with_processing, mini_sentry):
    """
    Test that processing relays only authenticate once.

    That is processing relays do NOT reauthenticate.
    """
    from time import sleep

    relay_options = {"http": {"auth_interval": 1}}

    # count the number of times relay registers
    original_check_challenge = mini_sentry.app.view_functions["check_challenge"]
    counter = [0]

    def counted_check_challenge(*args, **kwargs):
        counter[0] += 1
        return original_check_challenge(*args, **kwargs)

    mini_sentry.app.view_functions["check_challenge"] = counted_check_challenge

    # creates a relay (we don't need to call it explicitly it should register by itself)
    relay_with_processing(options=relay_options)

    sleep(2)
    # check that the registration happened only once (although it should have happened every 0.1 secs)
    assert counter[0] == 1


def test_re_auth(relay, mini_sentry):
    """
    Tests that managed non-processing relays re-authenticate periodically.
    """
    from time import sleep

    relay_options = {"http": {"auth_interval": 1}}

    # count the number of times relay registers
    original_check_challenge = mini_sentry.app.view_functions["check_challenge"]
    counter = [0]

    def counted_check_challenge(*args, **kwargs):
        counter[0] += 1
        return original_check_challenge(*args, **kwargs)

    mini_sentry.app.view_functions["check_challenge"] = counted_check_challenge

    # creates a relay (we don't need to call it explicitly it should register by itself)
    relay(mini_sentry, options=relay_options)

    sleep(2)
    # check that the registration happened repeatedly
    assert counter[0] > 1


def test_re_auth_failure(relay, mini_sentry):
    """
    Test that after a re-authentication failure, relay stops sending messages until is reauthenticated.

    That is re-authentication failure puts relay in Error state that blocks any
    further message passing until authentication is re established.
    """
    relay_options = {"http": {"auth_interval": 1}}

    # count the number of times relay registers
    original_check_challenge = mini_sentry.app.view_functions["check_challenge"]
    counter = [0]
    registration_should_succeed = True
    evt = threading.Event()

    def counted_check_challenge(*args, **kwargs):
        counter[0] += 1
        evt.set()
        if registration_should_succeed:
            return original_check_challenge(*args, **kwargs)
        else:
            return Response("failed", status=500)

    mini_sentry.app.view_functions["check_challenge"] = counted_check_challenge

    # creates a relay (we don't need to call it explicitly it should register by itself)
    relay = relay(mini_sentry, options=relay_options)
    project_id = 42
    mini_sentry.add_basic_project_config(project_id)

    # we have authenticated successfully
    assert evt.wait(2)
    auth_count_1 = counter[0]
    # now fail re-authentication
    registration_should_succeed = False
    # wait for re-authentication try (should fail)
    evt.clear()
    assert evt.wait(2)
    # check that we have had some authentications attempts (that failed)
    auth_count_2 = counter[0]
    assert auth_count_1 < auth_count_2

    # Give Relay some time to process the auth response and mark itself as not ready
    sleep(0.1)

    # send a message, it should not come through while the authentication has failed
    relay.send_event(project_id, {"message": "123"})
    # sentry should have received nothing
    pytest.raises(queue.Empty, lambda: mini_sentry.captured_events.get(timeout=1))

    # set back authentication to ok
    registration_should_succeed = True
    # and wait for authentication to be called
    evt.clear()
    assert evt.wait(2)
    # clear authentication errors accumulated until now
    mini_sentry.test_failures.clear()
    # check that we have had some auth that succeeded
    auth_count_3 = counter[0]
    assert auth_count_2 < auth_count_3

    # Give Relay some time to process the auth response and mark itself as ready
    sleep(0.1)

    # now we should be re-authenticated and we should have the event

    # sanity test that we got the event we sent
    event = mini_sentry.captured_events.get(timeout=1).get_event()
    assert event["logentry"] == {"formatted": "123"}


def test_permanent_rejection(relay, mini_sentry):
    """
    Tests that after a permanent rejection stops authentication attempts.

    That is once an authentication message detects a permanent rejection
    it will not re-try to authenticate.
    """

    relay_options = {"http": {"auth_interval": 1}}

    # count the number of times relay registers
    original_check_challenge = mini_sentry.app.view_functions["check_challenge"]
    counter = [0, 0]
    registration_should_succeed = True
    evt = threading.Event()

    def counted_check_challenge(*args, **kwargs):
        counter[0] += 1
        evt.set()
        if registration_should_succeed:
            return original_check_challenge(*args, **kwargs)
        else:
            counter[1] += 1
            response = Response(
                json.dumps({"detail": "bad dog", "relay": "stop"}),
                status=403,
                content_type="application/json",
            )
            return response

    mini_sentry.app.view_functions["check_challenge"] = counted_check_challenge

    relay(mini_sentry, options=relay_options)

    # we have authenticated successfully
    assert evt.wait(2)
    auth_count_1 = counter[0]
    # now fail re-authentication with client error
    registration_should_succeed = False
    # wait for re-authentication try (should fail)
    evt.clear()
    assert evt.wait(2)
    # check that we have had some authentications attempts (that failed)
    auth_count_2 = counter[0]
    assert auth_count_1 < auth_count_2

    # once we issue a client error we are never called back again
    # and wait for authentication to be called
    evt.clear()
    # check that we were not called
    assert evt.wait(2) is False
    # to be sure verify that we have only been called once (after failing)
    assert counter[1] == 1
    # clear authentication errors accumulated until now
    mini_sentry.test_failures.clear()


def test_buffer_events_during_outage(relay, mini_sentry):
    """
    Tests that events are buffered during network outages and then sent.
    """

    original_store_event = mini_sentry.app.view_functions["store_event"]
    is_network_error = True

    def network_error_endpoint(*args, **kwargs):
        if is_network_error:
            # simulate a network error
            raise socket.timeout()
        else:
            # normal processing
            original_store_event(*args, **kwargs)

    # make the store endpoint fail with a network error
    is_network_error = True
    mini_sentry.app.view_functions["store_event"] = network_error_endpoint
    original_is_live = mini_sentry.app.view_functions["is_live"]
    evt = threading.Event()

    def is_live():
        evt.set()  # mark is_live was called
        return original_is_live()

    mini_sentry.app.view_functions["is_live"] = is_live

    # keep max backoff and the outage grace period as short as the configuration allows
    relay_options = {
        "http": {
            "max_retry_interval": 1,
            "auth_interval": 1000,
            "outage_grace_period": 1,
            "retry_delay": 0,
        }
    }
    relay = relay(mini_sentry, relay_options)
    project_id = 42
    mini_sentry.add_basic_project_config(project_id)

    # send an event, the event should fail and trigger a liveliness check (after a second)
    relay.send_event(project_id, {"message": "123"})

    # it did try to reestablish connection
    assert evt.wait(5)

    # now stop network errors (let the events pass)
    is_network_error = False

    # sanity test that we got the event we sent
    event = mini_sentry.captured_events.get(timeout=1).get_event()
    assert event["logentry"] == {"formatted": "123"}


def test_store_invalid_gzip(mini_sentry, relay_chain):
    relay = relay_chain(min_relay_version="21.6.0")
    project_id = 42
    mini_sentry.add_basic_project_config(project_id)

    headers = {
        "Content-Encoding": "gzip",
        "X-Sentry-Auth": relay.get_auth_header(project_id),
    }

    url = "/api/%s/store/" % project_id

    response = relay.post(url, headers=headers)
    assert response.status_code == 400


def test_store_project_move(mini_sentry, relay):
    """
    Tests that relay redirects events for moved projects based on the project key if
    `override_project_ids` is enabled. The expected behavior is:

     1. Resolve project config based on the public key alone
     2. Skip validation of the project ID
     3. Update the project ID
    """

    relay = relay(mini_sentry, {"relay": {"override_project_ids": True}})
    mini_sentry.add_basic_project_config(42)

    headers = {
        # send_event uses the project_id to create the auth header. We need to compute the correct
        # one so we can change to an invalid ID.
        "X-Sentry-Auth": relay.get_auth_header(42),
    }

    relay.send_event(99, headers=headers)
    envelope = mini_sentry.captured_events.get(timeout=1)

    # NB: mini_sentry errors on all other URLs than /api/42/store/. All that's left is checking the
    # DSN that is transmitted as part of the Envelope headers.
    assert envelope.headers["dsn"].endswith("/42")


def test_invalid_project_id(mini_sentry, relay):
    """
    Tests that Relay drops events for project ID mismatches. See `test_store_project_move` for an
    override of this behavior.
    """
    relay = relay(mini_sentry)
    mini_sentry.add_basic_project_config(42)

    headers = {
        # send_event uses the project_id to create the auth header. We need to compute the correct
        # one so we can change to an invalid ID.
        "X-Sentry-Auth": relay.get_auth_header(42),
    }

    relay.send_event(99, headers=headers)
    pytest.raises(queue.Empty, lambda: mini_sentry.captured_events.get(timeout=1))


def test_span_extraction(
    mini_sentry,
    relay_with_processing,
    spans_consumer,
):
    spans_consumer = spans_consumer()

    relay = relay_with_processing()
    project_id = 42
    project_config = mini_sentry.add_full_project_config(project_id)
    project_config["config"]["features"] = [
        "projects:span-metrics-extraction",
        "projects:span-metrics-extraction-all-modules",
    ]

    event = make_transaction({"event_id": "cbf6960622e14a45abc1f03b2055b186"})
    end = datetime.utcnow().replace(tzinfo=timezone.utc) - timedelta(seconds=1)
    start = end - timedelta(milliseconds=500)
    event["spans"] = [
        {
            "description": "GET /api/0/organizations/?member=1",
            "op": "http",
            "parent_span_id": "aaaaaaaaaaaaaaaa",
            "span_id": "bbbbbbbbbbbbbbbb",
            "start_timestamp": start.isoformat(),
            "timestamp": end.isoformat(),
            "trace_id": "ff62a8b040f340bda5d830223def1d81",
        },
    ]

    relay.send_event(project_id, event)

    child_span = spans_consumer.get_span()
    del child_span["start_time"]
    del child_span["span"]["received"]
    assert child_span == {
        "event_id": "cbf6960622e14a45abc1f03b2055b186",
        "project_id": 42,
        "organization_id": 1,
        "retention_days": 90,
        "span": {
            "description": "GET /api/0/organizations/?member=1",
            "exclusive_time": 500.0,
            "is_segment": False,
            "op": "http",
            "parent_span_id": "aaaaaaaaaaaaaaaa",
            "segment_id": "968cff94913ebb07",
            "sentry_tags": {
                "category": "http",
                "description": "GET *",
                "group": "37e3d9fab1ae9162",
                "op": "http",
                "transaction": "hi",
                "transaction.op": "hi",
            },
            "span_id": "bbbbbbbbbbbbbbbb",
            "start_timestamp": start.timestamp(),
            "timestamp": end.timestamp(),
            "trace_id": "ff62a8b040f340bda5d830223def1d81",
        },
    }

    transaction_span = spans_consumer.get_span()
    del transaction_span["start_time"]
    del transaction_span["span"]["received"]
    assert transaction_span == {
        "event_id": "cbf6960622e14a45abc1f03b2055b186",
        "project_id": 42,
        "organization_id": 1,
        "retention_days": 90,
        "span": {
            "description": "hi",
            "exclusive_time": 2000.0,
            "is_segment": True,
            "op": "hi",
            "segment_id": "968cff94913ebb07",
            "sentry_tags": {"transaction": "hi", "transaction.op": "hi"},
            "span_id": "968cff94913ebb07",
            "start_timestamp": datetime.fromisoformat(event["start_timestamp"])
            .replace(tzinfo=timezone.utc)
            .timestamp(),
            "status": "unknown",
            "timestamp": datetime.fromisoformat(event["timestamp"])
            .replace(tzinfo=timezone.utc)
            .timestamp(),
            "trace_id": "a0fa8803753e40fd8124b21eeb2986b5",
        },
    }

    spans_consumer.assert_empty()


def test_span_ingestion(
    mini_sentry,
    relay_with_processing,
    spans_consumer,
    metrics_consumer,
):
    spans_consumer = spans_consumer()
    metrics_consumer = metrics_consumer()

    relay = relay_with_processing(
        options={
            "aggregator": {
                "bucket_interval": 1,
                "initial_delay": 0,
                "debounce_delay": 0,
                "max_secs_in_past": 2**64 - 1,
            }
        }
    )
    project_id = 42
    project_config = mini_sentry.add_full_project_config(project_id)
    project_config["config"]["features"] = [
        "organizations:standalone-span-ingestion",
        "projects:span-metrics-extraction",
        "projects:span-metrics-extraction-all-modules",
    ]

    duration = timedelta(milliseconds=500)
    end = datetime.utcnow().replace(tzinfo=timezone.utc) - timedelta(seconds=1)
    start = end - duration

    # 1 - Send OTel span and sentry span via envelope
    envelope = Envelope()
    envelope.add_item(
        Item(
            type="otel_span",
            payload=PayloadRef(
                bytes=json.dumps(
                    {
                        "traceId": "89143b0763095bd9c9955e8175d1fb23",
                        "spanId": "e342abb1214ca181",
                        "name": "my 1st OTel span",
                        "startTimeUnixNano": int(start.timestamp() * 1e9),
                        "endTimeUnixNano": int(end.timestamp() * 1e9),
                        "attributes": [
                            {
                                "key": "sentry.op",
                                "value": {
                                    "stringValue": "db.query",
                                },
                            },
                            {
                                "key": "sentry.exclusive_time_ns",
                                "value": {
                                    "intValue": int(duration.total_seconds() * 1e9),
                                },
                            },
                        ],
                    },
                ).encode()
            ),
        )
    )
    envelope.add_item(
        Item(
            type="span",
            payload=PayloadRef(
                bytes=json.dumps(
                    {
                        "description": "https://example.com/p/blah.js",
                        "op": "resource.script",
                        "span_id": "bd429c44b67a3eb1",
                        "segment_id": "968cff94913ebb07",
                        "start_timestamp": start.timestamp(),
                        "timestamp": end.timestamp() + 1,
                        "exclusive_time": 345.0,  # The SDK knows that this span has a lower exclusive time
                        "trace_id": "ff62a8b040f340bda5d830223def1d81",
                    },
                ).encode()
            ),
        )
    )
    relay.send_envelope(project_id, envelope)

    # 2 - Send OTel span via endpoint
    relay.send_otel_span(
        project_id,
        {
            "resourceSpans": [
                {
                    "scopeSpans": [
                        {
                            "spans": [
                                {
                                    "traceId": "89143b0763095bd9c9955e8175d1fb24",
                                    "spanId": "e342abb1214ca182",
                                    "name": "my 2nd OTel span",
                                    "startTimeUnixNano": int(start.timestamp() * 1e9)
                                    + 2,
                                    "endTimeUnixNano": int(end.timestamp() * 1e9) + 3,
                                    "attributes": [
                                        {
                                            "key": "sentry.exclusive_time_ns",
                                            "value": {
                                                "intValue": int(
                                                    (duration.total_seconds() + 1) * 1e9
                                                ),
                                            },
                                        },
                                    ],
                                },
                            ],
                        },
                    ],
                },
            ],
        },
    )

    spans = list(spans_consumer.get_spans())
    for span in spans:
        del span["start_time"]
        span["span"].pop("received", None)

    spans.sort(
        key=lambda msg: msg["span"].get("description", "")
    )  # endpoint might overtake envelope

    assert spans == [
        {
            "organization_id": 1,
            "project_id": 42,
            "retention_days": 90,
            "span": {
                "description": "https://example.com/p/blah.js",
                "is_segment": True,
                "op": "resource.script",
                "segment_id": "968cff94913ebb07",
                "sentry_tags": {
                    "category": "resource",
                    "description": "https://example.com/*/blah.js",
                    "domain": "example.com",
                    "file_extension": "js",
                    "group": "8a97a9e43588e2bd",
                    "op": "resource.script",
                },
                "span_id": "bd429c44b67a3eb1",
                "start_timestamp": start.timestamp(),
                "timestamp": end.timestamp() + 1,
                "exclusive_time": 345.0,
                "trace_id": "ff62a8b040f340bda5d830223def1d81",
            },
        },
        {
            "organization_id": 1,
            "project_id": 42,
            "retention_days": 90,
            "span": {
                "data": {},
                "description": "my 1st OTel span",
                "exclusive_time": 500.0,
                "is_segment": True,
                "op": "db.query",
                "parent_span_id": "",
                "segment_id": "e342abb1214ca181",
                "sentry_tags": {"category": "db", "op": "db.query"},
                "span_id": "e342abb1214ca181",
                "start_timestamp": start.timestamp(),
                "status": "ok",
                "timestamp": end.timestamp(),
                "trace_id": "89143b0763095bd9c9955e8175d1fb23",
            },
        },
        {
            "organization_id": 1,
            "project_id": 42,
            "retention_days": 90,
            "span": {
                "data": {},
                "description": "my 2nd OTel span",
                "exclusive_time": 1500.0,
                "is_segment": True,
                "op": "default",
                "parent_span_id": "",
                "segment_id": "e342abb1214ca182",
                "sentry_tags": {"op": "default"},
                "span_id": "e342abb1214ca182",
                "start_timestamp": start.timestamp(),
                "status": "ok",
                "timestamp": end.timestamp(),
                "trace_id": "89143b0763095bd9c9955e8175d1fb24",
            },
        },
    ]

    metrics = [metric for (metric, _headers) in metrics_consumer.get_metrics()]
    metrics.sort(key=lambda m: (m["name"], sorted(m["tags"].items())))
    for metric in metrics:
        try:
            metric["value"].sort()
        except AttributeError:
            pass

    expected_timestamp = int(end.timestamp())

    assert metrics == [
        {
            "name": "c:spans/count_per_op@none",
            "org_id": 1,
            "project_id": 42,
            "retention_days": 90,
            "tags": {"span.category": "db", "span.op": "db.query"},
            "timestamp": expected_timestamp,
            "type": "c",
            "value": 1.0,
        },
        {
            "org_id": 1,
            "project_id": 42,
            "name": "c:spans/count_per_op@none",
            "type": "c",
            "value": 1.0,
            "timestamp": expected_timestamp + 1,
            "tags": {"span.category": "resource", "span.op": "resource.script"},
            "retention_days": 90,
        },
        {
            "org_id": 1,
            "project_id": 42,
            "name": "c:spans/count_per_op@none",
            "type": "c",
            "value": 1.0,
            "timestamp": expected_timestamp,
            "tags": {"span.op": "default"},
            "retention_days": 90,
        },
        {
            "org_id": 1,
            "project_id": 42,
            "name": "d:spans/exclusive_time@millisecond",
            "type": "d",
            "value": [345.0],
            "timestamp": expected_timestamp + 1,
            "tags": {
                "file_extension": "js",
                "span.category": "resource",
                "span.description": "https://example.com/*/blah.js",
                "span.group": "8a97a9e43588e2bd",
                "span.op": "resource.script",
            },
            "retention_days": 90,
        },
        {
            "name": "d:spans/exclusive_time@millisecond",
            "org_id": 1,
            "project_id": 42,
            "retention_days": 90,
            "tags": {
                "span.category": "db",
                "span.op": "db.query",
                "span.status": "ok",
            },
            "timestamp": expected_timestamp,
            "type": "d",
            "value": [500.0],
        },
        {
            "org_id": 1,
            "project_id": 42,
<<<<<<< HEAD
=======
            "name": "d:spans/exclusive_time@millisecond",
            "type": "d",
            "value": [1500],
            "timestamp": expected_timestamp,
            "tags": {"span.status": "ok", "span.op": "default"},
            "retention_days": 90,
        },
        {
            "org_id": 1,
            "project_id": 42,
>>>>>>> b4531f8a
            "name": "d:spans/exclusive_time_light@millisecond",
            "type": "d",
            "value": [345.0],
            "timestamp": expected_timestamp + 1,
            "tags": {
                "file_extension": "js",
                "span.category": "resource",
                "span.description": "https://example.com/*/blah.js",
                "span.group": "8a97a9e43588e2bd",
                "span.op": "resource.script",
            },
            "retention_days": 90,
        },
<<<<<<< HEAD
=======
        {
            "name": "d:spans/exclusive_time_light@millisecond",
            "org_id": 1,
            "project_id": 42,
            "retention_days": 90,
            "tags": {
                "span.category": "db",
                "span.op": "db.query",
                "span.status": "ok",
            },
            "timestamp": expected_timestamp,
            "type": "d",
            "value": [500.0],
        },
        {
            "org_id": 1,
            "project_id": 42,
            "name": "d:spans/exclusive_time_light@millisecond",
            "type": "d",
            "value": [1500],
            "timestamp": expected_timestamp,
            "tags": {
                "span.op": "default",
                "span.status": "ok",
            },
            "retention_days": 90,
        },
>>>>>>> b4531f8a
    ]


def test_span_extraction_with_ddm(
    mini_sentry,
    relay_with_processing,
    spans_consumer,
):
    spans_consumer = spans_consumer()

    relay = relay_with_processing()
    project_id = 42
    project_config = mini_sentry.add_full_project_config(project_id)
    project_config["config"]["spanAttributes"] = ["exclusive-time"]
    project_config["config"]["features"] = [
        "organizations:custom-metrics",
    ]

    event = make_transaction({"event_id": "cbf6960622e14a45abc1f03b2055b186"})
    metrics_summary = {
        "c:spans/some_metric@none": [
            {
                "min": 1.0,
                "max": 2.0,
                "sum": 3.0,
                "count": 4,
                "tags": {
                    "environment": "test",
                },
            },
        ],
    }
    event["_metrics_summary"] = metrics_summary

    relay.send_event(project_id, event)

    transaction_span = spans_consumer.get_span()
    del transaction_span["start_time"]
    del transaction_span["span"]["received"]
    assert transaction_span == {
        "event_id": "cbf6960622e14a45abc1f03b2055b186",
        "project_id": 42,
        "organization_id": 1,
        "retention_days": 90,
        "span": {
            "description": "hi",
            "exclusive_time": 2000.0,
            "is_segment": True,
            "op": "hi",
            "segment_id": "968cff94913ebb07",
            "sentry_tags": {"transaction": "hi", "transaction.op": "hi"},
            "span_id": "968cff94913ebb07",
            "start_timestamp": datetime.fromisoformat(event["start_timestamp"])
            .replace(tzinfo=timezone.utc)
            .timestamp(),
            "status": "unknown",
            "timestamp": datetime.fromisoformat(event["timestamp"])
            .replace(tzinfo=timezone.utc)
            .timestamp(),
            "trace_id": "a0fa8803753e40fd8124b21eeb2986b5",
            "_metrics_summary": metrics_summary,
        },
    }

    spans_consumer.assert_empty()<|MERGE_RESOLUTION|>--- conflicted
+++ resolved
@@ -1674,11 +1674,7 @@
             "org_id": 1,
             "project_id": 42,
             "retention_days": 90,
-            "tags": {
-                "span.category": "db",
-                "span.op": "db.query",
-                "span.status": "ok",
-            },
+            "tags": {"span.category": "db", "span.op": "db.query"},
             "timestamp": expected_timestamp,
             "type": "d",
             "value": [500.0],
@@ -1686,19 +1682,6 @@
         {
             "org_id": 1,
             "project_id": 42,
-<<<<<<< HEAD
-=======
-            "name": "d:spans/exclusive_time@millisecond",
-            "type": "d",
-            "value": [1500],
-            "timestamp": expected_timestamp,
-            "tags": {"span.status": "ok", "span.op": "default"},
-            "retention_days": 90,
-        },
-        {
-            "org_id": 1,
-            "project_id": 42,
->>>>>>> b4531f8a
             "name": "d:spans/exclusive_time_light@millisecond",
             "type": "d",
             "value": [345.0],
@@ -1712,8 +1695,6 @@
             },
             "retention_days": 90,
         },
-<<<<<<< HEAD
-=======
         {
             "name": "d:spans/exclusive_time_light@millisecond",
             "org_id": 1,
@@ -1722,26 +1703,11 @@
             "tags": {
                 "span.category": "db",
                 "span.op": "db.query",
-                "span.status": "ok",
             },
             "timestamp": expected_timestamp,
             "type": "d",
             "value": [500.0],
         },
-        {
-            "org_id": 1,
-            "project_id": 42,
-            "name": "d:spans/exclusive_time_light@millisecond",
-            "type": "d",
-            "value": [1500],
-            "timestamp": expected_timestamp,
-            "tags": {
-                "span.op": "default",
-                "span.status": "ok",
-            },
-            "retention_days": 90,
-        },
->>>>>>> b4531f8a
     ]
 
 
