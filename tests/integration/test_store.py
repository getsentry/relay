--- conflicted
+++ resolved
@@ -1329,8 +1329,9 @@
         "projects:span-metrics-extraction-all-modules",
     ]
 
+    duration = timedelta(milliseconds=500)
     end = datetime.utcnow().replace(tzinfo=timezone.utc) - timedelta(seconds=1)
-    start = end - timedelta(milliseconds=500)
+    start = end - duration
 
     # 1 - Send OTel span and sentry span via envelope
     envelope = Envelope()
@@ -1343,21 +1344,16 @@
                         "traceId": "89143b0763095bd9c9955e8175d1fb23",
                         "spanId": "e342abb1214ca181",
                         "name": "my 1st OTel span",
-<<<<<<< HEAD
                         "startTimeUnixNano": int(start.timestamp() * 1_000_000_000),
                         "endTimeUnixNano": int(end.timestamp() * 1_000_000_000),
-=======
-                        "startTimeUnixNano": 1697620454980000000,
-                        "endTimeUnixNano": 1697620454980078800,
                         "attributes": [
                             {
                                 "key": "sentry.exclusive_time_ns",
                                 "value": {
-                                    "doubleValue": 78800,
+                                    "intValue": int(duration.total_seconds() * 1e9),
                                 },
                             }
                         ],
->>>>>>> 963c72bb
                     }
                 ).encode()
             ),
@@ -1370,7 +1366,6 @@
                 bytes=json.dumps(
                     {
                         "description": "https://example.com/p/blah.js",
-                        "is_segment": False,
                         "op": "resource.script",
                         "span_id": "bd429c44b67a3eb1",
                         "segment_id": "968cff94913ebb07",
@@ -1391,21 +1386,16 @@
             "traceId": "89143b0763095bd9c9955e8175d1fb24",
             "spanId": "e342abb1214ca182",
             "name": "my 2nd OTel span",
-<<<<<<< HEAD
             "startTimeUnixNano": int(start.timestamp() * 1_000_000_000) + 2,
             "endTimeUnixNano": int(end.timestamp() * 1_000_000_000) + 3,
-=======
-            "startTimeUnixNano": 1697620454981000000,
-            "endTimeUnixNano": 1697620454981079900,
             "attributes": [
                 {
                     "key": "sentry.exclusive_time_ns",
                     "value": {
-                        "doubleValue": 79900,
+                        "intValue": int((duration.total_seconds() + 1) * 1e9),
                     },
                 }
             ],
->>>>>>> 963c72bb
         },
     )
 
@@ -1425,7 +1415,8 @@
             "retention_days": 90,
             "span": {
                 "description": "https://example.com/p/blah.js",
-                "is_segment": False,
+                "exclusive_time": 1500.0,
+                "is_segment": True,
                 "op": "resource.script",
                 "segment_id": "968cff94913ebb07",
                 "sentry_tags": {
@@ -1439,7 +1430,6 @@
                 "span_id": "bd429c44b67a3eb1",
                 "start_timestamp": start.timestamp(),
                 "timestamp": end.timestamp() + 1,
-                "exclusive_time": 1500.0,
                 "trace_id": "ff62a8b040f340bda5d830223def1d81",
             },
         },
