import json
import os
import queue
import datetime
import uuid
<<<<<<< HEAD
=======
import redis
import time
import six
>>>>>>> 43f2ba7a

import pytest

from requests.exceptions import HTTPError


def test_store(mini_sentry, relay_chain):
    relay = relay_chain()
    mini_sentry.project_configs[42] = relay.basic_project_config()
    relay.wait_relay_healthcheck()

    relay.send_event(42)
    event = mini_sentry.captured_events.get(timeout=1).get_event()

    assert event["logentry"] == {"formatted": "Hello, World!"}


def test_legacy_store(mini_sentry, relay_chain):
    relay = relay_chain()
    mini_sentry.project_configs[42] = relay.basic_project_config()
    relay.wait_relay_healthcheck()

    relay.send_event(42, legacy=True)
    event = mini_sentry.captured_events.get(timeout=1).get_event()

    assert event["logentry"] == {"formatted": "Hello, World!"}

    relay.send_event(42, legacy=True)
    event = mini_sentry.captured_events.get(timeout=1).get_event()
    assert event["logentry"] == {"formatted": "Hello, World!"}

    # Second request should have the project id cached
    assert mini_sentry.get_hits("/api/0/relays/projectids/") == 1


@pytest.mark.parametrize(
    "filter_config, should_filter",
    [
        ({"releases": {"releases": ["1.2.2", "1.2.3"]}}, True),
        ({"releases": {"releases": ["1.2.2", "1.2.4"]}}, False),
        ({"legacyBrowsers": {"options": ["ie9", "ie10"], "isEnabled": True}}, True),
        ({"legacyBrowsers": {"options": ["ie9"], "isEnabled": True}}, False),
        ({"errorMessages": {"patterns": ["Panic: originalCreateNotification"]}}, True),
        ({"errorMessages": {"patterns": ["Warning"]}}, False),
        ({"clientIps": {"blacklistedIps": ["127.0.0.1"]}}, True),
        ({"clientIps": {"blacklistedIps": ["122.33.230.14"]}}, False),
        ({"localhost": {"isEnabled": True}}, True),
        ({"localhost": {"isEnabled": False}}, False),
        ({"browserExtensions": {"isEnabled": True}}, True),
        ({"browserExtensions": {"isEnabled": False}}, False),
    ],
    ids=[
        "releases filtered",
        "releases not filtered",
        "legacy browsers filtered",
        "legacy browsers not filtered",
        "error messages filtered",
        "error messages not filtered",
        "client Ips filtered",
        "client Ips not filtered",
        "localhost filtered",
        "localhost not filtered",
        "browser extensions filtered",
        "browser extensions not filtered",
    ],
)
def test_filters_are_applied(
    mini_sentry, relay_with_processing, events_consumer, filter_config, should_filter,
):
    """
    Test that relay normalizes messages when processing is enabled and sends them via Kafka queues
    """
    relay = relay_with_processing()
    relay.wait_relay_healthcheck()
    project_config = relay.full_project_config()
    filter_settings = project_config["config"]["filterSettings"]
    for key in filter_config.keys():
        filter_settings[key] = filter_config[key]
    mini_sentry.project_configs[42] = project_config

    events_consumer = events_consumer()

    # create a unique message so we can make sure we don't test with stale data
    now = datetime.datetime.utcnow()
    message_text = "some message {}".format(now.isoformat())

    user_agent = (
        "Mozilla/5.0 (compatible; MSIE 10.0; Windows NT 7.0; InfoPath.3; .NET CLR 3.1.40767; "
        "Trident/6.0; en-IN)"
    )

    event = {
        "message": message_text,
        "release": "1.2.3",
        "request": {"headers": {"User-Agent": user_agent,}},
        "exception": {
            "values": [{"type": "Panic", "value": "originalCreateNotification"}]
        },
        "user": {"ip_address": "127.0.0.1"},
    }

    relay.send_event(42, event)

    event, v = events_consumer.try_get_event()

    if should_filter:
        assert event is None
    else:
        assert event is not None


@pytest.mark.parametrize(
    "is_enabled, should_filter",
    [(True, True), (False, False),],
    ids=["web crawlers filtered", "web crawlers not filtered",],
)
def test_web_crawlers_filter_are_applied(
    mini_sentry, relay_with_processing, events_consumer, is_enabled, should_filter,
):
    """
    Test that relay normalizes messages when processing is enabled and sends them via Kafka queues
    """
    relay = relay_with_processing()
    relay.wait_relay_healthcheck()
    project_config = relay.full_project_config()
    filter_settings = project_config["config"]["filterSettings"]
    filter_settings["webCrawlers"] = {"isEnabled": is_enabled}
    mini_sentry.project_configs[42] = project_config

    events_consumer = events_consumer()

    # create a unique message so we can make sure we don't test with stale data
    now = datetime.datetime.utcnow()
    message_text = "some message {}".format(now.isoformat())

    event = {
        "message": message_text,
        "request": {"headers": {"User-Agent": "BingBot",}},
    }

    relay.send_event(42, event)

    event, v = events_consumer.try_get_event()

    if should_filter:
        assert event is None
    else:
        assert event is not None


@pytest.mark.parametrize("method_to_test", [("GET", False), ("POST", True)])
def test_options_response(mini_sentry, relay, method_to_test):
    method, should_succeed = method_to_test
    relay = relay(mini_sentry)
    mini_sentry.project_configs[42] = relay.basic_project_config()
    relay.wait_relay_healthcheck()

    headers = {
        "Access-Control-Request-Method": method,
        "Access-Control-Request-Headers": "X-Sentry-Auth",
    }

    result = relay.send_options(42, headers)

    assert result.ok == should_succeed

    print(result)


def test_store_node_base64(mini_sentry, relay_chain):
    relay = relay_chain()
    relay.wait_relay_healthcheck()

    mini_sentry.project_configs[42] = relay.basic_project_config()
    payload = (
        b"eJytVctu2zAQ/BWDFzuAJYt6WVIfaAsE6KFBi6K3IjAoiXIYSyRLUm7cwP/eJaXEcZr0Bd"
        b"/E5e7OzJIc3aKOak3WFBXoXCmhislOTDqiNmiO6E1FpWGCo"
        b"+LrLTI7eZ8Fm1vS9nZ9SNeGVBujSAXhW9QoAq1dZcNaymEF2aUQRkOOXHFRU/9aQ13LOOUCFSkO56gSrf2O5qjpeTWAI963rf"
        b"+ScMF3nej1ayhifEWkREVDWk3nqBN13/4KgPbzv4bHOb6Hx+kRPihTppf"
        b"/DTukPVKbRwe44AjuYkhXPb8gjP8Gdfz4C7Q4Xz4z2xFs1QpSnwQqCZKDsPAIy6jdAPfhZGDpASwKnxJ2Ml1p"
        b"+qcDW9EbQ7mGmPaH2hOgJg8exdOolegkNPlnuIVUbEsMXZhOLuy19TRfMF7Tm0d3555AGB8R"
        b"+Fhe08o88zCN6h9ScH1hWyoKhLmBUYE3gIuoyWeypXzyaqLot54pOpsqG5ievYB0t+dDQcPWs"
        b"+mVMVIXi0WSZDQgASF108Q4xqSMaUmDKkuzrEzD5E29Vgx8jSpvWQZ5sizxMgqbKCMJDYPEp73P10psfCYWGE"
        b"/PfMbhibftzGGiSyvYUVzZGQD7kQaRplf0/M4WZ5x+nzg/nE1HG5yeuRZSaPNA5uX+cr+HrmAQXJO78bmRTIiZPDnHHtiDj"
        b"+6hiqz18AXdFLHm6kymQNvMx9iP4GBRqSipK9V3pc0d3Fk76Dmyg6XaDD2GE3FJbs7QJvRTaGJFiw2zfQM"
        b"/8jEEDOto7YkeSlHsBy7mXN4bbR4yIRpYuj2rYR3B2i67OnGNQ1dTqZ00Y3Zo11dEUV49iDDtlX3TWMkI"
        b"+9hPrSaYwJaq1Xhd35Mfb70LUr0Dlt4nJTycwOOuSGv/VCDErByDNE"
        b"/iZZLXQY3zOAnDvElpjJcJTXCUZSEZZYGMTlqKAc68IPPC5RccwQUvgsDdUmGPxJKx/GVLTCNUZ39Fzt5/AgZYWKw="
    )  # noqa
    relay.send_event(42, payload)

    event = mini_sentry.captured_events.get(timeout=1).get_event()

    assert event["logentry"] == {"formatted": "Error: yo mark"}


def test_store_pii_stripping(mini_sentry, relay):
    relay = relay(mini_sentry)
    relay.wait_relay_healthcheck()

    mini_sentry.project_configs[42] = relay.basic_project_config()
    relay.send_event(42, {"message": "hi", "extra": {"foo": "test@mail.org"}})

    event = mini_sentry.captured_events.get(timeout=2).get_event()

    # Email should be stripped:
    assert event["extra"]["foo"] == "[email]"


def test_store_timeout(mini_sentry, relay):
    from time import sleep

    get_project_config_original = mini_sentry.app.view_functions["get_project_config"]

    @mini_sentry.app.endpoint("get_project_config")
    def get_project_config():
        sleep(1.5)  # Causes the first event to drop, but not the second one
        return get_project_config_original()

    relay = relay(mini_sentry, {"cache": {"event_expiry": 1}})
    relay.wait_relay_healthcheck()

    mini_sentry.project_configs[42] = relay.basic_project_config()

    relay.send_event(42, {"message": "invalid"})
    sleep(1)  # Sleep so that the second event also has to wait but succeeds
    relay.send_event(42, {"message": "correct"})

    event = mini_sentry.captured_events.get(timeout=1).get_event()
    assert event["logentry"] == {"formatted": "correct"}
    pytest.raises(queue.Empty, lambda: mini_sentry.captured_events.get(timeout=1))
    ((route, error),) = mini_sentry.test_failures
    assert route == "/api/666/store/"
    assert "configured lifetime" in str(error)
    mini_sentry.test_failures.clear()


def test_store_rate_limit(mini_sentry, relay):
    from time import sleep

    store_event_original = mini_sentry.app.view_functions["store_event"]

    rate_limit_sent = False

    @mini_sentry.app.endpoint("store_event")
    def store_event():
        # Only send a rate limit header for the first request. If relay sends a
        # second request to mini_sentry, we want to see it so we can log an error.
        nonlocal rate_limit_sent
        if rate_limit_sent:
            store_event_original()
        else:
            rate_limit_sent = True
            return "", 429, {"retry-after": "2"}

    relay = relay(mini_sentry)
    relay.wait_relay_healthcheck()
    mini_sentry.project_configs[42] = relay.basic_project_config()

    # This message should return the initial 429 and start rate limiting
    relay.send_event(42, {"message": "rate limit"})

    # This event should get dropped by relay. We expect 429 here
    sleep(1)
    with pytest.raises(HTTPError):
        relay.send_event(42, {"message": "invalid"})

    # This event should arrive
    sleep(2)
    relay.send_event(42, {"message": "correct"})

    event = mini_sentry.captured_events.get(timeout=1).get_event()
    assert event["logentry"] == {"formatted": "correct"}


def test_store_static_config(mini_sentry, relay):
    from time import sleep

    project_config = mini_sentry.basic_project_config()

    def configure_static_project(dir):
        os.remove(dir.join("credentials.json"))
        os.makedirs(dir.join("projects"))
        dir.join("projects").join("42.json").write(json.dumps(project_config))

    relay_options = {"relay": {"mode": "static"}}
    relay = relay(mini_sentry, options=relay_options, prepare=configure_static_project)
    mini_sentry.project_configs[42] = project_config
    relay.wait_relay_healthcheck()

    relay.send_event(42)
    event = mini_sentry.captured_events.get(timeout=1).get_event()
    assert event["logentry"] == {"formatted": "Hello, World!"}

    sleep(1)  # Regression test: Relay tried to issue a request for 0 states
    if mini_sentry.test_failures:
        raise AssertionError(
            f"Exceptions happened in mini_sentry: {mini_sentry.test_failures}"
        )


def test_store_proxy_config(mini_sentry, relay):
    from time import sleep

    project_config = mini_sentry.basic_project_config()

    def configure_proxy(dir):
        os.remove(dir.join("credentials.json"))

    relay_options = {"relay": {"mode": "proxy"}}
    relay = relay(mini_sentry, options=relay_options, prepare=configure_proxy)
    mini_sentry.project_configs[42] = project_config
    sleep(1)  # There is no upstream auth, so just wait for relay to initialize

    relay.send_event(42)
    event = mini_sentry.captured_events.get(timeout=1).get_event()
    assert event["logentry"] == {"formatted": "Hello, World!"}


def test_store_buffer_size(mini_sentry, relay):
    relay = relay(mini_sentry, {"cache": {"event_buffer_size": 0}})
    relay.wait_relay_healthcheck()
    mini_sentry.project_configs[42] = relay.basic_project_config()

    with pytest.raises(HTTPError):
        relay.send_event(42, {"message": "pls ignore"})
    pytest.raises(queue.Empty, lambda: mini_sentry.captured_events.get(timeout=5))

    for (_, error) in mini_sentry.test_failures:
        assert isinstance(error, AssertionError)
        assert "Too many events (max_concurrent_events reached)" in str(error)
    mini_sentry.test_failures.clear()


def test_store_max_concurrent_requests(mini_sentry, relay):
    from time import sleep
    from threading import Semaphore

    processing_store = False
    store_count = Semaphore()

    mini_sentry.project_configs[42] = mini_sentry.basic_project_config()

    @mini_sentry.app.endpoint("store_event")
    def store_event():
        nonlocal processing_store
        assert not processing_store

        processing_store = True
        # sleep long, but less than event_buffer_expiry
        sleep(0.5)
        store_count.release()
        sleep(0.5)
        processing_store = False

        return "ok"

    relay = relay(
        mini_sentry,
        {"limits": {"max_concurrent_requests": 1}, "cache": {"event_buffer_expiry": 2}},
    )
    relay.wait_relay_healthcheck()

    relay.send_event(42)
    relay.send_event(42)

    store_count.acquire(timeout=4)
    store_count.acquire(timeout=4)


def test_store_not_normalized(mini_sentry, relay):
    """
    Tests that relay does not normalize when processing is disabled
    """
    relay = relay(mini_sentry, {"processing": {"enabled": False}})
    relay.wait_relay_healthcheck()
    mini_sentry.project_configs[42] = mini_sentry.basic_project_config()
    relay.send_event(42, {"message": "some_message"})
    event = mini_sentry.captured_events.get(timeout=1).get_event()
    assert event.get("key_id") is None
    assert event.get("project") is None
    assert event.get("version") is None


@pytest.mark.parametrize("event_type", ["default", "transaction"])
def test_processing(
    mini_sentry,
    relay_with_processing,
    events_consumer,
    transactions_consumer,
    event_type,
):
    """
    Test that relay normalizes messages when processing is enabled and sends them via Kafka queues
    """
    relay = relay_with_processing()
    relay.wait_relay_healthcheck()
    mini_sentry.project_configs[42] = mini_sentry.full_project_config()

    if event_type == "default":
        events_consumer = events_consumer()
    else:
        events_consumer = transactions_consumer()

    # create a unique message so we can make sure we don't test with stale data
    now = datetime.datetime.utcnow()
    message_text = "some message {}".format(now.isoformat())
    event = {
        "message": message_text,
        "extra": {"msg_text": message_text},
        "type": event_type,
        "timestamp": now.isoformat(),
    }

    if event_type == "transaction":
        event.update(
            {
                "start_timestamp": (now - datetime.timedelta(seconds=2)).isoformat(),
                "spans": [],
                "contexts": {
                    "trace": {
                        "op": "hi",
                        "trace_id": "a0fa8803753e40fd8124b21eeb2986b5",
                        "span_id": "968cff94913ebb07",
                    }
                },
                "transaction": "hi",
            }
        )

    relay.send_event(42, event)

    event, v = events_consumer.get_event()

    start_time = v.get("start_time")
    assert start_time is not None  # we have some start time field
    event_id = v.get("event_id")
    assert event_id is not None
    project_id = v.get("project_id")
    assert project_id is not None
    remote_addr = v.get("remote_addr")
    assert remote_addr is not None

    # check that we are actually retrieving the message that we sent
    assert event.get("extra") is not None
    assert event.get("extra").get("msg_text") is not None
    assert event["extra"]["msg_text"] == message_text

    # check that normalization ran
    assert event.get("key_id") is not None
    assert event.get("project") is not None
    assert event.get("version") is not None


def test_processing_quotas_legacy(
    mini_sentry, relay_with_processing, outcomes_consumer, events_consumer
):
    relay = relay_with_processing({"processing": {"max_rate_limit": 120}})
    relay.wait_relay_healthcheck()

    mini_sentry.project_configs[42] = projectconfig = mini_sentry.full_project_config()
    public_keys = projectconfig["publicKeys"]
    (limited_key,) = public_keys
    limited_key["quotas"] = [
        {
            "prefix": "test_rate_limiting_{}".format(uuid.uuid4().hex),
            "limit": 5,
            "window": 3600,
            "reasonCode": "get_lost",
        }
    ]

    events_consumer = events_consumer()
    outcomes_consumer = outcomes_consumer()

    for i in range(5):
        relay.send_event(42, {"message": f"regular{i}"})

        event, _ = events_consumer.get_event()
        assert event["logentry"]["formatted"] == f"regular{i}"

    # this one will not get a 429 but still get rate limited (silently) because
    # of our caching
    relay.send_event(42, {"message": "some_message"})

    outcomes_consumer.assert_rate_limited("get_lost")

    for _ in range(5):
        with pytest.raises(HTTPError) as excinfo:
            relay.send_event(42, {"message": "rate_limited"})

        # The rate limit is actually for 1 hour, but we cap at 120s with the
        # max_rate_limit parameter
        retry_after = excinfo.value.response.headers["retry-after"]
        assert int(retry_after) <= 120

        outcomes_consumer.assert_rate_limited("get_lost")


def test_processing_quotas(
    mini_sentry, relay_with_processing, outcomes_consumer, events_consumer
):
    relay = relay_with_processing({"processing": {"max_rate_limit": 120}})
    relay.wait_relay_healthcheck()

    mini_sentry.project_configs[42] = projectconfig = mini_sentry.full_project_config()
    public_keys = projectconfig["publicKeys"]

    projectconfig["config"]["quotas"] = [
        {
            "id": "test_rate_limiting_{}".format(uuid.uuid4().hex),
            "scope": "key",
            "scopeId": six.text_type(public_keys[0]["numericId"]),
            "limit": 5,
            "window": 3600,
            "reasonCode": "get_lost",
        }
    ]

    second_key = {
        "publicKey": "31a5a894b4524f74a9a8d0e27e21ba92",
        "isEnabled": True,
        "numericId": 1234,
        "quotas": [],
    }
    public_keys.append(second_key)

    events_consumer = events_consumer()
    outcomes_consumer = outcomes_consumer()

    for i in range(5):
        relay.send_event(42, {"message": f"regular{i}"})

        event, _ = events_consumer.get_event()
        assert event["logentry"]["formatted"] == f"regular{i}"

    # this one will not get a 429 but still get rate limited (silently) because
    # of our caching
    relay.send_event(42, {"message": "some_message"})

    outcomes_consumer.assert_rate_limited("get_lost")

    for _ in range(5):
        with pytest.raises(HTTPError) as excinfo:
            relay.send_event(42, {"message": "rate_limited"})
        headers = excinfo.value.response.headers

        # The rate limit is actually for 1 hour, but we cap at 120s with the
        # max_rate_limit parameter
        retry_after = headers["retry-after"]
        assert int(retry_after) <= 120
        assert headers["x-sentry-rate-limits"] == "120::key"
        outcomes_consumer.assert_rate_limited("get_lost")

    relay.dsn_public_key = second_key["publicKey"]

    for i in range(10):
        relay.send_event(42, {"message": f"otherkey{i}"})
        event, _ = events_consumer.get_event()

        assert event["logentry"]["formatted"] == f"otherkey{i}"<|MERGE_RESOLUTION|>--- conflicted
+++ resolved
@@ -3,12 +3,9 @@
 import queue
 import datetime
 import uuid
-<<<<<<< HEAD
-=======
 import redis
 import time
 import six
->>>>>>> 43f2ba7a
 
 import pytest
 
