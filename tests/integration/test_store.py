import json
import os
import queue
from time import sleep
import uuid
import socket
import threading
import pytest
from datetime import datetime, timedelta, timezone

from requests.exceptions import HTTPError
from flask import abort, Response


def test_store(mini_sentry, relay_chain):
    relay = relay_chain()
    project_id = 42
    mini_sentry.add_basic_project_config(project_id)

    relay.send_event(project_id)
    event = mini_sentry.captured_events.get(timeout=1).get_event()

    assert event["logentry"] == {"formatted": "Hello, World!"}


@pytest.mark.parametrize("allowed", [True, False])
def test_store_external_relay(mini_sentry, relay, allowed):
    # Use 3 Relays to force the middle one to fetch public keys
    relay = relay(relay(relay(mini_sentry)), external=True)

    project_config = mini_sentry.add_basic_project_config(42)

    if allowed:
        # manually  add all public keys form the relays to the configuration
        project_config["config"]["trustedRelays"] = list(relay.iter_public_keys())

    # Send the event, which always succeeds. The project state is fetched asynchronously and Relay
    # drops the event internally if it does not have permissions.
    relay.send_event(42)

    if allowed:
        event = mini_sentry.captured_events.get(timeout=1).get_event()
        assert event["logentry"] == {"formatted": "Hello, World!"}
    else:
        pytest.raises(queue.Empty, lambda: mini_sentry.captured_events.get(timeout=1))


def test_legacy_store(mini_sentry, relay_chain):
    relay = relay_chain()
    mini_sentry.add_basic_project_config(42)

    relay.send_event(42, legacy=True)
    event = mini_sentry.captured_events.get(timeout=1).get_event()

    assert event["logentry"] == {"formatted": "Hello, World!"}

    relay.send_event(42, legacy=True)
    event = mini_sentry.captured_events.get(timeout=1).get_event()
    assert event["logentry"] == {"formatted": "Hello, World!"}


@pytest.mark.parametrize("method", ["GET", "POST"])
def test_options_response(mini_sentry, relay, method):
    relay = relay(mini_sentry)
    project_id = 42
    mini_sentry.add_basic_project_config(project_id)

    headers = {
        "Access-Control-Request-Method": method,
        "Access-Control-Request-Headers": "X-Sentry-Auth",
    }

    result = relay.send_options(project_id, headers)
    assert result.ok, result
    # GET is never allowed for XHR
    assert result.headers["access-control-allow-methods"] == "POST"
    # Contents tested by test_security_report_preflight
    assert "access-control-allow-headers" in result.headers


def test_store_node_base64(mini_sentry, relay_chain):
    relay = relay_chain()

    project_id = 42
    mini_sentry.add_basic_project_config(project_id)
    payload = (
        b"eJytVctu2zAQ/BWDFzuAJYt6WVIfaAsE6KFBi6K3IjAoiXIYSyRLUm7cwP/eJaXEcZr0Bd"
        b"/E5e7OzJIc3aKOak3WFBXoXCmhislOTDqiNmiO6E1FpWGCo"
        b"+LrLTI7eZ8Fm1vS9nZ9SNeGVBujSAXhW9QoAq1dZcNaymEF2aUQRkOOXHFRU/9aQ13LOOUCFSkO56gSrf2O5qjpeTWAI963rf"
        b"+ScMF3nej1ayhifEWkREVDWk3nqBN13/4KgPbzv4bHOb6Hx+kRPihTppf"
        b"/DTukPVKbRwe44AjuYkhXPb8gjP8Gdfz4C7Q4Xz4z2xFs1QpSnwQqCZKDsPAIy6jdAPfhZGDpASwKnxJ2Ml1p"
        b"+qcDW9EbQ7mGmPaH2hOgJg8exdOolegkNPlnuIVUbEsMXZhOLuy19TRfMF7Tm0d3555AGB8R"
        b"+Fhe08o88zCN6h9ScH1hWyoKhLmBUYE3gIuoyWeypXzyaqLot54pOpsqG5ievYB0t+dDQcPWs"
        b"+mVMVIXi0WSZDQgASF108Q4xqSMaUmDKkuzrEzD5E29Vgx8jSpvWQZ5sizxMgqbKCMJDYPEp73P10psfCYWGE"
        b"/PfMbhibftzGGiSyvYUVzZGQD7kQaRplf0/M4WZ5x+nzg/nE1HG5yeuRZSaPNA5uX+cr+HrmAQXJO78bmRTIiZPDnHHtiDj"
        b"+6hiqz18AXdFLHm6kymQNvMx9iP4GBRqSipK9V3pc0d3Fk76Dmyg6XaDD2GE3FJbs7QJvRTaGJFiw2zfQM"
        b"/8jEEDOto7YkeSlHsBy7mXN4bbR4yIRpYuj2rYR3B2i67OnGNQ1dTqZ00Y3Zo11dEUV49iDDtlX3TWMkI"
        b"+9hPrSaYwJaq1Xhd35Mfb70LUr0Dlt4nJTycwOOuSGv/VCDErByDNE"
        b"/iZZLXQY3zOAnDvElpjJcJTXCUZSEZZYGMTlqKAc68IPPC5RccwQUvgsDdUmGPxJKx/GVLTCNUZ39Fzt5/AgZYWKw="
    )  # noqa
    relay.send_event(project_id, payload)

    event = mini_sentry.captured_events.get(timeout=1).get_event()

    assert event["logentry"] == {"formatted": "Error: yo mark"}


def test_store_pii_stripping(mini_sentry, relay):
    relay = relay(mini_sentry)

    project_id = 42
    mini_sentry.add_basic_project_config(project_id)
    relay.send_event(project_id, {"message": "hi", "extra": {"foo": "test@mail.org"}})

    event = mini_sentry.captured_events.get(timeout=2).get_event()

    # Email should be stripped:
    assert event["extra"]["foo"] == "[email]"


def test_store_rate_limit(mini_sentry, relay):
    from time import sleep

    store_event_original = mini_sentry.app.view_functions["store_event"]

    rate_limit_sent = False

    @mini_sentry.app.endpoint("store_event")
    def store_event():
        # Only send a rate limit header for the first request. If relay sends a
        # second request to mini_sentry, we want to see it so we can log an error.
        nonlocal rate_limit_sent
        if rate_limit_sent:
            return store_event_original()
        else:
            rate_limit_sent = True
            return "", 429, {"retry-after": "2"}

    # Disable outcomes so client report envelopes do not interfere with the events we are looking for
    config = {"outcomes": {"emit_outcomes": "as_client_reports"}}
    relay = relay(mini_sentry, config)
    project_id = 42
    mini_sentry.add_basic_project_config(project_id)

    # This message should return the initial 429 and start rate limiting
    relay.send_event(project_id, {"message": "rate limit"})

    # This event should get dropped by relay. We expect 429 here
    sleep(1)
    with pytest.raises(HTTPError):
        relay.send_event(project_id, {"message": "invalid"})

    # Generated outcome has reason code 'generic':
    outcome_envelope = mini_sentry.captured_events.get(timeout=1)
    outcome = json.loads(outcome_envelope.items[0].payload.bytes)
    assert outcome["rate_limited_events"] == [
        {"reason": "generic", "category": "error", "quantity": 1}
    ]

    # This event should arrive
    sleep(2)
    relay.send_event(project_id, {"message": "correct"})

    event = mini_sentry.captured_events.get(timeout=1).get_event()
    assert event["logentry"] == {"formatted": "correct"}


def test_store_static_config(mini_sentry, relay):
    from time import sleep

    project_id = 42
    project_config = mini_sentry.add_basic_project_config(project_id)

    def configure_static_project(dir):
        os.remove(dir.join("credentials.json"))
        os.makedirs(dir.join("projects"))
        dir.join("projects").join(f"{project_id}.json").write(
            json.dumps(project_config)
        )

    relay_options = {"relay": {"mode": "static"}}
    relay = relay(mini_sentry, options=relay_options, prepare=configure_static_project)

    relay.send_event(project_id)
    event = mini_sentry.captured_events.get(timeout=1).get_event()
    assert event["logentry"] == {"formatted": "Hello, World!"}

    sleep(1)  # Regression test: Relay tried to issue a request for 0 states
    if mini_sentry.test_failures:
        raise AssertionError(
            f"Exceptions happened in mini_sentry: {mini_sentry.format_failures()}"
        )


def test_store_proxy_config(mini_sentry, relay):
    from time import sleep

    project_id = 42
    mini_sentry.add_basic_project_config(project_id)

    def configure_proxy(dir):
        os.remove(dir.join("credentials.json"))

    relay_options = {"relay": {"mode": "proxy"}}
    relay = relay(mini_sentry, options=relay_options, prepare=configure_proxy)
    sleep(1)  # There is no upstream auth, so just wait for relay to initialize

    relay.send_event(project_id)
    event = mini_sentry.captured_events.get(timeout=1).get_event()
    assert event["logentry"] == {"formatted": "Hello, World!"}


def test_store_buffer_size(mini_sentry, relay):
    relay = relay(mini_sentry, {"cache": {"event_buffer_size": 0}})
    project_id = 42
    mini_sentry.add_basic_project_config(project_id)

    try:
        with pytest.raises(HTTPError):
            relay.send_event(project_id, {"message": "pls ignore"})
        pytest.raises(queue.Empty, lambda: mini_sentry.captured_events.get(timeout=1))

        for _, error in mini_sentry.test_failures:
            assert isinstance(error, AssertionError)
            assert "buffer capacity exceeded" in str(error)
    finally:
        mini_sentry.test_failures.clear()


def test_store_max_concurrent_requests(mini_sentry, relay):
    from time import sleep
    from threading import Semaphore

    processing_store = False
    store_count = Semaphore()

    project_id = 42
    mini_sentry.add_basic_project_config(project_id)

    @mini_sentry.app.endpoint("store_event")
    def store_event():
        nonlocal processing_store
        assert not processing_store

        processing_store = True
        # sleep long, but less than event_buffer_expiry
        sleep(0.5)
        store_count.release()
        sleep(0.5)
        processing_store = False

        return "ok"

    relay = relay(
        mini_sentry,
        {"limits": {"max_concurrent_requests": 1}, "cache": {"event_buffer_expiry": 2}},
    )

    relay.send_event(project_id)
    relay.send_event(project_id)

    store_count.acquire(timeout=2)
    store_count.acquire(timeout=2)


def test_store_not_normalized(mini_sentry, relay):
    """
    Tests that relay does not normalize when processing is disabled
    """
    relay = relay(mini_sentry, {"processing": {"enabled": False}})
    project_id = 42
    mini_sentry.add_basic_project_config(project_id)
    relay.send_event(project_id, {"message": "some_message"})
    event = mini_sentry.captured_events.get(timeout=1).get_event()
    assert event.get("key_id") is None
    assert event.get("project") is None
    assert event.get("version") is None


def make_transaction(event):
    now = datetime.utcnow()
    event.update(
        {
            "type": "transaction",
            "timestamp": now.isoformat(),
            "start_timestamp": (now - timedelta(seconds=2)).isoformat(),
            "spans": [],
            "contexts": {
                "trace": {
                    "op": "hi",
                    "trace_id": "a0fa8803753e40fd8124b21eeb2986b5",
                    "span_id": "968cff94913ebb07",
                }
            },
            "transaction": "hi",
        }
    )
    return event


def make_error(event):
    event.update(
        {
            "type": "error",
            "exception": {
                "values": [{"type": "ValueError", "value": "Should not happen"}]
            },
        }
    )
    return event


@pytest.mark.parametrize("event_type", ["default", "transaction"])
def test_processing(
    mini_sentry,
    relay_with_processing,
    events_consumer,
    transactions_consumer,
    event_type,
):
    """
    Test that relay normalizes messages when processing is enabled and sends them via Kafka queues
    """

    if event_type == "default":
        events_consumer = events_consumer()
    else:
        events_consumer = transactions_consumer()

    relay = relay_with_processing()
    project_id = 42
    mini_sentry.add_full_project_config(42)

    # create a unique message so we can make sure we don't test with stale data
    message_text = f"some message {uuid.uuid4()}"
    event = {
        "message": message_text,
        "extra": {"msg_text": message_text},
    }

    if event_type == "transaction":
        make_transaction(event)

    relay.send_event(project_id, event)

    event, v = events_consumer.get_event()

    start_time = v.get("start_time")
    assert start_time is not None  # we have some start time field
    event_id = v.get("event_id")
    assert event_id is not None
    project_id = v.get("project_id")
    assert project_id is not None
    remote_addr = v.get("remote_addr")
    assert remote_addr is not None

    # check that we are actually retrieving the message that we sent
    assert event.get("extra") is not None
    assert event.get("extra").get("msg_text") is not None
    assert event["extra"]["msg_text"] == message_text

    # check that normalization ran
    assert event.get("key_id") is not None
    assert event.get("project") is not None
    assert event.get("version") is not None

    if event_type == "transaction":
        assert event["transaction_info"]["source"] == "unknown"  # the default
    else:
        # Should not be serialized
        assert "transaction_info" not in event


# TODO: This parameterization should be unit-tested, instead
@pytest.mark.parametrize(
    "window,max_rate_limit", [(86400, 2 * 86400), (2 * 86400, 86400)]
)
@pytest.mark.parametrize("event_type", ["default", "error", "transaction"])
def test_processing_quotas(
    mini_sentry,
    relay_with_processing,
    outcomes_consumer,
    events_consumer,
    transactions_consumer,
    event_type,
    window,
    max_rate_limit,
):
    from time import sleep

    # At the moment (2020-10-12) transactions do not generate outcomes.
    # When this changes this test must be fixed, (remove generate_outcomes check).
    if event_type == "transaction":
        events_consumer = transactions_consumer()
        outcomes_consumer = None
    else:
        events_consumer = events_consumer()
        outcomes_consumer = outcomes_consumer()

    relay = relay_with_processing({"processing": {"max_rate_limit": max_rate_limit}})

    project_id = 42
    projectconfig = mini_sentry.add_full_project_config(project_id)
    # add another dsn key (we want 2 keys so we can set limits per key)
    mini_sentry.add_dsn_key_to_project(project_id)

    # we should have 2 keys (one created with the config and one added above)
    public_keys = mini_sentry.get_dsn_public_key_configs(project_id)

    key_id = public_keys[0]["numericId"]

    # Default events are also mapped to "error" by Relay.
    category = "error" if event_type == "default" else event_type

    projectconfig["config"]["quotas"] = [
        {
            "id": f"test_rate_limiting_{uuid.uuid4().hex}",
            "scope": "key",
            "scopeId": str(key_id),
            "categories": [category],
            "limit": 5,
            "window": window,
            "reasonCode": "get_lost",
        }
    ]

    if event_type == "transaction":
        transform = make_transaction
    elif event_type == "error":
        transform = make_error
    else:

        def transform(e):
            return e

    for i in range(5):
        # send using the first dsn
        relay.send_event(
            project_id, transform({"message": f"regular{i}"}), dsn_key_idx=0
        )

        event, _ = events_consumer.get_event()
        assert event["logentry"]["formatted"] == f"regular{i}"

    # this one will not get a 429 but still get rate limited (silently) because
    # of our caching
    relay.send_event(project_id, transform({"message": "some_message"}), dsn_key_idx=0)

    if outcomes_consumer is not None:
        outcomes_consumer.assert_rate_limited(
            "get_lost", key_id=key_id, categories=[category]
        )
    else:
        # since we don't wait for the outcome, wait a little for the event to go through
        sleep(0.1)

    for _ in range(5):
        with pytest.raises(HTTPError) as excinfo:
            # Failed: DID NOT RAISE <class 'requests.exceptions.HTTPError'>
            relay.send_event(project_id, transform({"message": "rate_limited"}))
        headers = excinfo.value.response.headers

        retry_after = headers["retry-after"]
        assert int(retry_after) <= window
        assert int(retry_after) <= max_rate_limit
        retry_after2, rest = headers["x-sentry-rate-limits"].split(":", 1)
        assert int(retry_after2) == int(retry_after)
        assert rest == "%s:key:get_lost" % category
        if outcomes_consumer is not None:
            outcomes_consumer.assert_rate_limited(
                "get_lost", key_id=key_id, categories=[category]
            )

    for i in range(10):
        # now send using the second key
        relay.send_event(
            project_id, transform({"message": f"otherkey{i}"}), dsn_key_idx=1
        )
        event, _ = events_consumer.get_event()

        assert event["logentry"]["formatted"] == f"otherkey{i}"


@pytest.mark.parametrize("violating_bucket", [[4.0, 5.0], [4.0, 5.0, 6.0]])
def test_rate_limit_metrics_buckets(
    mini_sentry,
    relay_with_processing,
    metrics_consumer,
    outcomes_consumer,
    violating_bucket,
):
    """
    param violating_bucket is parametrized so we cover both cases:
        1. the quota is matched exactly
        2. quota is exceeded by one
    """
    bucket_interval = 1  # second
    relay = relay_with_processing(
        {
            "processing": {"max_rate_limit": 2 * 86400},
            "aggregator": {
                "bucket_interval": bucket_interval,
                "initial_delay": 0,
                "debounce_delay": 0,
            },
        }
    )
    metrics_consumer = metrics_consumer()
    outcomes_consumer = outcomes_consumer()

    project_id = 42
    projectconfig = mini_sentry.add_full_project_config(project_id)
    # add another dsn key (we want 2 keys so we can set limits per key)
    mini_sentry.add_dsn_key_to_project(project_id)

    public_keys = mini_sentry.get_dsn_public_key_configs(project_id)
    key_id = public_keys[0]["numericId"]

    reason_code = uuid.uuid4().hex

    projectconfig["config"]["quotas"] = [
        {
            "id": f"test_rate_limiting_{uuid.uuid4().hex}",
            "scope": "key",
            "scopeId": str(key_id),
            "categories": ["transaction"],
            "limit": 5,
            "window": 86400,
            "reasonCode": reason_code,
        }
    ]

    def generate_ticks():
        # Generate a new timestamp for every bucket, so they do not get merged by the aggregator
        tick = int(datetime.utcnow().timestamp() // bucket_interval * bucket_interval)
        while True:
            yield tick
            tick += bucket_interval

    tick = generate_ticks()

    def make_bucket(name, type_, values):
        return {
            "org_id": 1,
            "project_id": project_id,
            "timestamp": next(tick),
            "name": name,
            "type": type_,
            "value": values,
            "width": bucket_interval,
        }

    def send_buckets(buckets):
        relay.send_metrics_buckets(project_id, buckets)
        sleep(0.2)

    # NOTE: Sending these buckets in multiple envelopes because the order of flushing
    # and also the order of rate limiting is not deterministic.
    send_buckets(
        [
            # Send a few non-duration buckets, they will not deplete the quota
            make_bucket("d:transactions/measurements.lcp@millisecond", "d", 10 * [1.0]),
            # Session metrics are accepted
            make_bucket("d:sessions/session@none", "c", 1),
            make_bucket("d:sessions/duration@second", "d", 9 * [1]),
        ]
    )
    send_buckets(
        [
            # Duration metric, subtract 3 from quota
            make_bucket("d:transactions/duration@millisecond", "d", [1, 2, 3]),
        ],
    )
    send_buckets(
        [
            # Can still send unlimited non-duration metrics
            make_bucket("d:transactions/measurements.lcp@millisecond", "d", 10 * [2.0]),
        ],
    )
    send_buckets(
        [
            # Duration metric, subtract from quota. This bucket is still accepted, but the rest
            # will be exceeded.
            make_bucket("d:transactions/duration@millisecond", "d", violating_bucket),
        ],
    )
    send_buckets(
        [
            # FCP buckets won't make it into kakfa
            make_bucket("d:transactions/measurements.fcp@millisecond", "d", 10 * [7.0]),
        ],
    )
    send_buckets(
        [
            # Another three for duration, won't make it into kafka.
            make_bucket("d:transactions/duration@millisecond", "d", [7, 8, 9]),
            # Session metrics are still accepted.
            make_bucket("d:sessions/session@user", "s", [1254]),
        ],
    )
    metrics = [m for m, _ in metrics_consumer.get_metrics(timeout=4)]
    produced_buckets = metrics

    # Sort buckets to prevent ordering flakiness:
    produced_buckets.sort(key=lambda b: (b["name"], b["value"]))
    for bucket in produced_buckets:
        del bucket["timestamp"]

    assert produced_buckets == [
        {
            "name": "d:sessions/duration@second",
            "org_id": 1,
            "project_id": 42,
            "retention_days": 90,
            "tags": {},
            "type": "d",
            "value": [1.0, 1.0, 1.0, 1.0, 1.0, 1.0, 1.0, 1.0, 1.0],
        },
        {
            "name": "d:sessions/session@none",
            "org_id": 1,
            "retention_days": 90,
            "project_id": 42,
            "tags": {},
            "type": "c",
            "value": 1.0,
        },
        {
            "name": "d:sessions/session@user",
            "org_id": 1,
            "retention_days": 90,
            "project_id": 42,
            "tags": {},
            "type": "s",
            "value": [1254],
        },
        {
            "name": "d:transactions/duration@millisecond",
            "org_id": 1,
            "retention_days": 90,
            "project_id": 42,
            "tags": {},
            "type": "d",
            "value": [1.0, 2.0, 3.0],
        },
        {
            "name": "d:transactions/duration@millisecond",
            "org_id": 1,
            "retention_days": 90,
            "project_id": 42,
            "tags": {},
            "type": "d",
            "value": violating_bucket,
        },
        {
            "name": "d:transactions/measurements.lcp@millisecond",
            "org_id": 1,
            "retention_days": 90,
            "project_id": 42,
            "tags": {},
            "type": "d",
            "value": [1.0, 1.0, 1.0, 1.0, 1.0, 1.0, 1.0, 1.0, 1.0, 1.0],
        },
        {
            "name": "d:transactions/measurements.lcp@millisecond",
            "org_id": 1,
            "retention_days": 90,
            "project_id": 42,
            "tags": {},
            "type": "d",
            "value": [2.0, 2.0, 2.0, 2.0, 2.0, 2.0, 2.0, 2.0, 2.0, 2.0],
        },
    ]

    outcomes_consumer.assert_rate_limited(
        reason_code,
        key_id=key_id,
        categories=["transaction"],
        quantity=3,
    )


def test_processing_quota_transaction_indexing(
    mini_sentry,
    relay_with_processing,
    metrics_consumer,
    transactions_consumer,
):
    relay = relay_with_processing(
        {
            "processing": {"max_rate_limit": 100},
            "aggregator": {
                "bucket_interval": 1,
                "initial_delay": 0,
                "debounce_delay": 0,
            },
        }
    )

    metrics_consumer = metrics_consumer()
    tx_consumer = transactions_consumer()

    project_id = 42
    projectconfig = mini_sentry.add_full_project_config(project_id)
    key_id = mini_sentry.get_dsn_public_key_configs(project_id)[0]["numericId"]
    projectconfig["config"]["quotas"] = [
        {
            "id": f"test_rate_limiting_{uuid.uuid4().hex}",
            "scope": "key",
            "scopeId": str(key_id),
            "categories": ["transaction_indexed"],
            "limit": 1,
            "window": 86400,
            "reasonCode": "get_lost",
        },
        {
            "id": f"test_rate_limiting_{uuid.uuid4().hex}",
            "scope": "key",
            "scopeId": str(key_id),
            "categories": ["transaction"],
            "limit": 2,
            "window": 86400,
            "reasonCode": "get_lost",
        },
    ]
    projectconfig["config"]["transactionMetrics"] = {
        "version": 1,
    }

    relay.send_event(project_id, make_transaction({"message": "1st tx"}))
    event, _ = tx_consumer.get_event()
    assert event["logentry"]["formatted"] == "1st tx"
    buckets = list(metrics_consumer.get_metrics())
    assert len(buckets) > 0

    relay.send_event(project_id, make_transaction({"message": "2nd tx"}))
    tx_consumer.assert_empty()
    buckets = list(metrics_consumer.get_metrics())
    assert len(buckets) > 0

    relay.send_event(project_id, make_transaction({"message": "2nd tx"}))
    tx_consumer.assert_empty()
    metrics_consumer.assert_empty()


def test_events_buffered_before_auth(relay, mini_sentry):
    evt = threading.Event()

    def server_error(*args, **kwargs):
        # simulate a bug in sentry
        evt.set()
        abort(500, "sentry is down")

    old_handler = mini_sentry.app.view_functions["get_challenge"]
    # make the register endpoint fail with a network error
    mini_sentry.app.view_functions["get_challenge"] = server_error

    # keep max backoff as short as the configuration allows (1 sec)
    relay_options = {"http": {"max_retry_interval": 1}}
    relay = relay(mini_sentry, relay_options, wait_health_check=False)
    assert evt.wait(1)  # wait for relay to start authenticating

    project_id = 42
    mini_sentry.add_basic_project_config(project_id)

    try:
        relay.send_event(project_id)
        # resume normal function
        mini_sentry.app.view_functions["get_challenge"] = old_handler

        # now test that we still get the message sent at some point in time (the event is retried)
        event = mini_sentry.captured_events.get(timeout=3).get_event()
        assert event["logentry"] == {"formatted": "Hello, World!"}
    finally:
        # Relay reports authentication errors, which is fine.
        mini_sentry.test_failures.clear()


def test_events_are_retried(relay, mini_sentry):
    # keep max backoff as short as the configuration allows (1 sec)
    relay_options = {
        "http": {
            "max_retry_interval": 1,
            "retry_delay": 0,
        }
    }
    relay = relay(mini_sentry, relay_options)

    project_id = 42
    mini_sentry.add_basic_project_config(project_id)

    evt = threading.Event()

    def network_error_endpoint(*args, **kwargs):
        # simulate a network error
        evt.set()
        raise socket.timeout()

    old_handler = mini_sentry.app.view_functions["store_event"]
    # make the store endpoint fail with a network error
    mini_sentry.app.view_functions["store_event"] = network_error_endpoint

    relay.send_event(project_id)
    # test that the network fail handler is called at least once
    assert evt.wait(1)
    # resume normal function
    mini_sentry.app.view_functions["store_event"] = old_handler

    # now test that we still get the message sent at some point in time (the event is retried)
    event = mini_sentry.captured_events.get(timeout=3).get_event()
    assert event["logentry"] == {"formatted": "Hello, World!"}


def test_failed_network_requests_trigger_health_check(relay, mini_sentry):
    """
    Tests that consistently failing network requests will trigger relay to enter outage mode
    and call on the liveliness endpoint
    """

    def network_error_endpoint(*args, **kwargs):
        # simulate a network error
        raise socket.timeout()

    # make the store endpoint fail with a network error
    mini_sentry.app.view_functions["store_event"] = network_error_endpoint
    original_is_live = mini_sentry.app.view_functions["is_live"]
    evt = threading.Event()

    def is_live():
        evt.set()  # mark is_live was called
        return original_is_live()

    mini_sentry.app.view_functions["is_live"] = is_live

    # keep max backoff and the outage grace period as short as the configuration allows

    relay_options = {
        "http": {
            "max_retry_interval": 1,
            "auth_interval": 1000,
            "outage_grace_period": 1,
            "retry_delay": 0,
        }
    }
    relay = relay(mini_sentry, relay_options)
    project_id = 42
    mini_sentry.add_basic_project_config(project_id)

    # send an event, the event should fail and trigger a liveliness check (after a second)
    relay.send_event(project_id)

    # it did try to reestablish connection
    assert evt.wait(5)


@pytest.mark.parametrize("mode", ["static", "proxy"])
def test_no_auth(relay, mini_sentry, mode):
    """
    Tests that relays that run in proxy and static mode do NOT authenticate
    """
    project_id = 42
    project_config = mini_sentry.add_basic_project_config(project_id)

    old_handler = mini_sentry.app.view_functions["get_challenge"]
    has_registered = [False]

    # remember if somebody has tried to register
    def register_challenge(*args, **kwargs):
        has_registered[0] = True
        return old_handler(*args, **kwargs)

    mini_sentry.app.view_functions["get_challenge"] = register_challenge

    def configure_static_project(dir):
        os.remove(dir.join("credentials.json"))
        os.makedirs(dir.join("projects"))
        dir.join("projects").join(f"{project_id}.json").write(
            json.dumps(project_config)
        )

    relay_options = {"relay": {"mode": mode}}
    relay = relay(mini_sentry, options=relay_options, prepare=configure_static_project)

    relay.send_event(project_id, {"message": "123"})

    # sanity test that we got the event we sent
    event = mini_sentry.captured_events.get(timeout=1).get_event()
    assert event["logentry"] == {"formatted": "123"}
    # verify that no registration took place (the register flag is not set)
    assert not has_registered[0]


def test_processing_no_re_auth(relay_with_processing, mini_sentry):
    """
    Test that processing relays only authenticate once.

    That is processing relays do NOT reauthenticate.
    """
    from time import sleep

    relay_options = {"http": {"auth_interval": 1}}

    # count the number of times relay registers
    original_check_challenge = mini_sentry.app.view_functions["check_challenge"]
    counter = [0]

    def counted_check_challenge(*args, **kwargs):
        counter[0] += 1
        return original_check_challenge(*args, **kwargs)

    mini_sentry.app.view_functions["check_challenge"] = counted_check_challenge

    # creates a relay (we don't need to call it explicitly it should register by itself)
    relay_with_processing(options=relay_options)

    sleep(2)
    # check that the registration happened only once (although it should have happened every 0.1 secs)
    assert counter[0] == 1


def test_re_auth(relay, mini_sentry):
    """
    Tests that managed non-processing relays re-authenticate periodically.
    """
    from time import sleep

    relay_options = {"http": {"auth_interval": 1}}

    # count the number of times relay registers
    original_check_challenge = mini_sentry.app.view_functions["check_challenge"]
    counter = [0]

    def counted_check_challenge(*args, **kwargs):
        counter[0] += 1
        return original_check_challenge(*args, **kwargs)

    mini_sentry.app.view_functions["check_challenge"] = counted_check_challenge

    # creates a relay (we don't need to call it explicitly it should register by itself)
    relay(mini_sentry, options=relay_options)

    sleep(2)
    # check that the registration happened repeatedly
    assert counter[0] > 1


def test_re_auth_failure(relay, mini_sentry):
    """
    Test that after a re-authentication failure, relay stops sending messages until is reauthenticated.

    That is re-authentication failure puts relay in Error state that blocks any
    further message passing until authentication is re established.
    """
    relay_options = {"http": {"auth_interval": 1}}

    # count the number of times relay registers
    original_check_challenge = mini_sentry.app.view_functions["check_challenge"]
    counter = [0]
    registration_should_succeed = True
    evt = threading.Event()

    def counted_check_challenge(*args, **kwargs):
        counter[0] += 1
        evt.set()
        if registration_should_succeed:
            return original_check_challenge(*args, **kwargs)
        else:
            return Response("failed", status=500)

    mini_sentry.app.view_functions["check_challenge"] = counted_check_challenge

    # creates a relay (we don't need to call it explicitly it should register by itself)
    relay = relay(mini_sentry, options=relay_options)
    project_id = 42
    mini_sentry.add_basic_project_config(project_id)

    # we have authenticated successfully
    assert evt.wait(2)
    auth_count_1 = counter[0]
    # now fail re-authentication
    registration_should_succeed = False
    # wait for re-authentication try (should fail)
    evt.clear()
    assert evt.wait(2)
    # check that we have had some authentications attempts (that failed)
    auth_count_2 = counter[0]
    assert auth_count_1 < auth_count_2

    # Give Relay some time to process the auth response and mark itself as not ready
    sleep(0.1)

    # send a message, it should not come through while the authentication has failed
    relay.send_event(project_id, {"message": "123"})
    # sentry should have received nothing
    pytest.raises(queue.Empty, lambda: mini_sentry.captured_events.get(timeout=1))

    # set back authentication to ok
    registration_should_succeed = True
    # and wait for authentication to be called
    evt.clear()
    assert evt.wait(2)
    # clear authentication errors accumulated until now
    mini_sentry.test_failures.clear()
    # check that we have had some auth that succeeded
    auth_count_3 = counter[0]
    assert auth_count_2 < auth_count_3

    # Give Relay some time to process the auth response and mark itself as ready
    sleep(0.1)

    # now we should be re-authenticated and we should have the event

    # sanity test that we got the event we sent
    event = mini_sentry.captured_events.get(timeout=1).get_event()
    assert event["logentry"] == {"formatted": "123"}


def test_permanent_rejection(relay, mini_sentry):
    """
    Tests that after a permanent rejection stops authentication attempts.

    That is once an authentication message detects a permanent rejection
    it will not re-try to authenticate.
    """

    relay_options = {"http": {"auth_interval": 1}}

    # count the number of times relay registers
    original_check_challenge = mini_sentry.app.view_functions["check_challenge"]
    counter = [0, 0]
    registration_should_succeed = True
    evt = threading.Event()

    def counted_check_challenge(*args, **kwargs):
        counter[0] += 1
        evt.set()
        if registration_should_succeed:
            return original_check_challenge(*args, **kwargs)
        else:
            counter[1] += 1
            response = Response(
                json.dumps({"detail": "bad dog", "relay": "stop"}),
                status=403,
                content_type="application/json",
            )
            return response

    mini_sentry.app.view_functions["check_challenge"] = counted_check_challenge

    relay(mini_sentry, options=relay_options)

    # we have authenticated successfully
    assert evt.wait(2)
    auth_count_1 = counter[0]
    # now fail re-authentication with client error
    registration_should_succeed = False
    # wait for re-authentication try (should fail)
    evt.clear()
    assert evt.wait(2)
    # check that we have had some authentications attempts (that failed)
    auth_count_2 = counter[0]
    assert auth_count_1 < auth_count_2

    # once we issue a client error we are never called back again
    # and wait for authentication to be called
    evt.clear()
    # check that we were not called
    assert evt.wait(2) is False
    # to be sure verify that we have only been called once (after failing)
    assert counter[1] == 1
    # clear authentication errors accumulated until now
    mini_sentry.test_failures.clear()


def test_buffer_events_during_outage(relay, mini_sentry):
    """
    Tests that events are buffered during network outages and then sent.
    """

    original_store_event = mini_sentry.app.view_functions["store_event"]
    is_network_error = True

    def network_error_endpoint(*args, **kwargs):
        if is_network_error:
            # simulate a network error
            raise socket.timeout()
        else:
            # normal processing
            original_store_event(*args, **kwargs)

    # make the store endpoint fail with a network error
    is_network_error = True
    mini_sentry.app.view_functions["store_event"] = network_error_endpoint
    original_is_live = mini_sentry.app.view_functions["is_live"]
    evt = threading.Event()

    def is_live():
        evt.set()  # mark is_live was called
        return original_is_live()

    mini_sentry.app.view_functions["is_live"] = is_live

    # keep max backoff and the outage grace period as short as the configuration allows
    relay_options = {
        "http": {
            "max_retry_interval": 1,
            "auth_interval": 1000,
            "outage_grace_period": 1,
            "retry_delay": 0,
        }
    }
    relay = relay(mini_sentry, relay_options)
    project_id = 42
    mini_sentry.add_basic_project_config(project_id)

    # send an event, the event should fail and trigger a liveliness check (after a second)
    relay.send_event(project_id, {"message": "123"})

    # it did try to reestablish connection
    assert evt.wait(5)

    # now stop network errors (let the events pass)
    is_network_error = False

    # sanity test that we got the event we sent
    event = mini_sentry.captured_events.get(timeout=1).get_event()
    assert event["logentry"] == {"formatted": "123"}


def test_store_invalid_gzip(mini_sentry, relay_chain):
    relay = relay_chain(min_relay_version="21.6.0")
    project_id = 42
    mini_sentry.add_basic_project_config(project_id)

    headers = {
        "Content-Encoding": "gzip",
        "X-Sentry-Auth": relay.get_auth_header(project_id),
    }

    url = "/api/%s/store/" % project_id

    response = relay.post(url, headers=headers)
    assert response.status_code == 400


def test_store_project_move(mini_sentry, relay):
    """
    Tests that relay redirects events for moved projects based on the project key if
    `override_project_ids` is enabled. The expected behavior is:

     1. Resolve project config based on the public key alone
     2. Skip validation of the project ID
     3. Update the project ID
    """

    relay = relay(mini_sentry, {"relay": {"override_project_ids": True}})
    mini_sentry.add_basic_project_config(42)

    headers = {
        # send_event uses the project_id to create the auth header. We need to compute the correct
        # one so we can change to an invalid ID.
        "X-Sentry-Auth": relay.get_auth_header(42),
    }

    relay.send_event(99, headers=headers)
    envelope = mini_sentry.captured_events.get(timeout=1)

    # NB: mini_sentry errors on all other URLs than /api/42/store/. All that's left is checking the
    # DSN that is transmitted as part of the Envelope headers.
    assert envelope.headers["dsn"].endswith("/42")


def test_invalid_project_id(mini_sentry, relay):
    """
    Tests that Relay drops events for project ID mismatches. See `test_store_project_move` for an
    override of this behavior.
    """
    relay = relay(mini_sentry)
    mini_sentry.add_basic_project_config(42)

    headers = {
        # send_event uses the project_id to create the auth header. We need to compute the correct
        # one so we can change to an invalid ID.
        "X-Sentry-Auth": relay.get_auth_header(42),
    }

    relay.send_event(99, headers=headers)
    pytest.raises(queue.Empty, lambda: mini_sentry.captured_events.get(timeout=1))


def test_spans(
    mini_sentry,
    relay_with_processing,
    spans_consumer,
):
    spans_consumer = spans_consumer()

    relay = relay_with_processing()
    project_id = 42
    project_config = mini_sentry.add_basic_project_config(project_id)
    project_config["config"]["features"] = [
        "projects:span-metrics-extraction",
        "projects:span-metrics-extraction-all-modules",
    ]

    event = make_transaction({"event_id": "cbf6960622e14a45abc1f03b2055b186"})
    end = datetime.utcnow().replace(tzinfo=timezone.utc) - timedelta(seconds=1)
    start = end - timedelta(milliseconds=500)
    event["spans"] = [
        {
            "description": "GET /api/0/organizations/?member=1",
            "op": "http",
            "parent_span_id": "aaaaaaaaaaaaaaaa",
            "span_id": "bbbbbbbbbbbbbbbb",
            "start_timestamp": start.isoformat(),
            "timestamp": end.isoformat(),
            "trace_id": "ff62a8b040f340bda5d830223def1d81",
        },
    ]

    relay.send_event(project_id, event)

    child_span = spans_consumer.get_message()
    del child_span["start_time"]
    assert child_span == {
        "duration_ms": 500,
        "event_id": "cbf6960622e14a45abc1f03b2055b186",
        "exclusive_time_ms": 500,
        "is_segment": False,
        "organization_id": 0,
        "parent_span_id": "aaaaaaaaaaaaaaaa",
        "project_id": 42,
<<<<<<< HEAD
        "retention_days": 90,
        "segment_id": "968cff94913ebb07",
        "sentry_tags": {
            "span.category": "http",
            "span.description": "GET *",
            "span.group": "37e3d9fab1ae9162",
            "span.module": "http",
            "span.op": "http",
            "transaction": "hi",
            "transaction.op": "hi",
=======
        "span": {
            "data": {
                "description.scrubbed": "GET *",
                "span.category": "http",
                "span.description": "GET *",
                "span.group": "37e3d9fab1ae9162",
                "span.module": "http",
                "span.op": "http",
                "transaction": "hi",
                "transaction.op": "hi",
            },
            "description": "GET /api/0/organizations/?member=1",
            "exclusive_time": 500.0,
            "is_segment": False,
            "op": "http",
            "parent_span_id": "aaaaaaaaaaaaaaaa",
            "segment_id": "968cff94913ebb07",
            "sentry_tags": {
                "category": "http",
                "description": "GET *",
                "group": "37e3d9fab1ae9162",
                "module": "http",
                "op": "http",
                "transaction": "hi",
                "transaction.op": "hi",
            },
            "span_id": "bbbbbbbbbbbbbbbb",
            "start_timestamp": start.timestamp(),
            "timestamp": end.timestamp(),
            "trace_id": "ff62a8b040f340bda5d830223def1d81",
>>>>>>> bcc3aa49
        },
        "span_id": "bbbbbbbbbbbbbbbb",
        "start_timestamp_ms": int(start.timestamp() * 1000),
        "trace_id": "ff62a8b040f340bda5d830223def1d81",
        "type": "span",
        "version": 1,
    }

    transaction_span = spans_consumer.get_message()
    del transaction_span["start_time"]
    assert transaction_span == {
        "duration_ms": 2000,
        "event_id": "cbf6960622e14a45abc1f03b2055b186",
        "exclusive_time_ms": 2000,
        "is_segment": True,
        "organization_id": 0,
        "project_id": 42,
<<<<<<< HEAD
        "retention_days": 90,
        "segment_id": "968cff94913ebb07",
        "sentry_tags": {"transaction": "hi", "transaction.op": "hi"},
        "span_id": "968cff94913ebb07",
        "start_timestamp_ms": int(start.timestamp() * 1000),
        "trace_id": "a0fa8803753e40fd8124b21eeb2986b5",
=======
        "span": {
            "data": {
                "transaction": "hi",
                "transaction.op": "hi",
            },
            "sentry_tags": {
                "transaction": "hi",
                "transaction.op": "hi",
            },
            "description": "hi",
            "exclusive_time": 2000.0,
            "is_segment": True,
            "op": "hi",
            "segment_id": "968cff94913ebb07",
            "span_id": "968cff94913ebb07",
            "start_timestamp": datetime.fromisoformat(event["start_timestamp"])
            .replace(tzinfo=timezone.utc)
            .timestamp(),
            "status": "unknown",
            "timestamp": datetime.fromisoformat(event["timestamp"])
            .replace(tzinfo=timezone.utc)
            .timestamp(),
            "trace_id": "a0fa8803753e40fd8124b21eeb2986b5",
        },
>>>>>>> bcc3aa49
        "type": "span",
        "version": 1,
    }

    spans_consumer.assert_empty()<|MERGE_RESOLUTION|>--- conflicted
+++ resolved
@@ -1230,49 +1230,16 @@
         "organization_id": 0,
         "parent_span_id": "aaaaaaaaaaaaaaaa",
         "project_id": 42,
-<<<<<<< HEAD
         "retention_days": 90,
         "segment_id": "968cff94913ebb07",
         "sentry_tags": {
-            "span.category": "http",
-            "span.description": "GET *",
-            "span.group": "37e3d9fab1ae9162",
-            "span.module": "http",
-            "span.op": "http",
+            "category": "http",
+            "description": "GET *",
+            "group": "37e3d9fab1ae9162",
+            "module": "http",
+            "op": "http",
             "transaction": "hi",
             "transaction.op": "hi",
-=======
-        "span": {
-            "data": {
-                "description.scrubbed": "GET *",
-                "span.category": "http",
-                "span.description": "GET *",
-                "span.group": "37e3d9fab1ae9162",
-                "span.module": "http",
-                "span.op": "http",
-                "transaction": "hi",
-                "transaction.op": "hi",
-            },
-            "description": "GET /api/0/organizations/?member=1",
-            "exclusive_time": 500.0,
-            "is_segment": False,
-            "op": "http",
-            "parent_span_id": "aaaaaaaaaaaaaaaa",
-            "segment_id": "968cff94913ebb07",
-            "sentry_tags": {
-                "category": "http",
-                "description": "GET *",
-                "group": "37e3d9fab1ae9162",
-                "module": "http",
-                "op": "http",
-                "transaction": "hi",
-                "transaction.op": "hi",
-            },
-            "span_id": "bbbbbbbbbbbbbbbb",
-            "start_timestamp": start.timestamp(),
-            "timestamp": end.timestamp(),
-            "trace_id": "ff62a8b040f340bda5d830223def1d81",
->>>>>>> bcc3aa49
         },
         "span_id": "bbbbbbbbbbbbbbbb",
         "start_timestamp_ms": int(start.timestamp() * 1000),
@@ -1290,39 +1257,12 @@
         "is_segment": True,
         "organization_id": 0,
         "project_id": 42,
-<<<<<<< HEAD
         "retention_days": 90,
         "segment_id": "968cff94913ebb07",
         "sentry_tags": {"transaction": "hi", "transaction.op": "hi"},
         "span_id": "968cff94913ebb07",
         "start_timestamp_ms": int(start.timestamp() * 1000),
         "trace_id": "a0fa8803753e40fd8124b21eeb2986b5",
-=======
-        "span": {
-            "data": {
-                "transaction": "hi",
-                "transaction.op": "hi",
-            },
-            "sentry_tags": {
-                "transaction": "hi",
-                "transaction.op": "hi",
-            },
-            "description": "hi",
-            "exclusive_time": 2000.0,
-            "is_segment": True,
-            "op": "hi",
-            "segment_id": "968cff94913ebb07",
-            "span_id": "968cff94913ebb07",
-            "start_timestamp": datetime.fromisoformat(event["start_timestamp"])
-            .replace(tzinfo=timezone.utc)
-            .timestamp(),
-            "status": "unknown",
-            "timestamp": datetime.fromisoformat(event["timestamp"])
-            .replace(tzinfo=timezone.utc)
-            .timestamp(),
-            "trace_id": "a0fa8803753e40fd8124b21eeb2986b5",
-        },
->>>>>>> bcc3aa49
         "type": "span",
         "version": 1,
     }
