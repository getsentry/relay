from pyexpat import features

import pytest
import uuid
import json

from requests.exceptions import HTTPError
from sentry_sdk.envelope import Envelope, Item, PayloadRef

from .test_store import make_transaction


def test_attachments_400(mini_sentry, relay_with_processing, attachments_consumer):
    proj_id = 42
    relay = relay_with_processing()
    mini_sentry.add_full_project_config(proj_id)
    attachments_consumer = attachments_consumer()

    event_id = "123abc"

    with pytest.raises(HTTPError) as excinfo:
        relay.send_attachments(proj_id, event_id, [])

    assert excinfo.value.response.status_code == 400


def test_mixed_attachments_with_processing(
    mini_sentry, relay_with_processing, attachments_consumer, outcomes_consumer
):
    project_id = 42
    event_id = "515539018c9b4260a6f999572f1661ee"

    options = {"processing": {"attachment_chunk_size": "100KB"}}
    mini_sentry.add_full_project_config(project_id)
    relay = relay_with_processing(options)
    attachments_consumer = attachments_consumer()
    outcomes_consumer = outcomes_consumer()

    chunked_contents = b"heavens no" * 20_000
    attachments = [
        ("att_1", "foo.txt", chunked_contents),
        ("att_2", "bar.txt", b"hell yeah"),
        ("att_3", "foobar.txt", b""),
    ]
    relay.send_attachments(project_id, event_id, attachments)

    # A chunked attachment
    attachment_contents = {}
    attachment_ids = []
    attachment_num_chunks = {}

    while set(attachment_contents.values()) != {chunked_contents}:
        chunk, v = attachments_consumer.get_attachment_chunk()
        attachment_contents[v["id"]] = attachment_contents.get(v["id"], b"") + chunk
        if v["id"] not in attachment_ids:
            attachment_ids.append(v["id"])
        num_chunks = 1 + attachment_num_chunks.get(v["id"], 0)
        assert v["chunk_index"] == num_chunks - 1
        attachment_num_chunks[v["id"]] = num_chunks

    (id1,) = attachment_ids
    assert attachment_contents[id1] == chunked_contents
    assert attachment_num_chunks[id1] > 1

    attachment = attachments_consumer.get_individual_attachment()
    assert attachment == {
        "type": "attachment",
        "attachment": {
            "attachment_type": "event.attachment",
            "chunks": attachment_num_chunks[id1],
            "id": id1,
            "name": "foo.txt",
            "size": len(chunked_contents),
            "rate_limited": False,
        },
        "event_id": event_id,
        "project_id": project_id,
    }

    # An inlined attachment
    attachment = attachments_consumer.get_individual_attachment()

    # The ID is random. Just assert that it is there and non-zero.
    assert attachment["attachment"].pop("id")

    assert attachment == {
        "type": "attachment",
        "attachment": {
            "attachment_type": "event.attachment",
            "chunks": 0,
            "data": b"hell yeah",
            "name": "bar.txt",
            "size": len(b"hell yeah"),
            "rate_limited": False,
        },
        "event_id": event_id,
        "project_id": project_id,
    }

    outcomes_consumer.assert_empty()

    # An empty attachment
    attachment = attachments_consumer.get_individual_attachment()

    # The ID is random. Just assert that it is there and non-zero.
    assert attachment["attachment"].pop("id")

    assert attachment == {
        "type": "attachment",
        "attachment": {
            "attachment_type": "event.attachment",
            "chunks": 0,
            "name": "foobar.txt",
            "size": 0,
            "rate_limited": False,
        },
        "event_id": event_id,
        "project_id": project_id,
    }


@pytest.mark.parametrize("rate_limits", [[], ["attachment"], ["attachment_item"]])
def test_attachments_ratelimit(
    mini_sentry, relay_with_processing, outcomes_consumer, rate_limits
):
    event_id = "515539018c9b4260a6f999572f1661ee"

    project_id = 42
    project_config = mini_sentry.add_full_project_config(project_id)
    project_config["config"]["quotas"] = [
        {"categories": rate_limits, "limit": 0, "reasonCode": "static_disabled_quota"}
    ]
    relay = relay_with_processing()

    outcomes_consumer = outcomes_consumer()
    attachments = [("att_1", "foo.txt", b"this is an attachment")]

    # First attachment returns 200 but is rate limited in processing
    relay.send_attachments(project_id, event_id, attachments)

    outcomes_consumer.assert_rate_limited("static_disabled_quota")

    # Second attachment returns 429 in endpoint
    with pytest.raises(HTTPError) as excinfo:
        relay.send_attachments(project_id, event_id, attachments)
    assert excinfo.value.response.status_code == 429
    outcomes_consumer.assert_rate_limited("static_disabled_quota")


def test_attachments_pii(mini_sentry, relay):
    event_id = "515539018c9b4260a6f999572f1661ee"

    project_id = 42
    project_config = mini_sentry.add_full_project_config(project_id)
    project_config["config"]["piiConfig"] = {
        "rules": {"0": {"type": "ip", "redaction": {"method": "remove"}}},
        "applications": {"$attachments.'foo.txt'": ["0"]},
    }
    relay = relay(mini_sentry)

    attachments = [
        ("att_1", "foo.txt", b"here's an IP that should get masked -> 127.0.0.1 <-"),
        (
            "att_2",
            "bar.txt",
            b"here's an IP that should not get scrubbed -> 127.0.0.1 <-",
        ),
    ]

    for attachment in attachments:
        relay.send_attachments(project_id, event_id, [attachment])

    payloads = {
        mini_sentry.captured_events.get().items[0].payload.bytes for _ in range(2)
    }
    assert payloads == {
        b"here's an IP that should get masked -> ********* <-",
        b"here's an IP that should not get scrubbed -> 127.0.0.1 <-",
    }


<<<<<<< HEAD
@pytest.mark.parametrize(
    "feature_flags, expected",
    [
        ([], "************"),
        (["organizations:view-hierarchy-scrubbing"], "************"),
    ],
)
def test_view_hierarchy_scrubbing(mini_sentry, relay, feature_flags, expected):
    event_id = "515539018c9b4260a6f999572f1661ee"
    project_id = 42
    project_config = mini_sentry.add_full_project_config(project_id)
    project_config["config"]["features"] = feature_flags
    project_config["config"]["piiConfig"] = {
        "rules": {"0": {"type": "ip", "redaction": {"method": "mask"}}},
        "applications": {"$attachments.'view-hierarchy.json'": ["0"], "$string": ["0"]},
    }
    relay = relay(mini_sentry)

    json_payload = {
        "rendering_system": "UIKIT",
        "identifier": "129.16.41.92",
    }

    envelope = Envelope(headers=[["event_id", event_id]])
    envelope.add_item(
        Item(
            headers=[["attachment_type", "event.view_hierarchy"]],
            type="attachment",
            payload=PayloadRef(json=json_payload),
            filename="view-hierarchy.json",
        )
    )

    relay.send_envelope(project_id, envelope)

    relay.send_envelope(project_id, envelope)
    payload = json.loads(mini_sentry.captured_events.get().items[0].payload.bytes)
    assert payload == {"rendering_system": "UIKIT", "identifier": expected}


@pytest.mark.parametrize(
    "feature_flags, expected",
    [
        ([], b"**************************************************"),
        (
            ["organizations:view-hierarchy-scrubbing"],
            b'{"rendering_system":"UIKIT","password":""}',
        ),
    ],
)
def test_attachment_scrubbing_with_fallback(
    mini_sentry, relay, feature_flags, expected
):
    """
    If the feature flag is disabled, it will be scrubbed as binary file so it masks the entire attachment.
    If the feature flag is enabled, it will understand that it's json and only remove the password content
    """
    event_id = "515539018c9b4260a6f999572f1661ee"
    project_id = 42
    project_config = mini_sentry.add_full_project_config(project_id)
    project_config["config"]["features"] = feature_flags
    project_config["config"]["piiConfig"] = {
        "rules": {"0": {"type": "password", "redaction": {"method": "remove"}}},
        "applications": {
            "$string": ["@password:remove"],
            "$attachments.'view-hierarchy.json'": ["0"],
        },
    }

    relay = relay(mini_sentry)
    json_payload = {
        "rendering_system": "UIKIT",
        "password": "hunter42",
    }

    envelope = Envelope(headers=[["event_id", event_id]])
    envelope.add_item(
        Item(
            headers=[["attachment_type", "event.view_hierarchy"]],
            type="attachment",
            payload=PayloadRef(json=json_payload),
            filename="view-hierarchy.json",
        )
    )

    relay.send_envelope(project_id, envelope)

    payload = mini_sentry.captured_events.get().items[0].payload.bytes
    assert payload == expected


def test_view_hierarchy_not_scrubbed_without_config(mini_sentry, relay):
    event_id = "515539018c9b4260a6f999572f1661ee"
    project_id = 42
    project_config = mini_sentry.add_full_project_config(project_id)
    project_config["config"]["piiConfig"] = {}
    relay = relay(mini_sentry)

    json_payload = {"rendering_system": "UIKIT", "identifier": "129.16.41.92"}

    envelope = Envelope(headers=[["event_id", event_id]])
    envelope.add_item(
        Item(
            headers=[["attachment_type", "event.view_hierarchy"]],
            type="attachment",
            payload=PayloadRef(json=json_payload),
            filename="view-hierarchy.json",
        )
    )

    relay.send_envelope(project_id, envelope)
    payload = json.loads(mini_sentry.captured_events.get().items[0].payload.bytes)
    assert payload == json_payload

=======
def test_attachments_pii_logfile(mini_sentry, relay):
    project_id = 42
    project_config = mini_sentry.add_full_project_config(project_id)
    project_config["config"]["piiConfig"] = {
        "rules": {
            "0": {"type": "email", "redaction": {"method": "mask"}},
            "1": {"type": "userpath", "redaction": {"method": "remove"}},
        },
        "applications": {"$attachments.'logfile.txt'": ["0", "1"]},
    }
    relay = relay(mini_sentry)

    attachment = r"""Alice Johnson
alice.johnson@example.com
+1234567890
4111 1111 1111 1111
Bob Smith bob.smith@example.net +9876543210 5500 0000 0000 0004
Charlie Brown charlie.brown@example.org +1928374650 3782 822463 10005
Dana White dana.white@example.co.uk +1029384756 6011 0009 9013 9424
path=c:\Users\yan\mylogfile.txt
password=mysupersecretpassword123"""

    envelope = Envelope()
    item = Item(
        payload=attachment, type="attachment", headers={"filename": "logfile.txt"}
    )
    envelope.add_item(item)

    relay.send_envelope(project_id, envelope)

    scrubbed_payload = mini_sentry.captured_events.get().items[0].payload.bytes

    assert (
        scrubbed_payload
        == rb"""Alice Johnson
*************************
+1234567890
4111 1111 1111 1111
Bob Smith ********************* +9876543210 5500 0000 0000 0004
Charlie Brown ************************* +1928374650 3782 822463 10005
Dana White ************************ +1029384756 6011 0009 9013 9424
path=c:\Users\***\mylogfile.txt
password=mysupersecretpassword123"""
    )

>>>>>>> 2f82dea1

def test_attachments_quotas(
    mini_sentry,
    relay_with_processing,
    attachments_consumer,
    outcomes_consumer,
):
    event_id = "515539018c9b4260a6f999572f1661ee"
    attachment_body = b"blabla"

    project_id = 42
    project_config = mini_sentry.add_full_project_config(project_id)
    project_config["config"]["quotas"] = [
        {
            "id": f"test_rate_limiting_{uuid.uuid4().hex}",
            "categories": ["attachment"],
            "window": 3600,
            "limit": 5 * len(attachment_body),
            "reasonCode": "attachments_exceeded",
        }
    ]
    relay = relay_with_processing()

    attachments_consumer = attachments_consumer()
    outcomes_consumer = outcomes_consumer()
    attachments = [("att_1", "foo.txt", attachment_body)]

    for i in range(5):
        relay.send_attachments(
            project_id, event_id, [("att_1", "%s.txt" % i, attachment_body)]
        )
        attachment = attachments_consumer.get_individual_attachment()
        assert attachment["attachment"]["name"] == "%s.txt" % i
        assert attachment["attachment"]["data"] == attachment_body

    # First attachment returns 200 but is rate limited in processing
    relay.send_attachments(project_id, event_id, attachments)

    outcomes_consumer.assert_rate_limited(
        "attachments_exceeded", quantity=len(attachment_body)
    )

    # Second attachment returns 429 in endpoint
    with pytest.raises(HTTPError) as excinfo:
        relay.send_attachments(42, event_id, attachments)
    assert excinfo.value.response.status_code == 429
    outcomes_consumer.assert_rate_limited(
        "attachments_exceeded", quantity=len(attachment_body)
    )


def test_attachments_quotas_items(
    mini_sentry,
    relay_with_processing,
    attachments_consumer,
    outcomes_consumer,
):
    event_id = "515539018c9b4260a6f999572f1661ee"
    attachment_body = b"blabla"

    project_id = 42
    project_config = mini_sentry.add_full_project_config(project_id)
    project_config["config"]["quotas"] = [
        {
            "id": f"test_rate_limiting_{uuid.uuid4().hex}",
            "categories": ["attachment_item"],
            "window": 3600,
            "limit": 5,
            "reasonCode": "attachments_exceeded",
        }
    ]
    relay = relay_with_processing()

    attachments_consumer = attachments_consumer()
    outcomes_consumer = outcomes_consumer()
    attachments = [("att_1", "foo.txt", attachment_body)]

    for i in range(5):
        relay.send_attachments(
            project_id, event_id, [("att_1", "%s.txt" % i, attachment_body)]
        )
        attachment = attachments_consumer.get_individual_attachment()
        assert attachment["attachment"]["name"] == "%s.txt" % i
        assert attachment["attachment"]["data"] == attachment_body

    # First attachment returns 200 but is rate limited in processing
    relay.send_attachments(project_id, event_id, attachments)

    outcomes_consumer.assert_rate_limited(
        "attachments_exceeded", categories=["attachment_item"], quantity=1
    )

    # Second attachment returns 429 in endpoint
    with pytest.raises(HTTPError) as excinfo:
        relay.send_attachments(42, event_id, attachments)
    assert excinfo.value.response.status_code == 429

    outcomes_consumer.assert_rate_limited(
        "attachments_exceeded", categories=["attachment_item"], quantity=1
    )


def test_view_hierarchy_processing(
    mini_sentry, relay_with_processing, attachments_consumer, outcomes_consumer
):
    project_id = 42
    event_id = "515539018c9b4260a6f999572f1661ee"

    mini_sentry.add_full_project_config(project_id)
    relay = relay_with_processing()
    attachments_consumer = attachments_consumer()
    outcomes_consumer = outcomes_consumer()

    json_payload = {"rendering_system": "compose", "windows": []}
    # separators are used to produce json without whitespaces
    expected_payload = json.dumps(json_payload, separators=(",", ":")).encode()

    envelope = Envelope(headers=[["event_id", event_id]])
    envelope.add_item(
        Item(
            headers=[["attachment_type", "event.view_hierarchy"]],
            type="attachment",
            payload=PayloadRef(json=json_payload, bytes=expected_payload),
        )
    )

    relay.send_envelope(project_id, envelope)

    attachment = attachments_consumer.get_individual_attachment()

    # The ID is random. Just assert that it is there and non-zero.
    assert attachment["attachment"].pop("id")

    assert attachment == {
        "type": "attachment",
        "attachment": {
            "attachment_type": "event.view_hierarchy",
            "chunks": 0,
            "data": expected_payload,
            "content_type": "application/json",
            "name": "Unnamed Attachment",
            "size": len(expected_payload),
            "rate_limited": False,
        },
        "event_id": event_id,
        "project_id": project_id,
    }

    outcomes_consumer.assert_empty()


def test_event_with_attachment(
    mini_sentry,
    relay_with_processing,
    attachments_consumer,
    outcomes_consumer,
):
    project_id = 42
    event_id = "515539018c9b4260a6f999572f1661ee"

    mini_sentry.add_full_project_config(project_id)
    relay = relay_with_processing()
    attachments_consumer = attachments_consumer()
    outcomes_consumer = outcomes_consumer()

    # event attachments are always sent as chunks, and added to events
    envelope = Envelope(headers=[["event_id", event_id]])
    envelope.add_event({"message": "Hello, World!"})
    envelope.add_item(
        Item(
            type="attachment",
            payload=PayloadRef(bytes=b"event attachment"),
        )
    )

    relay.send_envelope(project_id, envelope)

    chunk, _ = attachments_consumer.get_attachment_chunk()
    assert chunk == b"event attachment"

    _, event_message = attachments_consumer.get_event()

    assert event_message["attachments"][0].pop("id")
    assert list(event_message["attachments"]) == [
        {
            "attachment_type": "event.attachment",
            "chunks": 1,
            "content_type": "application/octet-stream",
            "name": "Unnamed Attachment",
            "size": len(b"event attachment"),
            "rate_limited": False,
        }
    ]

    # transaction attachments are sent as individual attachments,
    # either using chunks by default, or contents inlined
    envelope = Envelope(headers=[["event_id", event_id]])
    envelope.add_transaction(make_transaction({"event_id": event_id}))
    envelope.add_item(
        Item(
            type="attachment",
            payload=PayloadRef(bytes=b"transaction attachment"),
        )
    )

    relay.send_envelope(project_id, envelope)

    expected_attachment = {
        "attachment_type": "event.attachment",
        "chunks": 0,
        "content_type": "application/octet-stream",
        "name": "Unnamed Attachment",
        "size": len(b"transaction attachment"),
        "data": b"transaction attachment",
        "rate_limited": False,
    }

    attachment = attachments_consumer.get_individual_attachment()
    assert attachment["attachment"].pop("id")
    assert attachment == {
        "type": "attachment",
        "attachment": expected_attachment,
        "event_id": event_id,
        "project_id": project_id,
    }

    _, event = attachments_consumer.get_event()
    assert event["event_id"] == event_id


def test_form_data_is_rejected(
    mini_sentry, relay_with_processing, attachments_consumer, outcomes_consumer
):
    """
    Test that form data entries (those without filenames) are rejected and generate outcomes.
    """
    project_id = 42
    event_id = "515539018c9b4260a6f999572f1661ee"

    mini_sentry.add_full_project_config(project_id)
    relay = relay_with_processing()
    attachments_consumer = attachments_consumer()

    # Create attachments with both file content and form data
    attachments = [
        ("att_1", "foo.txt", b"file content"),  # Valid file attachment
        ("form_key", None, b"form value"),  # Form data that should be rejected
    ]

    relay.send_attachments(project_id, event_id, attachments)

    # Check that only the file attachment was processed
    attachment = attachments_consumer.get_individual_attachment()
    assert attachment["attachment"].pop("id")  # ID is random
    assert attachment == {
        "type": "attachment",
        "attachment": {
            "attachment_type": "event.attachment",
            "chunks": 0,
            "data": b"file content",
            "name": "foo.txt",
            "size": len(b"file content"),
            "rate_limited": False,
        },
        "event_id": event_id,
        "project_id": project_id,
    }

    # Verify no more attachments were processed
    attachments_consumer.assert_empty()<|MERGE_RESOLUTION|>--- conflicted
+++ resolved
@@ -179,7 +179,6 @@
     }
 
 
-<<<<<<< HEAD
 @pytest.mark.parametrize(
     "feature_flags, expected",
     [
@@ -294,7 +293,7 @@
     payload = json.loads(mini_sentry.captured_events.get().items[0].payload.bytes)
     assert payload == json_payload
 
-=======
+
 def test_attachments_pii_logfile(mini_sentry, relay):
     project_id = 42
     project_config = mini_sentry.add_full_project_config(project_id)
@@ -340,7 +339,6 @@
 password=mysupersecretpassword123"""
     )
 
->>>>>>> 2f82dea1
 
 def test_attachments_quotas(
     mini_sentry,
