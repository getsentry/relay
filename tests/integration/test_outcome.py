--- conflicted
+++ resolved
@@ -1613,7 +1613,81 @@
     assert outcomes == expected_outcomes, outcomes
 
 
-<<<<<<< HEAD
+def test_global_rate_limit(
+    mini_sentry, relay_with_processing, metrics_consumer, outcomes_consumer
+):
+    metrics_consumer = metrics_consumer()
+    outcomes_consumer = outcomes_consumer()
+
+    bucket_interval = 1  # second
+    relay = relay_with_processing(
+        {
+            "processing": {"max_rate_limit": 2 * 86400},
+            "aggregator": {
+                "bucket_interval": bucket_interval,
+                "initial_delay": 0,
+                "debounce_delay": 0,
+            },
+        }
+    )
+
+    metric_bucket_limit = 9
+
+    project_id = 42
+    projectconfig = mini_sentry.add_full_project_config(project_id)
+    mini_sentry.add_dsn_key_to_project(project_id)
+
+    projectconfig["config"]["quotas"] = [
+        {
+            "id": "test_rate_limiting" + str(uuid.uuid4()),
+            "scope": "global",
+            "categories": ["metric_bucket"],
+            "limit": metric_bucket_limit,
+            "window": 1000,
+            "reasonCode": "global rate limit hit",
+        }
+    ]
+
+    ts = datetime.utcnow().timestamp()
+
+    def send_buckets(n):
+        buckets = [
+            {
+                "org_id": 1,
+                "project_id": project_id,
+                "timestamp": ts,
+                "name": "d:transactions/measurements.lcp@millisecond",
+                "type": "d",
+                "value": [1.0],
+                "width": bucket_interval,
+                "tags": {"foo": str(i)},
+            }
+            for i in range(n)
+        ]
+
+        relay.send_metrics_buckets(project_id, buckets)
+        time.sleep(5)
+
+    def assert_metrics_outcomes(n_metrics, n_outcomes):
+        produced_buckets = [m for m, _ in metrics_consumer.get_metrics()]
+        outcomes = outcomes_consumer.get_outcomes()
+
+        assert len(produced_buckets) == n_metrics
+        assert len(outcomes) == n_outcomes
+
+        for outcome in outcomes:
+            assert outcome["reason"] == "global rate limit hit"
+
+    # Send the exact amount allowed
+    send_buckets(metric_bucket_limit)
+    assert_metrics_outcomes(metric_bucket_limit, 0)
+
+    # Send more once the limit is hit and make sure they are rejected.
+    for _ in range(2):
+        send_buckets(1)
+        assert_metrics_outcomes(0, 1)
+
+
 @pytest.mark.parametrize("num_intermediate_relays", [0, 1, 2])
 def test_span_outcomes(
     mini_sentry,
@@ -1841,79 +1915,4 @@
         outcome.pop("timestamp")
         outcome.pop("event_id")
 
-    assert outcomes == expected_outcomes, outcomes
-=======
-def test_global_rate_limit(
-    mini_sentry, relay_with_processing, metrics_consumer, outcomes_consumer
-):
-    metrics_consumer = metrics_consumer()
-    outcomes_consumer = outcomes_consumer()
-
-    bucket_interval = 1  # second
-    relay = relay_with_processing(
-        {
-            "processing": {"max_rate_limit": 2 * 86400},
-            "aggregator": {
-                "bucket_interval": bucket_interval,
-                "initial_delay": 0,
-                "debounce_delay": 0,
-            },
-        }
-    )
-
-    metric_bucket_limit = 9
-
-    project_id = 42
-    projectconfig = mini_sentry.add_full_project_config(project_id)
-    mini_sentry.add_dsn_key_to_project(project_id)
-
-    projectconfig["config"]["quotas"] = [
-        {
-            "id": "test_rate_limiting" + str(uuid.uuid4()),
-            "scope": "global",
-            "categories": ["metric_bucket"],
-            "limit": metric_bucket_limit,
-            "window": 1000,
-            "reasonCode": "global rate limit hit",
-        }
-    ]
-
-    ts = datetime.utcnow().timestamp()
-
-    def send_buckets(n):
-        buckets = [
-            {
-                "org_id": 1,
-                "project_id": project_id,
-                "timestamp": ts,
-                "name": "d:transactions/measurements.lcp@millisecond",
-                "type": "d",
-                "value": [1.0],
-                "width": bucket_interval,
-                "tags": {"foo": str(i)},
-            }
-            for i in range(n)
-        ]
-
-        relay.send_metrics_buckets(project_id, buckets)
-        time.sleep(5)
-
-    def assert_metrics_outcomes(n_metrics, n_outcomes):
-        produced_buckets = [m for m, _ in metrics_consumer.get_metrics()]
-        outcomes = outcomes_consumer.get_outcomes()
-
-        assert len(produced_buckets) == n_metrics
-        assert len(outcomes) == n_outcomes
-
-        for outcome in outcomes:
-            assert outcome["reason"] == "global rate limit hit"
-
-    # Send the exact amount allowed
-    send_buckets(metric_bucket_limit)
-    assert_metrics_outcomes(metric_bucket_limit, 0)
-
-    # Send more once the limit is hit and make sure they are rejected.
-    for _ in range(2):
-        send_buckets(1)
-        assert_metrics_outcomes(0, 1)
->>>>>>> 6679607d
+    assert outcomes == expected_outcomes, outcomes