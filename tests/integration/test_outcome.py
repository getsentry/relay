from datetime import datetime
import json
import uuid
from queue import Empty

import time

HOUR_MILLISEC = 1000 * 3600


def test_outcomes_processing(relay_with_processing, kafka_consumer, mini_sentry):
    relay = relay_with_processing()
    relay.wait_relay_healthcheck()
    outcomes = kafka_consumer("outcomes")
    # hack mini_sentry configures project 42 (remove the configuration so that we get an error for project 42)
    mini_sentry.project_configs[42] = None

    message_text = "some message {}".format(datetime.now())
    event_id = "11122233344455566677788899900011"
    relay.send_event(
        42,
        {
            "event_id": event_id,
            "message": message_text,
            "extra": {"msg_text": message_text},
        },
    )
    start = datetime.utcnow()
    # polling first message can take a few good seconds
    outcome = outcomes.poll(timeout=20)
    end = datetime.utcnow()

    assert outcome is not None
    outcome = outcome.value()
    outcome = json.loads(outcome)
    # set defaults to allow for results that elide empty fields
    default = {
        "org_id": None,
        "key_id": None,
        "reason": None,
        "event_id": None,
        "remote_addr": None,
    }
    outcome = {**default, **outcome}
    # deal with the timestamp separately ( we can't control it exactly)
    timestamp = outcome.get("timestamp")
    del outcome["timestamp"]
    assert timestamp is not None
    event_emission = datetime.strptime(timestamp, "%Y-%m-%dT%H:%M:%S.%fZ")
    assert start <= event_emission <= end
    # reconstruct the expected message without timestamp
    expected = {
        "project_id": 42,
        "event_id": event_id,
        "org_id": None,
        "key_id": None,
        "outcome": 3,
        "reason": "project_id",
        "remote_addr": "127.0.0.1",
    }
    assert outcome == expected


def _send_event(relay):
    event_id = uuid.uuid1().hex
    message_text = "some message {}".format(datetime.now())
    event_body = {
        "event_id": event_id,
        "message": message_text,
        "extra": {"msg_text": message_text},
    }

    try:
        relay.send_event(42, event_body)
    except:
        pass
    return event_id


def test_outcomes_non_processing(relay, relay_with_processing, mini_sentry):
    """
    Test basic outcome functionality.
    Send one event that generates an outcome and verify that we get an outcomes batch
    with all necessary information set.
    """
    config = {
<<<<<<< HEAD
        "outcomes": {
            "emit_outcomes": True,
            "max_outcome_batch_size": 1,
            "max_outcome_interval_millsec": 1,
        }
=======
        "outcomes": {"emit_outcomes": True, "batch_size": 1, "batch_interval": 1,}
>>>>>>> 475e6232
    }

    relay = relay(mini_sentry, config)
    relay.wait_relay_healthcheck()
    # hack mini_sentry configures project 42 (remove the configuration so that we get an error for project 42)
    mini_sentry.project_configs[42] = None

    event_id = _send_event(relay)

    outcomes_batch = mini_sentry.captured_outcomes.get(timeout=0.2)
    assert mini_sentry.captured_outcomes.qsize() == 0  # we had only one batch

    outcomes = outcomes_batch.get("outcomes")
    assert len(outcomes) == 1

    outcome = outcomes[0]

    timestamp = outcome.get("timestamp")
    del outcome["timestamp"]  # 'timestamp': '2020-06-03T16:18:59.259447Z'

    expected_outcome = {
        "project_id": 42,
        "outcome": 3,  # invalid
        "reason": "project_id",  # missing project id
        "event_id": event_id,
        "remote_addr": "127.0.0.1",
    }
    assert outcome == expected_outcome

    # no events received since all have been for an invalid project id
    assert mini_sentry.captured_events.empty()


def test_outcomes_not_sent_when_disabled(relay, mini_sentry):
    """
    Set batching to a very short interval and verify that we don't receive any outcome
    when we disable outcomes.
    """
    config = {
<<<<<<< HEAD
        "outcomes": {
            "emit_outcomes": False,
            "max_outcome_batch_size": 1,
            "max_outcome_interval_millsec": 1,
        }
=======
        "outcomes": {"emit_outcomes": False, "batch_size": 1, "batch_interval": 1,}
>>>>>>> 475e6232
    }

    relay = relay(mini_sentry, config)
    relay.wait_relay_healthcheck()
    # hack mini_sentry configures project 42 (remove the configuration so that we get an error for project 42)
    mini_sentry.project_configs[42] = None

    try:
        outcomes_batch = mini_sentry.captured_outcomes.get(timeout=0.2)
        assert False  # we should not be here ( previous call should have failed)
    except Empty:
        pass  # we do expect not to get anything since we have outcomes disabled


def test_outcomes_non_processing_max_batch_time(relay, mini_sentry):
    """
    Test that outcomes are not batched more than max specified time.
    Send events at an  interval longer than max_batch_time and expect
    not to have them batched although we have a very large batch size.
    """
    events_to_send = 3
    config = {
        "outcomes": {
            "emit_outcomes": True,
<<<<<<< HEAD
            "max_outcome_batch_size": 1000,  # a huge batch size
            "max_outcome_interval_millsec": 1,  # very short batch time
=======
            "batch_size": 1000,  # a huge batch size
            "batch_interval": 1,  # very short batch time
>>>>>>> 475e6232
        }
    }
    relay = relay(mini_sentry, config)
    relay.wait_relay_healthcheck()
    # hack mini_sentry configures project 42 (remove the configuration so that we get an error for project 42)
    mini_sentry.project_configs[42] = None

    event_ids = set()
    # send one less events than the batch size (and check we don't send anything)
    for i in range(events_to_send):
        event_id = _send_event(relay)
        event_ids.add(event_id)
<<<<<<< HEAD
        time.sleep(0.01)  # sleep more than the batch time
=======
        time.sleep(0.005)  # sleep more than the batch time
>>>>>>> 475e6232

    # we should get one batch per event sent
    batches = []
    for batch_id in range(events_to_send):
        batch = mini_sentry.captured_outcomes.get(timeout=0.2)
        batches.append(batch)

    # verify that the batches contain one outcome each and the event_ids are ok
    for batch in batches:
        outcomes = batch.get("outcomes")
        assert len(outcomes) == 1  # one outcome per batch
        assert outcomes[0].get("event_id") in event_ids  # a known event id


<<<<<<< HEAD
def test_outcome_source(relay, mini_sentry):
    """
    Test that the source is picked from configuration and passed in outcomes
    """
    config = {
        "outcomes": {
            "emit_outcomes": True,
            "max_outcome_batch_size": 1,
            "max_outcome_interval_millsec": 1,
            "source": "my-layer",
        }
    }

    relay = relay(mini_sentry, config)
    relay.wait_relay_healthcheck()
    # hack mini_sentry configures project 42 (remove the configuration so that we get an error for project 42)
    mini_sentry.project_configs[42] = None

    event_id = _send_event(relay)

    outcomes_batch = mini_sentry.captured_outcomes.get(timeout=0.2)
    assert mini_sentry.captured_outcomes.qsize() == 0  # we had only one batch

    outcomes = outcomes_batch.get("outcomes")
    assert len(outcomes) == 1

    outcome = outcomes[0]

    assert outcome.get("source") == "my-layer"


=======
>>>>>>> 475e6232
def test_outcomes_non_processing_batching(relay, mini_sentry):
    """
    Test that outcomes are batched according to max size.
    Send max_outcome_batch_size events with a very large max_batch_time and expect all
    to come in one batch.
    """
    batch_size = 3
    config = {
        "outcomes": {
            "emit_outcomes": True,
<<<<<<< HEAD
            "max_outcome_batch_size": batch_size,
            "max_outcome_interval_millsec": HOUR_MILLISEC,  # batch every hour
=======
            "batch_size": batch_size,
            "batch_interval": HOUR_MILLISEC,  # batch every hour
>>>>>>> 475e6232
        }
    }

    relay = relay(mini_sentry, config)
    relay.wait_relay_healthcheck()
    # hack mini_sentry configures project 42 (remove the configuration so that we get an error for project 42)
    mini_sentry.project_configs[42] = None

    event_ids = set()
    # send one less events than the batch size (and check we don't send anything)
    for i in range(batch_size - 1):
        event_id = _send_event(relay)
        event_ids.add(event_id)

    # nothing should be sent at this time
    try:
        mini_sentry.captured_outcomes.get(timeout=0.2)
        assert False  # the request should timeout, there is no outcome coming
    except Empty:
        pass  # yes we expect to timout since there should not be any outcome sent yet

    event_id = _send_event(relay)
    event_ids.add(event_id)

    # now we should be getting a batch
    outcomes_batch = mini_sentry.captured_outcomes.get(timeout=0.2)
    # we should have received only one outcomes batch (check nothing left)
    assert mini_sentry.captured_outcomes.qsize() == 0

    outcomes = outcomes_batch.get("outcomes")
    assert len(outcomes) == batch_size

    received_event_ids = [outcome.get("event_id") for outcome in outcomes]

    for event_id in received_event_ids:
        assert event_id in event_ids  # the outcome is one of those we sent

    # no events received since all have been for an invalid project id
    assert mini_sentry.captured_events.empty()<|MERGE_RESOLUTION|>--- conflicted
+++ resolved
@@ -84,15 +84,7 @@
     with all necessary information set.
     """
     config = {
-<<<<<<< HEAD
-        "outcomes": {
-            "emit_outcomes": True,
-            "max_outcome_batch_size": 1,
-            "max_outcome_interval_millsec": 1,
-        }
-=======
         "outcomes": {"emit_outcomes": True, "batch_size": 1, "batch_interval": 1,}
->>>>>>> 475e6232
     }
 
     relay = relay(mini_sentry, config)
@@ -132,15 +124,7 @@
     when we disable outcomes.
     """
     config = {
-<<<<<<< HEAD
-        "outcomes": {
-            "emit_outcomes": False,
-            "max_outcome_batch_size": 1,
-            "max_outcome_interval_millsec": 1,
-        }
-=======
         "outcomes": {"emit_outcomes": False, "batch_size": 1, "batch_interval": 1,}
->>>>>>> 475e6232
     }
 
     relay = relay(mini_sentry, config)
@@ -165,13 +149,8 @@
     config = {
         "outcomes": {
             "emit_outcomes": True,
-<<<<<<< HEAD
-            "max_outcome_batch_size": 1000,  # a huge batch size
-            "max_outcome_interval_millsec": 1,  # very short batch time
-=======
             "batch_size": 1000,  # a huge batch size
             "batch_interval": 1,  # very short batch time
->>>>>>> 475e6232
         }
     }
     relay = relay(mini_sentry, config)
@@ -184,11 +163,7 @@
     for i in range(events_to_send):
         event_id = _send_event(relay)
         event_ids.add(event_id)
-<<<<<<< HEAD
-        time.sleep(0.01)  # sleep more than the batch time
-=======
         time.sleep(0.005)  # sleep more than the batch time
->>>>>>> 475e6232
 
     # we should get one batch per event sent
     batches = []
@@ -203,40 +178,6 @@
         assert outcomes[0].get("event_id") in event_ids  # a known event id
 
 
-<<<<<<< HEAD
-def test_outcome_source(relay, mini_sentry):
-    """
-    Test that the source is picked from configuration and passed in outcomes
-    """
-    config = {
-        "outcomes": {
-            "emit_outcomes": True,
-            "max_outcome_batch_size": 1,
-            "max_outcome_interval_millsec": 1,
-            "source": "my-layer",
-        }
-    }
-
-    relay = relay(mini_sentry, config)
-    relay.wait_relay_healthcheck()
-    # hack mini_sentry configures project 42 (remove the configuration so that we get an error for project 42)
-    mini_sentry.project_configs[42] = None
-
-    event_id = _send_event(relay)
-
-    outcomes_batch = mini_sentry.captured_outcomes.get(timeout=0.2)
-    assert mini_sentry.captured_outcomes.qsize() == 0  # we had only one batch
-
-    outcomes = outcomes_batch.get("outcomes")
-    assert len(outcomes) == 1
-
-    outcome = outcomes[0]
-
-    assert outcome.get("source") == "my-layer"
-
-
-=======
->>>>>>> 475e6232
 def test_outcomes_non_processing_batching(relay, mini_sentry):
     """
     Test that outcomes are batched according to max size.
@@ -247,13 +188,8 @@
     config = {
         "outcomes": {
             "emit_outcomes": True,
-<<<<<<< HEAD
-            "max_outcome_batch_size": batch_size,
-            "max_outcome_interval_millsec": HOUR_MILLISEC,  # batch every hour
-=======
             "batch_size": batch_size,
             "batch_interval": HOUR_MILLISEC,  # batch every hour
->>>>>>> 475e6232
         }
     }
 
@@ -292,4 +228,51 @@
         assert event_id in event_ids  # the outcome is one of those we sent
 
     # no events received since all have been for an invalid project id
-    assert mini_sentry.captured_events.empty()+    assert mini_sentry.captured_events.empty()
+
+
+def _send_event(relay):
+    event_id = uuid.uuid1().hex
+    message_text = "some message {}".format(datetime.now())
+    event_body = {
+        "event_id": event_id,
+        "message": message_text,
+        "extra": {"msg_text": message_text},
+    }
+
+    try:
+        relay.send_event(42, event_body)
+    except:
+        pass
+    return event_id
+
+
+def test_outcome_source(relay, mini_sentry):
+    """
+    Test that the source is picked from configuration and passed in outcomes
+    """
+    config = {
+        "outcomes": {
+            "emit_outcomes": True,
+            "batch_size": 1,
+            "batch_interval": 1,
+            "source": "my-layer",
+        }
+    }
+
+    relay = relay(mini_sentry, config)
+    relay.wait_relay_healthcheck()
+    # hack mini_sentry configures project 42 (remove the configuration so that we get an error for project 42)
+    mini_sentry.project_configs[42] = None
+
+    event_id = _send_event(relay)
+
+    outcomes_batch = mini_sentry.captured_outcomes.get(timeout=0.2)
+    assert mini_sentry.captured_outcomes.qsize() == 0  # we had only one batch
+
+    outcomes = outcomes_batch.get("outcomes")
+    assert len(outcomes) == 1
+
+    outcome = outcomes[0]
+
+    assert outcome.get("source") == "my-layer"