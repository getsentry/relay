--- conflicted
+++ resolved
@@ -210,81 +210,6 @@
     ]
 
 
-<<<<<<< HEAD
-@pytest.mark.parametrize("meta_enabled", [False, True])
-def test_ourlog_meta_attributes(
-    mini_sentry,
-    relay,
-    relay_with_processing,
-    items_consumer,
-    meta_enabled,
-):
-    items_consumer = items_consumer()
-    project_id = 42
-    project_config = mini_sentry.add_full_project_config(project_id)
-    project_config["config"]["datascrubbingSettings"] = {
-        "scrubData": True,
-    }
-    project_config["config"]["features"] = [
-        "organizations:ourlogs-ingestion",
-        "organizations:ourlogs-meta-attributes" if meta_enabled else "",
-    ]
-
-    relay = relay(relay_with_processing(options=TEST_CONFIG))
-    ts = datetime.now(timezone.utc)
-
-    envelope = envelope_with_sentry_logs(
-        {
-            "timestamp": ts.timestamp(),
-            "trace_id": "5b8efff798038103d269b633813fc60c",
-            "span_id": "eee19b7ec3c1b175",
-            "level": "error",
-            "body": "oops, not again",
-            "attributes": {
-                "creditcard": {
-                    "value": "4242424242424242",
-                    "type": "string",
-                }
-            },
-        }
-    )
-
-    relay.send_envelope(project_id, envelope)
-
-    assert items_consumer.get_item() == {
-        "attributes": {
-            "creditcard": {"stringValue": "[creditcard]"},
-            "sentry.body": {"stringValue": "oops, not again"},
-            "sentry.browser.name": {"stringValue": "Python Requests"},
-            "sentry.browser.version": {"stringValue": "2.32"},
-            "sentry.severity_text": {"stringValue": "error"},
-            "sentry.span_id": {"stringValue": "eee19b7ec3c1b175"},
-            **timestamps(ts),
-            **(
-                {
-                    "sentry._meta.fields.attributes.creditcard": {
-                        "stringValue": '{"meta":{"value":{"":{"rem":[["@creditcard","s",0,12]],"len":16}}}}'
-                    }
-                }
-                if meta_enabled
-                else {}
-            ),
-        },
-        "clientSampleRate": 1.0,
-        "itemId": mock.ANY,
-        "itemType": "TRACE_ITEM_TYPE_LOG",
-        "organizationId": "1",
-        "projectId": "42",
-        "received": time_within_delta(),
-        "retentionDays": 90,
-        "serverSampleRate": 1.0,
-        "timestamp": time_within_delta(
-            ts, delta=timedelta(seconds=1), expect_resolution="ns"
-        ),
-        "traceId": "5b8efff798038103d269b633813fc60c",
-    }
-
-
 @pytest.mark.parametrize(
     "external_mode,expected_byte_size",
     [
@@ -300,8 +225,6 @@
         ("managed", 454),
     ],
 )
-=======
->>>>>>> d420bc35
 def test_ourlog_extraction_with_sentry_logs(
     mini_sentry,
     relay,
