from unittest import mock
import pytest
import os
import requests

from sentry_sdk.envelope import Envelope, Item, PayloadRef
from .asserts import time_within_delta


def load_dump_file(base_file_name: str):
    dmp_path = os.path.join(
        os.path.dirname(__file__), "fixtures", "native", base_file_name
    )

    with open(dmp_path, "rb") as f:
        return f.read()


def event_json(response):
    return {
        "event_id": response.text.replace("-", ""),
        "timestamp": 1748373553.0,
        "received": time_within_delta(),
        "level": "error",
        "version": "7",
        "type": "error",
        "logger": "",
        "platform": "native",
        "environment": "production",
        "contexts": {
            "app": {"app_version": "", "type": "app"},
            "device": {
                "name": "",
                "model": "PS5",
                "model_id": "5be3652dd663dbdcd044da0f2144b17f",
                "arch": "x86_64",
                "manufacturer": "Sony",
                "type": "device",
            },
            "os": {"name": "Prospero", "type": "os"},
            "runtime": {
                "runtime": "PS5 11.20.00.05-00.00.00.0.1",
                "name": "PS5",
                "version": "11.20.00.05-00.00.00.0.1",
                "type": "runtime",
            },
            "trace": {
                "trace_id": "a4c6cc5ab0d949d23f6d42e518ba49b4",
                "span_id": "75470378528743c2",
                "status": "unknown",
                "type": "trace",
            },
        },
        "breadcrumbs": {
            "values": [
                {
                    "timestamp": 1748373552.703305,
                    "type": "default",
                    "level": "info",
                    "message": "crumb",
                }
            ]
        },
        "exception": {
            "values": [
                {
                    "type": "Minidump",
                    "value": "Invalid Minidump",
                    "mechanism": {
                        "type": "minidump",
                        "synthetic": True,
                        "handled": False,
                    },
                }
            ]
        },
        "tags": [
            ["tag-name", "tag value"],
            ["server_name", "5be3652dd663dbdcd044da0f2144b17f"],
        ],
        "extra": {"extra-name": "extra value"},
        "sdk": {
            "name": "sentry.native.playstation",
            "version": "0.8.5",
            "packages": [
                {"name": "github:getsentry/sentry-native", "version": "0.8.5"}
            ],
        },
        "key_id": "123",
        "project": 42,
    }


def test_playstation_no_feature_flag(
    mini_sentry, relay_processing_with_playstation, outcomes_consumer
):
    PROJECT_ID = 42
    playstation_dump = load_dump_file("playstation.prosperodmp")
    mini_sentry.add_full_project_config(PROJECT_ID)
    outcomes_consumer = outcomes_consumer()
    relay = relay_processing_with_playstation()

    response = relay.send_playstation_request(PROJECT_ID, playstation_dump)
    assert response.ok

    # Get these outcomes since the feature flag is not enabled:
    outcomes = outcomes_consumer.get_outcomes()
    assert len(outcomes) == 2
    assert outcomes[0]["reason"] == "feature_disabled"
    assert outcomes[1]["reason"] == "feature_disabled"


def test_playstation_wrong_file(
    mini_sentry, relay_processing_with_playstation, outcomes_consumer
):
    PROJECT_ID = 42
    playstation_dump = load_dump_file("unreal_crash")
    mini_sentry.add_full_project_config(PROJECT_ID)
    outcomes_consumer = outcomes_consumer()
    relay = relay_processing_with_playstation()

    with pytest.raises(requests.exceptions.HTTPError) as exc_info:
        _ = relay.send_playstation_request(PROJECT_ID, playstation_dump)

    response = exc_info.value.response
    assert response.status_code == 400, "Expected a 400 status code"
    assert response.json()["detail"] == "invalid prosperodump"


def test_playstation_too_large(
    mini_sentry, relay_processing_with_playstation, outcomes_consumer
):
    PROJECT_ID = 42
    playstation_dump = load_dump_file("playstation.prosperodmp")
    mini_sentry.add_full_project_config(PROJECT_ID)
    outcomes_consumer = outcomes_consumer()
    relay = relay_processing_with_playstation(
        {
            "limits": {
                "max_attachments_size": len(playstation_dump) - 1,
            }
        }
    )

    with pytest.raises(requests.exceptions.HTTPError) as exc_info:
        _ = relay.send_playstation_request(PROJECT_ID, playstation_dump)

    response = exc_info.value.response
    assert response.status_code == 400, "Expected a 400 status code"


@pytest.mark.parametrize("num_intermediate_relays", [0, 1, 2])
def test_playstation_with_feature_flag(
    mini_sentry,
    relay,
    relay_processing_with_playstation,
    outcomes_consumer,
    attachments_consumer,
    num_intermediate_relays,
):
    PROJECT_ID = 42
    playstation_dump = load_dump_file("playstation.prosperodmp")
    mini_sentry.add_full_project_config(
        PROJECT_ID,
        extra={"config": {"features": ["organizations:relay-playstation-ingestion"]}},
    )
    outcomes_consumer = outcomes_consumer()
    attachments_consumer = attachments_consumer()

    # The innermost Relay needs to be in processing mode
    upstream = relay_processing_with_playstation()
    # Build chain of relays
    for _ in range(num_intermediate_relays):
        upstream = relay(upstream)

    response = upstream.send_playstation_request(PROJECT_ID, playstation_dump)
    assert response.ok

    outcomes = outcomes_consumer.get_outcomes()
    assert len(outcomes) == 0

    event, payload = attachments_consumer.get_event_only()
    assert event
    assert payload

    assert payload["type"] == "error"
    assert payload["level"] == "fatal"

    assert "contexts" in payload
    assert "device" in payload["contexts"]
    assert "os" in payload["contexts"]
    assert "runtime" in payload["contexts"]

    assert payload["contexts"]["device"]["model"] == "PS5"
    assert payload["contexts"]["device"]["manufacturer"] == "Sony"
    assert payload["contexts"]["device"]["arch"] == "x86_64"

    assert payload["contexts"]["os"]["name"] == "PlayStation"
    assert payload["contexts"]["runtime"]["name"] == "PS5"

    tags_dict = dict(payload["tags"])
    assert tags_dict["cpu_vendor"] == "Sony"
    assert tags_dict["os.name"] == "PlayStation"
    assert tags_dict["cpu_brand"] == "PS5 CPU"
    assert "titleId" in tags_dict

    assert "exception" in payload
    assert len(payload["exception"]["values"]) == 1
    assert payload["exception"]["values"][0]["type"] == "Minidump"
    assert payload["exception"]["values"][0]["mechanism"]["type"] == "minidump"

    assert "_metrics" in payload
    assert payload["_metrics"]["bytes.ingested.event.minidump"] > 0
    assert payload["_metrics"]["bytes.ingested.event.attachment"] > 0

    assert len(event["attachments"]) == 3
    assert "playstation.prosperodmp" in [
        attachment["name"] for attachment in event["attachments"]
    ]

    assert event_data["sdk"]["name"] == "sentry.playstation.devkit"


def test_playstation_user_data_extraction(
    mini_sentry,
    relay,
    relay_processing_with_playstation,
    outcomes_consumer,
    attachments_consumer,
):
    PROJECT_ID = 42
    playstation_dump = load_dump_file("user_data.prosperodmp")
    mini_sentry.add_full_project_config(
        PROJECT_ID,
        extra={"config": {"features": ["organizations:relay-playstation-ingestion"]}},
    )
    outcomes_consumer = outcomes_consumer()
    attachments_consumer = attachments_consumer()
    relay = relay_processing_with_playstation()
    response = relay.send_playstation_request(PROJECT_ID, playstation_dump)
    assert response.ok

    outcomes = outcomes_consumer.get_outcomes()
    assert len(outcomes) == 0

    event, payload = attachments_consumer.get_event_only()
    assert event
<<<<<<< HEAD
    assert payload
    event_json = {
        "event_id": response.text.replace("-", ""),
        "timestamp": 1748373553.0,
        "received": time_within_delta(),
        "level": "error",
        "version": "7",
        "type": "error",
        "logger": "",
        "platform": "native",
        "environment": "production",
        "contexts": {
            "app": {"app_version": "", "type": "app"},
            "device": {
                "name": "",
                "model": "PS5",
                "model_id": "5be3652dd663dbdcd044da0f2144b17f",
                "arch": "x86_64",
                "manufacturer": "Sony",
                "type": "device",
            },
            "os": {"name": "Prospero", "type": "os"},
            "runtime": {
                "runtime": "PS5 11.20.00.05-00.00.00.0.1",
                "name": "PS5",
                "version": "11.20.00.05-00.00.00.0.1",
                "type": "runtime",
            },
            "trace": {
                "trace_id": "a4c6cc5ab0d949d23f6d42e518ba49b4",
                "span_id": "75470378528743c2",
                "status": "unknown",
                "type": "trace",
            },
        },
        "breadcrumbs": {
            "values": [
                {
                    "timestamp": 1748373552.703305,
                    "type": "default",
                    "level": "info",
                    "message": "crumb",
                }
            ]
        },
        "exception": {
            "values": [
                {
                    "type": "Minidump",
                    "value": "Invalid Minidump",
                    "mechanism": {
                        "type": "minidump",
                        "synthetic": True,
                        "handled": False,
                    },
                }
            ]
        },
        "tags": [
            ["tag-name", "tag value"],
            ["server_name", "5be3652dd663dbdcd044da0f2144b17f"],
        ],
        "extra": {"extra-name": "extra value"},
        "sdk": {
            "name": "sentry.native.playstation",
            "version": "0.8.5",
            "packages": [
                {"name": "github:getsentry/sentry-native", "version": "0.8.5"}
            ],
        },
        "key_id": "123",
        "project": 42,
        "_metrics": mock.ANY,
        "grouping_config": mock.ANY,
    }

    assert payload == event_json
=======

    assert event["type"] == "event"
    event_data = json.loads(event["payload"])

    for key in ["_metrics", "grouping_config"]:
        del event_data[key]

    assert event_data == event_json(response)
>>>>>>> 9f5ef864
    assert len(event["attachments"]) == 3


def test_playstation_ignore_large_fields(
    mini_sentry,
    relay_with_playstation,
):
    PROJECT_ID = 42
    playstation_dump = load_dump_file("user_data.prosperodmp")
    mini_sentry.add_full_project_config(
        PROJECT_ID,
        extra={"config": {"features": ["organizations:relay-playstation-ingestion"]}},
    )

    # Make a dummy video that is larger than the dump
    video_content = "1" * (len(playstation_dump) + 100)
    relay = relay_with_playstation(
        mini_sentry,
        {
            "limits": {
                "max_attachment_size": len(video_content) - 1,
            }
        },
    )

    response = relay.send_playstation_request(
        PROJECT_ID, playstation_dump, video_content
    )
    assert response.ok
    assert [
        item.headers["filename"] for item in mini_sentry.captured_events.get().items
    ] == ["playstation.prosperodmp"]


def test_playstation_attachment(
    mini_sentry,
    relay_processing_with_playstation,
    outcomes_consumer,
    attachments_consumer,
):
    PROJECT_ID = 42
    playstation_dump = load_dump_file("playstation.prosperodmp")
    mini_sentry.add_full_project_config(
        PROJECT_ID,
        extra={"config": {"features": ["organizations:relay-playstation-ingestion"]}},
    )
    outcomes_consumer = outcomes_consumer()
    attachments_consumer = attachments_consumer()
    relay = relay_processing_with_playstation()

    bogus_error = {
        "event_id": "cbf6960622e14a45abc1f03b2055b186",
        "type": "error",
        "exception": {"values": [{"type": "ValueError", "value": "Should not happen"}]},
        "sdk": {
            "name": "sentry.native.playstation",
            "version": "0.1.0",
        },
    }
    envelope = Envelope()
    envelope.add_event(bogus_error)

    # Add the PlayStation dump as an attachment
    envelope.add_item(
        Item(
            type="attachment",
            payload=PayloadRef(bytes=playstation_dump),
            headers={
                "attachment_type": "playstation.prosperodump",
                "filename": "playstation.prosperodmp",
                "content_type": "application/octet-stream",
            },
        )
    )
    relay.send_envelope(PROJECT_ID, envelope)

    outcomes = outcomes_consumer.get_outcomes()
    assert len(outcomes) == 0

    event, payload = attachments_consumer.get_event_only()
    assert event
    assert payload

    assert payload["type"] == "error"
    assert payload["level"] == "fatal"

    assert "contexts" in payload
    assert "device" in payload["contexts"]
    assert "os" in payload["contexts"]
    assert "runtime" in payload["contexts"]

    assert payload["contexts"]["device"]["model"] == "PS5"
    assert payload["contexts"]["device"]["manufacturer"] == "Sony"
    assert payload["contexts"]["device"]["arch"] == "x86_64"

    assert payload["contexts"]["os"]["name"] == "PlayStation"
    assert payload["contexts"]["runtime"]["name"] == "PS5"

    tags_dict = dict(payload["tags"])
    assert tags_dict["cpu_vendor"] == "Sony"
    assert tags_dict["os.name"] == "PlayStation"
    assert tags_dict["cpu_brand"] == "PS5 CPU"
    assert "titleId" in tags_dict

    assert "exception" in payload
    assert len(payload["exception"]["values"]) == 1
    assert payload["exception"]["values"][0]["type"] == "Minidump"
    assert payload["exception"]["values"][0]["mechanism"]["type"] == "minidump"

    assert "_metrics" in payload
    assert payload["_metrics"]["bytes.ingested.event.minidump"] > 0
    assert payload["_metrics"]["bytes.ingested.event.attachment"] > 0

    assert len(event["attachments"]) == 3
    assert "playstation.prosperodmp" in [
        attachment["name"] for attachment in event["attachments"]
    ]

    assert event_data["sdk"]["name"] == "sentry.native.playstation"


def test_playstation_attachment_no_feature_flag(
    mini_sentry,
    relay_processing_with_playstation,
    outcomes_consumer,
    attachments_consumer,
):
    PROJECT_ID = 42
    playstation_dump = load_dump_file("playstation.prosperodmp")
    mini_sentry.add_full_project_config(
        PROJECT_ID,
    )
    outcomes_consumer = outcomes_consumer()
    attachments_consumer = attachments_consumer()
    relay = relay_processing_with_playstation()

    bogus_error = {
        "event_id": "cbf6960622e14a45abc1f03b2055b186",
        "type": "error",
        "exception": {"values": [{"type": "ValueError", "value": "Should not happen"}]},
    }
    envelope = Envelope()
    envelope.add_event(bogus_error)

    # Add the PlayStation dump as an attachment
    envelope.add_item(
        Item(
            type="attachment",
            payload=PayloadRef(bytes=playstation_dump),
            headers={
                "attachment_type": "playstation.prosperodump",
                "filename": "playstation.prosperodmp",
                "content_type": "application/octet-stream",
            },
        )
    )
    relay.send_envelope(PROJECT_ID, envelope)

    event, payload = attachments_consumer.get_event_only()
    assert event
    assert payload

    assert len(event["attachments"]) == 1
    attachment = event["attachments"][0]
    assert attachment["attachment_type"] == "playstation.prosperodump"

    assert payload["type"] == "error"
    assert "exception" in payload
    assert payload["exception"]["values"][0]["type"] == "ValueError"
    assert payload["exception"]["values"][0]["value"] == "Should not happen"<|MERGE_RESOLUTION|>--- conflicted
+++ resolved
@@ -245,85 +245,6 @@
 
     event, payload = attachments_consumer.get_event_only()
     assert event
-<<<<<<< HEAD
-    assert payload
-    event_json = {
-        "event_id": response.text.replace("-", ""),
-        "timestamp": 1748373553.0,
-        "received": time_within_delta(),
-        "level": "error",
-        "version": "7",
-        "type": "error",
-        "logger": "",
-        "platform": "native",
-        "environment": "production",
-        "contexts": {
-            "app": {"app_version": "", "type": "app"},
-            "device": {
-                "name": "",
-                "model": "PS5",
-                "model_id": "5be3652dd663dbdcd044da0f2144b17f",
-                "arch": "x86_64",
-                "manufacturer": "Sony",
-                "type": "device",
-            },
-            "os": {"name": "Prospero", "type": "os"},
-            "runtime": {
-                "runtime": "PS5 11.20.00.05-00.00.00.0.1",
-                "name": "PS5",
-                "version": "11.20.00.05-00.00.00.0.1",
-                "type": "runtime",
-            },
-            "trace": {
-                "trace_id": "a4c6cc5ab0d949d23f6d42e518ba49b4",
-                "span_id": "75470378528743c2",
-                "status": "unknown",
-                "type": "trace",
-            },
-        },
-        "breadcrumbs": {
-            "values": [
-                {
-                    "timestamp": 1748373552.703305,
-                    "type": "default",
-                    "level": "info",
-                    "message": "crumb",
-                }
-            ]
-        },
-        "exception": {
-            "values": [
-                {
-                    "type": "Minidump",
-                    "value": "Invalid Minidump",
-                    "mechanism": {
-                        "type": "minidump",
-                        "synthetic": True,
-                        "handled": False,
-                    },
-                }
-            ]
-        },
-        "tags": [
-            ["tag-name", "tag value"],
-            ["server_name", "5be3652dd663dbdcd044da0f2144b17f"],
-        ],
-        "extra": {"extra-name": "extra value"},
-        "sdk": {
-            "name": "sentry.native.playstation",
-            "version": "0.8.5",
-            "packages": [
-                {"name": "github:getsentry/sentry-native", "version": "0.8.5"}
-            ],
-        },
-        "key_id": "123",
-        "project": 42,
-        "_metrics": mock.ANY,
-        "grouping_config": mock.ANY,
-    }
-
-    assert payload == event_json
-=======
 
     assert event["type"] == "event"
     event_data = json.loads(event["payload"])
@@ -331,8 +252,7 @@
     for key in ["_metrics", "grouping_config"]:
         del event_data[key]
 
-    assert event_data == event_json(response)
->>>>>>> 9f5ef864
+    assert event_data == event_json(response
     assert len(event["attachments"]) == 3
 
 
