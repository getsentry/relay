from unittest import mock
import json

from sentry_relay.consts import DataCategory

# From Vercel Log Drain Docs: https://vercel.com/docs/drains/reference/logs#format
VERCEL_LOG_1 = {
    "id": "1573817187330377061717300000",
    "deploymentId": "dpl_233NRGRjVZX1caZrXWtz5g1TAksD",
    "source": "build",
    "host": "my-app-abc123.vercel.app",
    "timestamp": 1573817187330,
    "projectId": "gdufoJxB6b9b1fEqr1jUtFkyavUU",
    "level": "info",
    "message": "Build completed successfully",
    "buildId": "bld_cotnkcr76",
    "type": "stdout",
    "projectName": "my-app",
}

# From Vercel Log Drain Docs: https://vercel.com/docs/drains/reference/logs#format
VERCEL_LOG_2 = {
    "id": "1573817250283254651097202070",
    "deploymentId": "dpl_233NRGRjVZX1caZrXWtz5g1TAksD",
    "source": "lambda",
    "host": "my-app-abc123.vercel.app",
    "timestamp": 1573817250283,
    "projectId": "gdufoJxB6b9b1fEqr1jUtFkyavUU",
    "level": "info",
    "message": "API request processed",
    "entrypoint": "api/index.js",
    "requestId": "643af4e3-975a-4cc7-9e7a-1eda11539d90",
    "statusCode": 200,
    "path": "/api/users",
    "executionRegion": "sfo1",
    "environment": "production",
    "traceId": "1b02cd14bb8642fd092bc23f54c7ffcd",
    "spanId": "f24e8631bd11faa7",
    "trace.id": "1b02cd14bb8642fd092bc23f54c7ffcd",
    "span.id": "f24e8631bd11faa7",
    "proxy": {
        "timestamp": 1573817250172,
        "method": "GET",
        "host": "my-app.vercel.app",
        "path": "/api/users?page=1",
        "userAgent": ["Mozilla/5.0..."],
        "referer": "https://my-app.vercel.app",
        "region": "sfo1",
        "statusCode": 200,
        "clientIp": "120.75.16.101",
        "scheme": "https",
        "vercelCache": "MISS",
    },
}

EXPECTED_ITEMS = [
    {
        "organizationId": "1",
        "projectId": "42",
        "traceId": mock.ANY,
        "itemId": mock.ANY,
        "itemType": "TRACE_ITEM_TYPE_LOG",
        "timestamp": mock.ANY,
        "attributes": {
            "vercel.id": {"stringValue": "1573817187330377061717300000"},
            "sentry.browser.version": {"stringValue": "2.32"},
            "sentry.timestamp_nanos": {"stringValue": "1573817187330000000"},
            "sentry.origin": {"stringValue": "auto.log_drain.vercel"},
            "server.address": {"stringValue": "my-app-abc123.vercel.app"},
            "vercel.source": {"stringValue": "build"},
            "vercel.deployment_id": {"stringValue": "dpl_233NRGRjVZX1caZrXWtz5g1TAksD"},
            "vercel.log_type": {"stringValue": "stdout"},
            "sentry.body": {"stringValue": "Build completed successfully"},
            "vercel.project_name": {"stringValue": "my-app"},
            "sentry.severity_text": {"stringValue": "info"},
            "sentry.observed_timestamp_nanos": {"stringValue": mock.ANY},
            "sentry.timestamp_precise": {"intValue": "1573817187330000000"},
            "vercel.build_id": {"stringValue": "bld_cotnkcr76"},
            "sentry.payload_size_bytes": {"intValue": "496"},
            "sentry.browser.name": {"stringValue": "Python Requests"},
            "vercel.project_id": {"stringValue": "gdufoJxB6b9b1fEqr1jUtFkyavUU"},
            "sentry._meta.fields.trace_id": {
                "stringValue": '{"meta":{"":{"rem":[["trace_id.missing","s"]]}}}'
            },
        },
        "clientSampleRate": 1.0,
        "serverSampleRate": 1.0,
        "retentionDays": 90,
        "received": mock.ANY,
        "downsampledRetentionDays": 90,
    },
    {
        "organizationId": "1",
        "projectId": "42",
        "traceId": "1b02cd14bb8642fd092bc23f54c7ffcd",
        "itemId": mock.ANY,
        "itemType": "TRACE_ITEM_TYPE_LOG",
        "timestamp": mock.ANY,
        "attributes": {
            "vercel.path": {"stringValue": "/api/users"},
            "sentry.browser.version": {"stringValue": "2.32"},
            "vercel.proxy.scheme": {"stringValue": "https"},
            "vercel.entrypoint": {"stringValue": "api/index.js"},
            "vercel.proxy.user_agent": {"stringValue": '["Mozilla/5.0..."]'},
            "vercel.proxy.client_ip": {"stringValue": "120.75.16.101"},
            "server.address": {"stringValue": "my-app-abc123.vercel.app"},
            "vercel.proxy.path": {"stringValue": "/api/users?page=1"},
            "vercel.status_code": {"intValue": "200"},
            "vercel.deployment_id": {"stringValue": "dpl_233NRGRjVZX1caZrXWtz5g1TAksD"},
            "vercel.proxy.method": {"stringValue": "GET"},
            "vercel.execution_region": {"stringValue": "sfo1"},
            "sentry.severity_text": {"stringValue": "info"},
            "sentry.span_id": {"stringValue": "f24e8631bd11faa7"},
            "sentry.browser.name": {"stringValue": "Python Requests"},
            "vercel.project_id": {"stringValue": "gdufoJxB6b9b1fEqr1jUtFkyavUU"},
            "vercel.request_id": {
                "stringValue": "643af4e3-975a-4cc7-9e7a-1eda11539d90"
            },
            "vercel.proxy.host": {"stringValue": "my-app.vercel.app"},
            "vercel.proxy.referer": {"stringValue": "https://my-app.vercel.app"},
            "vercel.id": {"stringValue": "1573817250283254651097202070"},
            "sentry.environment": {"stringValue": "production"},
            "vercel.proxy.vercel_cache": {"stringValue": "MISS"},
            "sentry.timestamp_nanos": {"stringValue": "1573817250283000000"},
            "sentry.origin": {"stringValue": "auto.log_drain.vercel"},
            "vercel.source": {"stringValue": "lambda"},
            "vercel.proxy.timestamp": {"intValue": "1573817250172"},
            "sentry.body": {"stringValue": "API request processed"},
            "vercel.proxy.status_code": {"intValue": "200"},
            "sentry.observed_timestamp_nanos": {"stringValue": mock.ANY},
            "sentry.timestamp_precise": {"intValue": "1573817250283000000"},
<<<<<<< HEAD
            "sentry.payload_size_bytes": {"intValue": "946"},
=======
            "sentry.payload_size_bytes": {"intValue": "889"},
>>>>>>> b97e9724
            "vercel.proxy.region": {"stringValue": "sfo1"},
        },
        "clientSampleRate": 1.0,
        "serverSampleRate": 1.0,
        "retentionDays": 90,
        "received": mock.ANY,
        "downsampledRetentionDays": 90,
    },
]


def test_vercel_logs_json_array(
    mini_sentry, relay, relay_with_processing, outcomes_consumer, items_consumer
):
    """Test Vercel logs ingestion with JSON array format."""
    items_consumer = items_consumer()
    outcomes_consumer = outcomes_consumer()
    project_id = 42
    project_config = mini_sentry.add_full_project_config(project_id)
    project_config["config"]["features"] = [
        "organizations:ourlogs-ingestion",
        "organizations:relay-vercel-log-drain-endpoint",
    ]

    relay = relay(relay_with_processing())

    vercel_logs_payload = [
        VERCEL_LOG_1,
        VERCEL_LOG_2,
    ]

    relay.send_vercel_logs(
        project_id,
        data=json.dumps(vercel_logs_payload),
        headers={"Content-Type": "application/json"},
    )

    items = items_consumer.get_items(n=2)
    assert items == EXPECTED_ITEMS

    outcomes = outcomes_consumer.get_aggregated_outcomes(n=4)
    assert outcomes == [
        {
            "category": DataCategory.LOG_ITEM.value,
            "key_id": 123,
            "org_id": 1,
            "outcome": 0,
            "project_id": 42,
            "quantity": 2,
        },
        {
            "category": DataCategory.LOG_BYTE.value,
            "key_id": 123,
            "org_id": 1,
            "outcome": 0,
            "project_id": 42,
<<<<<<< HEAD
            "quantity": 1442,
=======
            "quantity": 1325,
>>>>>>> b97e9724
        },
    ]


def test_vercel_logs_ndjson(
    mini_sentry, relay, relay_with_processing, outcomes_consumer, items_consumer
):
    """Test Vercel logs ingestion with NDJSON format."""
    items_consumer = items_consumer()
    outcomes_consumer = outcomes_consumer()
    project_id = 42
    project_config = mini_sentry.add_full_project_config(project_id)
    project_config["config"]["features"] = [
        "organizations:ourlogs-ingestion",
        "organizations:relay-vercel-log-drain-endpoint",
    ]

    relay = relay(relay_with_processing())

    # Format as NDJSON
    ndjson_payload = json.dumps(VERCEL_LOG_1) + "\n" + json.dumps(VERCEL_LOG_2) + "\n"

    relay.send_vercel_logs(
        project_id,
        data=ndjson_payload,
        headers={"Content-Type": "application/x-ndjson"},
    )

    items = items_consumer.get_items(n=2)
    assert items == EXPECTED_ITEMS

    outcomes = outcomes_consumer.get_aggregated_outcomes(n=4)
    assert outcomes == [
        {
            "category": DataCategory.LOG_ITEM.value,
            "key_id": 123,
            "org_id": 1,
            "outcome": 0,
            "project_id": 42,
            "quantity": 2,
        },
        {
            "category": DataCategory.LOG_BYTE.value,
            "key_id": 123,
            "org_id": 1,
            "outcome": 0,
            "project_id": 42,
<<<<<<< HEAD
            "quantity": 1442,
=======
            "quantity": 1325,
>>>>>>> b97e9724
        },
    ]<|MERGE_RESOLUTION|>--- conflicted
+++ resolved
@@ -129,11 +129,7 @@
             "vercel.proxy.status_code": {"intValue": "200"},
             "sentry.observed_timestamp_nanos": {"stringValue": mock.ANY},
             "sentry.timestamp_precise": {"intValue": "1573817250283000000"},
-<<<<<<< HEAD
             "sentry.payload_size_bytes": {"intValue": "946"},
-=======
-            "sentry.payload_size_bytes": {"intValue": "889"},
->>>>>>> b97e9724
             "vercel.proxy.region": {"stringValue": "sfo1"},
         },
         "clientSampleRate": 1.0,
@@ -190,11 +186,7 @@
             "org_id": 1,
             "outcome": 0,
             "project_id": 42,
-<<<<<<< HEAD
             "quantity": 1442,
-=======
-            "quantity": 1325,
->>>>>>> b97e9724
         },
     ]
 
@@ -242,10 +234,6 @@
             "org_id": 1,
             "outcome": 0,
             "project_id": 42,
-<<<<<<< HEAD
             "quantity": 1442,
-=======
-            "quantity": 1325,
->>>>>>> b97e9724
         },
     ]