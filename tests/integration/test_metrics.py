from datetime import datetime, timedelta, timezone
import json
import signal
from time import sleep

import pytest
import requests

from .test_envelope import generate_transaction_item

TEST_CONFIG = {
    "aggregator": {"bucket_interval": 1, "initial_delay": 0, "debounce_delay": 0,}
}


def _session_payload(timestamp: datetime, started: datetime):
    return {
        "sid": "8333339f-5675-4f89-a9a0-1c935255ab58",
        "did": "foobarbaz",
        "seq": 42,
        "init": True,
        "timestamp": timestamp.isoformat(),
        "started": started.isoformat(),
        "duration": 1947.49,
        "status": "exited",
        "errors": 0,
        "attrs": {"release": "sentry-test@1.0.0", "environment": "production",},
    }


def metrics_by_name(metrics_consumer, count, timeout=None):
    metrics = {}

    for _ in range(count):
        metric = metrics_consumer.get_metric(timeout)
        metrics[metric["name"]] = metric

    metrics_consumer.assert_empty()
    return metrics


def test_metrics(mini_sentry, relay):
    relay = relay(mini_sentry, options=TEST_CONFIG)

    project_id = 42
    mini_sentry.add_basic_project_config(project_id)

    timestamp = int(datetime.now(tz=timezone.utc).timestamp())
    metrics_payload = f"foo:42|c\nbar:17|c"
    relay.send_metrics(project_id, metrics_payload, timestamp)

    envelope = mini_sentry.captured_events.get(timeout=3)
    assert len(envelope.items) == 1

    metrics_item = envelope.items[0]
    assert metrics_item.type == "metric_buckets"

    received_metrics = json.loads(metrics_item.get_bytes().decode())
    received_metrics = sorted(received_metrics, key=lambda x: x["name"])
    assert received_metrics == [
<<<<<<< HEAD
        {"timestamp": timestamp, "width": 1, "name": "c:bar", "value": 17.0, "type": "c"},
        {"timestamp": timestamp, "width": 1, "name": "c:foo", "value": 42.0, "type": "c"},
=======
        {
            "timestamp": timestamp,
            "width": 1,
            "name": "c:bar",
            "value": 17.0,
            "type": "c",
        },
        {
            "timestamp": timestamp,
            "width": 1,
            "name": "c:foo",
            "value": 42.0,
            "type": "c",
        },
>>>>>>> 02f0b08b
    ]


def test_metrics_backdated(mini_sentry, relay):
    relay = relay(mini_sentry, options=TEST_CONFIG)

    project_id = 42
    mini_sentry.add_basic_project_config(project_id)

    timestamp = int(datetime.now(tz=timezone.utc).timestamp()) - 24 * 60 * 60
    metrics_payload = f"foo:42|c"
    relay.send_metrics(project_id, metrics_payload, timestamp)

    envelope = mini_sentry.captured_events.get(timeout=2)
    assert len(envelope.items) == 1

    metrics_item = envelope.items[0]
    assert metrics_item.type == "metric_buckets"

    received_metrics = metrics_item.get_bytes()
    assert json.loads(received_metrics.decode()) == [
<<<<<<< HEAD
        {"timestamp": timestamp, "width": 1, "name": "c:foo", "value": 42.0, "type": "c"},
=======
        {
            "timestamp": timestamp,
            "width": 1,
            "name": "c:foo",
            "value": 42.0,
            "type": "c",
        },
>>>>>>> 02f0b08b
    ]


def test_metrics_with_processing(mini_sentry, relay_with_processing, metrics_consumer):
    relay = relay_with_processing(options=TEST_CONFIG)
    metrics_consumer = metrics_consumer()

    project_id = 42
    mini_sentry.add_full_project_config(project_id)

    timestamp = int(datetime.now(tz=timezone.utc).timestamp())
    metrics_payload = f"foo:42|c\nbar@second:17|c"
    relay.send_metrics(project_id, metrics_payload, timestamp)

    metrics = metrics_by_name(metrics_consumer, 2)

    assert metrics["c:foo"] == {
        "org_id": 1,
        "project_id": project_id,
        "name": "c:foo",
        "unit": "none",
        "value": 42.0,
        "type": "c",
        "timestamp": timestamp,
    }

    assert metrics["c:bar"] == {
        "org_id": 1,
        "project_id": project_id,
        "name": "c:bar",
        "unit": "second",
        "value": 17.0,
        "type": "c",
        "timestamp": timestamp,
    }


def test_metrics_full(mini_sentry, relay, relay_with_processing, metrics_consumer):
    metrics_consumer = metrics_consumer()

    upstream_config = {
        "aggregator": {
            "bucket_interval": 1,
            "initial_delay": 2,  # Give upstream some time to process downstream entries:
            "debounce_delay": 0,
        }
    }
    upstream = relay_with_processing(options=upstream_config)

    downstream = relay(upstream, options=TEST_CONFIG)

    # Create project config
    project_id = 42
    mini_sentry.add_full_project_config(project_id)

    # Send two events to downstream and one to upstream
    timestamp = int(datetime.now(tz=timezone.utc).timestamp())
    downstream.send_metrics(project_id, f"foo:7|c", timestamp)
    downstream.send_metrics(project_id, f"foo:5|c", timestamp)

    upstream.send_metrics(project_id, f"foo:3|c", timestamp)

    metric = metrics_consumer.get_metric(timeout=6)
    metric.pop("timestamp")
    assert metric == {
        "org_id": 1,
        "project_id": project_id,
        "name": "c:foo",
        "unit": "none",
        "value": 15.0,
        "type": "c",
    }

    metrics_consumer.assert_empty()


@pytest.mark.parametrize(
    "extract_metrics", [True, False], ids=["extract", "don't extract"]
)
@pytest.mark.parametrize(
    "metrics_extracted", [True, False], ids=["extracted", "not extracted"]
)
def test_session_metrics_non_processing(
    mini_sentry, relay, extract_metrics, metrics_extracted
):
    """
    Tests metrics extraction in  a non processing relay

    If and only if the metrics-extraction feature is enabled and the metrics from the session were not already
    extracted the relay should extract the metrics from the session and mark the session item as "metrics extracted"
    """

    relay = relay(mini_sentry, options=TEST_CONFIG)

    if extract_metrics:
        # enable metrics extraction for the project
        extra_config = {"config": {"features": ["organizations:metrics-extraction"]}}
    else:
        extra_config = {}

    project_id = 42
    mini_sentry.add_basic_project_config(project_id, extra=extra_config)

    timestamp = datetime.now(tz=timezone.utc)
    started = timestamp - timedelta(hours=1)
    session_payload = _session_payload(timestamp=timestamp, started=started)

    relay.send_session(
        project_id,
        session_payload,
        item_headers={"metrics_extracted": metrics_extracted},
    )

    # Get session envelope
    first_envelope = mini_sentry.captured_events.get(timeout=2)

    try:
        second_envelope = mini_sentry.captured_events.get(timeout=2)
    except Exception:
        second_envelope = None

    assert first_envelope is not None
    assert len(first_envelope.items) == 1
    first_item = first_envelope.items[0]

    if extract_metrics and not metrics_extracted:
        # here we have not yet extracted metrics and metric extraction is enabled
        # we expect to have two messages a session message and a metrics message
        assert second_envelope is not None
        assert len(second_envelope.items) == 1

        second_item = second_envelope.items[0]

        if first_item.type == "session":
            session_item = first_item
            metrics_item = second_item
        else:
            session_item = second_item
            metrics_item = first_item

        # check the metrics item
        assert metrics_item.type == "metric_buckets"

        session_metrics = json.loads(metrics_item.get_bytes().decode())
        session_metrics = sorted(session_metrics, key=lambda x: x["name"])

        ts = int(started.timestamp())
        assert session_metrics == [
            {
                "name": "c:sessions/session@none",
                "tags": {
                    "environment": "production",
                    "release": "sentry-test@1.0.0",
                    "session.status": "init",
                },
                "timestamp": ts,
                "width": 1,
                "type": "c",
                "value": 1.0,
            },
            {
                "name": "d:sessions/duration@second",
                "tags": {
                    "environment": "production",
                    "release": "sentry-test@1.0.0",
                    "session.status": "exited",
                },
                "timestamp": ts,
                "width": 1,
                "type": "d",
                "unit": "second",
                "value": [1947.49],
            },
            {
                "name": "s:sessions/user@none",
                "tags": {
                    "environment": "production",
                    "release": "sentry-test@1.0.0",
                    "session.status": "init",
                },
                "timestamp": ts,
                "width": 1,
                "type": "s",
                "value": [1617781333],
            },
        ]
    else:
        # either the metrics are already extracted or we have metric extraction disabled
        # only the session message should be present
        assert second_envelope is None
        session_item = first_item

    assert session_item is not None
    assert session_item.type == "session"

    # we have marked the item as "metrics extracted" properly
    # already extracted metrics should keep the flag, newly extracted metrics should set the flag
    assert (
        session_item.headers.get("metrics_extracted", False) is extract_metrics
        or metrics_extracted
    )


def test_metrics_extracted_only_once(
    mini_sentry, relay, relay_with_processing, metrics_consumer
):
    """
    Tests that a chain of multiple relays only extracts metrics once

    Create a chain with 3 relays (all with metric extraction), and check that only the first
    relay does the extraction and the following relays just pass the metrics through
    """

    relay_chain = relay(
        relay(relay_with_processing(options=TEST_CONFIG), options=TEST_CONFIG),
        options=TEST_CONFIG,
    )

    # enable metrics extraction for the project
    extra_config = {"config": {"features": ["organizations:metrics-extraction"]}}

    project_id = 42
    mini_sentry.add_full_project_config(project_id, extra=extra_config)

    metrics_consumer = metrics_consumer()

    timestamp = datetime.now(tz=timezone.utc)
    started = timestamp - timedelta(hours=1)
    session_payload = _session_payload(timestamp=timestamp, started=started)

    relay_chain.send_session(project_id, session_payload)

    metrics = metrics_by_name(metrics_consumer, 3, timeout=6)

    # if it is not 1 it means the session was extracted multiple times
    assert metrics["c:sessions/session@none"]["value"] == 1.0

    # if the vector contains multiple duration we have the session extracted multiple times
    assert len(metrics["d:sessions/duration@second"]["value"]) == 1


@pytest.mark.parametrize(
    "metrics_extracted", [True, False], ids=["extracted", "not extracted"]
)
def test_session_metrics_processing(
    mini_sentry, relay_with_processing, metrics_consumer, metrics_extracted
):
    """
    Tests that a processing relay with metrics-extraction enabled creates metrics
    from sessions if the metrics were not already extracted before.
    """
    relay = relay_with_processing(options=TEST_CONFIG)
    project_id = 42

    # enable metrics extraction for the project
    extra_config = {"config": {"features": ["organizations:metrics-extraction"]}}

    mini_sentry.add_full_project_config(project_id, extra=extra_config)

    metrics_consumer = metrics_consumer()

    timestamp = datetime.now(tz=timezone.utc)
    started = timestamp - timedelta(hours=1)
    session_payload = _session_payload(timestamp=timestamp, started=started)

    relay.send_session(
        project_id,
        session_payload,
        item_headers={"metrics_extracted": metrics_extracted},
    )

    if metrics_extracted:
        metrics_consumer.assert_empty(timeout=2)
        return

    metrics = metrics_by_name(metrics_consumer, 3)

    expected_timestamp = int(started.timestamp())
    assert metrics["c:sessions/session@none"] == {
        "org_id": 1,
        "project_id": 42,
        "timestamp": expected_timestamp,
        "name": "c:sessions/session@none",
        "type": "c",
        "unit": "none",
        "value": 1.0,
        "tags": {
            "environment": "production",
            "release": "sentry-test@1.0.0",
            "session.status": "init",
        },
    }

    assert metrics["s:sessions/user@none"] == {
        "org_id": 1,
        "project_id": 42,
        "timestamp": expected_timestamp,
        "name": "s:sessions/user@none",
        "type": "s",
        "unit": "none",
        "value": [1617781333],
        "tags": {
            "environment": "production",
            "release": "sentry-test@1.0.0",
            "session.status": "init",
        },
    }

    assert metrics["d:sessions/duration@second"] == {
        "org_id": 1,
        "project_id": 42,
        "timestamp": expected_timestamp,
        "name": "d:sessions/duration@second",
        "type": "d",
        "unit": "second",
        "value": [1947.49],
        "tags": {
            "environment": "production",
            "release": "sentry-test@1.0.0",
            "session.status": "exited",
        },
    }


@pytest.mark.parametrize(
    "extract_metrics,discard_data",
    [
        (True, "transaction"),
        pytest.param(True, "trace", marks=pytest.mark.skip(reason="currently broken")),
        (True, False),
        (False, "transaction"),
        (False, False),
        ("corrupted", "transaction"),
    ],
    ids=[
        "extract from transaction-sampled",
        "extract from trace-sampled",
        "extract from unsampled",
        "don't extract from transaction-sampled",
        "don't extract from unsampled",
        "corrupted config",
    ],
)
def test_transaction_metrics(
    mini_sentry,
    relay_with_processing,
    metrics_consumer,
    extract_metrics,
    discard_data,
    transactions_consumer,
):
    metrics_consumer = metrics_consumer()
    transactions_consumer = transactions_consumer()

    relay = relay_with_processing(options=TEST_CONFIG)
    project_id = 42
    mini_sentry.add_full_project_config(project_id)
    config = mini_sentry.project_configs[project_id]["config"]
    timestamp = datetime.now(tz=timezone.utc)

    config["features"] = ["organizations:metrics-extraction"] if extract_metrics else []
    config["breakdownsV2"] = {
        "span_ops": {"type": "spanOperations", "matches": ["react.mount"]}
    }

    if discard_data:
        # Make sure Relay drops the transaction
        config.setdefault("dynamicSampling", {}).setdefault("rules", []).append(
            {
                "sampleRate": 0,
                "type": discard_data,
                "condition": {"op": "and", "inner": []},
                "id": 1,
            }
        )

    if extract_metrics == "corrupted":
        config["transactionMetrics"] = 42

    elif extract_metrics:
        config["transactionMetrics"] = {
            "extractMetrics": [
                "d:transactions/measurements.foo@none",
                "d:transactions/measurements.bar@none",
                "d:transactions/breakdowns.span_ops.total.time@none",
                "d:transactions/breakdowns.span_ops.ops.react.mount@none",
            ]
        }

    transaction = generate_transaction_item()
    transaction["timestamp"] = timestamp.isoformat()
    transaction["measurements"] = {
        "foo": {"value": 1.2},
        "bar": {"value": 1.3},
    }

    relay.send_transaction(42, transaction)

    # Send another transaction:
    transaction["measurements"] = {
        "foo": {"value": 2.2},
    }
    relay.send_transaction(42, transaction)

    if discard_data:
        transactions_consumer.assert_empty()
    else:
        event, _ = transactions_consumer.get_event()
        assert event["breakdowns"] == {
            "span_ops": {
                "ops.react.mount": {"value": 9.910106},
                "total.time": {"value": 9.910106},
            }
        }

    if not extract_metrics or extract_metrics == "corrupted":
        message = metrics_consumer.poll(timeout=None)
        assert message is None, message.value()

        return

    metrics = metrics_by_name(metrics_consumer, 4)

    common = {
        "timestamp": int(timestamp.timestamp()),
        "org_id": 1,
        "project_id": 42,
        "tags": {
            "transaction": "/organizations/:orgId/performance/:eventSlug/",
            "platform": "other",
        },
    }

    assert metrics["d:transactions/measurements.foo@none"] == {
        **common,
        "name": "d:transactions/measurements.foo@none",
        "type": "d",
        "unit": "none",
        "value": [1.2, 2.2],
    }

    assert metrics["d:transactions/measurements.bar@none"] == {
        **common,
        "name": "d:transactions/measurements.bar@none",
        "type": "d",
        "unit": "none",
        "value": [1.3],
    }

    assert metrics["d:transactions/breakdowns.span_ops.ops.react.mount@none"] == {
        **common,
        "name": "d:transactions/breakdowns.span_ops.ops.react.mount@none",
        "type": "d",
        "unit": "none",
        "value": [9.910106, 9.910106],
    }

    assert metrics["d:transactions/breakdowns.span_ops.total.time@none"] == {
        **common,
        "name": "d:transactions/breakdowns.span_ops.total.time@none",
        "type": "d",
        "unit": "none",
        "value": [9.910106, 9.910106],
    }


def test_graceful_shutdown(mini_sentry, relay):
    relay = relay(
        mini_sentry,
        options={
            "limits": {"shutdown_timeout": 2},
            "aggregator": {
                "bucket_interval": 1,
                "initial_delay": 10,
                "debounce_delay": 0,
            },
        },
    )

    project_id = 42
    mini_sentry.add_basic_project_config(project_id)

    timestamp = int(datetime.now(tz=timezone.utc).timestamp())

    # Backdated metric will be flushed immediately due to debounce delay
    past_timestamp = timestamp - 1000
    metrics_payload = f"foo:42|c"
    relay.send_metrics(project_id, metrics_payload, past_timestamp)

    # Future timestamp will not be flushed regularly, only through force flush
    metrics_payload = f"bar:17|c"
    future_timestamp = timestamp + 60
    relay.send_metrics(project_id, metrics_payload, future_timestamp)
    relay.shutdown(sig=signal.SIGTERM)

    # Try to send another metric (will be rejected)
    metrics_payload = f"zap:666|c"
    with pytest.raises(requests.ConnectionError):
        relay.send_metrics(project_id, metrics_payload, timestamp)

    envelope = mini_sentry.captured_events.get(timeout=3)
    assert len(envelope.items) == 1
    metrics_item = envelope.items[0]
    assert metrics_item.type == "metric_buckets"
    received_metrics = json.loads(metrics_item.get_bytes().decode())
    received_metrics = sorted(received_metrics, key=lambda x: x["name"])
    assert received_metrics == [
        {
            "timestamp": future_timestamp,
            "width": 1,
            "name": "c:bar",
            "value": 17.0,
            "type": "c",
        },
        {
            "timestamp": past_timestamp,
            "width": 1,
            "name": "c:foo",
            "value": 42.0,
            "type": "c",
        },
    ]<|MERGE_RESOLUTION|>--- conflicted
+++ resolved
@@ -58,10 +58,6 @@
     received_metrics = json.loads(metrics_item.get_bytes().decode())
     received_metrics = sorted(received_metrics, key=lambda x: x["name"])
     assert received_metrics == [
-<<<<<<< HEAD
-        {"timestamp": timestamp, "width": 1, "name": "c:bar", "value": 17.0, "type": "c"},
-        {"timestamp": timestamp, "width": 1, "name": "c:foo", "value": 42.0, "type": "c"},
-=======
         {
             "timestamp": timestamp,
             "width": 1,
@@ -76,7 +72,6 @@
             "value": 42.0,
             "type": "c",
         },
->>>>>>> 02f0b08b
     ]
 
 
@@ -98,9 +93,6 @@
 
     received_metrics = metrics_item.get_bytes()
     assert json.loads(received_metrics.decode()) == [
-<<<<<<< HEAD
-        {"timestamp": timestamp, "width": 1, "name": "c:foo", "value": 42.0, "type": "c"},
-=======
         {
             "timestamp": timestamp,
             "width": 1,
@@ -108,7 +100,6 @@
             "value": 42.0,
             "type": "c",
         },
->>>>>>> 02f0b08b
     ]
 
 
