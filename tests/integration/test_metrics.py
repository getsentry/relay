from collections import defaultdict
from datetime import UTC, datetime, timedelta, timezone
from pathlib import Path
import json
import signal
import time
import queue
from .consts import (
    TRANSACTION_EXTRACT_MIN_SUPPORTED_VERSION,
    TRANSACTION_EXTRACT_MAX_SUPPORTED_VERSION,
)

import os
import pytest
import requests
from requests.exceptions import HTTPError
import yaml

from .test_envelope import generate_transaction_item
from .asserts import time_after, time_within_delta

TEST_CONFIG = {
    "aggregator": {
        "bucket_interval": 1,
        "initial_delay": 0,
        "shift_key": "none",
    }
}


def _session_payload(timestamp: datetime, started: datetime):
    return {
        "sid": "8333339f-5675-4f89-a9a0-1c935255ab58",
        "did": "foobarbaz",
        "seq": 42,
        "init": True,
        "timestamp": timestamp.isoformat(),
        "started": started.isoformat(),
        "duration": 1947.49,
        "status": "exited",
        "errors": 0,
        "attrs": {"release": "sentry-test@1.0.0", "environment": "production"},
    }


def metrics_by_name(metrics_consumer, count, timeout=None):
    metrics = {"headers": {}}

    for _ in range(count):
        metric, metric_headers = metrics_consumer.get_metric(timeout)
        print(metric["name"])
        metric = metrics_without_keys([metric], keys={"metadata"})[0]
        metrics[metric["name"]] = metric
        metrics["headers"][metric["name"]] = metric_headers

    metrics_consumer.assert_empty()
    return metrics


def metrics_without_keys(metrics, keys):
    """
    Returns all the metrics in the metrics item sorted by name and without specified keys.
    """
    return [
        {key: value for key, value in metric.items() if key not in keys}
        for metric in sorted(metrics, key=lambda x: x["name"])
    ]


def metrics_by_name_group_by_project(metrics_consumer, timeout=None):
    """
    Return list of pairs metric name and metric dict
    it useful when you have different projects
    """
    metrics_by_project = defaultdict(dict)
    while True:
        try:
            metric, _ = metrics_consumer.get_metric(timeout)
            metrics_by_project[metric["project_id"]][metric["name"]] = metric
        except AssertionError:
            metrics_consumer.assert_empty()
            return metrics_by_project


def test_metrics_proxy_mode_buckets(mini_sentry, relay):
    relay = relay(
        mini_sentry,
        options={
            "relay": {"mode": "proxy"},
            "aggregator": {
                "bucket_interval": 1,
                "initial_delay": 0,
                "shift_key": "none",
            },
        },
    )

    project_id = 42
    bucket_name = "d:transactions/measurements.lcp@millisecond"

    bucket = {
        "org_id": 1,
        "project_id": project_id,
        "timestamp": int(datetime.now(UTC).timestamp()),
        "name": bucket_name,
        "type": "d",
        "value": [1.0],
        "width": 1,
    }
    relay.send_metrics_buckets(project_id, [bucket])

    envelope = mini_sentry.captured_events.get(timeout=3)
    payload = envelope.items[0].payload.json[0]
    assert payload["name"] == bucket_name


def test_metrics_proxy_mode_statsd(mini_sentry, relay):
    relay = relay(
        mini_sentry,
        options={
            "relay": {"mode": "proxy"},
            "aggregator": {
                "bucket_interval": 1,
                "initial_delay": 0,
                "shift_key": "none",
            },
        },
    )

    project_id = 42
    now = int(datetime.now(tz=timezone.utc).timestamp())

    metrics_payload = f"transactions/foo:42|c\ntransactions/bar:17|c|T{now}"
    relay.send_metrics(project_id, metrics_payload)
    envelope = mini_sentry.captured_events.get(timeout=3)
    assert len(envelope.items) == 1
    item = envelope.items[0]
    assert item.type == "statsd"
    assert item.get_bytes().decode() == metrics_payload


def test_metrics(mini_sentry, relay):
    relay = relay(mini_sentry, options=TEST_CONFIG)

    project_id = 42
    mini_sentry.add_basic_project_config(project_id)

    timestamp = int(datetime.now(tz=timezone.utc).timestamp())
    metrics_payload = (
        f"transactions/foo:42|c|T{timestamp}\ntransactions/bar:17|c|T{timestamp}"
    )
    relay.send_metrics(project_id, metrics_payload)

    envelope = mini_sentry.captured_events.get(timeout=3)
    assert len(envelope.items) == 1

    metrics_item = envelope.items[0]
    assert metrics_item.type == "metric_buckets"

    received_metrics = metrics_without_keys(
        json.loads(metrics_item.get_bytes().decode()), keys={"metadata"}
    )
    assert received_metrics == [
        {
            "timestamp": time_after(timestamp),
            "width": 1,
            "name": "c:transactions/bar@none",
            "value": 17.0,
            "type": "c",
        },
        {
            "timestamp": time_after(timestamp),
            "width": 1,
            "name": "c:transactions/foo@none",
            "value": 42.0,
            "type": "c",
        },
    ]


def test_metrics_backdated(mini_sentry, relay):
    relay = relay(mini_sentry, options=TEST_CONFIG)

    project_id = 42
    mini_sentry.add_basic_project_config(project_id)

    timestamp = int(datetime.now(tz=timezone.utc).timestamp()) - 24 * 60 * 60
    metrics_payload = f"transactions/foo:42|c|T{timestamp}"
    relay.send_metrics(project_id, metrics_payload)

    envelope = mini_sentry.captured_events.get(timeout=2)
    assert len(envelope.items) == 1

    metrics_item = envelope.items[0]
    assert metrics_item.type == "metric_buckets"

    received_metrics = metrics_without_keys(
        json.loads(metrics_item.get_bytes().decode()), keys={"metadata"}
    )
    assert received_metrics == [
        {
            "timestamp": time_after(timestamp),
            "width": 1,
            "name": "c:transactions/foo@none",
            "value": 42.0,
            "type": "c",
        },
    ]


@pytest.mark.parametrize(
    "metrics_partitions,expected_header",
    [
        # With no partitions defined, partition count is auto assigned.
        (None, "4"),
        # With zero partitions defined, all the buckets will be forwarded to a single partition.
        (0, "0"),
        # With zero partitions defined, all the buckets will be forwarded to a single partition.
        (1, "0"),
        # With more than zero partitions defined, the buckets will be forwarded to one of the partitions.
        (128, "4"),
    ],
)
def test_metrics_partition_key(mini_sentry, relay, metrics_partitions, expected_header):
    forever = 100 * 365 * 24 * 60 * 60  # *almost forever
    relay_config = {
        "processing": {
            "max_session_secs_in_past": forever,
        },
        "aggregator": {
            "bucket_interval": 1,
            "initial_delay": 0,
            "max_secs_in_past": forever,
            "max_secs_in_future": forever,
            "shift_key": "partition",
            "flush_partitions": metrics_partitions,
        },
    }
    relay = relay(mini_sentry, options=relay_config)

    project_id = 42
    mini_sentry.add_basic_project_config(
        project_id,
        dsn_public_key={  # Need explicit DSN to get a consistent partition key
            "publicKey": "31a5a894b4524f74a9a8d0e27e21ba91",
            "isEnabled": True,
            "numericId": 42,
        },
    )

    metrics_payload = "transactions/foo:42|c|T999994711"
    relay.send_metrics(project_id, metrics_payload)

    mini_sentry.captured_events.get(timeout=3)

    headers, _ = mini_sentry.request_log[-1]
    if expected_header is None:
        assert "X-Sentry-Relay-Shard" not in headers
    else:
        assert headers["X-Sentry-Relay-Shard"] == expected_header, headers


@pytest.mark.parametrize(
    "max_batch_size,expected_events", [(1000, 1), (200, 2), (130, 3), (100, 6), (50, 0)]
)
def test_metrics_max_batch_size(mini_sentry, relay, max_batch_size, expected_events):
    forever = 100 * 365 * 24 * 60 * 60  # *almost forever
    relay_config = {
        "processing": {
            "max_session_secs_in_past": forever,
        },
        "aggregator": {
            "bucket_interval": 1,
            "initial_delay": 0,
            "max_secs_in_past": forever,
            "max_secs_in_future": forever,
            "max_flush_bytes": max_batch_size,
        },
    }
    relay = relay(mini_sentry, options=relay_config)

    project_id = 42
    mini_sentry.add_basic_project_config(project_id)

    metrics_payload = (
        "transactions/foo:1:2:3:4:5:6:7:8:9:10:11:12:13:14:15:16:17|d|T999994711"
    )
    relay.send_metrics(project_id, metrics_payload)

    for _ in range(expected_events):
        mini_sentry.captured_events.get(timeout=3)

    with pytest.raises(queue.Empty):
        mini_sentry.captured_events.get(timeout=1)


@pytest.mark.parametrize("ns", [None, "custom", "transactions"])
def test_metrics_rate_limits_namespace(mini_sentry, relay, ns):
    relay = relay(mini_sentry, options=TEST_CONFIG)

    project_id = 42
    project_config = mini_sentry.add_basic_project_config(project_id)
    project_config["config"]["quotas"] = [
        {
            "categories": ["metric_bucket"],
            "limit": 0,
            "reasonCode": "static_disabled_quota",
            "namespace": ns,
        }
    ]

    timestamp = int(datetime.now(tz=timezone.utc).timestamp())
    metrics_payload = (
        f"transactions/foo:42|c|T{timestamp}\ntransactions/bar:17|c|T{timestamp}"
    )

    # Send and ignore first request to populate caches
    relay.send_metrics(project_id, metrics_payload)
    time.sleep(1)

    with pytest.raises(HTTPError) as excinfo:
        relay.send_metrics(project_id, metrics_payload)

    response = excinfo.value.response
    assert response.status_code == 429

    ns_component = ":" + ns if ns is not None else ""
    assert (
        response.headers["x-sentry-rate-limits"]
        == f"60:metric_bucket:organization:static_disabled_quota{ns_component}"
    )


def test_global_metrics(mini_sentry, relay):
    relay = relay(
        mini_sentry, options={"http": {"global_metrics": True}, **TEST_CONFIG}
    )

    project_id = 42
    config = mini_sentry.add_basic_project_config(project_id)
    public_key = config["publicKeys"][0]["publicKey"]

    timestamp = int(datetime.now(tz=timezone.utc).timestamp())
    metrics_payload = f"transactions/foo:42|c\ntransactions/bar:17|c|T{timestamp}"
    relay.send_metrics(project_id, metrics_payload)

    metrics_batch = mini_sentry.captured_metrics.get(timeout=5)
    assert mini_sentry.captured_metrics.qsize() == 0  # we had only one batch

    metrics = metrics_without_keys(metrics_batch[public_key], keys={"metadata"})
    assert metrics == [
        {
            "timestamp": time_after(timestamp),
            "width": 1,
            "name": "c:transactions/bar@none",
            "value": 17.0,
            "type": "c",
        },
        {
            "timestamp": time_after(timestamp),
            "width": 1,
            "name": "c:transactions/foo@none",
            "value": 42.0,
            "type": "c",
        },
    ]


def test_global_metrics_no_config(mini_sentry, relay):
    relay = relay(mini_sentry, TEST_CONFIG)

    project_id = 42
    config = mini_sentry.add_basic_project_config(project_id)
    public_key = config["publicKeys"][0]["publicKey"]

    timestamp = int(datetime.now(tz=timezone.utc).timestamp())
    metrics = [
        {
            "timestamp": timestamp,
            "width": 1,
            "name": "c:transactions/foo@none",
            "value": 17.0,
            "type": "c",
        }
    ]
    relay.send_metrics_batch(
        {"buckets": {public_key: metrics}},
    )

    envelope = mini_sentry.captured_events.get(timeout=3)
    item = envelope.items[0]
    assert item.headers["type"] == "metric_buckets"
    metrics_batch = json.loads(item.payload.get_bytes())
    received_metrics = sorted(metrics_batch, key=lambda x: x["name"])

    assert received_metrics == metrics


def test_global_metrics_batching(mini_sentry, relay):
    # See `test_metrics_max_batch_size`: 200 should lead to 2 batches
    MAX_FLUSH_SIZE = 200

    relay = relay(
        mini_sentry,
        options={
            "http": {"global_metrics": True},
            "limits": {"max_concurrent_requests": 1},  # deterministic submission order
            "aggregator": {
                "bucket_interval": 1,
                "initial_delay": 0,
                "max_flush_bytes": MAX_FLUSH_SIZE,
            },
        },
    )

    project_id = 42
    config = mini_sentry.add_basic_project_config(project_id)
    public_key = config["publicKeys"][0]["publicKey"]

    timestamp = int(datetime.now(tz=timezone.utc).timestamp())
    metrics_payload = (
        f"transactions/foo:1:2:3:4:5:6:7:8:9:10:11:12:13:14:15:16:17|d|T{timestamp}"
    )
    relay.send_metrics(project_id, metrics_payload)

    batch1 = mini_sentry.captured_metrics.get(timeout=5)
    batch2 = mini_sentry.captured_metrics.get(timeout=1)
    with pytest.raises(queue.Empty):
        mini_sentry.captured_metrics.get(timeout=1)

    assert metrics_without_keys(batch1[public_key], keys={"metadata"}) == [
        {
            "timestamp": time_after(timestamp),
            "width": 1,
            "name": "d:transactions/foo@none",
            "value": [float(i) for i in range(1, 16)],
            "type": "d",
        }
    ]

    assert metrics_without_keys(batch2[public_key], keys={"metadata"}) == [
        {
            "timestamp": time_after(timestamp),
            "width": 1,
            "name": "d:transactions/foo@none",
            "value": [16.0, 17.0],
            "type": "d",
        }
    ]


def test_metrics_with_processing(mini_sentry, relay_with_processing, metrics_consumer):
    relay = relay_with_processing(options=TEST_CONFIG)
    metrics_consumer = metrics_consumer()

    project_id = 42
    project_config = mini_sentry.add_full_project_config(project_id)
    project_config["config"]["features"] = ["organizations:custom-metrics"]

    timestamp = int(datetime.now(tz=timezone.utc).timestamp())
    metrics_payload = f"transactions/foo:42|c\nbar@second:17|c|T{timestamp}"
    relay.send_metrics(project_id, metrics_payload)

    metrics = metrics_by_name(metrics_consumer, 2)

    assert metrics["headers"]["c:transactions/foo@none"] == [
        ("namespace", b"transactions")
    ]
    assert metrics["c:transactions/foo@none"] == {
        "org_id": 1,
        "project_id": project_id,
        "retention_days": 90,
        "name": "c:transactions/foo@none",
        "tags": {},
        "value": 42.0,
        "type": "c",
        "timestamp": time_after(timestamp),
        "received_at": time_after(timestamp),
    }

    assert metrics["headers"]["c:custom/bar@second"] == [("namespace", b"custom")]
    assert metrics["c:custom/bar@second"] == {
        "org_id": 1,
        "project_id": project_id,
        "retention_days": 90,
        "name": "c:custom/bar@second",
        "tags": {},
        "value": 17.0,
        "type": "c",
        "timestamp": time_after(timestamp),
        "received_at": time_after(timestamp),
    }


def test_global_metrics_with_processing(
    mini_sentry, relay, relay_with_processing, metrics_consumer
):
    # Set up a relay chain where the outer relay has global metrics enabled
    # and forwards to a processing Relay.
    processing_relay = relay_with_processing(options=TEST_CONFIG)
    relay = relay(
        processing_relay, options={"http": {"global_metrics": True}, **TEST_CONFIG}
    )

    metrics_consumer = metrics_consumer()

    project_id = 42
    project_config = mini_sentry.add_full_project_config(project_id)
    project_config["config"]["features"] = ["organizations:custom-metrics"]

    timestamp = int(datetime.now(tz=timezone.utc).timestamp())
    metrics_payload = (
        f"transactions/foo:42|c|T{timestamp}\nbar@second:17|c|T{timestamp}"
    )
    relay.send_metrics(project_id, metrics_payload)

    metrics = metrics_by_name(metrics_consumer, 2)

    assert metrics["headers"]["c:transactions/foo@none"] == [
        ("namespace", b"transactions")
    ]
    assert metrics["c:transactions/foo@none"] == {
        "org_id": 1,
        "project_id": project_id,
        "retention_days": 90,
        "name": "c:transactions/foo@none",
        "tags": {},
        "value": 42.0,
        "type": "c",
        "timestamp": time_after(timestamp),
        "received_at": time_after(timestamp),
    }

    assert metrics["headers"]["c:custom/bar@second"] == [("namespace", b"custom")]
    assert metrics["c:custom/bar@second"] == {
        "org_id": 1,
        "project_id": project_id,
        "retention_days": 90,
        "name": "c:custom/bar@second",
        "tags": {},
        "value": 17.0,
        "type": "c",
        "timestamp": time_after(timestamp),
        "received_at": time_after(timestamp),
    }


def test_metrics_full(mini_sentry, relay, relay_with_processing, metrics_consumer):
    metrics_consumer = metrics_consumer()

    upstream_config = {
        "aggregator": {
            "bucket_interval": 1,
            # Give upstream some time to process downstream entries:
            "initial_delay": 2,
        }
    }
    upstream = relay_with_processing(options=upstream_config)

    downstream = relay(upstream, options=TEST_CONFIG)

    # Create project config
    project_id = 42
    mini_sentry.add_full_project_config(project_id)

    # Send two events to downstream and one to upstream
    timestamp = int(datetime.now(tz=timezone.utc).timestamp())
    downstream.send_metrics(project_id, f"transactions/foo:7|c|T{timestamp}")
    downstream.send_metrics(project_id, f"transactions/foo:5|c|T{timestamp}")

    upstream.send_metrics(project_id, f"transactions/foo:3|c|T{timestamp}")

    metric, _ = metrics_consumer.get_metric(timeout=6)
    assert metric == {
        "org_id": 1,
        "project_id": project_id,
        "retention_days": 90,
        "name": "c:transactions/foo@none",
        "tags": {},
        "value": 15.0,
        "type": "c",
        "timestamp": time_after(timestamp),
        "received_at": time_after(timestamp),
    }

    metrics_consumer.assert_empty()


def test_session_metrics_extracted_only_once(
    mini_sentry, relay, relay_with_processing, metrics_consumer
):
    """
    Tests that a chain of multiple relays only extracts metrics once

    Create a chain with 3 relays (all with metric extraction), and check that only the first
    relay does the extraction and the following relays just pass the metrics through
    """

    relay_chain = relay(
        relay(relay_with_processing(options=TEST_CONFIG), options=TEST_CONFIG),
        options=TEST_CONFIG,
    )

    # enable metrics extraction for the project
    extra_config = {"config": {"sessionMetrics": {"version": 1}}}

    project_id = 42
    mini_sentry.add_full_project_config(project_id, extra=extra_config)

    metrics_consumer = metrics_consumer()

    timestamp = datetime.now(tz=timezone.utc)
    started = timestamp - timedelta(hours=1)
    session_payload = _session_payload(timestamp=timestamp, started=started)

    relay_chain.send_session(project_id, session_payload)

    metrics = metrics_by_name(metrics_consumer, 2, timeout=6)

    # if it is not 1 it means the session was extracted multiple times
    assert metrics["c:sessions/session@none"]["value"] == 1.0
    assert metrics["headers"]["c:sessions/session@none"] == [("namespace", b"sessions")]


@pytest.mark.parametrize(
    "metrics_extracted", [True, False], ids=["extracted", "not extracted"]
)
def test_session_metrics_processing(
    mini_sentry, relay_with_processing, metrics_consumer, metrics_extracted
):
    """
    Tests that a processing relay with metrics-extraction enabled creates metrics
    from sessions if the metrics were not already extracted before.
    """
    relay = relay_with_processing(options=TEST_CONFIG)
    project_id = 42

    # enable metrics extraction for the project
    extra_config = {"config": {"sessionMetrics": {"version": 1}}}

    mini_sentry.add_full_project_config(project_id, extra=extra_config)

    metrics_consumer = metrics_consumer()

    now = datetime.now(tz=timezone.utc)
    started = now - timedelta(hours=1)
    session_payload = _session_payload(timestamp=now, started=started)

    relay.send_session(
        project_id,
        session_payload,
        item_headers={"metrics_extracted": metrics_extracted},
    )

    if metrics_extracted:
        metrics_consumer.assert_empty(timeout=2)
        return

    metrics = metrics_by_name(metrics_consumer, 2)

    now_timestamp = int(now.timestamp())
    started_timestamp = int(started.timestamp())
    assert metrics["c:sessions/session@none"] == {
        "org_id": 1,
        "project_id": 42,
        "retention_days": 90,
        "timestamp": time_after(started_timestamp),
        "name": "c:sessions/session@none",
        "type": "c",
        "value": 1.0,
        "tags": {
            "sdk": "raven-node/2.6.3",
            "environment": "production",
            "release": "sentry-test@1.0.0",
            "session.status": "init",
        },
        "received_at": time_after(now_timestamp),
    }

    assert metrics["s:sessions/user@none"] == {
        "org_id": 1,
        "project_id": 42,
        "retention_days": 90,
        "timestamp": time_after(started_timestamp),
        "name": "s:sessions/user@none",
        "type": "s",
        "value": [1617781333],
        "tags": {
            "sdk": "raven-node/2.6.3",
            "environment": "production",
            "release": "sentry-test@1.0.0",
        },
        "received_at": time_after(now_timestamp),
    }


@pytest.mark.parametrize(
    "extract_metrics,discard_data,with_external_relay",
    [
        (True, "transaction", True),
        (True, "transaction", False),
        (True, "trace", False),
        (True, False, False),
        (False, "transaction", False),
        (False, False, False),
        (False, False, True),
        ("corrupted", "transaction", False),
    ],
    ids=[
        "extract from transaction-sampled, external relay",
        "extract from transaction-sampled",
        "extract from trace-sampled",
        "extract from unsampled",
        "don't extract from transaction-sampled",
        "don't extract from unsampled",
        "don't extract from unsampled, external relay",
        "corrupted config",
    ],
)
def test_transaction_metrics(
    mini_sentry,
    relay,
    relay_with_processing,
    metrics_consumer,
    extract_metrics,
    discard_data,
    transactions_consumer,
    with_external_relay,
):
    metrics_consumer = metrics_consumer()
    transactions_consumer = transactions_consumer()

    if with_external_relay:
        relay = relay(relay_with_processing(options=TEST_CONFIG), options=TEST_CONFIG)
    else:
        relay = relay_with_processing(options=TEST_CONFIG)

    project_id = 42
    mini_sentry.add_full_project_config(project_id)
    config = mini_sentry.project_configs[project_id]["config"]

    config.setdefault("features", []).append("organizations:indexed-spans-extraction")

    timestamp = datetime.now(tz=timezone.utc)

    if extract_metrics:
        config["sessionMetrics"] = {"version": 1}
    config["breakdownsV2"] = {
        "span_ops": {"type": "spanOperations", "matches": ["react.mount"]}
    }

    if discard_data:
        # Make sure Relay drops the transaction
        ds = config.setdefault("sampling", {})
        ds.setdefault("version", 2)
        ds.setdefault("rules", []).append(
            {
                "samplingValue": {"type": "sampleRate", "value": 0.0},
                "type": discard_data,
                "condition": {"op": "and", "inner": []},
                "id": 1,
            }
        )

    if extract_metrics == "corrupted":
        config["transactionMetrics"] = TRANSACTION_EXTRACT_MAX_SUPPORTED_VERSION + 1

    elif extract_metrics:
        config["transactionMetrics"] = {
            "version": TRANSACTION_EXTRACT_MIN_SUPPORTED_VERSION,
        }

    transaction = generate_transaction_item()
    transaction["timestamp"] = timestamp.isoformat()
    transaction["measurements"] = {
        "foo": {"value": 1.2},
        "bar": {"value": 1.3},
    }

    trace_info = {
        "trace_id": transaction["contexts"]["trace"]["trace_id"],
        "public_key": mini_sentry.get_dsn_public_key(project_id),
        "transaction": "transaction_which_starts_trace",
    }
    relay.send_transaction(42, transaction, trace_info=trace_info)

    # Send another transaction:
    transaction["measurements"] = {
        "foo": {"value": 2.2},
    }
    relay.send_transaction(42, transaction, trace_info=trace_info)

    def assert_transaction():
        event, _ = transactions_consumer.get_event()
        if with_external_relay:
            # there is some rounding error while serializing/deserializing
            # timestamps... haven't investigated too closely
            span_time = 9.910107
        else:
            span_time = 9.910106

        assert event["breakdowns"] == {
            "span_ops": {
                "ops.react.mount": {"value": span_time, "unit": "millisecond"},
                "total.time": {"value": span_time, "unit": "millisecond"},
            }
        }

    if not extract_metrics or extract_metrics == "corrupted":
        message = metrics_consumer.poll(timeout=None)
        assert message is None, message.value()

        assert_transaction()
        assert_transaction()

        return

    if discard_data:
        transactions_consumer.assert_empty()
    else:
        assert_transaction()
        assert_transaction()

    metrics = metrics_by_name(metrics_consumer, count=9, timeout=6)
    timestamp = int(timestamp.timestamp())
    common = {
        "timestamp": time_after(timestamp),
        "org_id": 1,
        "project_id": 42,
        "retention_days": 90,
        "tags": {
            "transaction": "/organizations/:orgId/performance/:eventSlug/",
            "platform": "other",
            "transaction.status": "unknown",
        },
        "received_at": time_after(timestamp),
    }

    assert metrics["c:spans/usage@none"]["value"] == 2

    assert metrics["c:transactions/usage@none"] == {
        **common,
        "name": "c:transactions/usage@none",
        "type": "c",
        "value": 2.0,
        "tags": {},
    }

    metrics["d:transactions/measurements.foo@none"]["value"].sort()
    assert metrics["d:transactions/measurements.foo@none"] == {
        **common,
        "name": "d:transactions/measurements.foo@none",
        "type": "d",
        "value": [1.2, 2.2],
    }

    assert metrics["d:transactions/measurements.bar@none"] == {
        **common,
        "name": "d:transactions/measurements.bar@none",
        "type": "d",
        "value": [1.3],
    }

    assert metrics[
        "d:transactions/breakdowns.span_ops.ops.react.mount@millisecond"
    ] == {
        **common,
        "name": "d:transactions/breakdowns.span_ops.ops.react.mount@millisecond",
        "type": "d",
        "value": [9.910106, 9.910106],
    }
    assert metrics["c:transactions/count_per_root_project@none"] == {
        "timestamp": time_after(timestamp),
        "org_id": 1,
        "project_id": 42,
        "retention_days": 90,
        "tags": {
            "decision": "drop" if discard_data else "keep",
            "target_project_id": "42",
            "transaction": "transaction_which_starts_trace",
        },
        "name": "c:transactions/count_per_root_project@none",
        "type": "c",
        "value": 2.0,
        "received_at": time_after(timestamp),
    }


def test_transaction_metrics_count_per_root_project(
    mini_sentry,
    relay,
    relay_with_processing,
    metrics_consumer,
    transactions_consumer,
):
    metrics_consumer = metrics_consumer()
    transactions_consumer = transactions_consumer()

    relay = relay_with_processing(options=TEST_CONFIG)

    project_id = 42
    mini_sentry.add_full_project_config(41)
    mini_sentry.add_full_project_config(project_id)
    timestamp = datetime.now(tz=timezone.utc)

    for project_id in (41, 42):
        config = mini_sentry.project_configs[project_id]["config"]
        config["sessionMetrics"] = {"version": 1}
        config["breakdownsV2"] = {
            "span_ops": {"type": "spanOperations", "matches": ["react.mount"]}
        }
        config["transactionMetrics"] = {
            "version": TRANSACTION_EXTRACT_MIN_SUPPORTED_VERSION,
        }

    transaction = generate_transaction_item()
    transaction["timestamp"] = timestamp.isoformat()
    transaction["measurements"] = {
        "foo": {"value": 1.2},
        "bar": {"value": 1.3},
    }

    trace_info = {
        "trace_id": transaction["contexts"]["trace"]["trace_id"],
        "public_key": mini_sentry.get_dsn_public_key(41),
        "transaction": "test",
    }
    relay.send_transaction(42, transaction, trace_info=trace_info)

    transaction = generate_transaction_item()
    transaction["timestamp"] = timestamp.isoformat()
    transaction["measurements"] = {
        "test": {"value": 1.2},
    }
    relay.send_transaction(42, transaction)
    relay.send_transaction(42, transaction)

    _ = transactions_consumer.get_event()
    _ = transactions_consumer.get_event()
    _ = transactions_consumer.get_event()

    metrics_by_project = metrics_by_name_group_by_project(metrics_consumer, timeout=4)

    timestamp = int(timestamp.timestamp())
    assert metrics_by_project[41]["c:transactions/count_per_root_project@none"] == {
        "timestamp": time_after(timestamp),
        "org_id": 1,
        "project_id": 41,
        "retention_days": 90,
        "tags": {"decision": "keep", "target_project_id": "42", "transaction": "test"},
        "name": "c:transactions/count_per_root_project@none",
        "type": "c",
        "value": 1.0,
        "received_at": time_after(timestamp),
    }
    assert metrics_by_project[42]["c:transactions/count_per_root_project@none"] == {
        "timestamp": time_after(timestamp),
        "org_id": 1,
        "project_id": 42,
        "retention_days": 90,
        "tags": {"decision": "keep", "target_project_id": "42"},
        "name": "c:transactions/count_per_root_project@none",
        "type": "c",
        "value": 2.0,
        "received_at": time_after(timestamp),
    }


@pytest.mark.parametrize(
    "send_extracted_header,expect_metrics_extraction",
    [(False, True), (True, False)],
    ids=["must extract metrics", "mustn't extract metrics"],
)
def test_transaction_metrics_extraction_external_relays(
    mini_sentry,
    relay,
    send_extracted_header,
    expect_metrics_extraction,
):
    if send_extracted_header:
        item_headers = {"metrics_extracted": True}
    else:
        item_headers = None

    project_id = 42
    mini_sentry.add_full_project_config(project_id)
    config = mini_sentry.project_configs[project_id]["config"]
    config["transactionMetrics"] = {
        "version": TRANSACTION_EXTRACT_MIN_SUPPORTED_VERSION
    }
    config["sampling"] = {
        "version": 2,
        "rules": [
            {
                "id": 1,
                "samplingValue": {"type": "sampleRate", "value": 0.0},
                "type": "transaction",
                "condition": {"op": "and", "inner": []},
            }
        ],
    }

    tx = generate_transaction_item()
    # Default timestamp is so old that relay drops metrics, setting a more recent one avoids the drop.
    timestamp = datetime.now(tz=timezone.utc)
    tx["timestamp"] = timestamp.isoformat()

    external = relay(mini_sentry, options=TEST_CONFIG)

    trace_info = {
        "trace_id": tx["contexts"]["trace"]["trace_id"],
        "public_key": mini_sentry.get_dsn_public_key(project_id),
        "transaction": "root_transaction",
    }
    external.send_transaction(project_id, tx, item_headers, trace_info)

    # Client reports.
    envelope = mini_sentry.captured_events.get(timeout=3)
    assert len(envelope.items) == 1
    envelope = mini_sentry.captured_events.get(timeout=3)
    assert len(envelope.items) == 1

    if expect_metrics_extraction:
        metrics_envelope = mini_sentry.captured_events.get(timeout=3)
        assert len(metrics_envelope.items) == 1

        payload = json.loads(metrics_envelope.items[0].get_bytes().decode())
        assert len(payload) == 4

        by_name = {m["name"]: m for m in payload}
        light_metric = by_name["d:transactions/duration_light@millisecond"]
        assert (
            light_metric["tags"]["transaction"]
            == "/organizations/:orgId/performance/:eventSlug/"
        )
        duration_metric = by_name["d:transactions/duration@millisecond"]
        assert (
            duration_metric["tags"]["transaction"]
            == "/organizations/:orgId/performance/:eventSlug/"
        )
        count_metric = by_name["c:transactions/count_per_root_project@none"]
        assert count_metric["tags"]["transaction"] == "root_transaction"
        assert count_metric["value"] == 1.0
        usage_metric = by_name["c:transactions/usage@none"]
        assert not usage_metric.get("tags")  # empty or missing
        assert usage_metric["value"] == 1.0

    assert mini_sentry.captured_events.empty()


@pytest.mark.parametrize(
    "send_extracted_header,expect_metrics_extraction",
    [(False, True), (True, False)],
    ids=["must extract metrics", "mustn't extract metrics"],
)
def test_transaction_metrics_extraction_processing_relays(
    transactions_consumer,
    metrics_consumer,
    mini_sentry,
    relay_with_processing,
    send_extracted_header,
    expect_metrics_extraction,
):
    if send_extracted_header:
        item_headers = {"metrics_extracted": True}
    else:
        item_headers = None

    project_id = 42
    mini_sentry.add_full_project_config(project_id)
    config = mini_sentry.project_configs[project_id]["config"]
    config["transactionMetrics"] = {
        "version": TRANSACTION_EXTRACT_MIN_SUPPORTED_VERSION,
    }

    tx = generate_transaction_item()
    # Default timestamp is so old that relay drops metrics, setting a more recent one avoids the drop.
    timestamp = datetime.now(tz=timezone.utc)
    tx["timestamp"] = timestamp.isoformat()

    metrics_consumer = metrics_consumer()
    tx_consumer = transactions_consumer()
    processing = relay_with_processing(options=TEST_CONFIG)
    processing.send_transaction(project_id, tx, item_headers)

    tx, _ = tx_consumer.get_event()
    assert tx["transaction"] == "/organizations/:orgId/performance/:eventSlug/"
    tx_consumer.assert_empty()

    if expect_metrics_extraction:
        metrics = metrics_by_name(metrics_consumer, 4, timeout=3)
        metric_usage = metrics["c:transactions/usage@none"]
        assert metric_usage["tags"] == {}
        assert metric_usage["value"] == 1.0
        metric_duration = metrics["d:transactions/duration@millisecond"]
        assert (
            metric_duration["tags"]["transaction"]
            == "/organizations/:orgId/performance/:eventSlug/"
        )
        metric_duration_light = metrics["d:transactions/duration_light@millisecond"]
        assert (
            metric_duration_light["tags"]["transaction"]
            == "/organizations/:orgId/performance/:eventSlug/"
        )
        metric_count_per_project = metrics["c:transactions/count_per_root_project@none"]
        assert metric_count_per_project["value"] == 1.0

    metrics_consumer.assert_empty()


@pytest.mark.parametrize(
    "unsupported_version",
    [0, 1234567890],
    ids=["version is too small", "version is too big"],
)
def test_transaction_metrics_not_extracted_on_unsupported_version(
    metrics_consumer,
    transactions_consumer,
    mini_sentry,
    relay_with_processing,
    unsupported_version,
):
    project_id = 42
    mini_sentry.add_full_project_config(project_id)
    config = mini_sentry.project_configs[project_id]["config"]
    config["transactionMetrics"] = {
        "version": unsupported_version,
    }

    tx = generate_transaction_item()
    # Default timestamp is so old that relay drops metrics, setting a more recent one avoids the drop.
    timestamp = datetime.now(tz=timezone.utc)
    tx["timestamp"] = timestamp.isoformat()

    metrics_consumer = metrics_consumer()
    tx_consumer = transactions_consumer()

    relay = relay_with_processing(options=TEST_CONFIG)
    relay.send_transaction(project_id, tx)

    tx, _ = tx_consumer.get_event()
    assert tx["transaction"] == "/organizations/:orgId/performance/:eventSlug/"
    tx_consumer.assert_empty()

    if unsupported_version < TRANSACTION_EXTRACT_MIN_SUPPORTED_VERSION:
        error = str(mini_sentry.test_failures.get_nowait())
        assert "Processing Relay outdated" in error

    metrics_consumer.assert_empty()


def test_no_transaction_metrics_when_filtered(mini_sentry, relay):
    project_id = 42
    mini_sentry.add_full_project_config(project_id)
    config = mini_sentry.project_configs[project_id]["config"]
    config["transactionMetrics"] = {
        "version": TRANSACTION_EXTRACT_MIN_SUPPORTED_VERSION,
    }
    config["filterSettings"]["releases"] = {"releases": ["foo@1.2.4"]}

    tx = generate_transaction_item()
    tx["release"] = "foo@1.2.4"
    # Default timestamp is so old that relay drops metrics, setting a more recent one avoids the drop.
    timestamp = datetime.now(tz=timezone.utc)
    tx["timestamp"] = timestamp.isoformat()

    relay = relay(mini_sentry, options=TEST_CONFIG)
    relay.send_transaction(project_id, tx)

    # The only envelopes received should be outcomes for Transaction{,Indexed}:
    reports = [mini_sentry.get_client_report() for _ in range(2)]
    filtered_events = [
        outcome for report in reports for outcome in report["filtered_events"]
    ]
    filtered_events.sort(key=lambda x: x["category"])

    assert filtered_events == [
        {"reason": "release-version", "category": "transaction", "quantity": 1},
        {"reason": "release-version", "category": "transaction_indexed", "quantity": 1},
    ]

    assert mini_sentry.captured_events.empty()


def test_transaction_name_too_long(
    transactions_consumer,
    metrics_consumer,
    mini_sentry,
    relay_with_processing,
):
    """When a transaction name is truncated, the transaction metric should get the truncated value"""
    project_id = 42
    mini_sentry.add_full_project_config(project_id)
    config = mini_sentry.project_configs[project_id]["config"]
    config["transactionMetrics"] = {
        "version": TRANSACTION_EXTRACT_MIN_SUPPORTED_VERSION,
    }

    transaction = {
        "event_id": "d2132d31b39445f1938d7e21b6bf0ec4",
        "type": "transaction",
        "transaction": 201 * "x",
        "start_timestamp": 1597976392.6542819,
        "contexts": {
            "trace": {
                "trace_id": "4C79F60C11214EB38604F4AE0781BFB2",
                "span_id": "FA90FDEAD5F74052",
            }
        },
    }
    timestamp = datetime.now(tz=timezone.utc)
    transaction["timestamp"] = timestamp.isoformat()

    metrics_consumer = metrics_consumer()
    tx_consumer = transactions_consumer()
    processing = relay_with_processing(options=TEST_CONFIG)
    processing.send_transaction(project_id, transaction)

    expected_transaction_name = 197 * "x" + "..."

    transaction, _ = tx_consumer.get_event()
    assert transaction["transaction"] == expected_transaction_name

    metrics = metrics_consumer.get_metrics()
    for metric, _ in metrics:
        if "transaction" in metric["tags"]:
            assert metric["tags"]["transaction"] == expected_transaction_name


def test_graceful_shutdown(mini_sentry, relay):
    relay = relay(
        mini_sentry,
        options={
            "limits": {"shutdown_timeout": 2},
            "aggregator": {
                "bucket_interval": 1,
                "initial_delay": 100,
                "shift_key": "none",
            },
        },
    )

    project_id = 42
    mini_sentry.add_basic_project_config(project_id)

    timestamp = int(datetime.now(tz=timezone.utc).timestamp())

    past_timestamp = timestamp - 1000 + 30
    metrics_payload = f"transactions/past:42|c|T{past_timestamp}"
    relay.send_metrics(project_id, metrics_payload)

    future_timestamp = timestamp + 30
    metrics_payload = f"transactions/future:17|c|T{future_timestamp}"
    relay.send_metrics(project_id, metrics_payload)
    relay.process.send_signal(signal.SIGTERM)

    time.sleep(0.1)

    # Try to send another metric (will be rejected)
    metrics_payload = f"transactions/now:666|c|T{timestamp}"
    with pytest.raises(requests.ConnectionError):
        relay.send_metrics(project_id, metrics_payload)

    received_metrics = list()
    for _ in range(2):
        envelope = mini_sentry.captured_events.get(timeout=5)
        assert len(envelope.items) == 1
        metrics_item = envelope.items[0]
        assert metrics_item.type == "metric_buckets"

        received_metrics.extend(
            metrics_without_keys(
                json.loads(metrics_item.get_bytes().decode()), keys={"metadata"}
            )
        )

        if len(received_metrics) == 2:
            break

    received_metrics.sort(key=lambda x: x["timestamp"])
    assert received_metrics == [
        {
            "timestamp": time_within_delta(past_timestamp, timedelta(seconds=1)),
            "width": 1,
            "name": "c:transactions/past@none",
            "value": 42.0,
            "type": "c",
        },
        {
            "timestamp": time_within_delta(future_timestamp, timedelta(seconds=1)),
            "width": 1,
            "name": "c:transactions/future@none",
            "value": 17.0,
            "type": "c",
        },
    ]


def test_limit_custom_measurements(
    mini_sentry, relay, relay_with_processing, metrics_consumer, transactions_consumer
):
    """Custom measurement config is propagated to outer relay"""
    metrics_consumer = metrics_consumer()
    transactions_consumer = transactions_consumer()

    relay = relay(relay_with_processing(options=TEST_CONFIG), options=TEST_CONFIG)

    project_id = 42
    mini_sentry.add_full_project_config(project_id)
    config = mini_sentry.project_configs[project_id]["config"]
    timestamp = datetime.now(tz=timezone.utc)

    config["measurements"] = {
        "builtinMeasurements": [{"name": "foo", "unit": "none"}],
        "maxCustomMeasurements": 1,
    }
    config["transactionMetrics"] = {
        "version": TRANSACTION_EXTRACT_MIN_SUPPORTED_VERSION,
    }

    transaction = generate_transaction_item()
    transaction["timestamp"] = timestamp.isoformat()
    transaction["measurements"] = {
        "foo": {"value": 1.2},
        "baz": {
            "value": 1.3
        },  # baz comes before bar, but custom measurements are picked in alphabetical order
        "bar": {"value": 1.4},
    }

    relay.send_transaction(42, transaction)

    event, _ = transactions_consumer.get_event()
    assert len(event["measurements"]) == 2

    # Expect exactly 5 metrics:
    # (transaction.duration, transaction.duration_light, transactions.count_per_root_project, 1 builtin, 1 custom)
    metrics = metrics_by_name(metrics_consumer, 6)
    metrics.pop("headers")

    assert metrics.keys() == {
        "c:transactions/usage@none",
        "d:transactions/duration@millisecond",
        "d:transactions/duration_light@millisecond",
        "c:transactions/count_per_root_project@none",
        "d:transactions/measurements.foo@none",
        "d:transactions/measurements.bar@none",
    }


<<<<<<< HEAD
=======
@pytest.mark.parametrize("has_measurements_config", [True, False])
def test_do_not_drop_custom_measurements_in_static(
    mini_sentry,
    relay,
    metrics_consumer,
    transactions_consumer,
    has_measurements_config,
):
    project_id = 42
    config = mini_sentry.add_full_project_config(project_id)

    if has_measurements_config:
        config["config"]["measurements"] = {
            "maxCustomMeasurements": 1,
        }

    metrics_consumer = metrics_consumer()
    transactions_consumer = transactions_consumer()

    def configure_static_project(dir):
        os.remove(dir.join("credentials.json"))
        os.makedirs(dir.join("projects"))
        dir.join("projects").join(f"{project_id}.json").write(json.dumps(config))

    relay = relay(
        mini_sentry,
        options=TEST_CONFIG | {"relay": {"mode": "static"}},
        prepare=configure_static_project,
    )

    timestamp = datetime.now(tz=timezone.utc)
    transaction = generate_transaction_item()
    transaction["timestamp"] = timestamp.isoformat()
    transaction["measurements"] = {
        "foo": {"value": 1.2},
        "baz": {"value": 1.3},
        "bar": {"value": 1.4},
    }

    relay.send_transaction(42, transaction)
    event = mini_sentry.captured_events.get(timeout=2).items[0].payload.json

    if has_measurements_config:
        # With maxCustomMeasurements: 1, only 1 measurement should pass through
        assert event["measurements"] == {"bar": {"value": 1.4, "unit": "none"}}
    else:
        # Without measurements config, all measurements should pass through
        assert event["measurements"] == {
            "bar": {"value": 1.4, "unit": "none"},
            "baz": {"value": 1.3, "unit": "none"},
            "foo": {"value": 1.2, "unit": "none"},
        }


@pytest.mark.parametrize(
    "sent_description, expected_description",
    [
        (
            "SELECT column FROM table1 WHERE another_col = %s",
            "SELECT column FROM table1 WHERE another_col = %s",
        ),
        (
            "SELECT column FROM table1 WHERE another_col = %s AND yet_another_col = something_very_longgggggggggggggggggggggggggggggggggggggggggggggggggggggggggggggggggggggggggggggggggggggggggggggggggggggggggggggggggggggggggggggggggggggggggggggggggggggggggggggggggggggggggggg",
            "SELECT column FROM table1 WHERE another_col = %s AND yet_another_col = something_very_longggggggggggggggggggggggggggggggggggggggggggggggggggggggggggggggggggggggggggggggggggggggggggggggggggggggggggggg*",
        ),
    ],
    ids=["Must not truncate short descriptions", "Must truncate long descriptions"],
)
def test_span_metrics(
    transactions_consumer,
    metrics_consumer,
    mini_sentry,
    relay_with_processing,
    sent_description,
    expected_description,
):
    project_id = 42
    mini_sentry.add_full_project_config(project_id)
    config = mini_sentry.project_configs[project_id]["config"]
    config["transactionMetrics"] = {
        "version": TRANSACTION_EXTRACT_MIN_SUPPORTED_VERSION,
    }
    config.setdefault("features", []).append("projects:span-metrics-extraction")

    transaction = {
        "event_id": "d2132d31b39445f1938d7e21b6bf0ec4",
        "type": "transaction",
        "transaction": "/organizations/:orgId/performance/:eventSlug/",
        "transaction_info": {"source": "route"},
        "start_timestamp": 1597976392.6542819,
        "timestamp": 1597976400.6189718,
        "user": {"id": "user123", "geo": {"country_code": "ES"}},
        "contexts": {
            "trace": {
                "trace_id": "4C79F60C11214EB38604F4AE0781BFB2",
                "span_id": "FA90FDEAD5F74052",
                "type": "trace",
                "op": "my-transaction-op",
            }
        },
        "spans": [
            {
                "description": sent_description,
                "op": "db",
                "parent_span_id": "8f5a2b8768cafb4e",
                "span_id": "bd429c44b67a3eb4",
                "start_timestamp": 1597976393.4619668,
                "timestamp": 1597976393.4718769,
                "trace_id": "ff62a8b040f340bda5d830223def1d81",
            }
        ],
    }
    # Default timestamp is so old that relay drops metrics, setting a more recent one avoids the drop.
    timestamp = datetime.now(tz=timezone.utc)
    transaction["timestamp"] = transaction["spans"][0]["timestamp"] = (
        timestamp.isoformat()
    )

    metrics_consumer = metrics_consumer()
    tx_consumer = transactions_consumer()
    processing = relay_with_processing(options=TEST_CONFIG)
    processing.send_transaction(project_id, transaction)

    transaction, _ = tx_consumer.get_event()
    assert transaction["spans"][0]["description"] == sent_description

    expected_group = hashlib.md5(sent_description.encode("utf-8")).hexdigest()[:16]

    metrics = metrics_consumer.get_metrics()
    span_metrics = [
        (metric, headers)
        for metric, headers in metrics
        if metric["name"].startswith("spans", 2)
    ]
    assert len(span_metrics) == 8
    for metric, headers in span_metrics:
        assert headers == [("namespace", b"spans")]
        if metric["name"] in (
            "c:spans/usage@none",
            "c:spans/count_per_root_project@none",
            "d:spans/duration@millisecond",
            "d:spans/duration_light@millisecond",
        ):
            continue

        # Ignore transaction spans
        if metric["tags"]["span.op"] != "my-transaction-op":
            assert metric["tags"]["span.description"] == expected_description, metric
            assert metric["tags"]["span.group"] == expected_group, metric


def test_mongodb_span_metrics_extracted(
    transactions_consumer,
    metrics_consumer,
    mini_sentry,
    relay_with_processing,
):
    project_id = 42
    mini_sentry.add_full_project_config(project_id)
    config = mini_sentry.project_configs[project_id]["config"]
    config["transactionMetrics"] = {
        "version": TRANSACTION_EXTRACT_MIN_SUPPORTED_VERSION,
    }
    config.setdefault("features", []).extend(
        [
            "projects:span-metrics-extraction",
        ]
    )

    sent_description = '{"find": "documents", "foo": "bar"}'
    expected_description = '{"find":"documents","foo":"?"}'

    transaction = {
        "event_id": "d2132d31b39445f1938d7e21b6bf0ec4",
        "type": "transaction",
        "transaction": "/organizations/:orgId/performance/:eventSlug/",
        "transaction_info": {"source": "route"},
        "start_timestamp": 1597976392.6542819,
        "timestamp": 1597976400.6189718,
        "user": {"id": "user123", "geo": {"country_code": "ES"}},
        "contexts": {
            "trace": {
                "trace_id": "4C79F60C11214EB38604F4AE0781BFB2",
                "span_id": "FA90FDEAD5F74052",
                "type": "trace",
                "op": "my-transaction-op",
            }
        },
        "spans": [
            {
                "description": sent_description,
                "op": "db",
                "parent_span_id": "8f5a2b8768cafb4e",
                "span_id": "bd429c44b67a3eb4",
                "start_timestamp": 1597976393.4619668,
                "timestamp": 1597976393.4718769,
                "trace_id": "ff62a8b040f340bda5d830223def1d81",
                "data": {
                    "db.system": "mongodb",
                    "db.collection.name": "documents",
                    "db.operation": "find",
                },
            }
        ],
    }
    # Default timestamp is so old that relay drops metrics, setting a more recent one avoids the drop.
    timestamp = datetime.now(tz=timezone.utc)
    transaction["timestamp"] = transaction["spans"][0]["timestamp"] = (
        timestamp.isoformat()
    )

    metrics_consumer = metrics_consumer()
    tx_consumer = transactions_consumer()
    processing = relay_with_processing(options=TEST_CONFIG)
    processing.send_transaction(project_id, transaction)

    transaction, _ = tx_consumer.get_event()
    assert transaction["spans"][0]["description"] == sent_description

    expected_group = hashlib.md5(expected_description.encode("utf-8")).hexdigest()[:16]

    metrics = metrics_consumer.get_metrics()
    span_metrics = [
        (metric, headers)
        for metric, headers in metrics
        if metric["name"].startswith("spans", 2)
    ]
    assert len(span_metrics) == 8

    for metric, headers in span_metrics:
        assert headers == [("namespace", b"spans")]
        if metric["name"] in (
            "c:spans/usage@none",
            "c:spans/count_per_root_project@none",
            "d:spans/duration@millisecond",
            "d:spans/duration_light@millisecond",
        ):
            continue

        # Ignore transaction spans
        if metric["tags"]["span.op"] != "my-transaction-op":
            assert metric["tags"]["span.action"] == "FIND", metric
            assert metric["tags"]["span.description"] == expected_description, metric
            assert metric["tags"]["span.domain"] == "documents", metric
            assert metric["tags"]["span.group"] == expected_group, metric


>>>>>>> 156cde67
def test_generic_metric_extraction(mini_sentry, relay):
    PROJECT_ID = 42
    mini_sentry.add_full_project_config(PROJECT_ID)

    config = mini_sentry.project_configs[PROJECT_ID]["config"]
    config["metricExtraction"] = {
        "version": 1,
        "metrics": [
            {
                "category": "transaction",
                "mri": "c:transactions/on_demand@none",
                "condition": {"op": "gte", "name": "event.duration", "value": 1000.0},
                "tags": [{"key": "query_hash", "value": "c91c2e4d"}],
            }
        ],
    }
    config["transactionMetrics"] = {
        "version": TRANSACTION_EXTRACT_MIN_SUPPORTED_VERSION
    }
    config["sampling"] = {
        "version": 2,
        "rules": [
            {
                "id": 1,
                "samplingValue": {"type": "sampleRate", "value": 0.0},
                "type": "transaction",
                "condition": {"op": "and", "inner": []},
            }
        ],
    }

    transaction = generate_transaction_item()
    timestamp = datetime.now(tz=timezone.utc)
    transaction["timestamp"] = timestamp.isoformat()
    transaction["start_timestamp"] = (timestamp - timedelta(seconds=2)).isoformat()

    relay = relay(relay(mini_sentry, options=TEST_CONFIG), options=TEST_CONFIG)
    relay.send_transaction(PROJECT_ID, transaction)

    # Skip client reports
    envelope = mini_sentry.captured_events.get(timeout=3)
    assert envelope.get_event() is None
    envelope = mini_sentry.captured_events.get(timeout=3)
    assert envelope.get_event() is None

    envelope = mini_sentry.captured_events.get(timeout=3)
    for item in envelope.items:
        # Transaction items should be sampled and not among the envelope items.
        assert item.headers.get("type") != "transaction"

    item = envelope.items[0]
    assert item.headers.get("type") == "metric_buckets"

    metrics = metrics_without_keys(
        json.loads(item.get_bytes().decode()), keys={"metadata"}
    )
    assert {
        "timestamp": time_after(int(timestamp.timestamp())),
        "width": 1,
        "name": "c:transactions/on_demand@none",
        "type": "c",
        "value": 1.0,
        "tags": {"query_hash": "c91c2e4d"},
    } in metrics


def test_custom_metrics_disabled(mini_sentry, relay_with_processing, metrics_consumer):
    relay = relay_with_processing(options=TEST_CONFIG)
    metrics_consumer = metrics_consumer()

    project_id = 42
    mini_sentry.add_full_project_config(project_id)
    # NOTE: "organizations:custom-metrics" missing from features

    timestamp = int(datetime.now(tz=timezone.utc).timestamp())
    metrics_payload = f"transactions/foo:42|c\nbar@second:17|c|T{timestamp}"
    relay.send_metrics(project_id, metrics_payload)

    metrics = metrics_by_name(metrics_consumer, 1)

    assert "c:transactions/foo@none" in metrics
    assert "c:custom/bar@second" not in metrics


@pytest.mark.parametrize("is_processing_relay", (False, True))
@pytest.mark.parametrize(
    "global_generic_filters",
    [
        # Config is broken
        {
            "version": "Halp! I'm broken!",
            "filters": [],
        },
        # Config is valid, but filters aren't supported
        {
            "version": 65535,
            "filters": [],
        },
    ],
)
def test_relay_forwards_events_without_extracting_metrics_on_broken_global_filters(
    mini_sentry,
    relay,
    relay_with_processing,
    transactions_consumer,
    metrics_consumer,
    is_processing_relay,
    global_generic_filters,
):
    metrics_consumer = metrics_consumer()
    tx_consumer = transactions_consumer()

    mini_sentry.global_config["filters"] = global_generic_filters

    project_id = 42
    mini_sentry.add_full_project_config(project_id)
    config = mini_sentry.project_configs[project_id]["config"]
    config["transactionMetrics"] = {
        "version": TRANSACTION_EXTRACT_MIN_SUPPORTED_VERSION,
    }

    if is_processing_relay:
        relay = relay_with_processing(
            options={
                "aggregator": {
                    "bucket_interval": 1,
                    "initial_delay": 0,
                    "shift_key": "none",
                }
            }
        )
    else:
        relay = relay(
            mini_sentry,
            options={
                "aggregator": {
                    "bucket_interval": 1,
                    "initial_delay": 0,
                    "shift_key": "none",
                }
            },
        )

    transaction = generate_transaction_item()
    relay.send_transaction(project_id, transaction)

    if is_processing_relay:
        tx, _ = tx_consumer.get_event()
        assert tx is not None
        # Processing Relays extract metrics even on broken global filters.
        assert metrics_consumer.get_metrics(timeout=2)
    else:
        assert mini_sentry.captured_events.get(timeout=2) is not None
        with pytest.raises(queue.Empty):
            mini_sentry.captured_metrics.get(timeout=2)


@pytest.mark.parametrize("is_processing_relay", (False, True))
def test_relay_forwards_events_without_extracting_metrics_on_unsupported_project_filters(
    mini_sentry,
    relay,
    relay_with_processing,
    transactions_consumer,
    metrics_consumer,
    is_processing_relay,
):
    metrics_consumer = metrics_consumer()
    tx_consumer = transactions_consumer()

    project_id = 42
    config = mini_sentry.add_full_project_config(project_id)
    config = mini_sentry.project_configs[project_id]["config"]
    config["filterSettings"] = {
        "generic": {
            "version": 65535,  # u16::MAX
            "filters": [],
        }
    }
    config["transactionMetrics"] = {
        "version": TRANSACTION_EXTRACT_MIN_SUPPORTED_VERSION,
    }

    if is_processing_relay:
        relay = relay_with_processing(
            options={
                "aggregator": {
                    "bucket_interval": 1,
                    "initial_delay": 0,
                    "shift_key": "none",
                }
            }
        )
    else:
        relay = relay(
            mini_sentry,
            options={
                "aggregator": {
                    "bucket_interval": 1,
                    "initial_delay": 0,
                    "shift_key": "none",
                }
            },
        )

    transaction = generate_transaction_item()
    relay.send_transaction(project_id, transaction)

    if is_processing_relay:
        tx, _ = tx_consumer.get_event()
        assert tx is not None
        # Processing Relays extract metrics even on unsupported project filters.
        assert metrics_consumer.get_metrics(timeout=2)
    else:
        assert mini_sentry.captured_events.get(timeout=2)
        with pytest.raises(queue.Empty):
            mini_sentry.captured_metrics.get(timeout=2)


def test_missing_global_filters_enables_metric_extraction(
    mini_sentry,
    relay_with_processing,
    transactions_consumer,
    metrics_consumer,
):
    metrics_consumer = metrics_consumer()
    tx_consumer = transactions_consumer()

    mini_sentry.global_config.pop("filters")

    project_id = 42
    mini_sentry.add_full_project_config(project_id)
    config = mini_sentry.project_configs[project_id]["config"]
    config["transactionMetrics"] = {
        "version": TRANSACTION_EXTRACT_MIN_SUPPORTED_VERSION,
    }

    relay = relay_with_processing(
        options={
            "aggregator": {
                "bucket_interval": 1,
                "initial_delay": 0,
                "shift_key": "none",
            }
        }
    )

    transaction = generate_transaction_item()
    relay.send_transaction(project_id, transaction)

    tx, _ = tx_consumer.get_event()
    assert tx is not None
    assert metrics_consumer.get_metrics()


@pytest.mark.parametrize("mode", ["default", "chain"])
def test_metrics_received_at(
    mini_sentry, relay, relay_with_processing, relay_credentials, metrics_consumer, mode
):
    metrics_consumer = metrics_consumer()

    if mode == "default":
        relay = relay_with_processing(options=TEST_CONFIG)
    elif mode == "chain":
        credentials = relay_credentials()
        static_relays = {
            credentials["id"]: {
                "public_key": credentials["public_key"],
                "internal": True,
            },
        }
        relay = relay(
            relay_with_processing(options=TEST_CONFIG, static_relays=static_relays),
            options=TEST_CONFIG,
            credentials=credentials,
        )

    project_id = 42
    project_config = mini_sentry.add_basic_project_config(project_id)
    project_config["config"]["features"] = [
        "organizations:custom-metrics",
    ]

    timestamp = int(datetime.now(tz=timezone.utc).timestamp())
    relay.send_metrics(project_id, "custom/foo:1337|d")

    metric, _ = metrics_consumer.get_metric()
    assert metric == {
        "org_id": 0,
        "project_id": 42,
        "name": "d:custom/foo@none",
        "type": "d",
        "value": [1337.0],
        "timestamp": time_after(timestamp),
        "tags": {},
        "retention_days": 90,
        "received_at": time_after(timestamp),
    }


def test_histogram_outliers(mini_sentry, relay):
    with open(Path(__file__).parent / "fixtures/histogram-outliers.yml") as f:
        mini_sentry.global_config["metricExtraction"] = yaml.full_load(f)
    project_config = mini_sentry.add_full_project_config(project_id=42)["config"]
    project_config["transactionMetrics"] = {
        "version": TRANSACTION_EXTRACT_MIN_SUPPORTED_VERSION,
    }
    project_config["metricExtraction"] = {
        "version": 3,
        "globalGroups": {"histogram_outliers": {"isEnabled": True}},
    }
    project_config["sampling"] = {  # Drop everything, to trigger metrics extractino
        "version": 2,
        "rules": [
            {
                "id": 1,
                "samplingValue": {"type": "sampleRate", "value": 0.0},
                "type": "transaction",
                "condition": {"op": "and", "inner": []},
            }
        ],
    }

    timestamp = datetime.now(tz=timezone.utc)

    event = {
        "type": "transaction",
        "transaction": "foo",
        "transaction_info": {"source": "url"},  # 'transaction' tag not extracted
        "platform": "javascript",
        "contexts": {
            "trace": {
                "op": "pageload",
                "trace_id": 32 * "b",
                "span_id": 16 * "c",
                "type": "trace",
            }
        },
        "user": {"id": 123},
        "measurements": {
            "fcp": {"value": 999999999.0},
            "lcp": {"value": 0.0},
        },
    }
    event["timestamp"] = timestamp.isoformat()
    event["start_timestamp"] = (timestamp - timedelta(seconds=2)).isoformat()

    relay = relay(mini_sentry, TEST_CONFIG)
    relay.send_event(42, event)

    tags = {}
    for _ in range(3):
        envelope = mini_sentry.captured_events.get()
        for item in envelope:
            if item.type == "metric_buckets":
                buckets = item.payload.json
                for bucket in buckets:
                    if outlier := bucket.get("tags", {}).get("histogram_outlier"):
                        tags[bucket["name"]] = outlier

    assert tags == {
        "d:transactions/measurements.fcp@millisecond": "outlier",
        "d:transactions/duration@millisecond": "inlier",
        "d:transactions/measurements.lcp@millisecond": "inlier",
    }


def test_metrics_extraction_with_computed_context_filters(
    mini_sentry, relay_with_processing, metrics_consumer, transactions_consumer
):
    """
    Test that metrics extraction filters work with computed contexts like os, runtime and browser.
    """
    metrics_consumer = metrics_consumer()
    transactions_consumer = transactions_consumer()

    relay = relay_with_processing(options=TEST_CONFIG)

    project_id = 42
    project_config = mini_sentry.add_full_project_config(project_id)
    project_config["config"]["metricExtraction"] = {
        "version": 1,
        "metrics": [
            {
                "category": "transaction",
                "mri": "c:transactions/on_demand_os@none",
                "condition": {
                    "op": "eq",
                    "name": "event.contexts.os",
                    "value": "Windows 10",
                },
            },
            {
                "category": "transaction",
                "mri": "c:transactions/on_demand_runtime@none",
                "condition": {
                    "op": "eq",
                    "name": "event.contexts.runtime",
                    "value": "Python 3.9.0",
                },
            },
            {
                "category": "transaction",
                "mri": "c:transactions/on_demand_browser@none",
                "condition": {
                    "op": "eq",
                    "name": "event.contexts.browser",
                    "value": "Firefox 89.0",
                },
            },
        ],
    }
    project_config["config"]["transactionMetrics"] = {
        "version": TRANSACTION_EXTRACT_MIN_SUPPORTED_VERSION
    }

    # Create a transaction with matching contexts
    transaction = generate_transaction_item()
    transaction["contexts"].update(
        {
            "os": {
                "name": "Windows",
                "version": "10",
            },
            "runtime": {
                "name": "Python",
                "version": "3.9.0",
            },
            "browser": {
                "name": "Firefox",
                "version": "89.0",
            },
        }
    )

    # Set timestamps to avoid metrics being dropped due to age
    timestamp = datetime.now(tz=timezone.utc)
    transaction["timestamp"] = timestamp.isoformat()
    transaction["start_timestamp"] = (timestamp - timedelta(seconds=1)).isoformat()

    relay.send_transaction(project_id, transaction)

    # Get the transaction event to verify it was processed
    event, _ = transactions_consumer.get_event()
    assert event["contexts"]["os"]["os"] == "Windows 10"
    assert event["contexts"]["runtime"]["runtime"] == "Python 3.9.0"
    assert event["contexts"]["browser"]["browser"] == "Firefox 89.0"

    # Define list of extracted metrics to check
    metric_names = [
        "c:transactions/on_demand_os@none",
        "c:transactions/on_demand_runtime@none",
        "c:transactions/on_demand_browser@none",
    ]

    # Verify that all three metrics were extracted
    metrics = metrics_by_name(metrics_consumer, 7)

    # Check each extracted metric
    for metric_name in metric_names:
        assert metrics[metric_name]["value"] == 1.0

    # Send another transaction with non-matching contexts
    transaction["contexts"].update(
        {
            "os": {"name": "Linux", "version": "5.4", "type": "os"},
            "runtime": {"name": "Node", "version": "16.0.0", "type": "runtime"},
            "browser": {"name": "Chrome", "version": "95.0", "type": "browser"},
        }
    )
    relay.send_transaction(project_id, transaction)

    # Get the transaction event
    event, _ = transactions_consumer.get_event()
    assert event["contexts"]["os"]["os"] == "Linux 5.4"

    # Verify no new metrics were extracted for the specified contexts
    metrics = metrics_consumer.get_metrics()
    for metric, _ in metrics:
        assert metric["name"] not in metric_names


def test_profiles_metrics(mini_sentry, relay):
    relay = relay(mini_sentry, options=TEST_CONFIG)

    project_id = 42
    mini_sentry.add_basic_project_config(project_id)

    timestamp = int(datetime.now(tz=timezone.utc).timestamp())
    metrics_payload = f"profiles/foo:42|c|T{timestamp}\nprofiles/bar:17|c|T{timestamp}"

    relay.send_metrics(project_id, metrics_payload)

    assert mini_sentry.captured_events.empty()<|MERGE_RESOLUTION|>--- conflicted
+++ resolved
@@ -1348,8 +1348,6 @@
     }
 
 
-<<<<<<< HEAD
-=======
 @pytest.mark.parametrize("has_measurements_config", [True, False])
 def test_do_not_drop_custom_measurements_in_static(
     mini_sentry,
@@ -1404,200 +1402,6 @@
         }
 
 
-@pytest.mark.parametrize(
-    "sent_description, expected_description",
-    [
-        (
-            "SELECT column FROM table1 WHERE another_col = %s",
-            "SELECT column FROM table1 WHERE another_col = %s",
-        ),
-        (
-            "SELECT column FROM table1 WHERE another_col = %s AND yet_another_col = something_very_longgggggggggggggggggggggggggggggggggggggggggggggggggggggggggggggggggggggggggggggggggggggggggggggggggggggggggggggggggggggggggggggggggggggggggggggggggggggggggggggggggggggggggggg",
-            "SELECT column FROM table1 WHERE another_col = %s AND yet_another_col = something_very_longggggggggggggggggggggggggggggggggggggggggggggggggggggggggggggggggggggggggggggggggggggggggggggggggggggggggggggg*",
-        ),
-    ],
-    ids=["Must not truncate short descriptions", "Must truncate long descriptions"],
-)
-def test_span_metrics(
-    transactions_consumer,
-    metrics_consumer,
-    mini_sentry,
-    relay_with_processing,
-    sent_description,
-    expected_description,
-):
-    project_id = 42
-    mini_sentry.add_full_project_config(project_id)
-    config = mini_sentry.project_configs[project_id]["config"]
-    config["transactionMetrics"] = {
-        "version": TRANSACTION_EXTRACT_MIN_SUPPORTED_VERSION,
-    }
-    config.setdefault("features", []).append("projects:span-metrics-extraction")
-
-    transaction = {
-        "event_id": "d2132d31b39445f1938d7e21b6bf0ec4",
-        "type": "transaction",
-        "transaction": "/organizations/:orgId/performance/:eventSlug/",
-        "transaction_info": {"source": "route"},
-        "start_timestamp": 1597976392.6542819,
-        "timestamp": 1597976400.6189718,
-        "user": {"id": "user123", "geo": {"country_code": "ES"}},
-        "contexts": {
-            "trace": {
-                "trace_id": "4C79F60C11214EB38604F4AE0781BFB2",
-                "span_id": "FA90FDEAD5F74052",
-                "type": "trace",
-                "op": "my-transaction-op",
-            }
-        },
-        "spans": [
-            {
-                "description": sent_description,
-                "op": "db",
-                "parent_span_id": "8f5a2b8768cafb4e",
-                "span_id": "bd429c44b67a3eb4",
-                "start_timestamp": 1597976393.4619668,
-                "timestamp": 1597976393.4718769,
-                "trace_id": "ff62a8b040f340bda5d830223def1d81",
-            }
-        ],
-    }
-    # Default timestamp is so old that relay drops metrics, setting a more recent one avoids the drop.
-    timestamp = datetime.now(tz=timezone.utc)
-    transaction["timestamp"] = transaction["spans"][0]["timestamp"] = (
-        timestamp.isoformat()
-    )
-
-    metrics_consumer = metrics_consumer()
-    tx_consumer = transactions_consumer()
-    processing = relay_with_processing(options=TEST_CONFIG)
-    processing.send_transaction(project_id, transaction)
-
-    transaction, _ = tx_consumer.get_event()
-    assert transaction["spans"][0]["description"] == sent_description
-
-    expected_group = hashlib.md5(sent_description.encode("utf-8")).hexdigest()[:16]
-
-    metrics = metrics_consumer.get_metrics()
-    span_metrics = [
-        (metric, headers)
-        for metric, headers in metrics
-        if metric["name"].startswith("spans", 2)
-    ]
-    assert len(span_metrics) == 8
-    for metric, headers in span_metrics:
-        assert headers == [("namespace", b"spans")]
-        if metric["name"] in (
-            "c:spans/usage@none",
-            "c:spans/count_per_root_project@none",
-            "d:spans/duration@millisecond",
-            "d:spans/duration_light@millisecond",
-        ):
-            continue
-
-        # Ignore transaction spans
-        if metric["tags"]["span.op"] != "my-transaction-op":
-            assert metric["tags"]["span.description"] == expected_description, metric
-            assert metric["tags"]["span.group"] == expected_group, metric
-
-
-def test_mongodb_span_metrics_extracted(
-    transactions_consumer,
-    metrics_consumer,
-    mini_sentry,
-    relay_with_processing,
-):
-    project_id = 42
-    mini_sentry.add_full_project_config(project_id)
-    config = mini_sentry.project_configs[project_id]["config"]
-    config["transactionMetrics"] = {
-        "version": TRANSACTION_EXTRACT_MIN_SUPPORTED_VERSION,
-    }
-    config.setdefault("features", []).extend(
-        [
-            "projects:span-metrics-extraction",
-        ]
-    )
-
-    sent_description = '{"find": "documents", "foo": "bar"}'
-    expected_description = '{"find":"documents","foo":"?"}'
-
-    transaction = {
-        "event_id": "d2132d31b39445f1938d7e21b6bf0ec4",
-        "type": "transaction",
-        "transaction": "/organizations/:orgId/performance/:eventSlug/",
-        "transaction_info": {"source": "route"},
-        "start_timestamp": 1597976392.6542819,
-        "timestamp": 1597976400.6189718,
-        "user": {"id": "user123", "geo": {"country_code": "ES"}},
-        "contexts": {
-            "trace": {
-                "trace_id": "4C79F60C11214EB38604F4AE0781BFB2",
-                "span_id": "FA90FDEAD5F74052",
-                "type": "trace",
-                "op": "my-transaction-op",
-            }
-        },
-        "spans": [
-            {
-                "description": sent_description,
-                "op": "db",
-                "parent_span_id": "8f5a2b8768cafb4e",
-                "span_id": "bd429c44b67a3eb4",
-                "start_timestamp": 1597976393.4619668,
-                "timestamp": 1597976393.4718769,
-                "trace_id": "ff62a8b040f340bda5d830223def1d81",
-                "data": {
-                    "db.system": "mongodb",
-                    "db.collection.name": "documents",
-                    "db.operation": "find",
-                },
-            }
-        ],
-    }
-    # Default timestamp is so old that relay drops metrics, setting a more recent one avoids the drop.
-    timestamp = datetime.now(tz=timezone.utc)
-    transaction["timestamp"] = transaction["spans"][0]["timestamp"] = (
-        timestamp.isoformat()
-    )
-
-    metrics_consumer = metrics_consumer()
-    tx_consumer = transactions_consumer()
-    processing = relay_with_processing(options=TEST_CONFIG)
-    processing.send_transaction(project_id, transaction)
-
-    transaction, _ = tx_consumer.get_event()
-    assert transaction["spans"][0]["description"] == sent_description
-
-    expected_group = hashlib.md5(expected_description.encode("utf-8")).hexdigest()[:16]
-
-    metrics = metrics_consumer.get_metrics()
-    span_metrics = [
-        (metric, headers)
-        for metric, headers in metrics
-        if metric["name"].startswith("spans", 2)
-    ]
-    assert len(span_metrics) == 8
-
-    for metric, headers in span_metrics:
-        assert headers == [("namespace", b"spans")]
-        if metric["name"] in (
-            "c:spans/usage@none",
-            "c:spans/count_per_root_project@none",
-            "d:spans/duration@millisecond",
-            "d:spans/duration_light@millisecond",
-        ):
-            continue
-
-        # Ignore transaction spans
-        if metric["tags"]["span.op"] != "my-transaction-op":
-            assert metric["tags"]["span.action"] == "FIND", metric
-            assert metric["tags"]["span.description"] == expected_description, metric
-            assert metric["tags"]["span.domain"] == "documents", metric
-            assert metric["tags"]["span.group"] == expected_group, metric
-
-
->>>>>>> 156cde67
 def test_generic_metric_extraction(mini_sentry, relay):
     PROJECT_ID = 42
     mini_sentry.add_full_project_config(PROJECT_ID)
