--- conflicted
+++ resolved
@@ -1163,17 +1163,9 @@
     ]
     filtered_events.sort(key=lambda x: x["category"])
 
-    # NOTE: span categories should be 2.
-<<<<<<< HEAD
     assert filtered_events == [
         {"reason": "release-version", "category": "span", "quantity": 2},
         {"reason": "release-version", "category": "span_indexed", "quantity": 2},
-=======
-    # Will be fixed in https://github.com/getsentry/relay/pull/5379.
-    assert filtered_events == [
-        {"reason": "release-version", "category": "span", "quantity": 1},
-        {"reason": "release-version", "category": "span_indexed", "quantity": 1},
->>>>>>> a20d245f
         {"reason": "release-version", "category": "transaction", "quantity": 1},
         {"reason": "release-version", "category": "transaction_indexed", "quantity": 1},
     ]
