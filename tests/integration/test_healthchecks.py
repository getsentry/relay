--- conflicted
+++ resolved
@@ -114,11 +114,7 @@
         mini_sentry.add_full_project_config(project_key)
         # Set the broken config, so we won't be able to dequeue the envelopes.
         config = mini_sentry.project_configs[project_key]["config"]
-<<<<<<< HEAD
-        config.setdefault("measurements", 1)
-=======
         config["quotas"] = None
->>>>>>> 8a6b8dae
 
         relay_config = {
             "spool": {
