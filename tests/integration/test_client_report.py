--- conflicted
+++ resolved
@@ -10,12 +10,7 @@
             "batch_size": 1,
             "batch_interval": 1,
             "source": "my-layer",
-<<<<<<< HEAD
-            "bucket_interval": 1,
-            "flush_delay": 0,
-=======
             "aggregator": {"bucket_interval": 1, "flush_interval": 1,},
->>>>>>> f17070ce
         }
     }
 
