from datetime import datetime, timezone
from unittest import mock

from sentry_sdk.envelope import Envelope, Item, PayloadRef
from sentry_relay.consts import DataCategory

from .asserts import time_within_delta, time_within

from .test_dynamic_sampling import _add_sampling_config

import json
import pytest

TEST_CONFIG = {
    "outcomes": {
        "emit_outcomes": True,
    }
}


def envelope_with_spans(*payloads: dict, trace_info=None) -> Envelope:
    envelope = Envelope()
    envelope.add_item(
        Item(
            type="span",
            payload=PayloadRef(json={"items": payloads}),
            content_type="application/vnd.sentry.items.span.v2+json",
            headers={"item_count": len(payloads)},
        )
    )
    if trace_info:
        envelope.headers["trace"] = trace_info
    return envelope


def test_spansv2_basic(
    mini_sentry,
    relay,
    relay_with_processing,
    spans_consumer,
    metrics_consumer,
):
    """
    A basic test making sure spans can be ingested and have basic normalizations applied.
    """
    spans_consumer = spans_consumer()
    metrics_consumer = metrics_consumer()

    project_id = 42
    project_config = mini_sentry.add_full_project_config(project_id)
    project_config["config"].update(
        {
            "features": [
                "organizations:standalone-span-ingestion",
                "projects:span-v2-experimental-processing",
            ],
            "retentions": {"span": {"standard": 42, "downsampled": 1337}},
        }
    )

    relay = relay(relay_with_processing(options=TEST_CONFIG), options=TEST_CONFIG)

    ts = datetime.now(timezone.utc)
    envelope = envelope_with_spans(
        {
            "start_timestamp": ts.timestamp(),
            "end_timestamp": ts.timestamp() + 0.5,
            "trace_id": "5b8efff798038103d269b633813fc60c",
            "span_id": "eee19b7ec3c1b175",
            "is_remote": False,
            "name": "some op",
            "status": "ok",
            "attributes": {
                "foo": {"value": "bar", "type": "string"},
                "invalid": {"value": True, "type": "string"},
            },
        }
    )

    relay.send_envelope(project_id, envelope)

    assert spans_consumer.get_span() == {
        "trace_id": "5b8efff798038103d269b633813fc60c",
        "span_id": "eee19b7ec3c1b175",
        "attributes": {
            "foo": {"type": "string", "value": "bar"},
            "invalid": None,
            "sentry.browser.name": {"type": "string", "value": "Python Requests"},
            "sentry.browser.version": {"type": "string", "value": "2.32"},
            "sentry.observed_timestamp_nanos": {
                "type": "string",
                "value": time_within(ts, expect_resolution="ns"),
            },
        },
        "_meta": {
            "attributes": {
                "invalid": {
                    "": {
                        "err": ["invalid_data"],
                        "val": {"type": "string", "value": True},
                    }
                }
            }
        },
        "name": "some op",
        "received": time_within(ts),
        "start_timestamp": time_within(ts),
        "end_timestamp": time_within(ts.timestamp() + 0.5),
        "is_remote": False,
        "status": "ok",
        "retention_days": 42,
        "downsampled_retention_days": 1337,
        "key_id": 123,
        "organization_id": 1,
        "project_id": 42,
    }

    assert metrics_consumer.get_metrics(n=2, with_headers=False) == [
        {
            "name": "c:spans/count_per_root_project@none",
            "org_id": 1,
            "project_id": 42,
            "received_at": time_within_delta(),
            "retention_days": 90,
            "tags": {"decision": "keep", "target_project_id": "42"},
            "timestamp": time_within_delta(),
            "type": "c",
            "value": 1.0,
        },
        {
            "name": "c:spans/usage@none",
            "org_id": 1,
            "project_id": 42,
            "received_at": time_within_delta(),
            "retention_days": 90,
            "tags": {},
            "timestamp": time_within_delta(),
            "type": "c",
            "value": 1.0,
        },
    ]


@pytest.mark.parametrize(
    "rule_type",
    ["project", "trace"],
)
def test_spansv2_ds_drop(mini_sentry, relay, rule_type):
    """
    The test asserts that dynamic sampling correctly drops items, based on different rule types
    and makes sure the correct outcomes and metrics are emitted.
    """
    project_id = 42
    project_config = mini_sentry.add_full_project_config(project_id)
    project_config["config"]["features"] = [
        "organizations:standalone-span-ingestion",
        "projects:span-v2-experimental-processing",
    ]
    # A transaction rule should never apply.
    _add_sampling_config(project_config, sample_rate=1, rule_type="transaction")
    # Setup the actual rule we want to test against.
    _add_sampling_config(project_config, sample_rate=0, rule_type=rule_type)

    relay = relay(mini_sentry, options=TEST_CONFIG)

    ts = datetime.now(timezone.utc)
    envelope = envelope_with_spans(
        {
            "start_timestamp": ts.timestamp(),
            "end_timestamp": ts.timestamp() + 0.5,
            "trace_id": "5b8efff798038103d269b633813fc60c",
            "span_id": "eee19b7ec3c1b175",
            "is_remote": False,
            "name": "some op",
            "attributes": {"foo": {"value": "bar", "type": "string"}},
        },
        trace_info={
            "trace_id": "5b8efff798038103d269b633813fc60c",
            "public_key": project_config["publicKeys"][0]["publicKey"],
        },
    )

    relay.send_envelope(project_id, envelope)

    assert mini_sentry.captured_outcomes.get(timeout=3).get("outcomes") == [
        {
            "category": DataCategory.SPAN_INDEXED.value,
            "key_id": 123,
            "org_id": 1,
            "outcome": 1,
            "project_id": 42,
            "quantity": 1,
            "reason": "Sampled:0",
            "timestamp": time_within_delta(),
        },
    ]

    assert mini_sentry.get_metrics() == [
        {
            "metadata": mock.ANY,
            "name": "c:spans/count_per_root_project@none",
            "tags": {"decision": "drop", "target_project_id": "42"},
            "timestamp": time_within_delta(),
            "type": "c",
            "value": 1.0,
            "width": 1,
        },
        {
            "metadata": mock.ANY,
            "name": "c:spans/usage@none",
            "timestamp": time_within_delta(),
            "type": "c",
            "value": 1.0,
            "width": 1,
        },
    ]

    assert mini_sentry.captured_events.empty()
    assert mini_sentry.captured_outcomes.empty()


def test_spansv2_ds_sampled(
    mini_sentry,
    relay,
    relay_with_processing,
    outcomes_consumer,
    spans_consumer,
    metrics_consumer,
):
    """
    The test asserts, that dynamic sampling correctly samples spans with the trace rules
    of the trace root's project.
    """
    outcomes_consumer = outcomes_consumer()
    spans_consumer = spans_consumer()
    metrics_consumer = metrics_consumer()

    project_id = 42
    project_config = mini_sentry.add_full_project_config(project_id)
    project_config["config"]["features"] = [
        "organizations:standalone-span-ingestion",
        "projects:span-v2-experimental-processing",
    ]
    _add_sampling_config(project_config, sample_rate=0.0, rule_type="trace")

    sampling_project_id = 43
    sampling_config = mini_sentry.add_basic_project_config(sampling_project_id)
    sampling_config["organizationId"] = project_config["organizationId"]
    _add_sampling_config(sampling_config, sample_rate=0.9, rule_type="trace")

    relay = relay(relay_with_processing(options=TEST_CONFIG), options=TEST_CONFIG)

    ts = datetime.now(timezone.utc)
    envelope = envelope_with_spans(
        {
            "start_timestamp": ts.timestamp(),
            "end_timestamp": ts.timestamp() + 0.5,
            "trace_id": "5b8efff798038103d269b633813fc60c",
            "span_id": "eee19b7ec3c1b175",
            "is_remote": False,
            "name": "some op",
            "attributes": {"foo": {"value": "bar", "type": "string"}},
            "status": "ok",
        },
        trace_info={
            "trace_id": "5b8efff798038103d269b633813fc60c",
            "public_key": sampling_config["publicKeys"][0]["publicKey"],
        },
    )

    relay.send_envelope(project_id, envelope)

    span = spans_consumer.get_span()
    assert span["span_id"] == "eee19b7ec3c1b175"
    assert span["attributes"]["sentry.server_sample_rate"]["value"] == 0.9

    assert metrics_consumer.get_metrics(n=2, with_headers=False) == [
        {
            "name": "c:spans/count_per_root_project@none",
            "org_id": 1,
            "project_id": 43,
            "received_at": time_within_delta(),
            "retention_days": 90,
            "tags": {"decision": "keep", "target_project_id": "42"},
            "timestamp": time_within_delta(),
            "type": "c",
            "value": 1.0,
        },
        {
            "name": "c:spans/usage@none",
            "org_id": 1,
            "project_id": 42,
            "received_at": time_within_delta(),
            "retention_days": 90,
            "tags": {},
            "timestamp": time_within_delta(),
            "type": "c",
            "value": 1.0,
        },
    ]

    outcomes = outcomes_consumer.get_outcomes(n=1)
    outcomes.sort(key=lambda o: sorted(o.items()))

    assert outcomes == [
        {
            "category": DataCategory.SPAN_INDEXED.value,
            "timestamp": time_within_delta(),
            "key_id": 123,
            "org_id": 1,
            "outcome": 0,
            "project_id": 42,
            "quantity": 1,
        }
    ]


def test_spansv2_ds_root_in_different_org(
    mini_sentry,
    relay,
    relay_with_processing,
    outcomes_consumer,
    spans_consumer,
    metrics_consumer,
):
    """
    The test asserts that traces where the root originates from a different Sentry organization,
    correctly uses the dynamic sampling rules of the current project and emits the count_per_root metric
    into the current project.
    """
    outcomes_consumer = outcomes_consumer()
    spans_consumer = spans_consumer()
    metrics_consumer = metrics_consumer()

    project_id = 42
    project_config = mini_sentry.add_full_project_config(project_id)
    project_config["config"]["features"] = [
        "organizations:standalone-span-ingestion",
        "projects:span-v2-experimental-processing",
    ]
    _add_sampling_config(project_config, sample_rate=0.0, rule_type="trace")

    sampling_project_id = 43
    sampling_config = mini_sentry.add_basic_project_config(sampling_project_id)
    sampling_config["organizationId"] = 99
    _add_sampling_config(sampling_config, sample_rate=1.0, rule_type="trace")

    relay = relay(relay_with_processing(options=TEST_CONFIG), options=TEST_CONFIG)

    ts = datetime.now(timezone.utc)
    envelope = envelope_with_spans(
        {
            "start_timestamp": ts.timestamp(),
            "end_timestamp": ts.timestamp() + 0.5,
            "trace_id": "5b8efff798038103d269b633813fc60c",
            "span_id": "eee19b7ec3c1b175",
            "is_remote": False,
            "name": "some op",
            "attributes": {"foo": {"value": "bar", "type": "string"}},
        },
        trace_info={
            "trace_id": "5b8efff798038103d269b633813fc60c",
            "public_key": sampling_config["publicKeys"][0]["publicKey"],
        },
    )

    relay.send_envelope(project_id, envelope)

    assert metrics_consumer.get_metrics(n=2, with_headers=False) == [
        {
            "name": "c:spans/count_per_root_project@none",
            "org_id": 1,
            "project_id": 42,
            "received_at": time_within_delta(),
            "retention_days": 90,
            "tags": {"decision": "drop", "target_project_id": "42"},
            "timestamp": time_within_delta(),
            "type": "c",
            "value": 1.0,
        },
        {
            "name": "c:spans/usage@none",
            "org_id": 1,
            "project_id": 42,
            "received_at": time_within_delta(),
            "retention_days": 90,
            "tags": {},
            "timestamp": time_within_delta(),
            "type": "c",
            "value": 1.0,
        },
    ]

    assert outcomes_consumer.get_outcome() == {
        "category": DataCategory.SPAN_INDEXED.value,
        "key_id": 123,
        "org_id": 1,
        "outcome": 1,
        "project_id": 42,
        "quantity": 1,
        "reason": "Sampled:0",
        "timestamp": time_within_delta(),
    }

    spans_consumer.assert_empty()


@pytest.mark.parametrize(
    "filter_name,filter_config,args",
    [
        pytest.param(
            "release-version",
            {"releases": {"releases": ["foobar@1.0"]}},
            {},
            id="release",
        ),
        pytest.param(
            "filtered-transaction",
            {"ignoreTransactions": {"isEnabled": True, "patterns": ["*health*"]}},
            {},
            id="transaction",
        ),
        pytest.param(
            "legacy-browsers",
            {"legacyBrowsers": {"isEnabled": True, "options": ["ie9"]}},
            {
                "user-agent": "Mozilla/4.0 (compatible; MSIE 9.0; Windows NT 6.0; Trident/5.0)"
            },
            id="legacy-browsers",
        ),
        pytest.param(
            "web-crawlers",
            {"webCrawlers": {"isEnabled": True}},
            {
                "user-agent": "Mozilla/5.0 AppleWebKit/537.36 (KHTML, like Gecko; compatible; PerplexityBot/1.0; +https://perplexity.ai/perplexitybot)"
            },
            id="web-crawlers",
        ),
        pytest.param(
            "gen_name",
            {
                "op": "glob",
                "name": "span.name",
                "value": ["so*op"],
            },
            {},
            id="gen_name",
        ),
        pytest.param(
            "gen_attr",
            {
                "op": "gte",
                "name": "span.attributes.some_integer.value",
                "value": 123,
            },
            {},
            id="gen_attr",
        ),
    ],
)
def test_spanv2_inbound_filters(
    mini_sentry,
    relay,
    filter_name,
    filter_config,
    args,
):
    project_id = 42
    project_config = mini_sentry.add_full_project_config(project_id)
    project_config["config"]["features"] = [
        "organizations:standalone-span-ingestion",
        "projects:span-v2-experimental-processing",
    ]

    if filter_name.startswith("gen_"):
        filter_config = {
            "generic": {
                "version": 1,
                "filters": [
                    {
                        "id": filter_name,
                        "isEnabled": True,
                        "condition": filter_config,
                    }
                ],
            }
        }

    project_config["config"]["filterSettings"] = filter_config

    relay = relay(mini_sentry, options=TEST_CONFIG)

    ts = datetime.now(timezone.utc)

    envelope = envelope_with_spans(
        {
            "start_timestamp": ts.timestamp(),
            "end_timestamp": ts.timestamp() + 0.5,
            "trace_id": "5b8efff798038103d269b633813fc60c",
            "span_id": "eee19b7ec3c1b175",
            "is_remote": False,
            "name": "some op",
            "attributes": {
                "some_integer": {"value": 123, "type": "integer"},
                "sentry.release": {"value": "foobar@1.0", "type": "string"},
                "sentry.segment.name": {"value": "/foo/healthz", "type": "string"},
            },
        }
    )

    headers = None
    if user_agent := args.get("user-agent"):
        headers = {"User-Agent": user_agent}

    relay.send_envelope(project_id, envelope, headers=headers)

    assert mini_sentry.get_outcomes(2) == [
        {
            "category": DataCategory.SPAN.value,
            "org_id": 1,
            "project_id": 42,
            "key_id": 123,
            "outcome": 1,  # Filtered
            "reason": filter_name,
            "quantity": 1,
            "timestamp": time_within_delta(ts),
        },
        {
            "category": DataCategory.SPAN_INDEXED.value,
            "key_id": 123,
            "org_id": 1,
            "outcome": 1,
            "project_id": 42,
            "quantity": 1,
            "reason": filter_name,
            "timestamp": time_within_delta(ts),
        },
    ]

    assert mini_sentry.captured_events.empty()


<<<<<<< HEAD
def test_spanv2_with_string_pii_scrubbing(
    mini_sentry,
    relay,
    scrubbing_rule,
):
    rule_type, test_value, expected_scrubbed = scrubbing_rule
=======
def test_spans_v2_multiple_containers_not_allowed(
    mini_sentry,
    relay,
):
>>>>>>> 203fdaff
    project_id = 42
    project_config = mini_sentry.add_full_project_config(project_id)
    project_config["config"]["features"] = [
        "organizations:standalone-span-ingestion",
        "projects:span-v2-experimental-processing",
    ]

<<<<<<< HEAD
    project_config["config"]["piiConfig"]["applications"] = {"$string": [rule_type]}

    relay = relay(mini_sentry, options=TEST_CONFIG)
    ts = datetime.now(timezone.utc)

    envelope = envelope_with_spans(
        {
            "start_timestamp": ts.timestamp(),
            "end_timestamp": ts.timestamp() + 0.5,
            "trace_id": "5b8efff798038103d269b633813fc60c",
            "span_id": "eee19b7ec3c1b174",
            "name": "Test span",
            "is_remote": False,
            "attributes": {
                "test_pii": {"value": test_value, "type": "string"},
            },
        }
    )

    relay.send_envelope(project_id, envelope)

    envelope = mini_sentry.captured_events.get()
    item_payload = json.loads(envelope.items[0].payload.bytes.decode())
    item = item_payload["items"][0]

    assert item == {
        "trace_id": "5b8efff798038103d269b633813fc60c",
        "span_id": "eee19b7ec3c1b174",
        "attributes": {
            "test_pii": { "type": "string", "value": expected_scrubbed},
            "sentry.browser.name": {"type": "string", "value": "Python Requests"},
            "sentry.browser.version": {"type": "string", "value": "2.32"},
            "sentry.observed_timestamp_nanos": {
                "type": "string",
                "value": time_within(ts, expect_resolution="ns"),
            },
        },
        "_meta": {
            "attributes": {
                "test_pii": {
                    "value": {
                        "": {
                            "len": mock.ANY,
                            "rem": [[rule_type, mock.ANY, mock.ANY, mock.ANY]]
                        }
                    }
                }
            },
            "status": {"": {"err": ["missing_attribute"]}},
        },
        "name": "Test span",
        "start_timestamp": time_within(ts),
        "end_timestamp": time_within(ts.timestamp() + 0.5),
        "is_remote": False,
        "status": None,
    }


def test_spanv2_default_pii_scrubbing_attributes(
    mini_sentry,
    relay,
    secret_attribute,
):
    attribute_key, attribute_value, expected_value, rule_type = secret_attribute
    project_id = 42
    project_config = mini_sentry.add_full_project_config(project_id)
    project_config["config"]["features"] = [
        "organizations:standalone-span-ingestion",
        "projects:span-v2-experimental-processing",
    ]
    project_config["config"].setdefault(
        "datascrubbingSettings",
        {
            "scrubData": True,
            "scrubDefaults": True,
            "scrubIpAddresses": True,
        },
    )

    relay_instance = relay(mini_sentry, options=TEST_CONFIG)
    ts = datetime.now(timezone.utc)

    envelope = envelope_with_spans(
        {
            "start_timestamp": ts.timestamp(),
            "end_timestamp": ts.timestamp() + 0.5,
            "trace_id": "5b8efff798038103d269b633813fc60c",
            "span_id": "eee19b7ec3c1b174",
            "name": "Test span",
            "attributes": {
                attribute_key: {"value": attribute_value, "type": "string"},
            },
        }
    )

    relay_instance.send_envelope(project_id, envelope)

    envelope = mini_sentry.captured_events.get()
    item_payload = json.loads(envelope.items[0].payload.bytes.decode())
    item = item_payload["items"][0]
    attributes = item["attributes"]

    assert attribute_key in attributes
    assert attributes[attribute_key]["value"] == expected_value
    assert "_meta" in item
    meta = item["_meta"]["attributes"][attribute_key]["value"][""]
    assert "rem" in meta
    rem_info = meta["rem"]
    assert len(rem_info) == 1
    assert rem_info[0][0] == rule_type
=======
    relay = relay(mini_sentry, options=TEST_CONFIG)
    start = datetime.now(timezone.utc)
    envelope = Envelope()

    payload = {
        "start_timestamp": start.timestamp(),
        "end_timestamp": start.timestamp() + 0.500,
        "trace_id": "5b8efff798038103d269b633813fc60c",
        "span_id": "eee19b7ec3c1b175",
        "name": "some op",
        "is_remote": False,
        "status": "ok",
    }
    envelope.add_item(
        Item(
            type="span",
            payload=PayloadRef(json={"items": [payload]}),
            content_type="application/vnd.sentry.items.span.v2+json",
            headers={"item_count": 1},
        )
    )
    envelope.add_item(
        Item(
            type="span",
            payload=PayloadRef(json={"items": [payload, payload]}),
            content_type="application/vnd.sentry.items.span.v2+json",
            headers={"item_count": 2},
        )
    )

    relay.send_envelope(project_id, envelope)

    assert mini_sentry.get_outcomes(2) == [
        {
            "category": DataCategory.SPAN.value,
            "timestamp": time_within_delta(),
            "key_id": 123,
            "org_id": 1,
            "outcome": 3,  # Invalid
            "project_id": 42,
            "quantity": 3,
            "reason": "duplicate_item",
        },
        {
            "category": DataCategory.SPAN_INDEXED.value,
            "timestamp": time_within_delta(),
            "key_id": 123,
            "org_id": 1,
            "outcome": 3,  # Invalid
            "project_id": 42,
            "quantity": 3,
            "reason": "duplicate_item",
        },
    ]

    assert mini_sentry.captured_events.empty()
    assert mini_sentry.captured_outcomes.empty()
>>>>>>> 203fdaff
<|MERGE_RESOLUTION|>--- conflicted
+++ resolved
@@ -540,19 +540,10 @@
     assert mini_sentry.captured_events.empty()
 
 
-<<<<<<< HEAD
-def test_spanv2_with_string_pii_scrubbing(
-    mini_sentry,
-    relay,
-    scrubbing_rule,
-):
-    rule_type, test_value, expected_scrubbed = scrubbing_rule
-=======
 def test_spans_v2_multiple_containers_not_allowed(
     mini_sentry,
     relay,
 ):
->>>>>>> 203fdaff
     project_id = 42
     project_config = mini_sentry.add_full_project_config(project_id)
     project_config["config"]["features"] = [
@@ -560,118 +551,6 @@
         "projects:span-v2-experimental-processing",
     ]
 
-<<<<<<< HEAD
-    project_config["config"]["piiConfig"]["applications"] = {"$string": [rule_type]}
-
-    relay = relay(mini_sentry, options=TEST_CONFIG)
-    ts = datetime.now(timezone.utc)
-
-    envelope = envelope_with_spans(
-        {
-            "start_timestamp": ts.timestamp(),
-            "end_timestamp": ts.timestamp() + 0.5,
-            "trace_id": "5b8efff798038103d269b633813fc60c",
-            "span_id": "eee19b7ec3c1b174",
-            "name": "Test span",
-            "is_remote": False,
-            "attributes": {
-                "test_pii": {"value": test_value, "type": "string"},
-            },
-        }
-    )
-
-    relay.send_envelope(project_id, envelope)
-
-    envelope = mini_sentry.captured_events.get()
-    item_payload = json.loads(envelope.items[0].payload.bytes.decode())
-    item = item_payload["items"][0]
-
-    assert item == {
-        "trace_id": "5b8efff798038103d269b633813fc60c",
-        "span_id": "eee19b7ec3c1b174",
-        "attributes": {
-            "test_pii": { "type": "string", "value": expected_scrubbed},
-            "sentry.browser.name": {"type": "string", "value": "Python Requests"},
-            "sentry.browser.version": {"type": "string", "value": "2.32"},
-            "sentry.observed_timestamp_nanos": {
-                "type": "string",
-                "value": time_within(ts, expect_resolution="ns"),
-            },
-        },
-        "_meta": {
-            "attributes": {
-                "test_pii": {
-                    "value": {
-                        "": {
-                            "len": mock.ANY,
-                            "rem": [[rule_type, mock.ANY, mock.ANY, mock.ANY]]
-                        }
-                    }
-                }
-            },
-            "status": {"": {"err": ["missing_attribute"]}},
-        },
-        "name": "Test span",
-        "start_timestamp": time_within(ts),
-        "end_timestamp": time_within(ts.timestamp() + 0.5),
-        "is_remote": False,
-        "status": None,
-    }
-
-
-def test_spanv2_default_pii_scrubbing_attributes(
-    mini_sentry,
-    relay,
-    secret_attribute,
-):
-    attribute_key, attribute_value, expected_value, rule_type = secret_attribute
-    project_id = 42
-    project_config = mini_sentry.add_full_project_config(project_id)
-    project_config["config"]["features"] = [
-        "organizations:standalone-span-ingestion",
-        "projects:span-v2-experimental-processing",
-    ]
-    project_config["config"].setdefault(
-        "datascrubbingSettings",
-        {
-            "scrubData": True,
-            "scrubDefaults": True,
-            "scrubIpAddresses": True,
-        },
-    )
-
-    relay_instance = relay(mini_sentry, options=TEST_CONFIG)
-    ts = datetime.now(timezone.utc)
-
-    envelope = envelope_with_spans(
-        {
-            "start_timestamp": ts.timestamp(),
-            "end_timestamp": ts.timestamp() + 0.5,
-            "trace_id": "5b8efff798038103d269b633813fc60c",
-            "span_id": "eee19b7ec3c1b174",
-            "name": "Test span",
-            "attributes": {
-                attribute_key: {"value": attribute_value, "type": "string"},
-            },
-        }
-    )
-
-    relay_instance.send_envelope(project_id, envelope)
-
-    envelope = mini_sentry.captured_events.get()
-    item_payload = json.loads(envelope.items[0].payload.bytes.decode())
-    item = item_payload["items"][0]
-    attributes = item["attributes"]
-
-    assert attribute_key in attributes
-    assert attributes[attribute_key]["value"] == expected_value
-    assert "_meta" in item
-    meta = item["_meta"]["attributes"][attribute_key]["value"][""]
-    assert "rem" in meta
-    rem_info = meta["rem"]
-    assert len(rem_info) == 1
-    assert rem_info[0][0] == rule_type
-=======
     relay = relay(mini_sentry, options=TEST_CONFIG)
     start = datetime.now(timezone.utc)
     envelope = Envelope()
@@ -729,4 +608,128 @@
 
     assert mini_sentry.captured_events.empty()
     assert mini_sentry.captured_outcomes.empty()
->>>>>>> 203fdaff
+
+
+def test_spanv2_with_string_pii_scrubbing(
+    mini_sentry,
+    relay,
+    scrubbing_rule,
+):
+    rule_type, test_value, expected_scrubbed = scrubbing_rule
+    project_id = 42
+    project_config = mini_sentry.add_full_project_config(project_id)
+    project_config["config"]["features"] = [
+        "organizations:standalone-span-ingestion",
+        "projects:span-v2-experimental-processing",
+    ]
+
+    project_config["config"]["piiConfig"]["applications"] = {"$string": [rule_type]}
+
+    relay = relay(mini_sentry, options=TEST_CONFIG)
+    ts = datetime.now(timezone.utc)
+
+    envelope = envelope_with_spans(
+        {
+            "start_timestamp": ts.timestamp(),
+            "end_timestamp": ts.timestamp() + 0.5,
+            "trace_id": "5b8efff798038103d269b633813fc60c",
+            "span_id": "eee19b7ec3c1b174",
+            "name": "Test span",
+            "is_remote": False,
+            "attributes": {
+                "test_pii": {"value": test_value, "type": "string"},
+            },
+        }
+    )
+
+    relay.send_envelope(project_id, envelope)
+
+    envelope = mini_sentry.captured_events.get()
+    item_payload = json.loads(envelope.items[0].payload.bytes.decode())
+    item = item_payload["items"][0]
+
+    assert item == {
+        "trace_id": "5b8efff798038103d269b633813fc60c",
+        "span_id": "eee19b7ec3c1b174",
+        "attributes": {
+            "test_pii": { "type": "string", "value": expected_scrubbed},
+            "sentry.browser.name": {"type": "string", "value": "Python Requests"},
+            "sentry.browser.version": {"type": "string", "value": "2.32"},
+            "sentry.observed_timestamp_nanos": {
+                "type": "string",
+                "value": time_within(ts, expect_resolution="ns"),
+            },
+        },
+        "_meta": {
+            "attributes": {
+                "test_pii": {
+                    "value": {
+                        "": {
+                            "len": mock.ANY,
+                            "rem": [[rule_type, mock.ANY, mock.ANY, mock.ANY]]
+                        }
+                    }
+                }
+            },
+            "status": {"": {"err": ["missing_attribute"]}},
+        },
+        "name": "Test span",
+        "start_timestamp": time_within(ts),
+        "end_timestamp": time_within(ts.timestamp() + 0.5),
+        "is_remote": False,
+        "status": None,
+    }
+
+
+def test_spanv2_default_pii_scrubbing_attributes(
+    mini_sentry,
+    relay,
+    secret_attribute,
+):
+    attribute_key, attribute_value, expected_value, rule_type = secret_attribute
+    project_id = 42
+    project_config = mini_sentry.add_full_project_config(project_id)
+    project_config["config"]["features"] = [
+        "organizations:standalone-span-ingestion",
+        "projects:span-v2-experimental-processing",
+    ]
+    project_config["config"].setdefault(
+        "datascrubbingSettings",
+        {
+            "scrubData": True,
+            "scrubDefaults": True,
+            "scrubIpAddresses": True,
+        },
+    )
+
+    relay_instance = relay(mini_sentry, options=TEST_CONFIG)
+    ts = datetime.now(timezone.utc)
+
+    envelope = envelope_with_spans(
+        {
+            "start_timestamp": ts.timestamp(),
+            "end_timestamp": ts.timestamp() + 0.5,
+            "trace_id": "5b8efff798038103d269b633813fc60c",
+            "span_id": "eee19b7ec3c1b174",
+            "name": "Test span",
+            "attributes": {
+                attribute_key: {"value": attribute_value, "type": "string"},
+            },
+        }
+    )
+
+    relay_instance.send_envelope(project_id, envelope)
+
+    envelope = mini_sentry.captured_events.get()
+    item_payload = json.loads(envelope.items[0].payload.bytes.decode())
+    item = item_payload["items"][0]
+    attributes = item["attributes"]
+
+    assert attribute_key in attributes
+    assert attributes[attribute_key]["value"] == expected_value
+    assert "_meta" in item
+    meta = item["_meta"]["attributes"][attribute_key]["value"][""]
+    assert "rem" in meta
+    rem_info = meta["rem"]
+    assert len(rem_info) == 1
+    assert rem_info[0][0] == rule_type