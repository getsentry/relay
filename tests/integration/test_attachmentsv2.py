import base64
from collections import Counter
from datetime import datetime, timezone
from sentry_sdk.envelope import Envelope, Item, PayloadRef
from sentry_relay.consts import DataCategory
from unittest import mock

from .asserts import time_within_delta, time_is
from .test_spansv2 import envelope_with_spans

from .test_dynamic_sampling import add_sampling_config

import json
import uuid
import pytest

TEST_CONFIG = {
    "outcomes": {
        "emit_outcomes": True,
    }
}


def create_attachment_metadata():
    return {
        "trace_id": uuid.uuid4().hex,
        "attachment_id": str(uuid.uuid4()),
        "timestamp": 1760520026.781239,
        "filename": "myfile.txt",
        "content_type": "text/plain",
        "attributes": {
            "foo": {"type": "string", "value": "bar"},
        },
    }


def create_attachment_envelope(project_config):
    return Envelope(
        headers={
            "event_id": "515539018c9b4260a6f999572f1661ee",
            "trace": {
                "trace_id": "5b8efff798038103d269b633813fc60c",
                "public_key": project_config["publicKeys"][0]["publicKey"],
            },
        }
    )


@pytest.mark.parametrize("owned_by", ["spans", "trace"])
def test_standalone_attachment_forwarding(mini_sentry, relay, owned_by):
    project_id = 42
    project_config = mini_sentry.add_full_project_config(project_id)
    project_config["config"]["features"] = [
        "organizations:standalone-span-ingestion",
        "projects:span-v2-experimental-processing",
        "projects:span-v2-attachment-processing",
        "projects:trace-attachment-processing",
    ]
    relay = relay(mini_sentry, options=TEST_CONFIG)

    attachment_metadata = create_attachment_metadata()
    attachment_body = b"This is some mock attachment content"
    metadata_bytes = json.dumps(attachment_metadata, separators=(",", ":")).encode(
        "utf-8"
    )
    combined_payload = metadata_bytes + attachment_body

    envelope = create_attachment_envelope(project_config)
    headers = {
        "content_type": "application/vnd.sentry.trace-attachment",
        "meta_length": len(metadata_bytes),
        "length": len(combined_payload),
        "type": "attachment",
    }
    if owned_by == "spans":
        headers["span_id"] = None

    attachment_item = Item(payload=PayloadRef(bytes=combined_payload), headers=headers)
    envelope.add_item(attachment_item)
    relay.send_envelope(project_id, envelope)

    forwarded_envelope = mini_sentry.get_captured_envelope()
    attachment_item = forwarded_envelope.items[0]
    assert attachment_item.type == "attachment"

    meta_length = attachment_item.headers.get("meta_length")
    payload = attachment_item.payload.bytes

    metadata_part = json.loads(payload[:meta_length].decode("utf-8"))
    body_part = payload[meta_length:]

    # Things send in should match the things coming out
    assert metadata_part == attachment_metadata
    assert body_part == attachment_body
    assert attachment_item.headers == headers


@pytest.mark.parametrize("owned_by", ["spans", "trace"])
def test_standalone_attachment_store(
    mini_sentry,
    relay_with_processing,
    items_consumer,
    objectstore,
    outcomes_consumer,
    owned_by,
):
    items_consumer = items_consumer()
    outcomes_consumer = outcomes_consumer()

    project_id = 42
    project_config = mini_sentry.add_full_project_config(project_id)
    project_config["config"]["features"] = [
        "organizations:standalone-span-ingestion",
        "projects:span-v2-experimental-processing",
        "projects:span-v2-attachment-processing",
        "projects:trace-attachment-processing",
    ]
    relay = relay_with_processing(
        {"processing": {"upload": {"objectstore_url": "http://127.0.0.1:8888/"}}}
    )

    attachment_metadata = create_attachment_metadata()
    attachment_body = b"This is some mock attachment content"
    metadata_bytes = json.dumps(attachment_metadata, separators=(",", ":")).encode(
        "utf-8"
    )
    combined_payload = metadata_bytes + attachment_body

    envelope = create_attachment_envelope(project_config)
    headers = {
        "content_type": "application/vnd.sentry.trace-attachment",
        "meta_length": len(metadata_bytes),
        "length": len(combined_payload),
        "type": "attachment",
    }
    if owned_by == "spans":
        headers["span_id"] = None

    attachment_item = Item(payload=PayloadRef(bytes=combined_payload), headers=headers)
    envelope.add_item(attachment_item)
    relay.send_envelope(project_id, envelope)

    produced_item = items_consumer.get_item()
    expected_item_id = base64.b64encode(
        uuid.UUID(hex=attachment_metadata["attachment_id"]).bytes
    ).decode("utf-8")
    assert produced_item == {
        "attributes": {
            "file.name": {"stringValue": "myfile.txt"},
            "foo": {"stringValue": "bar"},
            "sentry.content-type": {"stringValue": "text/plain"},
        },
        "clientSampleRate": 1.0,
        "downsampledRetentionDays": 90,
        "itemId": expected_item_id,
        "itemType": 10,
        "organizationId": "1",
        "projectId": "42",
        "received": mock.ANY,
        "retentionDays": 90,
        "serverSampleRate": 1.0,
        "timestamp": mock.ANY,
        "traceId": attachment_metadata["trace_id"].replace("-", ""),
    }

    objectstore = objectstore(usecase="trace_attachments", project_id=project_id)
    assert (
        objectstore.get(attachment_metadata["attachment_id"]).payload.read()
        == attachment_body
    )

    outcomes = outcomes_consumer.get_aggregated_outcomes(n=2)
    assert outcomes == [
        {
            "category": DataCategory.ATTACHMENT.value,
            "key_id": 123,
            "org_id": 1,
            "outcome": 0,
            "project_id": 42,
            "quantity": 36,
        },
        {
            "category": DataCategory.ATTACHMENT_ITEM.value,
            "key_id": 123,
            "org_id": 1,
            "outcome": 0,
            "project_id": 42,
            "quantity": 1,
        },
    ]


@pytest.mark.parametrize(
    "invalid_headers,quantity,reason",
    [
        # Invalid since there is no span with that id in the envelope, also the quantity here is
        # lower since only the body is already counted at this point and not the meta.
        pytest.param(
            {"span_id": "ABCDFDEAD5F74052"},
            36,
            "invalid_span_attachment",
            id="invalid_span_id",
        ),
        pytest.param(
            {"meta_length": None},
            273,
            "invalid_trace_attachment",
            id="missing_meta_length",
        ),
        pytest.param(
            {"meta_length": 999},
            1,
            "invalid_trace_attachment",
            id="meta_length_exceeds_payload",
        ),
    ],
)
def test_invalid_item_headers(mini_sentry, relay, invalid_headers, quantity, reason):
    project_id = 42
    project_config = mini_sentry.add_full_project_config(project_id)
    project_config["config"]["features"] = [
        "organizations:standalone-span-ingestion",
        "projects:span-v2-experimental-processing",
        "projects:span-v2-attachment-processing",
    ]
    relay = relay(mini_sentry, options=TEST_CONFIG)

    attachment_metadata = create_attachment_metadata()
    attachment_body = b"This is some mock attachment content"
    metadata_bytes = json.dumps(attachment_metadata, separators=(",", ":")).encode(
        "utf-8"
    )
    combined_payload = metadata_bytes + attachment_body

    envelope = create_attachment_envelope(project_config)
    headers = {
        "content_type": "application/vnd.sentry.trace-attachment",
        "meta_length": len(metadata_bytes),
        "span_id": None,
        "length": len(combined_payload),
        "type": "attachment",
    }
    headers.update(invalid_headers)  # Apply invalid values

    envelope.add_item(Item(payload=PayloadRef(bytes=combined_payload), headers=headers))
    relay.send_envelope(project_id, envelope)

    assert mini_sentry.get_outcomes(n=2) == [
        {
            "category": DataCategory.ATTACHMENT.value,
            "org_id": 1,
            "outcome": 3,
            "key_id": 123,
            "project_id": 42,
            "reason": reason,
            "quantity": quantity,
            "timestamp": time_within_delta(),
        },
        {
            "category": DataCategory.ATTACHMENT_ITEM.value,
            "org_id": 1,
            "outcome": 3,
            "key_id": 123,
            "project_id": 42,
            "reason": reason,
            "quantity": 1,
            "timestamp": time_within_delta(),
        },
    ]

    assert mini_sentry.captured_envelopes.empty()


# Tests taken from test_spansv2.py but modified to include span attachments
def test_attachment_with_matching_span(mini_sentry, relay):
    project_id = 42
    project_config = mini_sentry.add_full_project_config(project_id)
    project_config["config"]["features"] = [
        "organizations:standalone-span-ingestion",
        "projects:span-v2-experimental-processing",
        "projects:span-v2-attachment-processing",
    ]
    relay = relay(mini_sentry, options=TEST_CONFIG)

    ts = datetime.now(timezone.utc)
    span_id = "eee19b7ec3c1b174"
    trace_id = "5b8efff798038103d269b633813fc60c"
    envelope = envelope_with_spans(
        {
            "start_timestamp": ts.timestamp(),
            "end_timestamp": ts.timestamp() + 0.5,
            "trace_id": trace_id,
            "span_id": span_id,
            "is_segment": True,
            "name": "test span",
            "status": "ok",
        },
        trace_info={
            "trace_id": trace_id,
            "public_key": project_config["publicKeys"][0]["publicKey"],
        },
    )

    metadata = create_attachment_metadata()
    body = b"span attachment content"
    metadata_bytes = json.dumps(metadata, separators=(",", ":")).encode("utf-8")
    combined_payload = metadata_bytes + body

    envelope.add_item(
        Item(
            payload=PayloadRef(bytes=combined_payload),
            type="attachment",
            headers={
                "content_type": "application/vnd.sentry.trace-attachment",
                "meta_length": len(metadata_bytes),
                "span_id": span_id,
                "length": len(combined_payload),
            },
        )
    )

    relay.send_envelope(project_id, envelope)
    forwarded = mini_sentry.get_captured_envelope()

    span_item = next(i for i in forwarded.items if i.type == "span")
    spans = json.loads(span_item.payload.bytes.decode())["items"]
    assert spans == [
        {
            "trace_id": trace_id,
            "span_id": span_id,
            "name": "test span",
            "status": "ok",
            "is_segment": True,
            "start_timestamp": time_is(ts),
            "end_timestamp": time_is(ts.timestamp() + 0.5),
            "attributes": mock.ANY,
        }
    ]

    attachment = next(i for i in forwarded.items if i.type == "attachment")
    assert attachment.payload.bytes == combined_payload
    assert attachment.headers == {
        "type": "attachment",
        "length": 260,
        "content_type": "application/vnd.sentry.trace-attachment",
        "meta_length": 237,
        "span_id": span_id,
    }


def test_attachment_with_matching_span_store(
    mini_sentry, relay_with_processing, items_consumer, objectstore, outcomes_consumer
):
    items_consumer = items_consumer()
    outcomes_consumer = outcomes_consumer()

    project_id = 42
    project_config = mini_sentry.add_full_project_config(project_id)
    project_config["config"]["features"] = [
        "organizations:standalone-span-ingestion",
        "projects:span-v2-experimental-processing",
        "projects:span-v2-attachment-processing",
    ]
    relay = relay_with_processing(
        {"processing": {"upload": {"objectstore_url": "http://127.0.0.1:8888/"}}}
    )

    ts = datetime.now(timezone.utc)
    span_id = "eee19b7ec3c1b174"
    trace_id = "5b8efff798038103d269b633813fc60c"
    envelope = envelope_with_spans(
        {
            "start_timestamp": ts.timestamp(),
            "end_timestamp": ts.timestamp() + 0.5,
            "trace_id": trace_id,
            "span_id": span_id,
            "is_segment": True,
            "name": "test span",
            "status": "ok",
        },
        trace_info={
            "trace_id": trace_id,
            "public_key": project_config["publicKeys"][0]["publicKey"],
        },
    )

    metadata = create_attachment_metadata()
    body = b"span attachment content"
    metadata_bytes = json.dumps(metadata, separators=(",", ":")).encode("utf-8")
    combined_payload = metadata_bytes + body

    envelope.add_item(
        Item(
            payload=PayloadRef(bytes=combined_payload),
            type="attachment",
            headers={
                "content_type": "application/vnd.sentry.trace-attachment",
                "meta_length": len(metadata_bytes),
                "span_id": span_id,
                "length": len(combined_payload),
            },
        )
    )

    relay.send_envelope(project_id, envelope)

    attachment_item = items_consumer.get_item()
    expected_item_id = base64.b64encode(
        uuid.UUID(hex=metadata["attachment_id"]).bytes
    ).decode("utf-8")
    assert attachment_item == {
        "attributes": {
            "file.name": {"stringValue": "myfile.txt"},
            "foo": {"stringValue": "bar"},
            "sentry.content-type": {"stringValue": "text/plain"},
            "sentry.span_id": {"stringValue": span_id},
        },
        "clientSampleRate": 1.0,
        "downsampledRetentionDays": 90,
        "itemId": expected_item_id,
        "itemType": 10,
        "organizationId": "1",
        "projectId": "42",
        "received": mock.ANY,
        "retentionDays": 90,
        "serverSampleRate": 1.0,
        "timestamp": mock.ANY,
        "traceId": metadata["trace_id"],
    }

    objectstore = objectstore(usecase="trace_attachments", project_id=project_id)
    assert objectstore.get(metadata["attachment_id"]).payload.read() == body

    outcomes = outcomes_consumer.get_aggregated_outcomes(n=3)
    assert outcomes == [
        {
            "category": DataCategory.ATTACHMENT.value,
            "key_id": 123,
            "org_id": 1,
            "outcome": 0,
            "project_id": 42,
            "quantity": 23,
        },
        {
            "category": DataCategory.SPAN_INDEXED.value,
            "key_id": 123,
            "org_id": 1,
            "outcome": 0,
            "project_id": 42,
            "quantity": 1,
        },
        {
            "category": DataCategory.ATTACHMENT_ITEM.value,
            "key_id": 123,
            "org_id": 1,
            "outcome": 0,
            "project_id": 42,
            "quantity": 1,
        },
    ]


def test_two_attachments_mapping_to_same_span(mini_sentry, relay):
    project_id = 42
    project_config = mini_sentry.add_full_project_config(project_id)
    project_config["config"]["features"] = [
        "organizations:standalone-span-ingestion",
        "projects:span-v2-experimental-processing",
        "projects:span-v2-attachment-processing",
    ]
    relay = relay(mini_sentry, options=TEST_CONFIG)

    ts = datetime.now(timezone.utc)
    span_id = "eee19b7ec3c1b174"
    trace_id = "5b8efff798038103d269b633813fc60c"
    envelope = envelope_with_spans(
        {
            "start_timestamp": ts.timestamp(),
            "end_timestamp": ts.timestamp() + 0.5,
            "trace_id": trace_id,
            "span_id": span_id,
            "is_segment": True,
            "name": "test span",
            "status": "ok",
        },
        trace_info={
            "trace_id": trace_id,
            "public_key": project_config["publicKeys"][0]["publicKey"],
        },
    )

    metadata = create_attachment_metadata()
    body = b"span attachment content"
    metadata_bytes = json.dumps(metadata, separators=(",", ":")).encode("utf-8")
    combined_payload = metadata_bytes + body

    # Two attachments both pointing to the same span (one should be dropped)
    envelope.add_item(
        Item(
            payload=PayloadRef(bytes=combined_payload),
            type="attachment",
            headers={
                "content_type": "application/vnd.sentry.trace-attachment",
                "meta_length": len(metadata_bytes),
                "span_id": span_id,
                "length": len(combined_payload),
            },
        )
    )
    envelope.add_item(
        Item(
            payload=PayloadRef(bytes=combined_payload),
            type="attachment",
            headers={
                "content_type": "application/vnd.sentry.trace-attachment",
                "meta_length": len(metadata_bytes),
                "span_id": span_id,
                "length": len(combined_payload),
            },
        )
    )

    relay.send_envelope(project_id, envelope)
    forwarded = mini_sentry.get_captured_envelope()

    span_item = next(i for i in forwarded.items if i.type == "span")
    spans = json.loads(span_item.payload.bytes.decode())["items"]
    assert spans == [
        {
            "trace_id": trace_id,
            "span_id": span_id,
            "name": "test span",
            "status": "ok",
            "is_segment": True,
            "start_timestamp": time_is(ts),
            "end_timestamp": time_is(ts.timestamp() + 0.5),
            "attributes": mock.ANY,
        }
    ]

    attachment_items = [item for item in forwarded.items if item.type == "attachment"]
    assert len(attachment_items) == 2
    for item in attachment_items:
        assert item.payload.bytes == combined_payload
        assert item.headers == {
            "type": "attachment",
            "length": 260,
            "content_type": "application/vnd.sentry.trace-attachment",
            "meta_length": 237,
            "span_id": span_id,
        }

    assert mini_sentry.captured_outcomes.empty()


@pytest.mark.parametrize(
    "rule_type",
    ["project", "trace"],
)
def test_span_attachment_ds_drop(mini_sentry, relay, rule_type):
    project_id = 42
    project_config = mini_sentry.add_full_project_config(project_id)
    project_config["config"]["features"] = [
        "organizations:standalone-span-ingestion",
        "projects:span-v2-experimental-processing",
        "projects:span-v2-attachment-processing",
    ]
    # A transaction rule should never apply.
    add_sampling_config(project_config, sample_rate=1, rule_type="transaction")
    # Setup the actual rule we want to test against.
    add_sampling_config(project_config, sample_rate=0, rule_type=rule_type)

    relay = relay(mini_sentry, options=TEST_CONFIG)

    span_id = "eee19b7ec3c1b174"
    ts = datetime.now(timezone.utc)
    envelope = envelope_with_spans(
        {
            "start_timestamp": ts.timestamp(),
            "end_timestamp": ts.timestamp() + 0.5,
            "trace_id": "5b8efff798038103d269b633813fc60c",
            "span_id": span_id,
            "is_segment": False,
            "name": "some op",
            "attributes": {"foo": {"value": "bar", "type": "string"}},
        },
        trace_info={
            "trace_id": "5b8efff798038103d269b633813fc60c",
            "public_key": project_config["publicKeys"][0]["publicKey"],
            "transaction": "tx_from_root",
        },
    )

    metadata = create_attachment_metadata()
    body = b"span attachment content"
    metadata_bytes = json.dumps(metadata, separators=(",", ":")).encode("utf-8")
    combined_payload = metadata_bytes + body

    envelope.add_item(
        Item(
            payload=PayloadRef(bytes=combined_payload),
            type="attachment",
            headers={
                "content_type": "application/vnd.sentry.trace-attachment",
                "meta_length": len(metadata_bytes),
                "span_id": span_id,
                "length": len(combined_payload),
            },
        )
    )

    relay.send_envelope(project_id, envelope)

    assert mini_sentry.get_outcomes(n=3) == [
        {
            "timestamp": time_within_delta(),
            "org_id": 1,
            "project_id": 42,
            "key_id": 123,
            "outcome": 1,
            "reason": "Sampled:0",
            "category": DataCategory.ATTACHMENT.value,
            "quantity": len(body),
        },
        {
            "timestamp": time_within_delta(),
            "org_id": 1,
            "project_id": 42,
            "key_id": 123,
            "outcome": 1,
            "reason": "Sampled:0",
            "category": DataCategory.SPAN_INDEXED.value,
            "quantity": 1,
        },
        {
            "timestamp": time_within_delta(),
            "org_id": 1,
            "project_id": 42,
            "key_id": 123,
            "outcome": 1,
            "reason": "Sampled:0",
            "category": DataCategory.ATTACHMENT_ITEM.value,
            "quantity": 1,
        },
    ]

    assert mini_sentry.get_metrics() == [
        {
            "metadata": mock.ANY,
            "name": "c:spans/count_per_root_project@none",
            "tags": {
                "decision": "drop",
                "target_project_id": "42",
                "transaction": "tx_from_root",
            },
            "timestamp": time_within_delta(),
            "type": "c",
            "value": 1.0,
            "width": 1,
        },
        {
            "metadata": mock.ANY,
            "name": "c:spans/usage@none",
            "timestamp": time_within_delta(),
            "type": "c",
            "value": 1.0,
            "width": 1,
        },
    ]

    assert mini_sentry.captured_envelopes.empty()
    assert mini_sentry.captured_outcomes.empty()


@pytest.mark.parametrize(
    "rule_type",
    ["project", "trace"],
)
@pytest.mark.parametrize(
    "should_drop",
    [False, True],
)
def test_trace_attachment_ds(mini_sentry, relay, rule_type, should_drop):
    project_id = 42
    project_config = mini_sentry.add_full_project_config(project_id)
    project_config["config"]["features"] = [
        "projects:trace-attachment-processing",
    ]
    sample_rate = 0.0 if should_drop else 1.0
    add_sampling_config(project_config, sample_rate=sample_rate, rule_type=rule_type)

    relay = relay(mini_sentry, options=TEST_CONFIG)

    envelope = Envelope()
    envelope.headers["trace"] = {
        "trace_id": "5b8efff798038103d269b633813fc60c",
        "public_key": project_config["publicKeys"][0]["publicKey"],
    }

    metadata = create_attachment_metadata()
    body = b"span attachment content"
    metadata_bytes = json.dumps(metadata, separators=(",", ":")).encode("utf-8")
    combined_payload = metadata_bytes + body

    envelope.add_item(
        Item(
            payload=PayloadRef(bytes=combined_payload),
            type="attachment",
            headers={
                "content_type": "application/vnd.sentry.trace-attachment",
                "meta_length": len(metadata_bytes),
                "length": len(combined_payload),
            },
        )
    )
    relay.send_envelope(project_id, envelope)

    if should_drop:
        assert mini_sentry.get_outcomes(n=2) == [
            {
                "timestamp": time_within_delta(),
                "org_id": 1,
                "project_id": 42,
                "key_id": 123,
                "outcome": 1,
                "reason": "Sampled:0",
                "category": DataCategory.ATTACHMENT.value,
                "quantity": len(body),
            },
            {
                "timestamp": time_within_delta(),
                "org_id": 1,
                "project_id": 42,
                "key_id": 123,
                "outcome": 1,
                "reason": "Sampled:0",
                "category": DataCategory.ATTACHMENT_ITEM.value,
                "quantity": 1,
            },
        ]
    else:
        envelope = mini_sentry.get_captured_event()
        (item,) = envelope.items
        assert item.headers["type"] == "attachment"

    assert mini_sentry.captured_events.empty()
    assert mini_sentry.captured_outcomes.empty()


@pytest.mark.parametrize(
    "rule_type",
    ["project", "trace"],
)
def test_standalone_attachment_only_ds_drop(mini_sentry, relay, rule_type):
    project_id = 42
    project_config = mini_sentry.add_full_project_config(project_id)
    project_config["config"]["features"] = [
        "organizations:standalone-span-ingestion",
        "projects:span-v2-experimental-processing",
        "projects:span-v2-attachment-processing",
    ]
    # A transaction rule should never apply.
    add_sampling_config(project_config, sample_rate=1, rule_type="transaction")
    # Setup the actual rule we want to test against.
    add_sampling_config(project_config, sample_rate=0, rule_type=rule_type)

    relay = relay(mini_sentry, options=TEST_CONFIG)

    # Envelope with only an attachment, no spans
    envelope = create_attachment_envelope(project_config)
    envelope.headers["trace"] = {
        "trace_id": "5b8efff798038103d269b633813fc60c",
        "public_key": project_config["publicKeys"][0]["publicKey"],
        "transaction": "tx_from_root",
    }

    metadata = create_attachment_metadata()
    body = b"standalone attachment content"
    metadata_bytes = json.dumps(metadata, separators=(",", ":")).encode("utf-8")
    combined_payload = metadata_bytes + body
    envelope.add_item(
        Item(
            payload=PayloadRef(bytes=combined_payload),
            type="attachment",
            headers={
                "content_type": "application/vnd.sentry.trace-attachment",
                "meta_length": len(metadata_bytes),
                "span_id": None,
                "length": len(combined_payload),
            },
        )
    )

    relay.send_envelope(project_id, envelope)

    assert mini_sentry.get_outcomes(n=2) == [
        {
            "timestamp": time_within_delta(),
            "org_id": 1,
            "project_id": 42,
            "key_id": 123,
            "outcome": 1,
            "reason": "Sampled:0",
            "category": DataCategory.ATTACHMENT.value,
            "quantity": len(body),
        },
        {
            "timestamp": time_within_delta(),
            "org_id": 1,
            "project_id": 42,
            "key_id": 123,
            "outcome": 1,
            "reason": "Sampled:0",
            "category": DataCategory.ATTACHMENT_ITEM.value,
            "quantity": 1,
        },
    ]
    assert mini_sentry.captured_envelopes.empty()
    assert mini_sentry.captured_outcomes.empty()


def test_attachments_dropped_with_span_inbound_filters(mini_sentry, relay):
    project_id = 42
    project_config = mini_sentry.add_full_project_config(project_id)
    project_config["config"]["features"] = [
        "organizations:standalone-span-ingestion",
        "projects:span-v2-experimental-processing",
        "projects:span-v2-attachment-processing",
    ]

    project_config["config"]["filterSettings"] = {
        "releases": {"releases": ["foobar@1.0"]}
    }

    relay = relay(mini_sentry, options=TEST_CONFIG)

    ts = datetime.now(timezone.utc)
    span_id = "eee19b7ec3c1b175"
    envelope = envelope_with_spans(
        {
            "start_timestamp": ts.timestamp(),
            "end_timestamp": ts.timestamp() + 0.5,
            "trace_id": "5b8efff798038103d269b633813fc60c",
            "span_id": span_id,
            "is_segment": False,
            "name": "some op",
            "status": "ok",
            "attributes": {
                "some_integer": {"value": 123, "type": "integer"},
                "sentry.release": {"value": "foobar@1.0", "type": "string"},
                "sentry.segment.name": {"value": "/foo/healthz", "type": "string"},
            },
        },
        trace_info={
            "trace_id": "5b8efff798038103d269b633813fc60c",
            "public_key": project_config["publicKeys"][0]["publicKey"],
        },
    )

    headers = None
    metadata = create_attachment_metadata()
    body = b"span attachment content"
    metadata_bytes = json.dumps(metadata, separators=(",", ":")).encode("utf-8")
    combined_payload = metadata_bytes + body

    envelope.add_item(
        Item(
            payload=PayloadRef(bytes=combined_payload),
            type="attachment",
            headers={
                "content_type": "application/vnd.sentry.trace-attachment",
                "meta_length": len(metadata_bytes),
                "span_id": span_id,
                "length": len(combined_payload),
            },
        )
    )

    relay.send_envelope(project_id, envelope, headers=headers)
    assert mini_sentry.get_outcomes(n=4) == [
        {
            "timestamp": time_within_delta(ts),
            "org_id": 1,
            "project_id": 42,
            "key_id": 123,
            "outcome": 1,
            "reason": "release-version",
            "category": DataCategory.ATTACHMENT.value,
            "quantity": 23,
        },
        {
            "timestamp": time_within_delta(ts),
            "org_id": 1,
            "project_id": 42,
            "key_id": 123,
            "outcome": 1,
            "reason": "release-version",
            "category": DataCategory.SPAN.value,
            "quantity": 1,
        },
        {
            "timestamp": time_within_delta(ts),
            "org_id": 1,
            "project_id": 42,
            "key_id": 123,
            "outcome": 1,
            "reason": "release-version",
            "category": DataCategory.SPAN_INDEXED.value,
            "quantity": 1,
        },
        {
            "timestamp": time_within_delta(ts),
            "org_id": 1,
            "project_id": 42,
            "key_id": 123,
            "outcome": 1,
            "reason": "release-version",
            "category": DataCategory.ATTACHMENT_ITEM.value,
            "quantity": 1,
        },
    ]

    assert mini_sentry.captured_envelopes.empty()


def test_attachment_dropped_with_invalid_spans(mini_sentry, relay):
    project_id = 42
    project_config = mini_sentry.add_full_project_config(project_id)
    project_config["config"]["features"] = [
        "organizations:standalone-span-ingestion",
        "projects:span-v2-experimental-processing",
        "projects:span-v2-attachment-processing",
    ]
    relay = relay(mini_sentry, options=TEST_CONFIG)

    ts = datetime.now(timezone.utc)
    span_id = "eee19b7ec3c1b174"
    envelope = envelope_with_spans(
        {
            "start_timestamp": ts.timestamp(),
            "end_timestamp": ts.timestamp() + 0.5,
            "trace_id": "5b8efff798038103d269b633813fc60c",
            "span_id": span_id,
            "is_segment": True,
            "name": None,  # Should be none-empty hence invalid
            "status": "ok",
        },
        trace_info={
            "trace_id": "5b8efff798038103d269b633813fc60c",
            "public_key": project_config["publicKeys"][0]["publicKey"],
        },
    )

    metadata = create_attachment_metadata()
    body = b"span attachment content"
    metadata_bytes = json.dumps(metadata, separators=(",", ":")).encode("utf-8")
    combined_payload = metadata_bytes + body

    envelope.add_item(
        Item(
            payload=PayloadRef(bytes=combined_payload),
            type="attachment",
            headers={
                "content_type": "application/vnd.sentry.trace-attachment",
                "meta_length": len(metadata_bytes),
                "span_id": span_id,
                "length": len(combined_payload),
            },
        )
    )

    relay.send_envelope(project_id, envelope)
    assert mini_sentry.get_outcomes(n=4) == [
        {
            "timestamp": time_within_delta(ts),
            "org_id": 1,
            "project_id": 42,
            "key_id": 123,
            "outcome": 3,
            "reason": "no_data",
            "category": DataCategory.ATTACHMENT.value,
            "quantity": 23,
        },
        {
            "timestamp": time_within_delta(ts),
            "org_id": 1,
            "project_id": 42,
            "key_id": 123,
            "outcome": 3,
            "reason": "no_data",
            "category": DataCategory.SPAN.value,
            "quantity": 1,
        },
        {
            "timestamp": time_within_delta(ts),
            "org_id": 1,
            "project_id": 42,
            "key_id": 123,
            "outcome": 3,
            "reason": "no_data",
            "category": DataCategory.SPAN_INDEXED.value,
            "quantity": 1,
        },
        {
            "timestamp": time_within_delta(ts),
            "org_id": 1,
            "project_id": 42,
            "key_id": 123,
            "outcome": 3,
            "reason": "no_data",
            "category": DataCategory.ATTACHMENT_ITEM.value,
            "quantity": 1,
        },
    ]

    assert mini_sentry.captured_envelopes.empty()


@pytest.mark.parametrize(
    "quota_config,expected_outcomes",
    [
        pytest.param(
            [
                {
                    "categories": ["span_indexed"],
                    "limit": 0,
                    "window": 3600,
                    "id": "span_limit",
                    "reasonCode": "span_quota_exceeded",
                }
            ],
            {
                # Rate limit spans
                (DataCategory.SPAN.value, 2): 1,
                (DataCategory.SPAN_INDEXED.value, 2): 1,
                # Rate limit associated span attachments
                (DataCategory.ATTACHMENT.value, 2): 64,
                (DataCategory.ATTACHMENT_ITEM.value, 2): 2,
            },
            id="span_quota_exceeded",
        ),
        pytest.param(
            [
                {
                    "categories": ["attachment"],
                    "limit": 0,
                    "window": 3600,
                    "id": "attachment_limit",
                    "reasonCode": "attachment_quota_exceeded",
                }
            ],
            {
                # Attachments don't make it through
                (DataCategory.ATTACHMENT.value, 2): 104,
                (DataCategory.ATTACHMENT_ITEM.value, 2): 3,
            },
            id="attachment_quota_exceeded",
        ),
        pytest.param(
            [
                {
                    "categories": ["span_indexed"],
                    "limit": 0,
                    "window": 3600,
                    "id": "span_limit",
                    "reasonCode": "span_quota_exceeded",
                },
                {
                    "categories": ["attachment"],
                    "limit": 0,
                    "window": 3600,
                    "id": "attachment_limit",
                    "reasonCode": "attachment_quota_exceeded",
                },
            ],
            {
                # Nothing makes it through
                (DataCategory.SPAN.value, 2): 1,
                (DataCategory.SPAN_INDEXED.value, 2): 1,
                (DataCategory.ATTACHMENT.value, 2): 104,
                (DataCategory.ATTACHMENT_ITEM.value, 2): 3,
            },
            id="both_quotas_exceeded",
        ),
    ],
)
def test_span_attachment_independent_rate_limiting(
    mini_sentry,
    relay,
    quota_config,
    expected_outcomes,
):

    project_id = 42
    project_config = mini_sentry.add_full_project_config(project_id)
    project_config["config"]["features"] = [
        "organizations:standalone-span-ingestion",
        "projects:span-v2-experimental-processing",
        "projects:span-v2-attachment-processing",
        "projects:trace-attachment-processing",
    ]
    project_config["config"]["quotas"] = quota_config

    relay = relay(mini_sentry, options=TEST_CONFIG)

    ts = datetime.now(timezone.utc)
    span_id = "eee19b7ec3c1b174"
    trace_id = "5b8efff798038103d269b633813fc60c"

    envelope = envelope_with_spans(
        {
            "start_timestamp": ts.timestamp(),
            "end_timestamp": ts.timestamp() + 0.5,
            "trace_id": trace_id,
            "span_id": span_id,
            "is_segment": True,
            "name": "test span",
            "status": "ok",
        },
        trace_info={
            "trace_id": trace_id,
            "public_key": project_config["publicKeys"][0]["publicKey"],
        },
    )

    # Attachment owned by single span
    per_span_metadata = create_attachment_metadata()
    per_span_body = b"per-span attachment"
    per_span_metadata_bytes = json.dumps(
        per_span_metadata, separators=(",", ":")
    ).encode("utf-8")
    per_span_payload = per_span_metadata_bytes + per_span_body

    envelope.add_item(
        Item(
            payload=PayloadRef(bytes=per_span_payload),
            type="attachment",
            headers={
                "content_type": "application/vnd.sentry.trace-attachment",
                "meta_length": len(per_span_metadata_bytes),
                "span_id": span_id,
                "length": len(per_span_payload),
            },
        )
    )

    # Attachment owned by multiple spans
    standalone_metadata = create_attachment_metadata()
    standalone_body = b"standalone attachment - should be independent"
    standalone_metadata_bytes = json.dumps(
        standalone_metadata, separators=(",", ":")
    ).encode("utf-8")
    standalone_payload = standalone_metadata_bytes + standalone_body

    envelope.add_item(
        Item(
            payload=PayloadRef(bytes=standalone_payload),
            type="attachment",
            headers={
                "content_type": "application/vnd.sentry.trace-attachment",
                "meta_length": len(standalone_metadata_bytes),
                "span_id": None,  # Not attached to any span
                "length": len(standalone_payload),
            },
        )
    )

    # Attachment owned by trace
    trace_metadata = create_attachment_metadata()
    trace_body = b"trace attachment - should be independent"
    trace_metadata_bytes = json.dumps(trace_metadata, separators=(",", ":")).encode(
        "utf-8"
    )
    trace_payload = trace_metadata_bytes + trace_body

    envelope.add_item(
        Item(
            payload=PayloadRef(bytes=trace_payload),
            type="attachment",
            headers={
                "content_type": "application/vnd.sentry.trace-attachment",
                "meta_length": len(trace_metadata_bytes),
                "length": len(trace_payload),
            },
        )
    )

    relay.send_envelope(project_id, envelope)

    outcomes = mini_sentry.get_outcomes(n=len(expected_outcomes))
    outcome_counter = Counter()
    for outcome in outcomes:
        key = (outcome["category"], outcome["outcome"])
        outcome_counter[key] += outcome["quantity"]

    assert outcome_counter == expected_outcomes

    assert mini_sentry.captured_outcomes.empty()


@pytest.mark.parametrize("owned_by", ["single_span", "multiple_spans", "trace"])
def test_attachment_default_pii_scrubbing_meta(
    mini_sentry, relay, secret_attribute, owned_by
):
    attribute_key, attribute_value, expected_value, rule_type = secret_attribute

    project_id = 42
    project_config = mini_sentry.add_full_project_config(project_id)
    project_config["config"]["features"] = [
        "organizations:standalone-span-ingestion",
        "projects:span-v2-experimental-processing",
        "projects:span-v2-attachment-processing",
        "projects:trace-attachment-processing",
    ]
    project_config["config"].setdefault(
        "datascrubbingSettings",
        {
            "scrubData": True,
            "scrubDefaults": True,
            "scrubIpAddresses": True,
        },
    )

    relay = relay(mini_sentry, options=TEST_CONFIG)

    ts = datetime.now(timezone.utc)
    span_id = "eee19b7ec3c1b174"
    trace_id = "5b8efff798038103d269b633813fc60c"
    envelope = envelope_with_spans(
        {
            "start_timestamp": ts.timestamp(),
            "end_timestamp": ts.timestamp() + 0.5,
            "trace_id": trace_id,
            "span_id": span_id,
            "is_segment": True,
            "name": "test span",
            "status": "ok",
        },
        trace_info={
            "trace_id": trace_id,
            "public_key": project_config["publicKeys"][0]["publicKey"],
        },
    )

    metadata = {
        "attachment_id": str(uuid.uuid4()),
        "timestamp": ts.timestamp(),
        "filename": "data.txt",
        "content_type": "text/plain",
        "attributes": {
            attribute_key: {"type": "string", "value": attribute_value},
        },
    }
    body = b"Some content"
    metadata_bytes = json.dumps(metadata, separators=(",", ":")).encode("utf-8")
    combined_payload = metadata_bytes + body

    headers = {
        "content_type": "application/vnd.sentry.trace-attachment",
        "meta_length": len(metadata_bytes),
        "length": len(combined_payload),
    }
    if owned_by == "single_span":
        headers["span_id"] = span_id
    elif owned_by == "multiple_spans":
        headers["span_id"] = None
    else:
        assert owned_by == "trace"

    envelope.add_item(
        Item(
            payload=PayloadRef(bytes=combined_payload),
            type="attachment",
            headers=headers,
        )
    )

    relay.send_envelope(project_id, envelope)
<<<<<<< HEAD
    forwarded = mini_sentry.get_captured_event()
    if owned_by == "trace":
        # attachment comes in separate envelope
        forwarded = mini_sentry.get_captured_event()
=======
    forwarded = mini_sentry.get_captured_envelope()
>>>>>>> fa5101da

    attachment = next(i for i in forwarded.items if i.type == "attachment")
    meta_length = attachment.headers.get("meta_length")
    payload = attachment.payload.bytes
    metadata_part = json.loads(payload[:meta_length].decode("utf-8"))

    assert metadata_part == {
        "attachment_id": mock.ANY,
        "timestamp": time_within_delta(ts),
        "filename": "data.txt",
        "content_type": "text/plain",
        "attributes": {
            attribute_key: {"type": "string", "value": expected_value},
        },
        "_meta": {
            "attributes": {
                attribute_key: {
                    "value": {
                        "": {
                            "len": mock.ANY,
                            "rem": [[rule_type, mock.ANY, mock.ANY, mock.ANY]],
                        }
                    }
                }
            }
        },
    }


def test_attachment_pii_scrubbing_meta_attribute(
    mini_sentry,
    relay,
    scrubbing_rule,
):
    rule_type, test_value, expected_scrubbed = scrubbing_rule

    project_id = 42
    project_config = mini_sentry.add_full_project_config(project_id)
    project_config["config"]["features"] = [
        "organizations:standalone-span-ingestion",
        "projects:span-v2-experimental-processing",
        "projects:span-v2-attachment-processing",
    ]
    project_config["config"]["piiConfig"]["applications"] = {"$string": [rule_type]}

    relay = relay(mini_sentry, options=TEST_CONFIG)

    ts = datetime.now(timezone.utc)
    span_id = "eee19b7ec3c1b174"
    trace_id = "5b8efff798038103d269b633813fc60c"
    envelope = envelope_with_spans(
        {
            "start_timestamp": ts.timestamp(),
            "end_timestamp": ts.timestamp() + 0.5,
            "trace_id": trace_id,
            "span_id": span_id,
            "is_segment": True,
            "name": "test span",
            "status": "ok",
        },
        trace_info={
            "trace_id": trace_id,
            "public_key": project_config["publicKeys"][0]["publicKey"],
        },
    )

    metadata = {
        "attachment_id": str(uuid.uuid4()),
        "timestamp": ts.timestamp(),
        "filename": "data.txt",
        "content_type": "text/plain",
        "attributes": {
            "test_pii": {"type": "string", "value": test_value},
        },
    }
    body = b"Some attachment content"
    metadata_bytes = json.dumps(metadata, separators=(",", ":")).encode("utf-8")
    combined_payload = metadata_bytes + body

    envelope.add_item(
        Item(
            payload=PayloadRef(bytes=combined_payload),
            type="attachment",
            headers={
                "content_type": "application/vnd.sentry.trace-attachment",
                "meta_length": len(metadata_bytes),
                "span_id": span_id,
                "length": len(combined_payload),
            },
        )
    )

    relay.send_envelope(project_id, envelope)
    forwarded = mini_sentry.get_captured_envelope()

    attachment = next(i for i in forwarded.items if i.type == "attachment")
    meta_length = attachment.headers.get("meta_length")
    payload = attachment.payload.bytes
    metadata_part = json.loads(payload[:meta_length].decode("utf-8"))

    assert metadata_part == {
        "attachment_id": mock.ANY,
        "timestamp": time_within_delta(ts),
        "filename": "data.txt",
        "content_type": "text/plain",
        "attributes": {
            "test_pii": {"type": "string", "value": expected_scrubbed},
        },
        "_meta": {
            "attributes": {
                "test_pii": {
                    "value": {
                        "": {
                            "len": mock.ANY,
                            "rem": [[rule_type, mock.ANY, mock.ANY, mock.ANY]],
                        }
                    }
                }
            }
        },
    }


def test_attachment_pii_scrubbing_body(mini_sentry, relay):
    project_id = 42
    project_config = mini_sentry.add_full_project_config(project_id)
    project_config["config"]["features"] = [
        "organizations:standalone-span-ingestion",
        "projects:span-v2-experimental-processing",
        "projects:span-v2-attachment-processing",
    ]
    project_config["config"]["piiConfig"] = {
        "rules": {"0": {"type": "ip", "redaction": {"method": "remove"}}},
        "applications": {"$attachments.'log.txt'": ["0"]},
    }

    relay = relay(mini_sentry, options=TEST_CONFIG)

    ts = datetime.now(timezone.utc)
    span_id = "eee19b7ec3c1b174"
    trace_id = "5b8efff798038103d269b633813fc60c"
    envelope = envelope_with_spans(
        {
            "start_timestamp": ts.timestamp(),
            "end_timestamp": ts.timestamp() + 0.5,
            "trace_id": trace_id,
            "span_id": span_id,
            "is_segment": True,
            "name": "test span",
            "status": "ok",
        },
        trace_info={
            "trace_id": trace_id,
            "public_key": project_config["publicKeys"][0]["publicKey"],
        },
    )

    metadata = {
        "attachment_id": str(uuid.uuid4()),
        "timestamp": ts.timestamp(),
        "filename": "log.txt",
        "content_type": "text/plain",
    }
    body = b"before 127.0.0.1 after"
    metadata_bytes = json.dumps(metadata, separators=(",", ":")).encode("utf-8")
    combined_payload = metadata_bytes + body

    envelope.add_item(
        Item(
            payload=PayloadRef(bytes=combined_payload),
            type="attachment",
            headers={
                "content_type": "application/vnd.sentry.trace-attachment",
                "meta_length": len(metadata_bytes),
                "span_id": span_id,
                "length": len(combined_payload),
            },
        )
    )

    relay.send_envelope(project_id, envelope)
    forwarded = mini_sentry.get_captured_envelope()

    attachment = next(i for i in forwarded.items if i.type == "attachment")
    meta_length = attachment.headers.get("meta_length")
    payload = attachment.payload.bytes
    body_part = payload[meta_length:]

    assert body_part == b"before ********* after"<|MERGE_RESOLUTION|>--- conflicted
+++ resolved
@@ -1276,14 +1276,10 @@
     )
 
     relay.send_envelope(project_id, envelope)
-<<<<<<< HEAD
-    forwarded = mini_sentry.get_captured_event()
+    forwarded = mini_sentry.get_captured_envelope()
     if owned_by == "trace":
         # attachment comes in separate envelope
-        forwarded = mini_sentry.get_captured_event()
-=======
-    forwarded = mini_sentry.get_captured_envelope()
->>>>>>> fa5101da
+        forwarded = mini_sentry.get_captured_envelope()
 
     attachment = next(i for i in forwarded.items if i.type == "attachment")
     meta_length = attachment.headers.get("meta_length")
