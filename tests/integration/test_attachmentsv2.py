import base64
from collections import Counter
from datetime import datetime, timezone
from sentry_sdk.envelope import Envelope, Item, PayloadRef
from sentry_relay.consts import DataCategory
from unittest import mock

from .asserts import time_within_delta, time_is
from .test_spansv2 import envelope_with_spans

from .test_dynamic_sampling import add_sampling_config

import json
import uuid
import pytest

TEST_CONFIG = {
    "outcomes": {
        "emit_outcomes": True,
    }
}


def create_attachment_metadata():
    return {
        "trace_id": uuid.uuid4().hex,
        "attachment_id": str(uuid.uuid4()),
        "timestamp": 1760520026.781239,
        "filename": "myfile.txt",
        "content_type": "text/plain",
        "attributes": {
            "foo": {"type": "string", "value": "bar"},
        },
    }


def create_attachment_envelope(project_config):
    return Envelope(
        headers={
            "event_id": "515539018c9b4260a6f999572f1661ee",
            "trace": {
                "trace_id": "5b8efff798038103d269b633813fc60c",
                "public_key": project_config["publicKeys"][0]["publicKey"],
            },
        }
    )


@pytest.mark.parametrize("owned_by", ["spans", "trace"])
def test_standalone_attachment_forwarding(mini_sentry, relay, owned_by):
    project_id = 42
    project_config = mini_sentry.add_full_project_config(project_id)
    project_config["config"]["features"] = [
        "organizations:standalone-span-ingestion",
        "projects:span-v2-experimental-processing",
        "projects:span-v2-attachment-processing",
        "projects:trace-attachment-processing",
    ]
    relay = relay(mini_sentry, options=TEST_CONFIG)

    attachment_metadata = create_attachment_metadata()
    attachment_body = b"This is some mock attachment content"
    metadata_bytes = json.dumps(attachment_metadata, separators=(",", ":")).encode(
        "utf-8"
    )
    combined_payload = metadata_bytes + attachment_body

    envelope = create_attachment_envelope(project_config)
    headers = {
        "content_type": "application/vnd.sentry.attachment.v2",
        "meta_length": len(metadata_bytes),
        "length": len(combined_payload),
        "type": "attachment",
    }
    if owned_by == "spans":
        headers["span_id"] = None

    attachment_item = Item(payload=PayloadRef(bytes=combined_payload), headers=headers)
    envelope.add_item(attachment_item)
    relay.send_envelope(project_id, envelope)

    forwarded_envelope = mini_sentry.get_captured_event()
    attachment_item = forwarded_envelope.items[0]
    assert attachment_item.type == "attachment"

    meta_length = attachment_item.headers.get("meta_length")
    payload = attachment_item.payload.bytes

    metadata_part = json.loads(payload[:meta_length].decode("utf-8"))
    body_part = payload[meta_length:]

    # Things send in should match the things coming out
    assert metadata_part == attachment_metadata
    assert body_part == attachment_body
    assert attachment_item.headers == headers


@pytest.mark.parametrize("owned_by", ["spans", "trace"])
def test_standalone_attachment_store(
    mini_sentry, relay_with_processing, items_consumer, objectstore, owned_by
):
    items_consumer = items_consumer()
    project_id = 42
    project_config = mini_sentry.add_full_project_config(project_id)
    project_config["config"]["features"] = [
        "organizations:standalone-span-ingestion",
        "projects:span-v2-experimental-processing",
        "projects:span-v2-attachment-processing",
        "projects:trace-attachment-processing",
    ]
    relay = relay_with_processing(
        {"processing": {"upload": {"objectstore_url": "http://127.0.0.1:8888/"}}}
    )

    attachment_metadata = create_attachment_metadata()
    attachment_body = b"This is some mock attachment content"
    metadata_bytes = json.dumps(attachment_metadata, separators=(",", ":")).encode(
        "utf-8"
    )
    combined_payload = metadata_bytes + attachment_body

    envelope = create_attachment_envelope(project_config)
    headers = {
        "content_type": "application/vnd.sentry.attachment.v2",
        "meta_length": len(metadata_bytes),
        "length": len(combined_payload),
        "type": "attachment",
    }
    if owned_by == "spans":
        headers["span_id"] = None

    attachment_item = Item(payload=PayloadRef(bytes=combined_payload), headers=headers)
    envelope.add_item(attachment_item)
    relay.send_envelope(project_id, envelope)

    produced_item = items_consumer.get_item()
    expected_item_id = base64.b64encode(
        uuid.UUID(hex=attachment_metadata["attachment_id"]).bytes
    ).decode("utf-8")
    assert produced_item == {
        "attributes": {
            "file.name": {"stringValue": "myfile.txt"},
            "foo": {"stringValue": "bar"},
            "sentry.content-type": {"stringValue": "text/plain"},
        },
        "clientSampleRate": 1.0,
        "downsampledRetentionDays": 90,
        "itemId": expected_item_id,
        "itemType": 10,
        "organizationId": "1",
        "projectId": "42",
        "received": mock.ANY,
        "retentionDays": 90,
        "serverSampleRate": 1.0,
        "timestamp": mock.ANY,
        "traceId": attachment_metadata["trace_id"].replace("-", ""),
    }

    objectstore = objectstore(usecase="trace_attachments", project_id=project_id)
    assert (
        objectstore.get(attachment_metadata["attachment_id"]).payload.read()
        == attachment_body
    )


@pytest.mark.parametrize(
    "invalid_headers,quantity",
    [
        # Invalid since there is no span with that id in the envelope, also the quantity here is
        # lower since only the body is already counted at this point and not the meta.
        pytest.param({"span_id": "ABCDFDEAD5F74052"}, 36, id="invalid_span_id"),
        pytest.param({"meta_length": None}, 273, id="missing_meta_length"),
        pytest.param({"meta_length": 999}, 1, id="meta_length_exceeds_payload"),
    ],
)
def test_invalid_item_headers(mini_sentry, relay, invalid_headers, quantity):
    project_id = 42
    project_config = mini_sentry.add_full_project_config(project_id)
    project_config["config"]["features"] = [
        "organizations:standalone-span-ingestion",
        "projects:span-v2-experimental-processing",
        "projects:span-v2-attachment-processing",
    ]
    relay = relay(mini_sentry, options=TEST_CONFIG)

    attachment_metadata = create_attachment_metadata()
    attachment_body = b"This is some mock attachment content"
    metadata_bytes = json.dumps(attachment_metadata, separators=(",", ":")).encode(
        "utf-8"
    )
    combined_payload = metadata_bytes + attachment_body

    envelope = create_attachment_envelope(project_config)
    headers = {
        "content_type": "application/vnd.sentry.attachment.v2",
        "meta_length": len(metadata_bytes),
        "span_id": None,
        "length": len(combined_payload),
        "type": "attachment",
    }
    headers.update(invalid_headers)  # Apply invalid values

    envelope.add_item(Item(payload=PayloadRef(bytes=combined_payload), headers=headers))
    relay.send_envelope(project_id, envelope)

    assert mini_sentry.get_outcomes(n=2) == [
        {
            "category": DataCategory.ATTACHMENT.value,
            "org_id": 1,
            "outcome": 3,
            "key_id": 123,
            "project_id": 42,
            "reason": "invalid_span_attachment",
            "quantity": quantity,
            "timestamp": time_within_delta(),
        },
        {
            "category": DataCategory.ATTACHMENT_ITEM.value,
            "org_id": 1,
            "outcome": 3,
            "key_id": 123,
            "project_id": 42,
            "reason": "invalid_span_attachment",
            "quantity": 1,
            "timestamp": time_within_delta(),
        },
    ]

    assert mini_sentry.captured_events.empty()


# Tests taken from test_spansv2.py but modified to include span attachments
def test_attachment_with_matching_span(mini_sentry, relay):
    project_id = 42
    project_config = mini_sentry.add_full_project_config(project_id)
    project_config["config"]["features"] = [
        "organizations:standalone-span-ingestion",
        "projects:span-v2-experimental-processing",
        "projects:span-v2-attachment-processing",
    ]
    relay = relay(mini_sentry, options=TEST_CONFIG)

    ts = datetime.now(timezone.utc)
    span_id = "eee19b7ec3c1b174"
    trace_id = "5b8efff798038103d269b633813fc60c"
    envelope = envelope_with_spans(
        {
            "start_timestamp": ts.timestamp(),
            "end_timestamp": ts.timestamp() + 0.5,
            "trace_id": trace_id,
            "span_id": span_id,
            "is_segment": True,
            "name": "test span",
            "status": "ok",
        },
        trace_info={
            "trace_id": trace_id,
            "public_key": project_config["publicKeys"][0]["publicKey"],
        },
    )

    metadata = create_attachment_metadata()
    body = b"span attachment content"
    metadata_bytes = json.dumps(metadata, separators=(",", ":")).encode("utf-8")
    combined_payload = metadata_bytes + body

    envelope.add_item(
        Item(
            payload=PayloadRef(bytes=combined_payload),
            type="attachment",
            headers={
                "content_type": "application/vnd.sentry.attachment.v2",
                "meta_length": len(metadata_bytes),
                "span_id": span_id,
                "length": len(combined_payload),
            },
        )
    )

    relay.send_envelope(project_id, envelope)
    forwarded = mini_sentry.get_captured_event()

    span_item = next(i for i in forwarded.items if i.type == "span")
    spans = json.loads(span_item.payload.bytes.decode())["items"]
    assert spans == [
        {
            "trace_id": trace_id,
            "span_id": span_id,
            "name": "test span",
            "status": "ok",
            "is_segment": True,
            "start_timestamp": time_is(ts),
            "end_timestamp": time_is(ts.timestamp() + 0.5),
            "attributes": mock.ANY,
        }
    ]

    attachment = next(i for i in forwarded.items if i.type == "attachment")
    assert attachment.payload.bytes == combined_payload
    assert attachment.headers == {
        "type": "attachment",
        "length": 260,
        "content_type": "application/vnd.sentry.attachment.v2",
        "meta_length": 237,
        "span_id": span_id,
    }


def test_attachment_with_matching_span_store(
    mini_sentry, relay_with_processing, items_consumer, objectstore
):
    items_consumer = items_consumer()
    project_id = 42
    project_config = mini_sentry.add_full_project_config(project_id)
    project_config["config"]["features"] = [
        "organizations:standalone-span-ingestion",
        "projects:span-v2-experimental-processing",
        "projects:span-v2-attachment-processing",
    ]
    relay = relay_with_processing(
        {"processing": {"upload": {"objectstore_url": "http://127.0.0.1:8888/"}}}
    )

    ts = datetime.now(timezone.utc)
    span_id = "eee19b7ec3c1b174"
    trace_id = "5b8efff798038103d269b633813fc60c"
    envelope = envelope_with_spans(
        {
            "start_timestamp": ts.timestamp(),
            "end_timestamp": ts.timestamp() + 0.5,
            "trace_id": trace_id,
            "span_id": span_id,
            "is_segment": True,
            "name": "test span",
            "status": "ok",
        },
        trace_info={
            "trace_id": trace_id,
            "public_key": project_config["publicKeys"][0]["publicKey"],
        },
    )

    metadata = create_attachment_metadata()
    body = b"span attachment content"
    metadata_bytes = json.dumps(metadata, separators=(",", ":")).encode("utf-8")
    combined_payload = metadata_bytes + body

    envelope.add_item(
        Item(
            payload=PayloadRef(bytes=combined_payload),
            type="attachment",
            headers={
                "content_type": "application/vnd.sentry.attachment.v2",
                "meta_length": len(metadata_bytes),
                "span_id": span_id,
                "length": len(combined_payload),
            },
        )
    )

    relay.send_envelope(project_id, envelope)

    attachment_item = items_consumer.get_item()
    expected_item_id = base64.b64encode(
        uuid.UUID(hex=metadata["attachment_id"]).bytes
    ).decode("utf-8")
    assert attachment_item == {
        "attributes": {
            "file.name": {"stringValue": "myfile.txt"},
            "foo": {"stringValue": "bar"},
            "sentry.content-type": {"stringValue": "text/plain"},
            "sentry.span_id": {"stringValue": span_id},
        },
        "clientSampleRate": 1.0,
        "downsampledRetentionDays": 90,
        "itemId": expected_item_id,
        "itemType": 10,
        "organizationId": "1",
        "projectId": "42",
        "received": mock.ANY,
        "retentionDays": 90,
        "serverSampleRate": 1.0,
        "timestamp": mock.ANY,
        "traceId": metadata["trace_id"],
    }

    objectstore = objectstore(usecase="trace_attachments", project_id=project_id)
    assert objectstore.get(metadata["attachment_id"]).payload.read() == body


def test_two_attachments_mapping_to_same_span(mini_sentry, relay):
    project_id = 42
    project_config = mini_sentry.add_full_project_config(project_id)
    project_config["config"]["features"] = [
        "organizations:standalone-span-ingestion",
        "projects:span-v2-experimental-processing",
        "projects:span-v2-attachment-processing",
    ]
    relay = relay(mini_sentry, options=TEST_CONFIG)

    ts = datetime.now(timezone.utc)
    span_id = "eee19b7ec3c1b174"
    trace_id = "5b8efff798038103d269b633813fc60c"
    envelope = envelope_with_spans(
        {
            "start_timestamp": ts.timestamp(),
            "end_timestamp": ts.timestamp() + 0.5,
            "trace_id": trace_id,
            "span_id": span_id,
            "is_segment": True,
            "name": "test span",
            "status": "ok",
        },
        trace_info={
            "trace_id": trace_id,
            "public_key": project_config["publicKeys"][0]["publicKey"],
        },
    )

    metadata = create_attachment_metadata()
    body = b"span attachment content"
    metadata_bytes = json.dumps(metadata, separators=(",", ":")).encode("utf-8")
    combined_payload = metadata_bytes + body

    # Two attachments both pointing to the same span (one should be dropped)
    envelope.add_item(
        Item(
            payload=PayloadRef(bytes=combined_payload),
            type="attachment",
            headers={
                "content_type": "application/vnd.sentry.attachment.v2",
                "meta_length": len(metadata_bytes),
                "span_id": span_id,
                "length": len(combined_payload),
            },
        )
    )
    envelope.add_item(
        Item(
            payload=PayloadRef(bytes=combined_payload),
            type="attachment",
            headers={
                "content_type": "application/vnd.sentry.attachment.v2",
                "meta_length": len(metadata_bytes),
                "span_id": span_id,
                "length": len(combined_payload),
            },
        )
    )

    relay.send_envelope(project_id, envelope)
    forwarded = mini_sentry.get_captured_event()

    span_item = next(i for i in forwarded.items if i.type == "span")
    spans = json.loads(span_item.payload.bytes.decode())["items"]
    assert spans == [
        {
            "trace_id": trace_id,
            "span_id": span_id,
            "name": "test span",
            "status": "ok",
            "is_segment": True,
            "start_timestamp": time_is(ts),
            "end_timestamp": time_is(ts.timestamp() + 0.5),
            "attributes": mock.ANY,
        }
    ]

    attachment_items = [item for item in forwarded.items if item.type == "attachment"]
    assert len(attachment_items) == 2
    for item in attachment_items:
        assert item.payload.bytes == combined_payload
        assert item.headers == {
            "type": "attachment",
            "length": 260,
            "content_type": "application/vnd.sentry.attachment.v2",
            "meta_length": 237,
            "span_id": span_id,
        }

    assert mini_sentry.captured_outcomes.empty()


@pytest.mark.parametrize(
    "rule_type",
    ["project", "trace"],
)
def test_span_attachment_ds_drop(mini_sentry, relay, rule_type):
    project_id = 42
    project_config = mini_sentry.add_full_project_config(project_id)
    project_config["config"]["features"] = [
        "organizations:standalone-span-ingestion",
        "projects:span-v2-experimental-processing",
        "projects:span-v2-attachment-processing",
    ]
    # A transaction rule should never apply.
    add_sampling_config(project_config, sample_rate=1, rule_type="transaction")
    # Setup the actual rule we want to test against.
    add_sampling_config(project_config, sample_rate=0, rule_type=rule_type)

    relay = relay(mini_sentry, options=TEST_CONFIG)

    span_id = "eee19b7ec3c1b174"
    ts = datetime.now(timezone.utc)
    envelope = envelope_with_spans(
        {
            "start_timestamp": ts.timestamp(),
            "end_timestamp": ts.timestamp() + 0.5,
            "trace_id": "5b8efff798038103d269b633813fc60c",
            "span_id": span_id,
            "is_segment": False,
            "name": "some op",
            "attributes": {"foo": {"value": "bar", "type": "string"}},
        },
        trace_info={
            "trace_id": "5b8efff798038103d269b633813fc60c",
            "public_key": project_config["publicKeys"][0]["publicKey"],
            "transaction": "tx_from_root",
        },
    )

    metadata = create_attachment_metadata()
    body = b"span attachment content"
    metadata_bytes = json.dumps(metadata, separators=(",", ":")).encode("utf-8")
    combined_payload = metadata_bytes + body

    envelope.add_item(
        Item(
            payload=PayloadRef(bytes=combined_payload),
            type="attachment",
            headers={
                "content_type": "application/vnd.sentry.attachment.v2",
                "meta_length": len(metadata_bytes),
                "span_id": span_id,
                "length": len(combined_payload),
            },
        )
    )

    relay.send_envelope(project_id, envelope)

    assert mini_sentry.get_outcomes(n=3) == [
        {
            "timestamp": time_within_delta(),
            "org_id": 1,
            "project_id": 42,
            "key_id": 123,
            "outcome": 1,
            "reason": "Sampled:0",
            "category": DataCategory.ATTACHMENT.value,
            "quantity": len(body),
        },
        {
            "timestamp": time_within_delta(),
            "org_id": 1,
            "project_id": 42,
            "key_id": 123,
            "outcome": 1,
            "reason": "Sampled:0",
            "category": DataCategory.SPAN_INDEXED.value,
            "quantity": 1,
        },
        {
            "timestamp": time_within_delta(),
            "org_id": 1,
            "project_id": 42,
            "key_id": 123,
            "outcome": 1,
            "reason": "Sampled:0",
            "category": DataCategory.ATTACHMENT_ITEM.value,
            "quantity": 1,
        },
    ]

    assert mini_sentry.get_metrics() == [
        {
            "metadata": mock.ANY,
            "name": "c:spans/count_per_root_project@none",
            "tags": {
                "decision": "drop",
                "target_project_id": "42",
                "transaction": "tx_from_root",
            },
            "timestamp": time_within_delta(),
            "type": "c",
            "value": 1.0,
            "width": 1,
        },
        {
            "metadata": mock.ANY,
            "name": "c:spans/usage@none",
            "timestamp": time_within_delta(),
            "type": "c",
            "value": 1.0,
            "width": 1,
        },
    ]

    assert mini_sentry.captured_events.empty()
    assert mini_sentry.captured_outcomes.empty()


@pytest.mark.parametrize(
    "rule_type",
    ["project", "trace"],
)
<<<<<<< HEAD
@pytest.mark.parametrize(
    "should_drop",
    [False, True],
)
def test_trace_attachment_ds(mini_sentry, relay, rule_type, should_drop):
    project_id = 42
    project_config = mini_sentry.add_full_project_config(project_id)
    project_config["config"]["features"] = [
        "projects:trace-attachment-processing",
    ]
    sample_rate = 0.0 if should_drop else 1.0
    add_sampling_config(project_config, sample_rate=sample_rate, rule_type=rule_type)

    relay = relay(mini_sentry, options=TEST_CONFIG)

    envelope = Envelope()
    envelope.headers["trace"] = {
        "trace_id": "5b8efff798038103d269b633813fc60c",
        "public_key": project_config["publicKeys"][0]["publicKey"],
    }

    metadata = create_attachment_metadata()
    body = b"span attachment content"
    metadata_bytes = json.dumps(metadata, separators=(",", ":")).encode("utf-8")
    combined_payload = metadata_bytes + body

=======
def test_standalone_attachment_only_ds_drop(mini_sentry, relay, rule_type):
    project_id = 42
    project_config = mini_sentry.add_full_project_config(project_id)
    project_config["config"]["features"] = [
        "organizations:standalone-span-ingestion",
        "projects:span-v2-experimental-processing",
        "projects:span-v2-attachment-processing",
    ]
    # A transaction rule should never apply.
    _add_sampling_config(project_config, sample_rate=1, rule_type="transaction")
    # Setup the actual rule we want to test against.
    _add_sampling_config(project_config, sample_rate=0, rule_type=rule_type)

    relay = relay(mini_sentry, options=TEST_CONFIG)

    # Envelope with only an attachment, no spans
    envelope = create_attachment_envelope(project_config)
    envelope.headers["trace"] = {
        "trace_id": "5b8efff798038103d269b633813fc60c",
        "public_key": project_config["publicKeys"][0]["publicKey"],
        "transaction": "tx_from_root",
    }

    metadata = create_attachment_metadata()
    body = b"standalone attachment content"
    metadata_bytes = json.dumps(metadata, separators=(",", ":")).encode("utf-8")
    combined_payload = metadata_bytes + body
>>>>>>> ca210003
    envelope.add_item(
        Item(
            payload=PayloadRef(bytes=combined_payload),
            type="attachment",
            headers={
                "content_type": "application/vnd.sentry.attachment.v2",
                "meta_length": len(metadata_bytes),
<<<<<<< HEAD
=======
                "span_id": None,
>>>>>>> ca210003
                "length": len(combined_payload),
            },
        )
    )

    relay.send_envelope(project_id, envelope)

<<<<<<< HEAD
    if should_drop:
        assert mini_sentry.get_outcomes(n=2) == [
            {
                "timestamp": time_within_delta(),
                "org_id": 1,
                "project_id": 42,
                "key_id": 123,
                "outcome": 1,
                "reason": "Sampled:0",
                "category": DataCategory.ATTACHMENT.value,
                "quantity": len(body),
            },
            {
                "timestamp": time_within_delta(),
                "org_id": 1,
                "project_id": 42,
                "key_id": 123,
                "outcome": 1,
                "reason": "Sampled:0",
                "category": DataCategory.ATTACHMENT_ITEM.value,
                "quantity": 1,
            },
        ]

=======
    assert mini_sentry.get_outcomes(n=2) == [
        {
            "timestamp": time_within_delta(),
            "org_id": 1,
            "project_id": 42,
            "key_id": 123,
            "outcome": 1,
            "reason": "Sampled:0",
            "category": DataCategory.ATTACHMENT.value,
            "quantity": len(body),
        },
        {
            "timestamp": time_within_delta(),
            "org_id": 1,
            "project_id": 42,
            "key_id": 123,
            "outcome": 1,
            "reason": "Sampled:0",
            "category": DataCategory.ATTACHMENT_ITEM.value,
            "quantity": 1,
        },
    ]
    assert mini_sentry.captured_events.empty()
>>>>>>> ca210003
    assert mini_sentry.captured_outcomes.empty()


def test_attachments_dropped_with_span_inbound_filters(mini_sentry, relay):
    project_id = 42
    project_config = mini_sentry.add_full_project_config(project_id)
    project_config["config"]["features"] = [
        "organizations:standalone-span-ingestion",
        "projects:span-v2-experimental-processing",
        "projects:span-v2-attachment-processing",
    ]

    project_config["config"]["filterSettings"] = {
        "releases": {"releases": ["foobar@1.0"]}
    }

    relay = relay(mini_sentry, options=TEST_CONFIG)

    ts = datetime.now(timezone.utc)
    span_id = "eee19b7ec3c1b175"
    envelope = envelope_with_spans(
        {
            "start_timestamp": ts.timestamp(),
            "end_timestamp": ts.timestamp() + 0.5,
            "trace_id": "5b8efff798038103d269b633813fc60c",
            "span_id": span_id,
            "is_segment": False,
            "name": "some op",
            "status": "ok",
            "attributes": {
                "some_integer": {"value": 123, "type": "integer"},
                "sentry.release": {"value": "foobar@1.0", "type": "string"},
                "sentry.segment.name": {"value": "/foo/healthz", "type": "string"},
            },
        },
        trace_info={
            "trace_id": "5b8efff798038103d269b633813fc60c",
            "public_key": project_config["publicKeys"][0]["publicKey"],
        },
    )

    headers = None
    metadata = create_attachment_metadata()
    body = b"span attachment content"
    metadata_bytes = json.dumps(metadata, separators=(",", ":")).encode("utf-8")
    combined_payload = metadata_bytes + body

    envelope.add_item(
        Item(
            payload=PayloadRef(bytes=combined_payload),
            type="attachment",
            headers={
                "content_type": "application/vnd.sentry.attachment.v2",
                "meta_length": len(metadata_bytes),
                "span_id": span_id,
                "length": len(combined_payload),
            },
        )
    )

    relay.send_envelope(project_id, envelope, headers=headers)
    assert mini_sentry.get_outcomes(n=4) == [
        {
            "timestamp": time_within_delta(ts),
            "org_id": 1,
            "project_id": 42,
            "key_id": 123,
            "outcome": 1,
            "reason": "release-version",
            "category": DataCategory.ATTACHMENT.value,
            "quantity": 23,
        },
        {
            "timestamp": time_within_delta(ts),
            "org_id": 1,
            "project_id": 42,
            "key_id": 123,
            "outcome": 1,
            "reason": "release-version",
            "category": DataCategory.SPAN.value,
            "quantity": 1,
        },
        {
            "timestamp": time_within_delta(ts),
            "org_id": 1,
            "project_id": 42,
            "key_id": 123,
            "outcome": 1,
            "reason": "release-version",
            "category": DataCategory.SPAN_INDEXED.value,
            "quantity": 1,
        },
        {
            "timestamp": time_within_delta(ts),
            "org_id": 1,
            "project_id": 42,
            "key_id": 123,
            "outcome": 1,
            "reason": "release-version",
            "category": DataCategory.ATTACHMENT_ITEM.value,
            "quantity": 1,
        },
    ]

    assert mini_sentry.captured_events.empty()


def test_attachment_dropped_with_invalid_spans(mini_sentry, relay):
    project_id = 42
    project_config = mini_sentry.add_full_project_config(project_id)
    project_config["config"]["features"] = [
        "organizations:standalone-span-ingestion",
        "projects:span-v2-experimental-processing",
        "projects:span-v2-attachment-processing",
    ]
    relay = relay(mini_sentry, options=TEST_CONFIG)

    ts = datetime.now(timezone.utc)
    span_id = "eee19b7ec3c1b174"
    envelope = envelope_with_spans(
        {
            "start_timestamp": ts.timestamp(),
            "end_timestamp": ts.timestamp() + 0.5,
            "trace_id": "5b8efff798038103d269b633813fc60c",
            "span_id": span_id,
            "is_segment": True,
            "name": None,  # Should be none-empty hence invalid
            "status": "ok",
        },
        trace_info={
            "trace_id": "5b8efff798038103d269b633813fc60c",
            "public_key": project_config["publicKeys"][0]["publicKey"],
        },
    )

    metadata = create_attachment_metadata()
    body = b"span attachment content"
    metadata_bytes = json.dumps(metadata, separators=(",", ":")).encode("utf-8")
    combined_payload = metadata_bytes + body

    envelope.add_item(
        Item(
            payload=PayloadRef(bytes=combined_payload),
            type="attachment",
            headers={
                "content_type": "application/vnd.sentry.attachment.v2",
                "meta_length": len(metadata_bytes),
                "span_id": span_id,
                "length": len(combined_payload),
            },
        )
    )

    relay.send_envelope(project_id, envelope)
    assert mini_sentry.get_outcomes(n=4) == [
        {
            "timestamp": time_within_delta(ts),
            "org_id": 1,
            "project_id": 42,
            "key_id": 123,
            "outcome": 3,
            "reason": "no_data",
            "category": DataCategory.ATTACHMENT.value,
            "quantity": 23,
        },
        {
            "timestamp": time_within_delta(ts),
            "org_id": 1,
            "project_id": 42,
            "key_id": 123,
            "outcome": 3,
            "reason": "no_data",
            "category": DataCategory.SPAN.value,
            "quantity": 1,
        },
        {
            "timestamp": time_within_delta(ts),
            "org_id": 1,
            "project_id": 42,
            "key_id": 123,
            "outcome": 3,
            "reason": "no_data",
            "category": DataCategory.SPAN_INDEXED.value,
            "quantity": 1,
        },
        {
            "timestamp": time_within_delta(ts),
            "org_id": 1,
            "project_id": 42,
            "key_id": 123,
            "outcome": 3,
            "reason": "no_data",
            "category": DataCategory.ATTACHMENT_ITEM.value,
            "quantity": 1,
        },
    ]

    assert mini_sentry.captured_events.empty()


@pytest.mark.parametrize(
    "quota_config,expected_outcomes",
    [
        pytest.param(
            [
                {
                    "categories": ["span_indexed"],
                    "limit": 0,
                    "window": 3600,
                    "id": "span_limit",
                    "reasonCode": "span_quota_exceeded",
                }
            ],
            {
                # Rate limit spans
                (DataCategory.SPAN.value, 2): 1,
                (DataCategory.SPAN_INDEXED.value, 2): 1,
                # Rate limit associated span attachments
                (DataCategory.ATTACHMENT.value, 2): 64,
                (DataCategory.ATTACHMENT_ITEM.value, 2): 2,
            },
            id="span_quota_exceeded",
        ),
        pytest.param(
            [
                {
                    "categories": ["attachment"],
                    "limit": 0,
                    "window": 3600,
                    "id": "attachment_limit",
                    "reasonCode": "attachment_quota_exceeded",
                }
            ],
            {
                # Attachments don't make it through
                (DataCategory.ATTACHMENT.value, 2): 104,
                (DataCategory.ATTACHMENT_ITEM.value, 2): 3,
            },
            id="attachment_quota_exceeded",
        ),
        pytest.param(
            [
                {
                    "categories": ["span_indexed"],
                    "limit": 0,
                    "window": 3600,
                    "id": "span_limit",
                    "reasonCode": "span_quota_exceeded",
                },
                {
                    "categories": ["attachment"],
                    "limit": 0,
                    "window": 3600,
                    "id": "attachment_limit",
                    "reasonCode": "attachment_quota_exceeded",
                },
            ],
            {
                # Nothing makes it through
                (DataCategory.SPAN.value, 2): 1,
                (DataCategory.SPAN_INDEXED.value, 2): 1,
                (DataCategory.ATTACHMENT.value, 2): 104,
                (DataCategory.ATTACHMENT_ITEM.value, 2): 3,
            },
            id="both_quotas_exceeded",
        ),
    ],
)
def test_span_attachment_independent_rate_limiting(
    mini_sentry,
    relay,
    quota_config,
    expected_outcomes,
):

    project_id = 42
    project_config = mini_sentry.add_full_project_config(project_id)
    project_config["config"]["features"] = [
        "organizations:standalone-span-ingestion",
        "projects:span-v2-experimental-processing",
        "projects:span-v2-attachment-processing",
        "projects:trace-attachment-processing",
    ]
    project_config["config"]["quotas"] = quota_config

    relay = relay(mini_sentry, options=TEST_CONFIG)

    ts = datetime.now(timezone.utc)
    span_id = "eee19b7ec3c1b174"
    trace_id = "5b8efff798038103d269b633813fc60c"

    envelope = envelope_with_spans(
        {
            "start_timestamp": ts.timestamp(),
            "end_timestamp": ts.timestamp() + 0.5,
            "trace_id": trace_id,
            "span_id": span_id,
            "is_segment": True,
            "name": "test span",
            "status": "ok",
        },
        trace_info={
            "trace_id": trace_id,
            "public_key": project_config["publicKeys"][0]["publicKey"],
        },
    )

    # Attachment owned by single span
    per_span_metadata = create_attachment_metadata()
    per_span_body = b"per-span attachment"
    per_span_metadata_bytes = json.dumps(
        per_span_metadata, separators=(",", ":")
    ).encode("utf-8")
    per_span_payload = per_span_metadata_bytes + per_span_body

    envelope.add_item(
        Item(
            payload=PayloadRef(bytes=per_span_payload),
            type="attachment",
            headers={
                "content_type": "application/vnd.sentry.attachment.v2",
                "meta_length": len(per_span_metadata_bytes),
                "span_id": span_id,
                "length": len(per_span_payload),
            },
        )
    )

    # Attachment owned by multiple spans
    standalone_metadata = create_attachment_metadata()
    standalone_body = b"standalone attachment - should be independent"
    standalone_metadata_bytes = json.dumps(
        standalone_metadata, separators=(",", ":")
    ).encode("utf-8")
    standalone_payload = standalone_metadata_bytes + standalone_body

    envelope.add_item(
        Item(
            payload=PayloadRef(bytes=standalone_payload),
            type="attachment",
            headers={
                "content_type": "application/vnd.sentry.attachment.v2",
                "meta_length": len(standalone_metadata_bytes),
                "span_id": None,  # Not attached to any span
                "length": len(standalone_payload),
            },
        )
    )

    # Attachment owned by trace
    trace_metadata = create_attachment_metadata()
    trace_body = b"trace attachment - should be independent"
    trace_metadata_bytes = json.dumps(trace_metadata, separators=(",", ":")).encode(
        "utf-8"
    )
    trace_payload = trace_metadata_bytes + trace_body

    envelope.add_item(
        Item(
            payload=PayloadRef(bytes=trace_payload),
            type="attachment",
            headers={
                "content_type": "application/vnd.sentry.attachment.v2",
                "meta_length": len(standalone_metadata_bytes),
                "length": len(standalone_payload),
            },
        )
    )

    relay.send_envelope(project_id, envelope)

    outcomes = mini_sentry.get_outcomes(n=len(expected_outcomes))
    outcome_counter = Counter()
    for outcome in outcomes:
        key = (outcome["category"], outcome["outcome"])
        outcome_counter[key] += outcome["quantity"]

    assert outcome_counter == expected_outcomes

<<<<<<< HEAD
    assert mini_sentry.captured_outcomes.empty()


@pytest.mark.parametrize("owned_by", ["single_span", "multiple_spans", "trace"])
def test_attachment_default_pii_scrubbing_meta(
    mini_sentry, relay, secret_attribute, owned_by
=======
    outcomes_consumer.assert_empty()


def test_attachment_default_pii_scrubbing_meta(
    mini_sentry,
    relay,
    secret_attribute,
>>>>>>> ca210003
):
    attribute_key, attribute_value, expected_value, rule_type = secret_attribute

    project_id = 42
    project_config = mini_sentry.add_full_project_config(project_id)
    project_config["config"]["features"] = [
        "organizations:standalone-span-ingestion",
        "projects:span-v2-experimental-processing",
        "projects:span-v2-attachment-processing",
<<<<<<< HEAD
        "projects:trace-attachment-processing",
=======
>>>>>>> ca210003
    ]
    project_config["config"].setdefault(
        "datascrubbingSettings",
        {
            "scrubData": True,
            "scrubDefaults": True,
            "scrubIpAddresses": True,
        },
    )

    relay = relay(mini_sentry, options=TEST_CONFIG)

    ts = datetime.now(timezone.utc)
    span_id = "eee19b7ec3c1b174"
    trace_id = "5b8efff798038103d269b633813fc60c"
    envelope = envelope_with_spans(
        {
            "start_timestamp": ts.timestamp(),
            "end_timestamp": ts.timestamp() + 0.5,
            "trace_id": trace_id,
            "span_id": span_id,
            "is_segment": True,
            "name": "test span",
            "status": "ok",
        },
        trace_info={
            "trace_id": trace_id,
            "public_key": project_config["publicKeys"][0]["publicKey"],
        },
    )

    metadata = {
        "attachment_id": str(uuid.uuid4()),
        "timestamp": ts.timestamp(),
        "filename": "data.txt",
        "content_type": "text/plain",
        "attributes": {
            attribute_key: {"type": "string", "value": attribute_value},
        },
    }
    body = b"Some content"
    metadata_bytes = json.dumps(metadata, separators=(",", ":")).encode("utf-8")
    combined_payload = metadata_bytes + body

<<<<<<< HEAD
    headers = {
        "content_type": "application/vnd.sentry.attachment.v2",
        "meta_length": len(metadata_bytes),
        "length": len(combined_payload),
    }
    if owned_by == "single_span":
        headers["span_id"] = span_id
    elif owned_by == "multiple_spans":
        headers["span_id"] = None
    else:
        assert owned_by == "trace"

=======
>>>>>>> ca210003
    envelope.add_item(
        Item(
            payload=PayloadRef(bytes=combined_payload),
            type="attachment",
<<<<<<< HEAD
            headers=headers,
=======
            headers={
                "content_type": "application/vnd.sentry.attachment.v2",
                "meta_length": len(metadata_bytes),
                "span_id": span_id,
                "length": len(combined_payload),
            },
>>>>>>> ca210003
        )
    )

    relay.send_envelope(project_id, envelope)
    forwarded = mini_sentry.get_captured_event()
<<<<<<< HEAD
    if owned_by == "trace":
        # attachment comes in separate envelope
        forwarded = mini_sentry.get_captured_event()
=======
>>>>>>> ca210003

    attachment = next(i for i in forwarded.items if i.type == "attachment")
    meta_length = attachment.headers.get("meta_length")
    payload = attachment.payload.bytes
    metadata_part = json.loads(payload[:meta_length].decode("utf-8"))

    assert metadata_part == {
        "attachment_id": mock.ANY,
        "timestamp": time_within_delta(ts),
        "filename": "data.txt",
        "content_type": "text/plain",
        "attributes": {
            attribute_key: {"type": "string", "value": expected_value},
        },
        "_meta": {
            "attributes": {
                attribute_key: {
                    "value": {
                        "": {
                            "len": mock.ANY,
                            "rem": [[rule_type, mock.ANY, mock.ANY, mock.ANY]],
                        }
                    }
                }
            }
        },
    }


def test_attachment_pii_scrubbing_meta_attribute(
    mini_sentry,
    relay,
    scrubbing_rule,
):
    rule_type, test_value, expected_scrubbed = scrubbing_rule

    project_id = 42
    project_config = mini_sentry.add_full_project_config(project_id)
    project_config["config"]["features"] = [
        "organizations:standalone-span-ingestion",
        "projects:span-v2-experimental-processing",
        "projects:span-v2-attachment-processing",
    ]
    project_config["config"]["piiConfig"]["applications"] = {"$string": [rule_type]}

    relay = relay(mini_sentry, options=TEST_CONFIG)

    ts = datetime.now(timezone.utc)
    span_id = "eee19b7ec3c1b174"
    trace_id = "5b8efff798038103d269b633813fc60c"
    envelope = envelope_with_spans(
        {
            "start_timestamp": ts.timestamp(),
            "end_timestamp": ts.timestamp() + 0.5,
            "trace_id": trace_id,
            "span_id": span_id,
            "is_segment": True,
            "name": "test span",
            "status": "ok",
        },
        trace_info={
            "trace_id": trace_id,
            "public_key": project_config["publicKeys"][0]["publicKey"],
        },
    )

    metadata = {
        "attachment_id": str(uuid.uuid4()),
        "timestamp": ts.timestamp(),
        "filename": "data.txt",
        "content_type": "text/plain",
        "attributes": {
            "test_pii": {"type": "string", "value": test_value},
        },
    }
    body = b"Some attachment content"
    metadata_bytes = json.dumps(metadata, separators=(",", ":")).encode("utf-8")
    combined_payload = metadata_bytes + body

    envelope.add_item(
        Item(
            payload=PayloadRef(bytes=combined_payload),
            type="attachment",
            headers={
                "content_type": "application/vnd.sentry.attachment.v2",
                "meta_length": len(metadata_bytes),
                "span_id": span_id,
                "length": len(combined_payload),
            },
        )
    )

    relay.send_envelope(project_id, envelope)
    forwarded = mini_sentry.get_captured_event()

    attachment = next(i for i in forwarded.items if i.type == "attachment")
    meta_length = attachment.headers.get("meta_length")
    payload = attachment.payload.bytes
    metadata_part = json.loads(payload[:meta_length].decode("utf-8"))

    assert metadata_part == {
        "attachment_id": mock.ANY,
        "timestamp": time_within_delta(ts),
        "filename": "data.txt",
        "content_type": "text/plain",
        "attributes": {
            "test_pii": {"type": "string", "value": expected_scrubbed},
        },
        "_meta": {
            "attributes": {
                "test_pii": {
                    "value": {
                        "": {
                            "len": mock.ANY,
                            "rem": [[rule_type, mock.ANY, mock.ANY, mock.ANY]],
                        }
                    }
                }
            }
        },
    }


def test_attachment_pii_scrubbing_body(mini_sentry, relay):
    project_id = 42
    project_config = mini_sentry.add_full_project_config(project_id)
    project_config["config"]["features"] = [
        "organizations:standalone-span-ingestion",
        "projects:span-v2-experimental-processing",
        "projects:span-v2-attachment-processing",
    ]
    project_config["config"]["piiConfig"] = {
        "rules": {"0": {"type": "ip", "redaction": {"method": "remove"}}},
        "applications": {"$attachments.'log.txt'": ["0"]},
    }

    relay = relay(mini_sentry, options=TEST_CONFIG)

    ts = datetime.now(timezone.utc)
    span_id = "eee19b7ec3c1b174"
    trace_id = "5b8efff798038103d269b633813fc60c"
    envelope = envelope_with_spans(
        {
            "start_timestamp": ts.timestamp(),
            "end_timestamp": ts.timestamp() + 0.5,
            "trace_id": trace_id,
            "span_id": span_id,
            "is_segment": True,
            "name": "test span",
            "status": "ok",
        },
        trace_info={
            "trace_id": trace_id,
            "public_key": project_config["publicKeys"][0]["publicKey"],
        },
    )

    metadata = {
        "attachment_id": str(uuid.uuid4()),
        "timestamp": ts.timestamp(),
        "filename": "log.txt",
        "content_type": "text/plain",
    }
    body = b"before 127.0.0.1 after"
    metadata_bytes = json.dumps(metadata, separators=(",", ":")).encode("utf-8")
    combined_payload = metadata_bytes + body

    envelope.add_item(
        Item(
            payload=PayloadRef(bytes=combined_payload),
            type="attachment",
            headers={
                "content_type": "application/vnd.sentry.attachment.v2",
                "meta_length": len(metadata_bytes),
                "span_id": span_id,
                "length": len(combined_payload),
            },
        )
    )

    relay.send_envelope(project_id, envelope)
    forwarded = mini_sentry.get_captured_event()

    attachment = next(i for i in forwarded.items if i.type == "attachment")
    meta_length = attachment.headers.get("meta_length")
    payload = attachment.payload.bytes
    body_part = payload[meta_length:]

    assert body_part == b"before ********* after"<|MERGE_RESOLUTION|>--- conflicted
+++ resolved
@@ -604,7 +604,6 @@
     "rule_type",
     ["project", "trace"],
 )
-<<<<<<< HEAD
 @pytest.mark.parametrize(
     "should_drop",
     [False, True],
@@ -631,54 +630,6 @@
     metadata_bytes = json.dumps(metadata, separators=(",", ":")).encode("utf-8")
     combined_payload = metadata_bytes + body
 
-=======
-def test_standalone_attachment_only_ds_drop(mini_sentry, relay, rule_type):
-    project_id = 42
-    project_config = mini_sentry.add_full_project_config(project_id)
-    project_config["config"]["features"] = [
-        "organizations:standalone-span-ingestion",
-        "projects:span-v2-experimental-processing",
-        "projects:span-v2-attachment-processing",
-    ]
-    # A transaction rule should never apply.
-    _add_sampling_config(project_config, sample_rate=1, rule_type="transaction")
-    # Setup the actual rule we want to test against.
-    _add_sampling_config(project_config, sample_rate=0, rule_type=rule_type)
-
-    relay = relay(mini_sentry, options=TEST_CONFIG)
-
-    # Envelope with only an attachment, no spans
-    envelope = create_attachment_envelope(project_config)
-    envelope.headers["trace"] = {
-        "trace_id": "5b8efff798038103d269b633813fc60c",
-        "public_key": project_config["publicKeys"][0]["publicKey"],
-        "transaction": "tx_from_root",
-    }
-
-    metadata = create_attachment_metadata()
-    body = b"standalone attachment content"
-    metadata_bytes = json.dumps(metadata, separators=(",", ":")).encode("utf-8")
-    combined_payload = metadata_bytes + body
->>>>>>> ca210003
-    envelope.add_item(
-        Item(
-            payload=PayloadRef(bytes=combined_payload),
-            type="attachment",
-            headers={
-                "content_type": "application/vnd.sentry.attachment.v2",
-                "meta_length": len(metadata_bytes),
-<<<<<<< HEAD
-=======
-                "span_id": None,
->>>>>>> ca210003
-                "length": len(combined_payload),
-            },
-        )
-    )
-
-    relay.send_envelope(project_id, envelope)
-
-<<<<<<< HEAD
     if should_drop:
         assert mini_sentry.get_outcomes(n=2) == [
             {
@@ -702,8 +653,68 @@
                 "quantity": 1,
             },
         ]
-
-=======
+    envelope.add_item(
+        Item(
+            payload=PayloadRef(bytes=combined_payload),
+            type="attachment",
+            headers={
+                "content_type": "application/vnd.sentry.attachment.v2",
+                "meta_length": len(metadata_bytes),
+                "length": len(combined_payload),
+            },
+        )
+    )
+
+    assert mini_sentry.captured_events.empty()
+    assert mini_sentry.captured_outcomes.empty()
+
+
+@pytest.mark.parametrize(
+    "rule_type",
+    ["project", "trace"],
+)
+def test_standalone_attachment_only_ds_drop(mini_sentry, relay, rule_type):
+    project_id = 42
+    project_config = mini_sentry.add_full_project_config(project_id)
+    project_config["config"]["features"] = [
+        "organizations:standalone-span-ingestion",
+        "projects:span-v2-experimental-processing",
+        "projects:span-v2-attachment-processing",
+    ]
+    # A transaction rule should never apply.
+    add_sampling_config(project_config, sample_rate=1, rule_type="transaction")
+    # Setup the actual rule we want to test against.
+    add_sampling_config(project_config, sample_rate=0, rule_type=rule_type)
+
+    relay = relay(mini_sentry, options=TEST_CONFIG)
+
+    # Envelope with only an attachment, no spans
+    envelope = create_attachment_envelope(project_config)
+    envelope.headers["trace"] = {
+        "trace_id": "5b8efff798038103d269b633813fc60c",
+        "public_key": project_config["publicKeys"][0]["publicKey"],
+        "transaction": "tx_from_root",
+    }
+
+    metadata = create_attachment_metadata()
+    body = b"standalone attachment content"
+    metadata_bytes = json.dumps(metadata, separators=(",", ":")).encode("utf-8")
+    combined_payload = metadata_bytes + body
+    envelope.add_item(
+        Item(
+            payload=PayloadRef(bytes=combined_payload),
+            type="attachment",
+            headers={
+                "content_type": "application/vnd.sentry.attachment.v2",
+                "meta_length": len(metadata_bytes),
+                "span_id": None,
+                "length": len(combined_payload),
+            },
+        )
+    )
+
+    relay.send_envelope(project_id, envelope)
+
     assert mini_sentry.get_outcomes(n=2) == [
         {
             "timestamp": time_within_delta(),
@@ -727,7 +738,6 @@
         },
     ]
     assert mini_sentry.captured_events.empty()
->>>>>>> ca210003
     assert mini_sentry.captured_outcomes.empty()
 
 
@@ -1107,22 +1117,12 @@
 
     assert outcome_counter == expected_outcomes
 
-<<<<<<< HEAD
     assert mini_sentry.captured_outcomes.empty()
 
 
 @pytest.mark.parametrize("owned_by", ["single_span", "multiple_spans", "trace"])
 def test_attachment_default_pii_scrubbing_meta(
     mini_sentry, relay, secret_attribute, owned_by
-=======
-    outcomes_consumer.assert_empty()
-
-
-def test_attachment_default_pii_scrubbing_meta(
-    mini_sentry,
-    relay,
-    secret_attribute,
->>>>>>> ca210003
 ):
     attribute_key, attribute_value, expected_value, rule_type = secret_attribute
 
@@ -1132,10 +1132,7 @@
         "organizations:standalone-span-ingestion",
         "projects:span-v2-experimental-processing",
         "projects:span-v2-attachment-processing",
-<<<<<<< HEAD
         "projects:trace-attachment-processing",
-=======
->>>>>>> ca210003
     ]
     project_config["config"].setdefault(
         "datascrubbingSettings",
@@ -1180,7 +1177,6 @@
     metadata_bytes = json.dumps(metadata, separators=(",", ":")).encode("utf-8")
     combined_payload = metadata_bytes + body
 
-<<<<<<< HEAD
     headers = {
         "content_type": "application/vnd.sentry.attachment.v2",
         "meta_length": len(metadata_bytes),
@@ -1193,33 +1189,19 @@
     else:
         assert owned_by == "trace"
 
-=======
->>>>>>> ca210003
     envelope.add_item(
         Item(
             payload=PayloadRef(bytes=combined_payload),
             type="attachment",
-<<<<<<< HEAD
             headers=headers,
-=======
-            headers={
-                "content_type": "application/vnd.sentry.attachment.v2",
-                "meta_length": len(metadata_bytes),
-                "span_id": span_id,
-                "length": len(combined_payload),
-            },
->>>>>>> ca210003
         )
     )
 
     relay.send_envelope(project_id, envelope)
     forwarded = mini_sentry.get_captured_event()
-<<<<<<< HEAD
     if owned_by == "trace":
         # attachment comes in separate envelope
         forwarded = mini_sentry.get_captured_event()
-=======
->>>>>>> ca210003
 
     attachment = next(i for i in forwarded.items if i.type == "attachment")
     meta_length = attachment.headers.get("meta_length")
