--- conflicted
+++ resolved
@@ -1690,7 +1690,6 @@
     spans_consumer.assert_empty()
 
 
-<<<<<<< HEAD
 def test_span_filtering_with_generic_inbound_filter(
     mini_sentry, relay_with_processing, spans_consumer, outcomes_consumer
 ):
@@ -1754,7 +1753,10 @@
         return counter
 
     assert summarize_outcomes() == {(12, 1): 1}
-=======
+    spans_consumer.assert_empty()
+    outcomes_consumer.assert_empty()
+
+
 @pytest.mark.parametrize("sample_rate", [0.0, 1.0])
 def test_dynamic_sampling(
     mini_sentry,
@@ -1845,8 +1847,4 @@
     else:
         outcomes = outcomes_consumer.get_outcomes(timeout=10)
         assert summarize_outcomes(outcomes) == {(12, 1): 4}  # Span, Filtered
-        assert {o["reason"] for o in outcomes} == {"Sampled:1"}
->>>>>>> c8e7da0d
-
-    spans_consumer.assert_empty()
-    outcomes_consumer.assert_empty()+        assert {o["reason"] for o in outcomes} == {"Sampled:1"}