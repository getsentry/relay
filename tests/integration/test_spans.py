--- conflicted
+++ resolved
@@ -15,11 +15,7 @@
 from sentry_relay.consts import DataCategory
 from sentry_sdk.envelope import Envelope, Item, PayloadRef
 
-<<<<<<< HEAD
 from .asserts import time_after
-from .test_store import make_transaction
-=======
->>>>>>> c8e7da0d
 from .test_metrics import TEST_CONFIG
 from .test_store import make_transaction
 
