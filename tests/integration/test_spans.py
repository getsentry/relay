--- conflicted
+++ resolved
@@ -1847,11 +1847,7 @@
     else:
         outcomes = outcomes_consumer.get_outcomes(timeout=10)
         assert summarize_outcomes(outcomes) == {(12, 1): 4}  # Span, Filtered
-<<<<<<< HEAD
         assert {o["reason"] for o in outcomes} == {"Sampled:3000"}
 
     spans_consumer.assert_empty()
-    outcomes_consumer.assert_empty()
-=======
-        assert {o["reason"] for o in outcomes} == {"Sampled:1"}
->>>>>>> badf2eb9
+    outcomes_consumer.assert_empty()