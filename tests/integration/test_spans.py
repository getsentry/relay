import contextlib
import json
import uuid
from collections import Counter
from datetime import UTC, datetime, timedelta, timezone

import pytest
from opentelemetry.proto.common.v1.common_pb2 import AnyValue, KeyValue
from opentelemetry.proto.trace.v1.trace_pb2 import (
    ResourceSpans,
    ScopeSpans,
    Span,
    TracesData,
)
from requests import HTTPError
from sentry_relay.consts import DataCategory
from sentry_sdk.envelope import Envelope, Item, PayloadRef

from .asserts import time_after, time_within_delta
from .consts import (
    TRANSACTION_EXTRACT_MIN_SUPPORTED_VERSION,
)
from .test_metrics import TEST_CONFIG
from .test_store import make_transaction


@pytest.mark.parametrize("performance_issues_spans", [False, True])
@pytest.mark.parametrize("discard_transaction", [False, True])
def test_span_extraction(
    mini_sentry,
    relay_with_processing,
    spans_consumer,
    transactions_consumer,
    events_consumer,
    metrics_consumer,
    discard_transaction,
    performance_issues_spans,
):
    spans_consumer = spans_consumer()
    transactions_consumer = transactions_consumer()
    events_consumer = events_consumer()
    metrics_consumer = metrics_consumer()

    relay = relay_with_processing(options=TEST_CONFIG)
    project_id = 42
    project_config = mini_sentry.add_full_project_config(project_id)
    project_config["config"]["features"] = [
        "organizations:indexed-spans-extraction",
    ]
    project_config["config"]["transactionMetrics"] = {
        "version": TRANSACTION_EXTRACT_MIN_SUPPORTED_VERSION,
    }

    if discard_transaction:
        project_config["config"]["features"].append("projects:discard-transaction")
    if performance_issues_spans:
        project_config["config"]["features"].append(
            "organizations:performance-issues-spans"
        )

    event = make_transaction({"event_id": "cbf6960622e14a45abc1f03b2055b186"})
    event["contexts"]["trace"]["status"] = "success"
    event["contexts"]["trace"]["origin"] = "manual"
    event["contexts"]["trace"]["links"] = [
        {
            "trace_id": "1f62a8b040f340bda5d830223def1d83",
            "span_id": "dbbbbbbbbbbbbbbd",
            "sampled": True,
            "attributes": {"txn_key": 123},
        },
    ]
    end = datetime.now(timezone.utc) - timedelta(seconds=1)
    duration = timedelta(milliseconds=500)
    start = end - duration
    event["spans"] = [
        {
            "description": "GET /api/0/organizations/?member=1",
            "links": [
                {
                    "trace_id": "0f62a8b040f340bda5d830223def1d82",
                    "span_id": "cbbbbbbbbbbbbbbc",
                    "sampled": True,
                    "attributes": {"span_key": "span_value"},
                },
            ],
            "op": "http",
            "origin": "manual",
            "parent_span_id": "968cff94913ebb07",
            "span_id": "bbbbbbbbbbbbbbbb",
            "start_timestamp": start.isoformat(),
            "status": "success",
            "timestamp": end.isoformat(),
            "trace_id": "ff62a8b040f340bda5d830223def1d81",
        },
    ]

    relay.send_event(project_id, event)

    if discard_transaction:
        assert transactions_consumer.poll(timeout=2.0) is None

        # We do not accidentally produce to the events topic:
        assert events_consumer.poll(timeout=2.0) is None

        # We _do_ extract span metrics:
        assert {headers[0] for _, headers in metrics_consumer.get_metrics()} == {
            ("namespace", b"spans")
        }
    else:
        received_event, _ = transactions_consumer.get_event(timeout=2.0)
        assert received_event["event_id"] == event["event_id"]
        assert received_event.get("_performance_issues_spans") == (
            performance_issues_spans or None
        )
        assert {headers[0] for _, headers in metrics_consumer.get_metrics()} == {
            ("namespace", b"spans"),
            ("namespace", b"transactions"),
        }

    child_span = spans_consumer.get_span()
    del child_span["received"]
    assert child_span == {
        "data": {  # Backfilled from `sentry_tags`
            "sentry.category": "http",
            "sentry.normalized_description": "GET *",
            "sentry.group": "37e3d9fab1ae9162",
            "sentry.op": "http",
            "sentry.platform": "other",
            "sentry.sdk.name": "raven-node",
            "sentry.sdk.version": "2.6.3",
            "sentry.status": "ok",
            "sentry.trace.status": "ok",
            "sentry.transaction": "hi",
            "sentry.transaction.op": "hi",
        },
        "description": "GET /api/0/organizations/?member=1",
        "duration_ms": int(duration.total_seconds() * 1e3),
        "event_id": "cbf6960622e14a45abc1f03b2055b186",
        "exclusive_time_ms": 500.0,
        "is_segment": False,
        "is_remote": False,
        "links": [
            {
                "trace_id": "0f62a8b040f340bda5d830223def1d82",
                "span_id": "cbbbbbbbbbbbbbbc",
                "sampled": True,
                "attributes": {"span_key": "span_value"},
            },
        ],
        "organization_id": 1,
        "origin": "manual",
        "parent_span_id": "968cff94913ebb07",
        "project_id": 42,
        "key_id": 123,
        "retention_days": 90,
        "segment_id": "968cff94913ebb07",
        "sentry_tags": {
            "category": "http",
            "description": "GET *",
            "group": "37e3d9fab1ae9162",
            "op": "http",
            "platform": "other",
            "sdk.name": "raven-node",
            "sdk.version": "2.6.3",
            "status": "ok",
            "trace.status": "ok",
            "transaction": "hi",
            "transaction.op": "hi",
        },
        "span_id": "bbbbbbbbbbbbbbbb",
        "start_timestamp_ms": int(start.timestamp() * 1e3),
        "start_timestamp_precise": start.timestamp(),
        "end_timestamp_precise": start.timestamp() + duration.total_seconds(),
        "trace_id": "ff62a8b040f340bda5d830223def1d81",
    }

    start_timestamp = datetime.fromisoformat(event["start_timestamp"]).replace(
        tzinfo=timezone.utc
    )
    end_timestamp = datetime.fromisoformat(event["timestamp"]).replace(
        tzinfo=timezone.utc
    )
    duration = (end_timestamp - start_timestamp).total_seconds()
    duration_ms = int(duration * 1e3)

    transaction_span = spans_consumer.get_span()
    del transaction_span["received"]
    if performance_issues_spans:
        assert transaction_span.pop("_performance_issues_spans") is True
    assert transaction_span == {
        "data": {
            "sentry.sdk.name": "raven-node",
            "sentry.sdk.version": "2.6.3",
            "sentry.segment.name": "hi",
            # Backfilled from `sentry_tags`:
            "sentry.op": "hi",
            "sentry.platform": "other",
            "sentry.status": "ok",
            "sentry.trace.status": "ok",
            "sentry.transaction": "hi",
            "sentry.transaction.op": "hi",
        },
        "description": "hi",
        "duration_ms": duration_ms,
        "event_id": "cbf6960622e14a45abc1f03b2055b186",
        "exclusive_time_ms": 1500.0,
        "is_segment": True,
        "is_remote": True,
        "links": [
            {
                "trace_id": "1f62a8b040f340bda5d830223def1d83",
                "span_id": "dbbbbbbbbbbbbbbd",
                "sampled": True,
                "attributes": {"txn_key": 123},
            },
        ],
        "organization_id": 1,
        "origin": "manual",
        "project_id": 42,
        "key_id": 123,
        "retention_days": 90,
        "segment_id": "968cff94913ebb07",
        "sentry_tags": {
            "op": "hi",
            "platform": "other",
            "sdk.name": "raven-node",
            "sdk.version": "2.6.3",
            "status": "ok",
            "trace.status": "ok",
            "transaction": "hi",
            "transaction.op": "hi",
        },
        "span_id": "968cff94913ebb07",
        "start_timestamp_ms": int(start_timestamp.timestamp() * 1e3),
        "start_timestamp_precise": start_timestamp.timestamp(),
        "end_timestamp_precise": start_timestamp.timestamp() + duration,
        "trace_id": "a0fa8803753e40fd8124b21eeb2986b5",
    }

    spans_consumer.assert_empty()


@pytest.mark.parametrize(
    "sample_rate,expected_spans,expected_metrics",
    [
        (None, 2, 3),
        (1.0, 2, 3),
        (0.0, 0, 0),
    ],
)
def test_span_extraction_with_sampling(
    mini_sentry,
    relay_with_processing,
    spans_consumer,
    metrics_consumer,
    sample_rate,
    expected_spans,
    expected_metrics,
):
    mini_sentry.global_config["options"] = {
        "relay.span-extraction.sample-rate": sample_rate
    }

    relay = relay_with_processing(options=TEST_CONFIG)
    project_id = 42
    project_config = mini_sentry.add_full_project_config(project_id)
    project_config["config"]["features"] = [
        "organizations:indexed-spans-extraction",
    ]
    project_config["config"]["transactionMetrics"] = {
        "version": TRANSACTION_EXTRACT_MIN_SUPPORTED_VERSION,
    }

    spans_consumer = spans_consumer()
    metrics_consumer = metrics_consumer()

    event = make_transaction({"event_id": "cbf6960622e14a45abc1f03b2055b186"})
    end = datetime.now(timezone.utc) - timedelta(seconds=1)
    duration = timedelta(milliseconds=500)
    start = end - duration
    event["spans"] = [
        {
            "description": "GET /api/0/organizations/?member=1",
            "op": "http",
            "parent_span_id": "968cff94913ebb07",
            "span_id": "bbbbbbbbbbbbbbbb",
            "start_timestamp": start.isoformat(),
            "timestamp": end.isoformat(),
            "trace_id": "ff62a8b040f340bda5d830223def1d81",
        },
    ]

    relay.send_event(project_id, event)

    if expected_spans > 0:
        spans = spans_consumer.get_spans(n=expected_spans)
        assert len(spans) == expected_spans

    metrics = metrics_consumer.get_metrics()
    span_metrics = [m for (m, _) in metrics if ":spans/" in m["name"]]
    assert len(span_metrics) == expected_metrics

    spans_consumer.assert_empty()
    metrics_consumer.assert_empty()


def test_duplicate_performance_score(mini_sentry, relay):
    relay = relay(mini_sentry, options=TEST_CONFIG)
    project_id = 42
    project_config = mini_sentry.add_full_project_config(project_id)
    project_config["config"]["features"] = [
        "organizations:indexed-spans-extraction",
    ]
    project_config["config"]["transactionMetrics"] = {
        "version": TRANSACTION_EXTRACT_MIN_SUPPORTED_VERSION,
    }
    project_config["config"]["performanceScore"] = {
        "profiles": [
            {
                "name": "Desktop",
                "scoreComponents": [
                    {"measurement": "cls", "weight": 1.0, "p10": 0.1, "p50": 0.25},
                ],
                "condition": {"op": "and", "inner": []},
            }
        ]
    }
    project_config["config"]["sampling"] = (
        {  # Drop everything, to trigger metrics extractino
            "version": 2,
            "rules": [
                {
                    "id": 1,
                    "samplingValue": {"type": "sampleRate", "value": 0.0},
                    "type": "transaction",
                    "condition": {"op": "and", "inner": []},
                }
            ],
        }
    )
    event = make_transaction({"event_id": "cbf6960622e14a45abc1f03b2055b186"})
    event.setdefault("contexts", {})["browser"] = {"name": "Chrome"}
    event["measurements"] = {"cls": {"value": 0.11}}
    relay.send_event(project_id, event)

    score_total_seen = 0
    for _ in range(3):  # 2 client reports and the actual item we're interested in
        envelope = mini_sentry.captured_events.get()
        for item in envelope.items:
            if item.type == "metric_buckets":
                for metric in item.payload.json:
                    if (
                        metric["name"]
                        == "d:transactions/measurements.score.total@ratio"
                    ):
                        score_total_seen += 1

    assert score_total_seen == 1


def envelope_with_spans(
    start: datetime, end: datetime, metrics_extracted: bool = False
) -> Envelope:
    envelope = Envelope()
    envelope.add_item(
        Item(
            type="otel_span",
            headers={"metrics_extracted": metrics_extracted},
            payload=PayloadRef(
                bytes=json.dumps(
                    {
                        "traceId": "89143b0763095bd9c9955e8175d1fb23",
                        "spanId": "a342abb1214ca181",
                        "name": "my 1st OTel span",
                        "startTimeUnixNano": str(int(start.timestamp() * 1e9)),
                        "endTimeUnixNano": str(int(end.timestamp() * 1e9)),
                        "attributes": [
                            {
                                "key": "sentry.category",
                                "value": {
                                    "stringValue": "db",
                                },
                            },
                            {
                                "key": "sentry.exclusive_time_nano",
                                "value": {
                                    "intValue": str(
                                        int((end - start).total_seconds() * 1e9)
                                    ),
                                },
                            },
                        ],
                        "links": [
                            {
                                "traceId": "89143b0763095bd9c9955e8175d1fb24",
                                "spanId": "e342abb1214ca183",
                                "attributes": [
                                    {
                                        "key": "link_double_key",
                                        "value": {
                                            "doubleValue": 1.23,
                                        },
                                    },
                                ],
                            },
                        ],
                    },
                ).encode()
            ),
        )
    )
    envelope.add_item(
        Item(
            type="span",
            payload=PayloadRef(
                bytes=json.dumps(
                    {
                        "description": "https://example.com/p/blah.js",
                        "op": "resource.script",
                        # Span with the same `span_id` and `segment_id`, to make sure it is classified as `is_segment`.
                        "span_id": "b0429c44b67a3eb1",
                        "segment_id": "b0429c44b67a3eb1",
                        "start_timestamp": start.timestamp(),
                        "timestamp": end.timestamp() + 1,
                        "exclusive_time": 345.0,  # The SDK knows that this span has a lower exclusive time
                        "trace_id": "ff62a8b040f340bda5d830223def1d81",
                        "measurements": {
                            "score.total": {"unit": "ratio", "value": 0.12121616},
                        },
                        "data": {
                            "browser.name": "Chrome",
                        },
                        "links": [
                            {
                                "trace_id": "99143b0763095bd9c9955e8175d1fb25",
                                "span_id": "e342abb1214ca183",
                                "sampled": True,
                                "attributes": {
                                    "link_bool_key": True,
                                },
                            },
                        ],
                    },
                ).encode()
            ),
        )
    )
    envelope.add_item(
        Item(
            type="span",
            payload=PayloadRef(
                bytes=json.dumps(
                    {
                        "description": r"test \" with \" escaped \" chars",
                        "op": "default",
                        "span_id": "cd429c44b67a3eb1",
                        "segment_id": "968cff94913ebb07",
                        "start_timestamp": start.timestamp(),
                        "timestamp": end.timestamp() + 1,
                        "exclusive_time": 345.0,  # The SDK knows that this span has a lower exclusive time
                        "trace_id": "ff62a8b040f340bda5d830223def1d81",
                    },
                ).encode()
            ),
        )
    )
    envelope.add_item(
        Item(
            type="span",
            payload=PayloadRef(
                bytes=json.dumps(
                    {
                        "op": "default",
                        "span_id": "ed429c44b67a3eb1",
                        "segment_id": "968cff94913ebb07",
                        "start_timestamp": start.timestamp(),
                        "timestamp": end.timestamp() + 1,
                        "exclusive_time": 345.0,  # The SDK knows that this span has a lower exclusive time
                        "trace_id": "ff62a8b040f340bda5d830223def1d81",
                    },
                ).encode()
            ),
        )
    )

    envelope.add_item(
        Item(
            type="span",
            headers={"metrics_extracted": metrics_extracted, "item_count": 2},
            content_type="application/vnd.sentry.items.span.v2+json",
            payload=PayloadRef(
                json={
                    "items": [
                        {
                            "trace_id": "89143b0763095bd9c9955e8175d1fb23",
                            "span_id": "a342abb1214ca182",
                            "name": "my 1st V2 span",
                            "start_timestamp": start.timestamp(),
                            "end_timestamp": end.timestamp(),
                            "attributes": {
                                "sentry.category": {
                                    "type": "string",
                                    "value": "db",
                                },
                                "sentry.exclusive_time_nano": {
                                    "type": "integer",
                                    "value": int((end - start).total_seconds() * 1e9),
                                },
                            },
                            "links": [
                                {
                                    "trace_id": "89143b0763095bd9c9955e8175d1fb24",
                                    "span_id": "e342abb1214ca183",
                                    "sampled": False,
                                    "attributes": {
                                        "link_double_key": {
                                            "type": "double",
                                            "value": 1.23,
                                        },
                                    },
                                },
                            ],
                        },
                        {
                            "trace_id": "ff62a8b040f340bda5d830223def1d81",
                            "span_id": "b0429c44b67a3eb2",
                            "name": "resource.script",
                            "status": "ok",
                            "start_timestamp": start.timestamp(),
                            "end_timestamp": end.timestamp() + 1,
                            "links": [
                                {
                                    "trace_id": "99143b0763095bd9c9955e8175d1fb25",
                                    "span_id": "e342abb1214ca183",
                                    "sampled": True,
                                    "attributes": {
                                        "link_bool_key": {
                                            "type": "boolean",
                                            "value": True,
                                        },
                                    },
                                },
                            ],
                            "attributes": {
                                "browser.name": {"type": "string", "value": "Chrome"},
                                "sentry.description": {
                                    "type": "string",
                                    "value": "https://example.com/p/blah.js",
                                },
                                "sentry.op": {
                                    "type": "string",
                                    "value": "resource.script",
                                },
                                "sentry.exclusive_time_nano": {
                                    "type": "integer",
                                    "value": 161 * 1e6,
                                },
                                # Span with the same `span_id` and `segment_id`, to make sure it is classified as `is_segment`.
                                "sentry.segment.id": {
                                    "type": "string",
                                    "value": "b0429c44b67a3eb2",
                                },
                            },
                        },
                    ]
                }
            ),
        )
    )

    return envelope


def envelope_with_transaction_and_spans(start: datetime, end: datetime) -> Envelope:
    envelope = Envelope()
    envelope.add_item(
        Item(
            type="transaction",
            payload=PayloadRef(
                bytes=json.dumps(
                    {
                        "type": "transaction",
                        "timestamp": end.timestamp() + 1,
                        "start_timestamp": start.timestamp(),
                        "spans": [
                            {
                                "op": "default",
                                "span_id": "968cff94913ebb07",
                                "segment_id": "968cff94913ebb07",
                                "start_timestamp": start.timestamp(),
                                "timestamp": end.timestamp() + 1,
                                "exclusive_time": 1000.0,
                                "trace_id": "a0fa8803753e40fd8124b21eeb2986b5",
                            },
                        ],
                        "contexts": {
                            "trace": {
                                "op": "hi",
                                "trace_id": "a0fa8803753e40fd8124b21eeb2986b5",
                                "span_id": "968cff94913ebb07",
                            }
                        },
                        "transaction": "my_transaction",
                    },
                ).encode()
            ),
        )
    )

    return envelope


def make_otel_span(start, end):
    return {
        "resourceSpans": [
            {
                "scopeSpans": [
                    {
                        "spans": [
                            {
                                "traceId": "89143b0763095bd9c9955e8175d1fb24",
                                "spanId": "d342abb1214ca182",
                                "name": "my 2nd OTel span",
                                "startTimeUnixNano": str(int(start.timestamp() * 1e9)),
                                "endTimeUnixNano": str(int(end.timestamp() * 1e9)),
                                "kind": 4,
                                "attributes": [
                                    {
                                        "key": "sentry.exclusive_time_nano",
                                        "value": {
                                            "intValue": str(
                                                int((end - start).total_seconds() * 1e9)
                                            ),
                                        },
                                    },
                                ],
                                "links": [
                                    {
                                        "traceId": "89143b0763095bd9c9955e8175d1fb24",
                                        "spanId": "e342abb1214ca183",
                                        "attributes": [
                                            {
                                                "key": "link_int_key",
                                                "value": {
                                                    "intValue": "123",
                                                },
                                            },
                                        ],
                                    },
                                ],
                            },
                        ],
                    },
                ],
            },
        ],
    }


def test_span_ingestion(
    mini_sentry,
    relay_with_processing,
    spans_consumer,
    metrics_consumer,
):
    spans_consumer = spans_consumer()
    metrics_consumer = metrics_consumer()

    relay = relay_with_processing(
        options={
            "aggregator": {
                "bucket_interval": 1,
                "initial_delay": 0,
                "max_secs_in_past": 2**64 - 1,
                "shift_key": "none",
            }
        }
    )
    project_id = 42
    project_config = mini_sentry.add_full_project_config(project_id)
    project_config["config"]["features"] = [
        "organizations:standalone-span-ingestion",
        "projects:relay-otel-endpoint",
    ]
    project_config["config"]["transactionMetrics"] = {
        "version": TRANSACTION_EXTRACT_MIN_SUPPORTED_VERSION
    }

    duration = timedelta(milliseconds=500)
    now = datetime.now(timezone.utc)
    end = now - timedelta(seconds=1)
    start = end - duration

    # 1 - Send OTel span and sentry span via envelope
    envelope = envelope_with_spans(start, end)
    relay.send_envelope(
        project_id,
        envelope,
        headers={  # Set browser header to verify that `d:transactions/measurements.score.total@ratio` is extracted only once.
            "User-Agent": "Mozilla/5.0 (Windows NT 10.0; Win64; x64) AppleWebKit/537.36 (KHTML, like Gecko) Chrome/111.0.0.0 Safari/537.36"
        },
    )

    # 2 - Send OTel json span via endpoint
    relay.send_otel_span(
        project_id,
        json=make_otel_span(start, end),
    )

    protobuf_span = Span(
        trace_id=bytes.fromhex("89143b0763095bd9c9955e8175d1fb24"),
        span_id=bytes.fromhex("f0b809703e783d00"),
        parent_span_id=bytes.fromhex("f0f0f0abcdef1234"),
        name="my 3rd protobuf OTel span",
        start_time_unix_nano=int(start.timestamp() * 1e9),
        end_time_unix_nano=int(end.timestamp() * 1e9),
        kind=5,
        attributes=[
            KeyValue(
                key="sentry.exclusive_time_nano",
                value=AnyValue(int_value=int(duration.total_seconds() * 1e9)),
            ),
            # In order to test `category` sentry tag inference.
            KeyValue(
                key="ui.component_name",
                value=AnyValue(string_value="MyComponent"),
            ),
        ],
        links=[
            Span.Link(
                trace_id=bytes.fromhex("89143b0763095bd9c9955e8175d1fb24"),
                span_id=bytes.fromhex("e0b809703e783d01"),
                attributes=[
                    KeyValue(
                        key="link_str_key",
                        value=AnyValue(string_value="link_str_value"),
                    )
                ],
            )
        ],
    )
    scope_spans = ScopeSpans(spans=[protobuf_span])
    resource_spans = ResourceSpans(scope_spans=[scope_spans])
    traces_data = TracesData(resource_spans=[resource_spans])
    protobuf_payload = traces_data.SerializeToString()

    # 3 - Send OTel protobuf span via endpoint
    relay.send_otel_span(
        project_id,
        bytes=protobuf_payload,
        headers={"Content-Type": "application/x-protobuf"},
    )

    spans = spans_consumer.get_spans(timeout=10.0, n=8)

    for span in spans:
        span.pop("received", None)

    # endpoint might overtake envelope
    spans.sort(key=lambda msg: msg["span_id"])

    assert spans == [
        {
            "data": {
                "browser.name": "Chrome",
                "client.address": "127.0.0.1",
                "sentry.category": "db",
                "sentry.name": "my 1st OTel span",
                "user_agent.original": "Mozilla/5.0 (Windows NT 10.0; Win64; x64) "
                "AppleWebKit/537.36 (KHTML, like Gecko) "
                "Chrome/111.0.0.0 Safari/537.36",
                # Backfilled from `sentry_tags`:
                "sentry.op": "default",
                "sentry.browser.name": "Chrome",
                "sentry.status": "unknown",
            },
            "description": "my 1st OTel span",
            "duration_ms": 500,
            "exclusive_time_ms": 500.0,
            "is_segment": True,
            "is_remote": False,
            "links": [
                {
                    "trace_id": "89143b0763095bd9c9955e8175d1fb24",
                    "span_id": "e342abb1214ca183",
                    "sampled": False,
                    "attributes": {"link_double_key": 1.23},
                }
            ],
            "organization_id": 1,
            "project_id": 42,
            "key_id": 123,
            "retention_days": 90,
            "segment_id": "a342abb1214ca181",
            "sentry_tags": {
                "browser.name": "Chrome",
                "category": "db",
                "op": "default",
                "status": "unknown",
            },
            "span_id": "a342abb1214ca181",
            "start_timestamp_ms": int(start.timestamp() * 1e3),
            "start_timestamp_precise": start.timestamp(),
            "end_timestamp_precise": end.timestamp(),
            "trace_id": "89143b0763095bd9c9955e8175d1fb23",
        },
        {
            "data": {
                "browser.name": "Chrome",
                "client.address": "127.0.0.1",
                "sentry.category": "db",
                "sentry.name": "my 1st V2 span",
                "user_agent.original": "Mozilla/5.0 (Windows NT 10.0; Win64; x64) "
                "AppleWebKit/537.36 (KHTML, like Gecko) "
                "Chrome/111.0.0.0 Safari/537.36",
                # Backfilled from `sentry_tags`:
                "sentry.browser.name": "Chrome",
                "sentry.op": "default",
                "sentry.status": "unknown",
            },
            "description": "my 1st V2 span",
            "duration_ms": 500,
            "exclusive_time_ms": 500.0,
            "is_segment": True,
            "is_remote": False,
            "links": [
                {
                    "trace_id": "89143b0763095bd9c9955e8175d1fb24",
                    "span_id": "e342abb1214ca183",
                    "sampled": False,
                    "attributes": {"link_double_key": 1.23},
                }
            ],
            "organization_id": 1,
            "project_id": 42,
            "key_id": 123,
            "retention_days": 90,
            "segment_id": "a342abb1214ca182",
            "sentry_tags": {
                "browser.name": "Chrome",
                "category": "db",
                "op": "default",
                "status": "unknown",
            },
            "span_id": "a342abb1214ca182",
            "start_timestamp_ms": int(start.timestamp() * 1e3),
            "start_timestamp_precise": start.timestamp(),
            "end_timestamp_precise": end.timestamp(),
            "trace_id": "89143b0763095bd9c9955e8175d1fb23",
        },
        {
            "data": {
                "browser.name": "Chrome",
                "client.address": "127.0.0.1",
                "user_agent.original": "Mozilla/5.0 (Windows NT 10.0; Win64; x64) "
                "AppleWebKit/537.36 (KHTML, like Gecko) "
                "Chrome/111.0.0.0 Safari/537.36",
                # Backfilled from `sentry_tags`:
                "sentry.browser.name": "Chrome",
                "sentry.category": "resource",
                "sentry.normalized_description": "https://example.com/*/blah.js",
                "sentry.domain": "example.com",
                "sentry.file_extension": "js",
                "sentry.group": "8a97a9e43588e2bd",
                "sentry.op": "resource.script",
                # Backfilled from `measurements`:
                "score.total": 0.12121616,
            },
            "description": "https://example.com/p/blah.js",
            "duration_ms": 1500,
            "exclusive_time_ms": 345.0,
            "is_segment": True,
            "is_remote": False,
            "links": [
                {
                    "trace_id": "99143b0763095bd9c9955e8175d1fb25",
                    "span_id": "e342abb1214ca183",
                    "sampled": True,
                    "attributes": {
                        "link_bool_key": True,
                    },
                },
            ],
            "measurements": {"score.total": {"value": 0.12121616}},
            "organization_id": 1,
            "project_id": 42,
            "key_id": 123,
            "retention_days": 90,
            "segment_id": "b0429c44b67a3eb1",
            "sentry_tags": {
                "browser.name": "Chrome",
                "category": "resource",
                "description": "https://example.com/*/blah.js",
                "domain": "example.com",
                "file_extension": "js",
                "group": "8a97a9e43588e2bd",
                "op": "resource.script",
            },
            "span_id": "b0429c44b67a3eb1",
            "start_timestamp_ms": int(start.timestamp() * 1e3),
            "start_timestamp_precise": start.timestamp(),
            "end_timestamp_precise": end.timestamp() + 1,
            "trace_id": "ff62a8b040f340bda5d830223def1d81",
        },
        {
            "data": {
                "browser.name": "Chrome",
                "client.address": "127.0.0.1",
                "sentry.name": "resource.script",
                "user_agent.original": "Mozilla/5.0 (Windows NT 10.0; Win64; x64) "
                "AppleWebKit/537.36 (KHTML, like Gecko) "
                "Chrome/111.0.0.0 Safari/537.36",
                # Backfilled from `sentry_tags`:
                "sentry.browser.name": "Chrome",
                "sentry.category": "resource",
                "sentry.normalized_description": "https://example.com/*/blah.js",
                "sentry.domain": "example.com",
                "sentry.file_extension": "js",
                "sentry.group": "8a97a9e43588e2bd",
                "sentry.op": "resource.script",
                "sentry.status": "ok",
            },
            "description": "https://example.com/p/blah.js",
            "duration_ms": 1500,
            "exclusive_time_ms": 161.0,
            "is_segment": True,
            "is_remote": False,
            "links": [
                {
                    "trace_id": "99143b0763095bd9c9955e8175d1fb25",
                    "span_id": "e342abb1214ca183",
                    "sampled": True,
                    "attributes": {
                        "link_bool_key": True,
                    },
                },
            ],
            "organization_id": 1,
            "project_id": 42,
            "key_id": 123,
            "retention_days": 90,
            "segment_id": "b0429c44b67a3eb2",
            "sentry_tags": {
                "browser.name": "Chrome",
                "category": "resource",
                "description": "https://example.com/*/blah.js",
                "domain": "example.com",
                "file_extension": "js",
                "group": "8a97a9e43588e2bd",
                "op": "resource.script",
                "status": "ok",
            },
            "span_id": "b0429c44b67a3eb2",
            "start_timestamp_ms": int(start.timestamp() * 1e3),
            "start_timestamp_precise": start.timestamp(),
            "end_timestamp_precise": end.timestamp() + 1,
            "trace_id": "ff62a8b040f340bda5d830223def1d81",
        },
        {
            "data": {
                "browser.name": "Chrome",
                "client.address": "127.0.0.1",
                "user_agent.original": "Mozilla/5.0 (Windows NT 10.0; Win64; x64) "
                "AppleWebKit/537.36 (KHTML, like Gecko) "
                "Chrome/111.0.0.0 Safari/537.36",
                # Backfilled from `sentry_tags`:
                "sentry.browser.name": "Chrome",
                "sentry.op": "default",
            },
            "description": r"test \" with \" escaped \" chars",
            "duration_ms": 1500,
            "exclusive_time_ms": 345.0,
            "is_segment": False,
            "is_remote": False,
            "organization_id": 1,
            "project_id": 42,
            "key_id": 123,
            "retention_days": 90,
            "segment_id": "968cff94913ebb07",
            "sentry_tags": {"browser.name": "Chrome", "op": "default"},
            "span_id": "cd429c44b67a3eb1",
            "start_timestamp_ms": int(start.timestamp() * 1e3),
            "start_timestamp_precise": start.timestamp(),
            "end_timestamp_precise": end.timestamp() + 1,
            "trace_id": "ff62a8b040f340bda5d830223def1d81",
        },
        {
            "data": {
                "browser.name": "Python Requests",
                "client.address": "127.0.0.1",
                "sentry.name": "my 2nd OTel span",
                "user_agent.original": "python-requests/2.32.4",
                # Backfilled from `sentry_tags`:
                "sentry.browser.name": "Python Requests",
                "sentry.op": "default",
                "sentry.status": "unknown",
            },
            "description": "my 2nd OTel span",
            "duration_ms": 500,
            "exclusive_time_ms": 500.0,
            "is_segment": True,
            "is_remote": False,
            "kind": "producer",
            "links": [
                {
                    "trace_id": "89143b0763095bd9c9955e8175d1fb24",
                    "span_id": "e342abb1214ca183",
                    "sampled": False,
                    "attributes": {
                        "link_int_key": 123,
                    },
                },
            ],
            "organization_id": 1,
            "project_id": 42,
            "key_id": 123,
            "retention_days": 90,
            "segment_id": "d342abb1214ca182",
            "sentry_tags": {
                "browser.name": "Python Requests",
                "op": "default",
                "status": "unknown",
            },
            "span_id": "d342abb1214ca182",
            "start_timestamp_ms": int(start.timestamp() * 1e3),
            "start_timestamp_precise": start.timestamp(),
            "end_timestamp_precise": end.timestamp(),
            "trace_id": "89143b0763095bd9c9955e8175d1fb24",
        },
        {
            "data": {
                "browser.name": "Chrome",
                "client.address": "127.0.0.1",
                "user_agent.original": "Mozilla/5.0 (Windows NT 10.0; Win64; x64) "
                "AppleWebKit/537.36 (KHTML, like Gecko) "
                "Chrome/111.0.0.0 Safari/537.36",
                # Backfilled from `sentry_tags`:
                "sentry.browser.name": "Chrome",
                "sentry.op": "default",
            },
            "duration_ms": 1500,
            "exclusive_time_ms": 345.0,
            "is_segment": False,
            "is_remote": False,
            "organization_id": 1,
            "project_id": 42,
            "key_id": 123,
            "retention_days": 90,
            "segment_id": "968cff94913ebb07",
            "sentry_tags": {
                "browser.name": "Chrome",
                "op": "default",
            },
            "span_id": "ed429c44b67a3eb1",
            "start_timestamp_ms": int(start.timestamp() * 1e3),
            "start_timestamp_precise": start.timestamp(),
            "end_timestamp_precise": end.timestamp() + 1,
            "trace_id": "ff62a8b040f340bda5d830223def1d81",
        },
        {
            "data": {
                "browser.name": "Python Requests",
                "client.address": "127.0.0.1",
                "sentry.name": "my 3rd protobuf OTel span",
                "ui.component_name": "MyComponent",
                "user_agent.original": "python-requests/2.32.4",
                # Backfilled from `sentry_tags`:
                "sentry.browser.name": "Python Requests",
                "sentry.op": "default",
                "sentry.category": "ui",
                "sentry.status": "unknown",
            },
            "description": "my 3rd protobuf OTel span",
            "duration_ms": 500,
            "exclusive_time_ms": 500.0,
            "is_segment": False,
            "is_remote": False,
            "kind": "consumer",
            "links": [
                {
                    "trace_id": "89143b0763095bd9c9955e8175d1fb24",
                    "span_id": "e0b809703e783d01",
                    "sampled": False,
                    "attributes": {
                        "link_str_key": "link_str_value",
                    },
                },
            ],
            "organization_id": 1,
            "parent_span_id": "f0f0f0abcdef1234",
            "project_id": 42,
            "key_id": 123,
            "retention_days": 90,
            "sentry_tags": {
                "browser.name": "Python Requests",
                "op": "default",
                "category": "ui",
                "status": "unknown",
            },
            "span_id": "f0b809703e783d00",
            "start_timestamp_ms": int(start.timestamp() * 1e3),
            "start_timestamp_precise": start.timestamp(),
            "end_timestamp_precise": end.timestamp(),
            "trace_id": "89143b0763095bd9c9955e8175d1fb24",
        },
    ]

    spans_consumer.assert_empty()

    metrics = [metric for (metric, _headers) in metrics_consumer.get_metrics()]
    metrics_consumer.assert_empty()
    metrics.sort(key=lambda m: (m["name"], sorted(m["tags"].items()), m["timestamp"]))
    for metric in metrics:
        try:
            metric["value"].sort()
        except AttributeError:
            pass

    now_timestamp = int(now.timestamp())
    expected_timestamp = int(end.timestamp())
    expected_span_metrics = [
        {
            "name": "c:spans/count_per_root_project@none",
            "org_id": 1,
            "project_id": 42,
            "received_at": time_after(now_timestamp),
            "retention_days": 90,
            "tags": {"decision": "keep", "target_project_id": "42"},
            "timestamp": expected_timestamp,
            "type": "c",
            "value": 4.0,
        },
        {
            "name": "c:spans/count_per_root_project@none",
            "org_id": 1,
            "project_id": 42,
            "received_at": time_after(now_timestamp),
            "retention_days": 90,
            "tags": {"decision": "keep", "target_project_id": "42"},
            "timestamp": expected_timestamp + 1,
            "type": "c",
            "value": 4.0,
        },
        {
            "name": "c:spans/usage@none",
            "org_id": 1,
            "project_id": 42,
            "retention_days": 90,
            "tags": {},
            "timestamp": expected_timestamp,
            "type": "c",
            "value": 4.0,
            "received_at": time_after(now_timestamp),
        },
        {
            "name": "c:spans/usage@none",
            "org_id": 1,
            "project_id": 42,
            "retention_days": 90,
            "tags": {},
            "timestamp": expected_timestamp + 1,
            "type": "c",
            "value": 4.0,
            "received_at": time_after(now_timestamp),
        },
    ]

    span_metrics = [m for m in metrics if ":spans/" in m["name"]]

    assert len(span_metrics) == len(expected_span_metrics)
    for actual, expected in zip(span_metrics, expected_span_metrics):
        assert actual == expected

    metrics_consumer.assert_empty()


def test_standalone_span_ingestion_metric_extraction(
    mini_sentry,
    relay_with_processing,
    spans_consumer,
    metrics_consumer,
):
    relay = relay_with_processing(
        options={
            "aggregator": {
                "bucket_interval": 1,
                "initial_delay": 0,
                "max_secs_in_past": 2**64 - 1,
                "shift_key": "none",
            }
        }
    )
    metrics_consumer = metrics_consumer()

    project_id = 42
    project_config = mini_sentry.add_full_project_config(project_id)
    project_config["config"]["features"] = [
        "organizations:standalone-span-ingestion",
        # "projects:relay-otel-endpoint",
    ]

    duration = timedelta(milliseconds=500)
    now = datetime.now(timezone.utc)
    end = now - timedelta(seconds=1)
    start = end - duration

    envelope = Envelope()

    envelope.add_item(
        Item(
            type="span",
            headers={"metrics_extracted": True, "item_count": 1},
            content_type="application/vnd.sentry.items.span.v2+json",
            payload=PayloadRef(
                json={
                    "items": [
                        {
                            "trace_id": "89143b0763095bd9c9955e8175d1fb23",
                            "span_id": "a342abb1214ca182",
                            "name": "SELECT from users",
                            "start_timestamp": start.timestamp(),
                            "end_timestamp": end.timestamp(),
                            "attributes": {
                                "db.system": {
                                    "type": "string",
                                    "value": "mysql",
                                },
                            },
                        },
                    ]
                }
            ),
        )
    )

    relay.send_envelope(
        project_id,
        envelope,
    )

    metrics = [metric for (metric, _headers) in metrics_consumer.get_metrics()]

    metrics.sort(key=lambda m: (m["name"], sorted(m["tags"].items()), m["timestamp"]))

    for metric in metrics:
        try:
            metric["value"].sort()
        except AttributeError:
            pass

    expected_timestamp = int(end.timestamp())
    expected_received = time_after(int(now.timestamp()))

    expected_metrics = [
        {
            "name": "c:spans/count_per_root_project@none",
            "org_id": 1,
            "project_id": 42,
            "received_at": expected_received,
            "retention_days": 90,
            "tags": {"decision": "keep", "target_project_id": "42"},
            "timestamp": expected_timestamp,
            "type": "c",
            "value": 1.0,
        },
        {
            "name": "c:spans/usage@none",
            "org_id": 1,
            "project_id": 42,
            "received_at": expected_received,
            "retention_days": 90,
            "tags": {},
            "timestamp": expected_timestamp,
            "type": "c",
            "value": 1.0,
        },
    ]

    assert metrics == expected_metrics

    metrics_consumer.assert_empty()


def test_otel_endpoint_disabled(mini_sentry, relay):
    relay = relay(
        mini_sentry,
        {
            "outcomes": {
                "emit_outcomes": True,
                "batch_size": 1,
                "batch_interval": 1,
                "source": "relay",
            }
        },
    )
    project_id = 42
    project_config = mini_sentry.add_full_project_config(project_id)["config"]
    project_config["features"] = ["organizations:standalone-span-ingestion"]

    end = datetime.now(timezone.utc) - timedelta(seconds=1)
    start = end - timedelta(milliseconds=500)
    relay.send_otel_span(
        project_id,
        json=make_otel_span(start, end),
    )

    outcomes = []
    for _ in range(2):
        outcomes.extend(mini_sentry.captured_outcomes.get(timeout=3).get("outcomes"))
    outcomes.sort(key=lambda x: x["category"])

    assert outcomes == [
        {
            "org_id": 1,
            "key_id": 123,
            "project_id": 42,
            "outcome": 3,
            "reason": "feature_disabled",
            "category": category.value,
            "quantity": 1,
            "source": "relay",
            "timestamp": time_within_delta(),
        }
        for category in [DataCategory.SPAN, DataCategory.SPAN_INDEXED]
    ]

    # Second attempt will cause a 403 response:
    with pytest.raises(HTTPError) as exc_info:
        relay.send_otel_span(
            project_id,
            json=make_otel_span(start, end),
        )
    response = exc_info.value.response
    assert response.status_code == 403
    assert response.json() == {
        "detail": "event submission rejected with_reason: FeatureDisabled(OtelEndpoint)"
    }

    # No envelopes were received:
    assert mini_sentry.captured_events.empty()


def test_span_reject_invalid_timestamps(
    mini_sentry,
    relay_with_processing,
    spans_consumer,
):
    spans_consumer = spans_consumer()

    relay = relay_with_processing(
        options={
            "aggregator": {
                "max_secs_in_past": 10,
                "max_secs_in_future": 10,
            }
        }
    )
    project_id = 42
    project_config = mini_sentry.add_full_project_config(project_id)
    project_config["config"]["features"] = [
        "organizations:standalone-span-ingestion",
    ]

    duration = timedelta(milliseconds=500)
    yesterday_delta = timedelta(days=1)

    end_yesterday = datetime.now(timezone.utc) - yesterday_delta
    start_yesterday = end_yesterday - duration

    end_today = datetime.now(timezone.utc) - timedelta(seconds=1)
    start_today = end_today - duration

    envelope = Envelope()
    envelope.add_item(
        Item(
            type="otel_span",
            payload=PayloadRef(
                bytes=json.dumps(
                    {
                        "traceId": "89143b0763095bd9c9955e8175d1fb23",
                        "spanId": "a342abb1214ca181",
                        "name": "span with invalid timestamps",
                        "startTimeUnixNano": str(
                            int(start_yesterday.timestamp() * 1e9)
                        ),
                        "endTimeUnixNano": str(int(end_yesterday.timestamp() * 1e9)),
                    },
                ).encode()
            ),
        )
    )
    envelope.add_item(
        Item(
            type="otel_span",
            payload=PayloadRef(
                bytes=json.dumps(
                    {
                        "traceId": "89143b0763095bd9c9955e8175d1fb23",
                        "spanId": "a342abb1214ca181",
                        "name": "span with valid timestamps",
                        "startTimeUnixNano": str(int(start_today.timestamp() * 1e9)),
                        "endTimeUnixNano": str(int(end_today.timestamp() * 1e9)),
                    },
                ).encode()
            ),
        )
    )
    relay.send_envelope(project_id, envelope)

    spans = spans_consumer.get_spans(timeout=10.0, n=1)
    assert len(spans) == 1
    assert spans[0]["sentry_tags"]["op"] == "default"


def test_span_filter_empty_measurements(
    mini_sentry,
    relay_with_processing,
    spans_consumer,
):
    spans_consumer = spans_consumer()

    relay = relay_with_processing()
    project_id = 42
    project_config = mini_sentry.add_full_project_config(project_id)
    project_config["config"]["features"] = [
        "organizations:standalone-span-ingestion",
    ]

    start = datetime.now(UTC)
    end = start + timedelta(seconds=1)

    envelope = Envelope()
    envelope.add_item(
        Item(
            type="span",
            payload=PayloadRef(
                bytes=json.dumps(
                    {
                        "description": "https://example.com/p/blah.js",
                        "op": "resource.script",
                        "span_id": "b0429c44b67a3eb1",
                        "segment_id": "b0429c44b67a3eb1",
                        "start_timestamp": start.timestamp(),
                        "timestamp": end.timestamp() + 1,
                        "exclusive_time": 345.0,
                        "trace_id": "ff62a8b040f340bda5d830223def1d81",
                        "measurements": {
                            "score.total": {"unit": "ratio", "value": 0.12121616},
                            "missing": {"unit": "ratio", "value": None},
                            "other_missing": {"unit": "ratio"},
                        },
                    },
                ).encode()
            ),
        )
    )
    relay.send_envelope(project_id, envelope)

    spans = spans_consumer.get_spans(timeout=10.0, n=1)
    assert len(spans) == 1
    assert spans[0]["measurements"] == {"score.total": {"value": 0.12121616}}


def test_span_ingestion_with_performance_scores(
    mini_sentry, relay_with_processing, spans_consumer
):
    spans_consumer = spans_consumer()
    relay = relay_with_processing()

    project_id = 42
    project_config = mini_sentry.add_full_project_config(project_id)
    project_config["config"]["performanceScore"] = {
        "profiles": [
            {
                "name": "Desktop",
                "scoreComponents": [
                    {"measurement": "fcp", "weight": 0.15, "p10": 900, "p50": 1600},
                    {"measurement": "lcp", "weight": 0.30, "p10": 1200, "p50": 2400},
                    {"measurement": "fid", "weight": 0.30, "p10": 100, "p50": 300},
                    {"measurement": "cls", "weight": 0.25, "p10": 0.1, "p50": 0.25},
                    {"measurement": "ttfb", "weight": 0.0, "p10": 0.2, "p50": 0.4},
                ],
                "condition": {
                    "op": "eq",
                    "name": "event.contexts.browser.name",
                    "value": "Python Requests",
                },
            },
            {
                "name": "Desktop INP",
                "scoreComponents": [
                    {"measurement": "inp", "weight": 1.0, "p10": 200, "p50": 400},
                ],
                "condition": {
                    "op": "eq",
                    "name": "event.contexts.browser.name",
                    "value": "Python Requests",
                },
            },
        ],
    }
    project_config["config"]["features"] = [
        "organizations:performance-calculate-score-relay",
        "organizations:standalone-span-ingestion",
    ]
    project_config["config"]["txNameRules"] = [
        {
            "pattern": "**/interaction/*/**",
            "expiry": "3022-11-30T00:00:00.000000Z",
            "redaction": {"method": "replace", "substitution": "*"},
        }
    ]

    duration = timedelta(milliseconds=500)
    end = datetime.now(timezone.utc) - timedelta(seconds=1)
    start = end - duration

    envelope = Envelope()
    envelope.add_item(
        Item(
            type="span",
            payload=PayloadRef(
                bytes=json.dumps(
                    {
                        "op": "ui.interaction.click",
                        "span_id": "bd429c44b67a3eb1",
                        "segment_id": "bd429c44b67a3eb1",
                        "start_timestamp": start.timestamp(),
                        "timestamp": end.timestamp() + 1,
                        "exclusive_time": 345.0,  # The SDK knows that this span has a lower exclusive time
                        "trace_id": "ff62a8b040f340bda5d830223def1d81",
                        "measurements": {
                            "cls": {"value": 100},
                            "fcp": {"value": 200},
                            "fid": {"value": 300},
                            "lcp": {"value": 400},
                            "ttfb": {"value": 500},
                        },
                    },
                ).encode()
            ),
        )
    )
    envelope.add_item(
        Item(
            type="span",
            payload=PayloadRef(
                bytes=json.dumps(
                    {
                        "data": {
                            "transaction": "/page/with/click/interaction/jane/123",
                            "replay_id": "8477286c8e5148b386b71ade38374d58",
                            "user": "[email]",
                        },
                        "profile_id": "3d9428087fda4ba0936788b70a7587d0",
                        "op": "ui.interaction.click",
                        "span_id": "cd429c44b67a3eb1",
                        "segment_id": "cd429c44b67a3eb1",
                        "start_timestamp": start.timestamp(),
                        "timestamp": end.timestamp() + 1,
                        "exclusive_time": 345.0,  # The SDK knows that this span has a lower exclusive time
                        "trace_id": "ff62a8b040f340bda5d830223def1d81",
                        "measurements": {
                            "inp": {"value": 100},
                        },
                    },
                ).encode()
            ),
        )
    )
    relay.send_envelope(project_id, envelope)

    spans = spans_consumer.get_spans(timeout=10.0, n=2)

    for span in spans:
        span.pop("received", None)

    # endpoint might overtake envelope
    spans.sort(key=lambda msg: msg["span_id"])

    assert spans == [
        {
            "data": {
                "browser.name": "Python Requests",
                "client.address": "127.0.0.1",
                "user_agent.original": "python-requests/2.32.4",
                # Backfilled from `sentry_tags`:
                "sentry.browser.name": "Python Requests",
                "sentry.op": "ui.interaction.click",
                # Backfilled from `measurements`:
                "score.fcp": 0.14999972769539766,
                "score.fid": 0.14999999985,
                "score.lcp": 0.29986141375718806,
                "score.ratio.cls": 0.0,
                "score.ratio.fcp": 0.9999981846359844,
                "score.ratio.fid": 0.4999999995,
                "score.ratio.lcp": 0.9995380458572936,
                "score.ratio.ttfb": 0.0,
                "score.total": 0.5998611413025857,
                "score.ttfb": 0.0,
                "score.weight.cls": 0.25,
                "score.weight.fcp": 0.15,
                "score.weight.fid": 0.3,
                "score.weight.lcp": 0.3,
                "score.weight.ttfb": 0.0,
                "cls": 100.0,
                "fcp": 200.0,
                "fid": 300.0,
                "lcp": 400.0,
                "ttfb": 500.0,
                "score.cls": 0.0,
            },
            "duration_ms": 1500,
            "exclusive_time_ms": 345.0,
            "is_segment": False,
            "is_remote": False,
            "organization_id": 1,
            "project_id": 42,
            "key_id": 123,
            "retention_days": 90,
            "sentry_tags": {
                "browser.name": "Python Requests",
                "op": "ui.interaction.click",
            },
            "span_id": "bd429c44b67a3eb1",
            "start_timestamp_ms": int(start.timestamp() * 1e3),
            "start_timestamp_precise": start.timestamp(),
            "end_timestamp_precise": end.timestamp() + 1,
            "trace_id": "ff62a8b040f340bda5d830223def1d81",
            "measurements": {
                "score.fcp": {"value": 0.14999972769539766},
                "score.fid": {"value": 0.14999999985},
                "score.lcp": {"value": 0.29986141375718806},
                "score.ratio.cls": {"value": 0.0},
                "score.ratio.fcp": {"value": 0.9999981846359844},
                "score.ratio.fid": {"value": 0.4999999995},
                "score.ratio.lcp": {"value": 0.9995380458572936},
                "score.ratio.ttfb": {"value": 0.0},
                "score.total": {"value": 0.5998611413025857},
                "score.ttfb": {"value": 0.0},
                "score.weight.cls": {"value": 0.25},
                "score.weight.fcp": {"value": 0.15},
                "score.weight.fid": {"value": 0.3},
                "score.weight.lcp": {"value": 0.3},
                "score.weight.ttfb": {"value": 0.0},
                "cls": {"value": 100.0},
                "fcp": {"value": 200.0},
                "fid": {"value": 300.0},
                "lcp": {"value": 400.0},
                "ttfb": {"value": 500.0},
                "score.cls": {"value": 0.0},
            },
        },
        {
            "_meta": {
                "data": {
                    "sentry.segment.name": {
                        "": {
                            "rem": [
                                [
                                    "int",
                                    "s",
                                    34,
                                    37,
                                ],
                                ["**/interaction/*/**", "s"],
                            ],
                            "val": "/page/with/click/interaction/jane/123",
                        }
                    }
                }
            },
            "data": {
                "browser.name": "Python Requests",
                "client.address": "127.0.0.1",
                "sentry.replay.id": "8477286c8e5148b386b71ade38374d58",
                "sentry.segment.name": "/page/with/click/interaction/*/*",
                "user": "[email]",
                "user_agent.original": "python-requests/2.32.4",
                # Backfilled from `sentry_tags`:
                "sentry.browser.name": "Python Requests",
                "sentry.op": "ui.interaction.click",
                "sentry.transaction": "/page/with/click/interaction/*/*",
                "sentry.replay_id": "8477286c8e5148b386b71ade38374d58",
                "sentry.user": "[email]",
                # Backfilled from `measurements`:
                "inp": 100.0,
                "score.inp": 0.9948129113413748,
                "score.ratio.inp": 0.9948129113413748,
                "score.total": 0.9948129113413748,
                "score.weight.inp": 1.0,
            },
            "duration_ms": 1500,
            "exclusive_time_ms": 345.0,
            "is_segment": False,
            "is_remote": False,
            "profile_id": "3d9428087fda4ba0936788b70a7587d0",
            "organization_id": 1,
            "project_id": 42,
            "key_id": 123,
            "retention_days": 90,
            "sentry_tags": {
                "browser.name": "Python Requests",
                "op": "ui.interaction.click",
                "transaction": "/page/with/click/interaction/*/*",
                "replay_id": "8477286c8e5148b386b71ade38374d58",
                "user": "[email]",
            },
            "span_id": "cd429c44b67a3eb1",
            "start_timestamp_ms": int(start.timestamp() * 1e3),
            "start_timestamp_precise": start.timestamp(),
            "end_timestamp_precise": end.timestamp() + 1,
            "trace_id": "ff62a8b040f340bda5d830223def1d81",
            "measurements": {
                "inp": {"value": 100.0},
                "score.inp": {"value": 0.9948129113413748},
                "score.ratio.inp": {"value": 0.9948129113413748},
                "score.total": {"value": 0.9948129113413748},
                "score.weight.inp": {"value": 1.0},
            },
        },
    ]


def test_rate_limit_indexed_consistent(
    mini_sentry, relay_with_processing, spans_consumer, outcomes_consumer
):
    """Rate limits for indexed are enforced consistently after metrics extraction.

    This test does not cover consistent enforcement of total spans.
    """
    relay = relay_with_processing()
    project_id = 42
    project_config = mini_sentry.add_full_project_config(project_id)
    project_config["config"]["features"] = [
        "organizations:standalone-span-ingestion",
    ]
    project_config["config"]["quotas"] = [
        {
            "categories": ["span_indexed"],
            "limit": 6,
            "window": int(datetime.now(UTC).timestamp()),
            "id": uuid.uuid4(),
            "reasonCode": "indexed_exceeded",
        },
    ]

    spans_consumer = spans_consumer()
    outcomes_consumer = outcomes_consumer()

    start = datetime.now(timezone.utc)
    end = start + timedelta(seconds=1)

    envelope = envelope_with_spans(start, end)

    def summarize_outcomes():
        counter = Counter()
        for outcome in outcomes_consumer.get_outcomes():
            counter[(outcome["category"], outcome["outcome"])] += outcome["quantity"]
        return counter

    # First batch passes
    relay.send_envelope(project_id, envelope)
    spans = spans_consumer.get_spans(n=6, timeout=10)
    assert len(spans) == 6

    # Second batch is limited
    relay.send_envelope(project_id, envelope)
    assert summarize_outcomes() == {(16, 2): 6}  # SpanIndexed, RateLimited

    spans_consumer.assert_empty()
    outcomes_consumer.assert_empty()


@pytest.mark.parametrize("category", ["span", "span_indexed"])
def test_rate_limit_consistent_extracted(
    category,
    mini_sentry,
    relay_with_processing,
    spans_consumer,
    metrics_consumer,
    outcomes_consumer,
):
    """Rate limits for spans that are extracted from transactions"""
    relay = relay_with_processing(options=TEST_CONFIG)
    project_id = 42
    project_config = mini_sentry.add_full_project_config(project_id)
    # Span metrics won't be extracted without a supported transactionMetrics config.
    # Without extraction, the span is treated as `Span`, not `SpanIndexed`.
    project_config["config"]["transactionMetrics"] = {
        "version": TRANSACTION_EXTRACT_MIN_SUPPORTED_VERSION
    }
    project_config["config"]["features"] = [
        "organizations:indexed-spans-extraction",
    ]
    project_config["config"]["quotas"] = [
        {
            "categories": [category],
            "limit": 2,
            "window": int(datetime.now(UTC).timestamp()),
            "id": uuid.uuid4(),
            "reasonCode": "my_rate_limit",
        },
    ]

    spans_consumer = spans_consumer()
    metrics_consumer = metrics_consumer()
    outcomes_consumer = outcomes_consumer()

    start = datetime.now(timezone.utc)
    end = start + timedelta(seconds=1)

    event = make_transaction({"event_id": "cbf6960622e14a45abc1f03b2055b186"})
    end = datetime.now(timezone.utc) - timedelta(seconds=1)
    duration = timedelta(milliseconds=500)
    start = end - duration
    event["spans"] = [
        {
            "description": "GET /api/0/organizations/?member=1",
            "op": "http",
            "parent_span_id": "968cff94913ebb07",
            "span_id": "bbbbbbbbbbbbbbbb",
            "start_timestamp": start.isoformat(),
            "timestamp": end.isoformat(),
            "trace_id": "ff62a8b040f340bda5d830223def1d81",
        },
    ]

    def summarize_outcomes():
        counter = Counter()
        for outcome in outcomes_consumer.get_outcomes():
            counter[(outcome["category"], outcome["outcome"])] += outcome["quantity"]
        return counter

    # First send should be accepted.
    relay.send_event(project_id, event)
    spans = spans_consumer.get_spans(n=2, timeout=10)
    # one for the transaction, one for the contained span
    assert len(spans) == 2
    # A limit only for span_indexed does not affect extracted metrics
    metrics = metrics_consumer.get_metrics(n=7)
    span_count = sum(
        [m[0]["value"] for m in metrics if m[0]["name"] == "c:spans/usage@none"]
    )
    assert span_count == 2

    # Second send should be rejected immediately.
    relay.send_event(project_id, event)
    outcomes = summarize_outcomes()

    expected_outcomes = {
        (16, 2): 2,  # SpanIndexed, RateLimited
    }
    metrics = metrics_consumer.get_metrics(timeout=1)
    if category == "span":
        (expected_outcomes.update({(12, 2): 2}),)  # Span, RateLimited
        assert len(metrics) == 4
        assert all(m[0]["name"][2:14] == "transactions" for m in metrics), metrics
    else:
        span_count = sum(
            [m[0]["value"] for m in metrics if m[0]["name"] == "c:spans/usage@none"]
        )
        assert span_count == 2

    assert outcomes == expected_outcomes

    outcomes_consumer.assert_empty()


def test_rate_limit_spans_in_envelope(
    mini_sentry,
    relay_with_processing,
    spans_consumer,
    metrics_consumer,
    outcomes_consumer,
):
    """Rate limits for total spans are enforced and no metrics are emitted."""
    relay = relay_with_processing(options=TEST_CONFIG)
    project_id = 42
    project_config = mini_sentry.add_full_project_config(project_id)
    project_config["config"]["features"] = [
        "organizations:standalone-span-ingestion",
    ]
    project_config["config"]["quotas"] = [
        {
            "categories": ["span"],
            "limit": 3,
            "window": int(datetime.now(UTC).timestamp()),
            "id": uuid.uuid4(),
            "reasonCode": "total_exceeded",
        },
    ]

    spans_consumer = spans_consumer()
    metrics_consumer = metrics_consumer()
    outcomes_consumer = outcomes_consumer()

    start = datetime.now(UTC)
    end = start + timedelta(seconds=1)

    envelope = envelope_with_spans(start, end)

    def summarize_outcomes():
        counter = Counter()
        for outcome in outcomes_consumer.get_outcomes(timeout=10, n=2):
            counter[(outcome["category"], outcome["outcome"])] += outcome["quantity"]
        return dict(counter)

    relay.send_envelope(project_id, envelope)

    assert summarize_outcomes() == {(12, 2): 6, (16, 2): 6}

    # We emit transaction metrics from spans for legacy reasons. These are not rate limited.
    # (could be a bug)
    ((metric, _),) = metrics_consumer.get_metrics(n=1)
    assert ":spans/" not in metric["name"]

    spans_consumer.assert_empty()
    metrics_consumer.assert_empty()


@pytest.mark.parametrize("category", ["transaction", "transaction_indexed"])
def test_rate_limit_is_consistent_between_transaction_and_spans(
    mini_sentry,
    relay_with_processing,
    transactions_consumer,
    spans_consumer,
    metrics_consumer,
    outcomes_consumer,
    category,
):
    """
    Rate limits are consistent between transactions and nested spans.
    """
    relay = relay_with_processing(options=TEST_CONFIG)
    project_id = 42
    project_config = mini_sentry.add_full_project_config(project_id)
    project_config["config"]["features"] = [
        "organizations:standalone-span-ingestion",
        "organizations:indexed-spans-extraction",
    ]
    project_config["config"]["quotas"] = [
        {
            "categories": [category],
            "limit": 1,
            "window": int(datetime.now(UTC).timestamp()),
            "id": uuid.uuid4(),
            "reasonCode": "exceeded",
        },
    ]
    project_config["config"]["transactionMetrics"] = {
        "version": TRANSACTION_EXTRACT_MIN_SUPPORTED_VERSION,
    }

    transactions_consumer = transactions_consumer()
    spans_consumer = spans_consumer()
    outcomes_consumer = outcomes_consumer()
    metrics_consumer = metrics_consumer()

    def usage_metrics():
        metrics = metrics_consumer.get_metrics()
        transaction_count = sum(
            m[0]["value"]
            for m in metrics
            if m[0]["name"] == "c:transactions/usage@none"
        )
        span_count = sum(
            m[0]["value"] for m in metrics if m[0]["name"] == "c:spans/usage@none"
        )
        return (transaction_count, span_count)

    def summarize_outcomes():
        counter = Counter()
        for outcome in outcomes_consumer.get_outcomes(timeout=10):
            counter[(outcome["category"], outcome["outcome"])] += outcome["quantity"]
        return dict(counter)

    start = datetime.now(timezone.utc)
    end = start + timedelta(seconds=1)

    envelope = envelope_with_transaction_and_spans(start, end)

    # First batch passes
    relay.send_envelope(project_id, envelope)

    event, _ = transactions_consumer.get_event(timeout=10)
    assert event["transaction"] == "my_transaction"
    # We have one nested span and the transaction itself becomes a span
    spans = spans_consumer.get_spans(n=2, timeout=10)
    assert len(spans) == 2
    assert usage_metrics() == (1, 2)

    # Second batch nothing passes
    relay.send_envelope(project_id, envelope)

    transactions_consumer.assert_empty()
    spans_consumer.assert_empty()
    if category == "transaction":
        assert summarize_outcomes() == {
            (2, 2): 1,  # Transaction, Rate Limited
            (9, 2): 1,  # TransactionIndexed, Rate Limited
            (12, 2): 2,  # Span, Rate Limited
            (16, 2): 2,  # SpanIndexed, Rate Limited
        }
        assert usage_metrics() == (0, 0)
    elif category == "transaction_indexed":
        assert summarize_outcomes() == {
            (9, 2): 1,  # TransactionIndexed, Rate Limited
            (16, 2): 2,  # SpanIndexed, Rate Limited
        }
        assert usage_metrics() == (1, 2)

    # Third batch might raise 429 since it hits the fast path
    maybe_raises = (
        pytest.raises(HTTPError, match="429 Client Error")
        if category == "transaction"
        else contextlib.nullcontext()
    )
    with maybe_raises:
        relay.send_envelope(project_id, envelope)

    if category == "transaction":
        assert summarize_outcomes() == {
            (2, 2): 1,  # Transaction, Rate Limited
            (9, 2): 1,  # TransactionIndexed, Rate Limited
            (12, 2): 2,  # Span, Rate Limited
            (16, 2): 2,  # SpanIndexed, Rate Limited
        }
        assert usage_metrics() == (0, 0)
    elif category == "transaction_indexed":
        assert summarize_outcomes() == {
            (9, 2): 1,  # TransactionIndexed, Rate Limited
            (16, 2): 2,  # SpanIndexed, Rate Limited
        }
        assert usage_metrics() == (1, 2)


@pytest.mark.parametrize(
    "tags, expected_tags",
    [
        (
            {
                "some": "tag",
                "other": "value",
            },
            {
                "some": "tag",
                "other": "value",
            },
        ),
        (
            {
                "some": 1,
                "other": True,
            },
            {
                "some": "1",
                "other": "True",
            },
        ),
    ],
)
def test_span_extraction_with_tags(
    mini_sentry,
    relay_with_processing,
    spans_consumer,
    tags,
    expected_tags,
):
    spans_consumer = spans_consumer()

    relay = relay_with_processing()
    project_id = 42
    project_config = mini_sentry.add_full_project_config(project_id)
    project_config["config"]["features"] = [
        "organizations:indexed-spans-extraction",
    ]

    event = make_transaction(
        {
            "event_id": "e022a2da91e9495d944c291fe065972d",
            "tags": tags,
        }
    )

    relay.send_event(project_id, event)

    transaction_span = spans_consumer.get_span()

    assert transaction_span["tags"] == expected_tags

    spans_consumer.assert_empty()


def test_span_filtering_with_generic_inbound_filter(
    mini_sentry, relay_with_processing, spans_consumer, outcomes_consumer
):
    mini_sentry.global_config["filters"] = {
        "version": 1,
        "filters": [
            {
                "id": "first-releases",
                "isEnabled": True,
                "condition": {
                    "op": "eq",
                    "name": "span.data.release",
                    "value": "1.0",
                },
            }
        ],
    }

    relay = relay_with_processing(options=TEST_CONFIG)
    project_id = 42
    project_config = mini_sentry.add_full_project_config(project_id)
    project_config["config"]["features"] = ["organizations:standalone-span-ingestion"]

    spans_consumer = spans_consumer()
    outcomes_consumer = outcomes_consumer()

    end = datetime.now(timezone.utc) - timedelta(seconds=1)
    duration = timedelta(milliseconds=500)
    start = end - duration
    envelope = Envelope()
    envelope.add_item(
        Item(
            type="span",
            payload=PayloadRef(
                bytes=json.dumps(
                    {
                        "description": "organizations/metrics/data",
                        "op": "default",
                        "span_id": "cd429c44b67a3eb1",
                        "segment_id": "968cff94913ebb07",
                        "start_timestamp": start.timestamp(),
                        "timestamp": end.timestamp() + 1,
                        "exclusive_time": 345.0,  # The SDK knows that this span has a lower exclusive time
                        "trace_id": "ff62a8b040f340bda5d830223def1d81",
                        "data": {"sentry.release": "1.0"},
                    },
                ).encode()
            ),
        )
    )

    relay.send_envelope(project_id, envelope)

    def summarize_outcomes():
        counter = Counter()
        for outcome in outcomes_consumer.get_outcomes(timeout=10, n=2):
            counter[(outcome["category"], outcome["outcome"])] += outcome["quantity"]
        return counter

    assert summarize_outcomes() == {(12, 1): 1, (16, 1): 1}
    spans_consumer.assert_empty()
    outcomes_consumer.assert_empty()


@pytest.mark.parametrize("sample_rate", [0.0, 1.0])
def test_dynamic_sampling(
    mini_sentry,
    relay_with_processing,
    spans_consumer,
    outcomes_consumer,
    sample_rate,
):
    spans_consumer = spans_consumer()
    outcomes_consumer = outcomes_consumer()

    project_id = 42
    project_config = mini_sentry.add_basic_project_config(project_id)
    project_config["config"]["features"] = [
        "organizations:standalone-span-ingestion",
    ]
    project_config["config"]["transactionMetrics"] = {
        "version": TRANSACTION_EXTRACT_MIN_SUPPORTED_VERSION
    }

    sampling_config = mini_sentry.add_basic_project_config(43)
    sampling_config["config"]["features"] = [
        "organizations:standalone-span-ingestion",
    ]
    sampling_public_key = sampling_config["publicKeys"][0]["publicKey"]
    sampling_config["config"]["txNameRules"] = [
        {
            "pattern": "/auth/login/*/**",
            "expiry": "3022-11-30T00:00:00.000000Z",
            "redaction": {"method": "replace", "substitution": "*"},
        }
    ]
    sampling_config["config"]["sampling"] = {
        "version": 2,
        "rules": [
            {
                "id": 3001,
                "samplingValue": {"type": "sampleRate", "value": sample_rate},
                "type": "trace",
                "condition": {
                    "op": "and",
                    "inner": [
                        {
                            "op": "eq",
                            "name": "trace.transaction",
                            "value": "/auth/login/*",
                            "options": {
                                "ignoreCase": True,
                            },
                        }
                    ],
                },
            },
        ],
    }

    relay = relay_with_processing(
        options={
            "aggregator": {
                "bucket_interval": 1,
                "initial_delay": 0,
                "max_secs_in_past": 2**64 - 1,
            }
        }
    )

    duration = timedelta(milliseconds=500)
    end = datetime.now(timezone.utc) - timedelta(seconds=1)
    start = end - duration

    # 1 - Send OTel span and sentry span via envelope
    envelope = envelope_with_spans(start, end)
    envelope.headers["trace"] = {
        "public_key": sampling_public_key,
        "trace_id": "89143b0763095bd9c9955e8175d1fb23",
        "segment_name": "/auth/login/my_user_name",
    }

    relay.send_envelope(project_id, envelope)

    def summarize_outcomes(outcomes):
        counter = Counter()
        for outcome in outcomes:
            counter[(outcome["category"], outcome["outcome"])] += outcome["quantity"]
        return counter

    if sample_rate == 1.0:
        spans = spans_consumer.get_spans(timeout=10, n=6)
        assert len(spans) == 6
<<<<<<< HEAD
        outcomes = outcomes_consumer.get_outcomes(timeout=10, n=6)
        assert summarize_outcomes(outcomes) == {
            (16, 0): 6,  # SpanIndexed, Accepted
        }
=======
        outcomes_consumer.assert_empty()
>>>>>>> e17f09a1
    else:
        outcomes = outcomes_consumer.get_outcomes(timeout=10, n=1)
        assert summarize_outcomes(outcomes) == {
            (16, 1): 6,  # SpanIndexed, Filtered
        }
        assert {o["reason"] for o in outcomes} == {
            "Sampled:3000",
        }

    spans_consumer.assert_empty()
    outcomes_consumer.assert_empty()


@pytest.mark.parametrize("scrub_ip_addresses", [False, True])
def test_scrubs_ip_addresses(
    mini_sentry,
    relay_with_processing,
    spans_consumer,
    scrub_ip_addresses,
):
    spans_consumer = spans_consumer()

    relay = relay_with_processing()

    project_id = 42
    project_config = mini_sentry.add_full_project_config(project_id)
    project_config["config"]["features"] = [
        "organizations:indexed-spans-extraction",
    ]
    project_config["config"].setdefault("datascrubbingSettings", {})[
        "scrubIpAddresses"
    ] = scrub_ip_addresses

    event = make_transaction({"event_id": "cbf6960622e14a45abc1f03b2055b186"})
    event["user"] = {
        "id": "unique_id",
        "username": "my_user",
        "email": "foo@example.com",
        "ip_address": "127.0.0.1",
        "subscription": "basic",
    }
    end = datetime.now(timezone.utc) - timedelta(seconds=1)
    duration = timedelta(milliseconds=500)
    start = end - duration
    event["spans"] = [
        {
            "description": "GET /api/0/organizations/?member=1",
            "op": "http",
            "origin": "manual",
            "parent_span_id": "968cff94913ebb07",
            "span_id": "bbbbbbbbbbbbbbbb",
            "start_timestamp": start.isoformat(),
            "status": "success",
            "tags": {
                "extra_info": "added by user",
            },
            "timestamp": end.isoformat(),
            "trace_id": "ff62a8b040f340bda5d830223def1d81",
        },
    ]

    relay.send_event(project_id, event)

    child_span = spans_consumer.get_span()
    del child_span["received"]

    expected = {
        "_meta": {
            "sentry_tags": {
                "user.email": {"": {"len": 15, "rem": [["@email", "s", 0, 7]]}},
                "user.ip": {
                    "": {
                        "len": 9,
                        "rem": [["@ip:replace", "s", 0, 4], ["@anything:remove", "x"]],
                    }
                },
            }
        },
        "data": {
            # Backfilled from `sentry_tags`
            "sentry.category": "http",
            "sentry.normalized_description": "GET *",
            "sentry.group": "37e3d9fab1ae9162",
            "sentry.op": "http",
            "sentry.platform": "other",
            "sentry.sdk.name": "raven-node",
            "sentry.sdk.version": "2.6.3",
            "sentry.status": "ok",
            "sentry.trace.status": "unknown",
            "sentry.transaction": "hi",
            "sentry.transaction.op": "hi",
            "sentry.user": "id:unique_id",
            "sentry.user.email": "[email]",
            "sentry.user.id": "unique_id",
            "sentry.user.ip": "127.0.0.1",
            "sentry.user.username": "my_user",
            # Backfilled from `tags`
            "extra_info": "added by user",
        },
        "description": "GET /api/0/organizations/?member=1",
        "duration_ms": int(duration.total_seconds() * 1e3),
        "event_id": "cbf6960622e14a45abc1f03b2055b186",
        "exclusive_time_ms": 500.0,
        "is_segment": False,
        "is_remote": False,
        "organization_id": 1,
        "origin": "manual",
        "parent_span_id": "968cff94913ebb07",
        "project_id": 42,
        "key_id": 123,
        "retention_days": 90,
        "segment_id": "968cff94913ebb07",
        "sentry_tags": {
            "category": "http",
            "description": "GET *",
            "group": "37e3d9fab1ae9162",
            "op": "http",
            "platform": "other",
            "sdk.name": "raven-node",
            "sdk.version": "2.6.3",
            "status": "ok",
            "trace.status": "unknown",
            "transaction": "hi",
            "transaction.op": "hi",
            "user": "id:unique_id",
            "user.email": "[email]",
            "user.id": "unique_id",
            "user.ip": "127.0.0.1",
            "user.username": "my_user",
        },
        "tags": {
            "extra_info": "added by user",
        },
        "span_id": "bbbbbbbbbbbbbbbb",
        "start_timestamp_ms": int(start.timestamp() * 1e3),
        "start_timestamp_precise": start.timestamp(),
        "end_timestamp_precise": start.timestamp() + duration.total_seconds(),
        "trace_id": "ff62a8b040f340bda5d830223def1d81",
    }
    if scrub_ip_addresses:
        del expected["sentry_tags"]["user.ip"]
        del expected["data"]["sentry.user.ip"]
    else:
        del expected["_meta"]["sentry_tags"]["user.ip"]
    assert child_span == expected

    start_timestamp = datetime.fromisoformat(event["start_timestamp"]).replace(
        tzinfo=timezone.utc
    )
    end_timestamp = datetime.fromisoformat(event["timestamp"]).replace(
        tzinfo=timezone.utc
    )
    duration = (end_timestamp - start_timestamp).total_seconds()
    duration_ms = int(duration * 1e3)

    child_span = spans_consumer.get_span()
    del child_span["received"]

    expected = {
        "data": {
            "sentry.sdk.name": "raven-node",
            "sentry.sdk.version": "2.6.3",
            "sentry.segment.name": "hi",
            # Backfilled from `sentry_tags`:
            "sentry.op": "hi",
            "sentry.platform": "other",
            "sentry.status": "unknown",
            "sentry.trace.status": "unknown",
            "sentry.transaction": "hi",
            "sentry.transaction.op": "hi",
            "sentry.user": "id:unique_id",
            "sentry.user.email": "[email]",
            "sentry.user.id": "unique_id",
            "sentry.user.ip": "127.0.0.1",
            "sentry.user.username": "my_user",
        },
        "description": "hi",
        "duration_ms": duration_ms,
        "event_id": "cbf6960622e14a45abc1f03b2055b186",
        "exclusive_time_ms": 1500.0,
        "is_segment": True,
        "is_remote": True,
        "organization_id": 1,
        "project_id": 42,
        "key_id": 123,
        "retention_days": 90,
        "segment_id": "968cff94913ebb07",
        "sentry_tags": {
            "op": "hi",
            "platform": "other",
            "sdk.name": "raven-node",
            "sdk.version": "2.6.3",
            "status": "unknown",
            "trace.status": "unknown",
            "transaction": "hi",
            "transaction.op": "hi",
            "user": "id:unique_id",
            "user.email": "[email]",
            "user.id": "unique_id",
            "user.ip": "127.0.0.1",
            "user.username": "my_user",
        },
        "span_id": "968cff94913ebb07",
        "start_timestamp_ms": int(start_timestamp.timestamp() * 1e3),
        "start_timestamp_precise": start_timestamp.timestamp(),
        "end_timestamp_precise": start_timestamp.timestamp() + duration,
        "trace_id": "a0fa8803753e40fd8124b21eeb2986b5",
    }
    if scrub_ip_addresses:
        del expected["sentry_tags"]["user.ip"]
        del expected["data"]["sentry.user.ip"]
    assert child_span == expected

    spans_consumer.assert_empty()


def test_spans_v2_multiple_containers_not_allowed(
    mini_sentry,
    relay_with_processing,
    spans_consumer,
    outcomes_consumer,
):
    spans_consumer = spans_consumer()
    outcomes_consumer = outcomes_consumer()
    project_id = 42
    project_config = mini_sentry.add_full_project_config(project_id)
    project_config["config"]["features"] = [
        "organizations:standalone-span-ingestion",
    ]

    relay = relay_with_processing(options=TEST_CONFIG)
    start = datetime.now(timezone.utc)
    envelope = Envelope()

    payload = {
        "start_timestamp": start.timestamp(),
        "end_timestamp": start.timestamp() + 0.500,
        "trace_id": "5b8efff798038103d269b633813fc60c",
        "span_id": "eee19b7ec3c1b175",
        "name": "some op",
    }
    envelope.add_item(
        Item(
            type="span",
            payload=PayloadRef(json={"items": [payload]}),
            content_type="application/vnd.sentry.items.span.v2+json",
            headers={"item_count": 1},
        )
    )
    envelope.add_item(
        Item(
            type="span",
            payload=PayloadRef(json={"items": [payload, payload]}),
            content_type="application/vnd.sentry.items.span.v2+json",
            headers={"item_count": 2},
        )
    )

    relay.send_envelope(project_id, envelope)

    spans_consumer.assert_empty()

    outcomes = outcomes_consumer.get_outcomes()

    outcomes.sort(key=lambda o: sorted(o.items()))

    assert outcomes == [
        {
            "category": DataCategory.SPAN.value,
            "timestamp": time_within_delta(),
            "key_id": 123,
            "org_id": 1,
            "outcome": 3,  # Invalid
            "project_id": 42,
            "quantity": 3,
            "reason": "duplicate_item",
        },
        {
            "category": DataCategory.SPAN_INDEXED.value,
            "timestamp": time_within_delta(),
            "key_id": 123,
            "org_id": 1,
            "outcome": 3,  # Invalid
            "project_id": 42,
            "quantity": 3,
            "reason": "duplicate_item",
        },
    ]


@pytest.mark.parametrize("ingest_format", ["json", "proto"])
def test_span_ingestion_kafka(
    mini_sentry,
    relay_with_processing,
    spans_consumer,
    items_consumer,
    outcomes_consumer,
    ingest_format,
):
    spans_consumer = spans_consumer()
    outcomes_consumer = outcomes_consumer()
    items_consumer = items_consumer()

    project_id = 42
    project_config = mini_sentry.add_full_project_config(project_id)
    project_config["config"]["features"] = [
        "organizations:standalone-span-ingestion",
    ]

    relay = relay_with_processing(
        options={
            "processing": {
                "span_producers": {
                    "produce_json": ingest_format == "json",
                    "produce_protobuf": ingest_format == "proto",
                }
            },
            **TEST_CONFIG,
        }
    )
    start = datetime.now(timezone.utc)

    envelope = Envelope()
    envelope.add_item(
        Item(
            type="span",
            payload=PayloadRef(
                json={
                    "items": [
                        {
                            "start_timestamp": start.timestamp(),
                            "end_timestamp": start.timestamp() + 0.500,
                            "trace_id": "5b8efff798038103d269b633813fc60c",
                            "span_id": "eee19b7ec3c1b175",
                            "name": "some op",
                        }
                    ]
                }
            ),
            content_type="application/vnd.sentry.items.span.v2+json",
            headers={"item_count": 1},
        )
    )

    relay.send_envelope(project_id, envelope)

    if ingest_format == "proto":
        assert items_consumer.get_item() is not None
        spans_consumer.assert_empty()

        outcomes = outcomes_consumer.get_outcomes(n=1)
        outcomes.sort(key=lambda o: sorted(o.items()))

        assert outcomes == [
            {
                "category": DataCategory.SPAN_INDEXED.value,
                "timestamp": time_within_delta(),
                "key_id": 123,
                "org_id": 1,
                "outcome": 0,
                "project_id": 42,
                "quantity": 1,
            }
        ]
    else:
        assert spans_consumer.get_span() is not None
        items_consumer.assert_empty()
        outcomes_consumer.assert_empty()<|MERGE_RESOLUTION|>--- conflicted
+++ resolved
@@ -2245,14 +2245,7 @@
     if sample_rate == 1.0:
         spans = spans_consumer.get_spans(timeout=10, n=6)
         assert len(spans) == 6
-<<<<<<< HEAD
-        outcomes = outcomes_consumer.get_outcomes(timeout=10, n=6)
-        assert summarize_outcomes(outcomes) == {
-            (16, 0): 6,  # SpanIndexed, Accepted
-        }
-=======
         outcomes_consumer.assert_empty()
->>>>>>> e17f09a1
     else:
         outcomes = outcomes_consumer.get_outcomes(timeout=10, n=1)
         assert summarize_outcomes(outcomes) == {
