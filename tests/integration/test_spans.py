--- conflicted
+++ resolved
@@ -1009,100 +1009,6 @@
     ]
 
 
-<<<<<<< HEAD
-@pytest.mark.parametrize(
-    "quotas,expect_spans",
-    [
-        # control group - no quotas, receive everything
-        ([], lambda _: True),
-        # spans exceeded - should get nothing
-        (
-            [{"categories": ["span"], "limit": 0, "reasonCode": "spans_exceeded"}],
-            lambda _: False,
-        ),
-        # indexed exceeded
-        (
-            [
-                {
-                    "categories": ["span_indexed"],
-                    "limit": 0,
-                    "reasonCode": "indexed_exceeded",
-                },
-            ],
-            # If metrics have been extracted, enforce rate limits on indexed spans
-            lambda metrics_extracted: not metrics_extracted,
-        ),
-        # both exceeded - should get nothing
-        (
-            [
-                {
-                    "categories": ["span", "span_indexed"],
-                    "limit": 0,
-                    "reasonCode": "indexed_exceeded",
-                },
-            ],
-            lambda _: False,
-        ),
-        # both separate - should get nothing
-        (
-            [
-                {"categories": ["span"], "limit": 0, "reasonCode": "spans_exceeded"},
-                {
-                    "categories": ["span_indexed"],
-                    "limit": 0,
-                    "reasonCode": "indexed_exceeded",
-                },
-            ],
-            lambda _: False,
-        ),
-    ],
-    ids=["none", "total", "indexed", "both", "separate"],
-)
-@pytest.mark.parametrize("metrics_extracted", [False, True])
-def test_quotas_standalone(mini_sentry, relay, quotas, expect_spans, metrics_extracted):
-    """Zero-quotas are enforced on standalone spans.
-
-    This test does not cover consistent enforcement.
-    """
-    relay = relay(mini_sentry)
-    project_id = 42
-    project_config = mini_sentry.add_full_project_config(project_id)
-    project_config["config"]["features"] = [
-        "projects:span-metrics-extraction",
-        "organizations:standalone-span-ingestion",
-    ]
-    project_config["config"]["quotas"] = quotas
-
-    start = datetime.utcnow()
-    end = start + timedelta(seconds=1)
-
-    envelope = envelope_with_spans(start, end, metrics_extracted)
-    relay.send_envelope(project_id, envelope)
-
-    envelope = mini_sentry.captured_events.get(timeout=2)
-
-    assert mini_sentry.captured_events.empty()
-
-    if expect_spans(metrics_extracted):
-        assert Counter(item.type for item in envelope.items) == {
-            "span": 3,
-            "otel_span": 1,
-        }
-    else:
-        assert len(envelope.items) == 1
-        item = envelope.items[0]
-        assert item.type == "client_report"
-        outcomes = json.loads(item.payload.get_bytes())["rate_limited_events"]
-        assert len(outcomes) == 1
-        assert outcomes[0] == {
-            "category": quotas[0]["categories"][0],
-            "quantity": 4,
-            "reason": quotas[0]["reasonCode"],
-        }
-
-
-=======
->>>>>>> 6bd48f64
 def test_rate_limit_indexed_consistent(
     mini_sentry, relay_with_processing, spans_consumer, outcomes_consumer
 ):
@@ -1143,11 +1049,7 @@
 
     # First batch passes
     relay.send_envelope(project_id, envelope)
-<<<<<<< HEAD
-    spans = list(spans_consumer.get_spans(max_attempts=4, timeout=5))
-=======
     spans = list(spans_consumer.get_spans(max_attempts=4, timeout=10))
->>>>>>> 6bd48f64
     assert len(spans) == 4
     assert summarize_outcomes() == {(16, 0): 4}  # SpanIndexed, Accepted
 
