import json


def generate_replay_sdk_event():
    return {
        "type": "replay_event",
        "replay_id": "d2132d31b39445f1938d7e21b6bf0ec4",
        "replay_type": "session",
        "event_id": "123",
        "segment_id": 0,
        "timestamp": 1597977777.6189718,
        "replay_start_timestamp": 1597976392.6542819,
        "urls": ["sentry.io"],
        "error_ids": ["1", "2"],
        "trace_ids": ["3", "4"],
        "dist": "1.12",
        "platform": "Python",
        "environment": "production",
        "release": 42,
        "tags": {"transaction": "/organizations/:orgId/performance/:eventSlug/"},
        "sdk": {"name": "name", "version": "veresion"},
        "user": {
            "id": "123",
            "username": "user",
            "email": "user@site.com",
            "ip_address": "192.168.11.12",
        },
        "request": {
            "url": None,
            "headers": {
                "user-Agent": "Mozilla/5.0 (Macintosh; Intel Mac OS X 10_15_7) AppleWebKit/605.1.15 (KHTML, like Gecko) Version/15.5 Safari/605.1.15"
            },
        },
        "contexts": {
            "trace": {
                "trace_id": "4C79F60C11214EB38604F4AE0781BFB2",
                "span_id": "FA90FDEAD5F74052",
                "type": "trace",
            }
        },
    }


def test_replay_event_with_processing(
    mini_sentry, relay_with_processing, replay_events_consumer
):
    relay = relay_with_processing()
    mini_sentry.add_basic_project_config(
        42, extra={"config": {"features": ["organizations:session-replay"]}}
    )

    replay_events_consumer = replay_events_consumer(timeout=10)
    replay = generate_replay_sdk_event()

    relay.send_replay_event(42, replay)

    replay_event, replay_event_message = replay_events_consumer.get_replay_event()
    assert replay_event["type"] == "replay_event"
    assert replay_event["replay_id"] == "d2132d31b39445f1938d7e21b6bf0ec4"
    assert replay_event_message["retention_days"] == 90

    parsed_replay = json.loads(bytes(replay_event_message["payload"]))
    # Assert required fields were returned.
    assert parsed_replay["replay_id"] == replay["replay_id"]
    assert parsed_replay["replay_type"] == replay["replay_type"]
    assert parsed_replay["event_id"] == replay["event_id"]
    assert parsed_replay["type"] == replay["type"]
    assert parsed_replay["segment_id"] == replay["segment_id"]
    assert parsed_replay["urls"] == replay["urls"]
    assert parsed_replay["error_ids"] == replay["error_ids"]
    assert parsed_replay["trace_ids"] == replay["trace_ids"]
    assert parsed_replay["dist"] == replay["dist"]
    assert parsed_replay["platform"] == replay["platform"]
    assert parsed_replay["environment"] == replay["environment"]
    assert parsed_replay["release"] == str(replay["release"])
    assert parsed_replay["sdk"]["name"] == replay["sdk"]["name"]
    assert parsed_replay["sdk"]["version"] == replay["sdk"]["version"]
    assert parsed_replay["user"]["id"] == replay["user"]["id"]
    assert parsed_replay["user"]["username"] == replay["user"]["username"]
    assert parsed_replay["user"]["email"] == replay["user"]["email"]
    assert parsed_replay["user"]["ip_address"] == replay["user"]["ip_address"]

    # Round to account for float imprecision. Not a big deal. Decimals
    # are dropped in Clickhouse.
    assert int(parsed_replay["replay_start_timestamp"]) == int(
        replay["replay_start_timestamp"]
    )
    assert int(parsed_replay["timestamp"]) == int(replay["timestamp"])

    # Assert the tags and requests objects were normalized to lists of doubles.
    assert parsed_replay["tags"] == [["transaction", replay["tags"]["transaction"]]]
    assert parsed_replay["request"] == {
        "headers": [["User-Agent", replay["request"]["headers"]["user-Agent"]]]
    }

    # Assert contexts object was pulled out.
    assert parsed_replay["contexts"] == {
<<<<<<< HEAD
        "browser": {"name": "Safari", "version": "15.5", "type": "browser"},
        "device": {"brand": "Apple", "family": "Mac", "model": "Mac", "type": "device"},
        "client_os": {"name": "Mac OS X", "version": "10.15.7", "type": "os"},
        "trace": {
            "trace_id": "4c79f60c11214eb38604f4ae0781bfb2",
            "span_id": "fa90fdead5f74052",
            "type": "trace",
=======
        "browser": {
            "name": "Safari",
            "version": "15.5",
        },
        "device": {
            "brand": "Apple",
            "family": "Mac",
            "model": "Mac",
        },
        "os": {
            "name": "Mac OS X",
            "version": "10.15.7",
>>>>>>> af4a5440
        },
    }


def test_replay_events_without_processing(mini_sentry, relay_chain):
    relay = relay_chain(min_relay_version="latest")

    project_id = 42
    mini_sentry.add_basic_project_config(
        project_id, extra={"config": {"features": ["organizations:session-replay"]}}
    )

    replay_item = generate_replay_sdk_event()

    relay.send_replay_event(42, replay_item)

    envelope = mini_sentry.captured_events.get(timeout=20)
    assert len(envelope.items) == 1

    replay_event = envelope.items[0]
    assert replay_event.type == "replay_event"<|MERGE_RESOLUTION|>--- conflicted
+++ resolved
@@ -95,7 +95,6 @@
 
     # Assert contexts object was pulled out.
     assert parsed_replay["contexts"] == {
-<<<<<<< HEAD
         "browser": {"name": "Safari", "version": "15.5", "type": "browser"},
         "device": {"brand": "Apple", "family": "Mac", "model": "Mac", "type": "device"},
         "client_os": {"name": "Mac OS X", "version": "10.15.7", "type": "os"},
@@ -103,20 +102,6 @@
             "trace_id": "4c79f60c11214eb38604f4ae0781bfb2",
             "span_id": "fa90fdead5f74052",
             "type": "trace",
-=======
-        "browser": {
-            "name": "Safari",
-            "version": "15.5",
-        },
-        "device": {
-            "brand": "Apple",
-            "family": "Mac",
-            "model": "Mac",
-        },
-        "os": {
-            "name": "Mac OS X",
-            "version": "10.15.7",
->>>>>>> af4a5440
         },
     }
 
