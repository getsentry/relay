use std::fmt::{self, Display};
use std::time::SystemTime;

use chrono::{DateTime, Utc};
use serde::{Deserialize, Serialize};
use uuid::Uuid;

use crate::macros::derive_fromstr_and_display;
use crate::protocol::utils::null_to_default;
use crate::protocol::IpAddr;

/// The type of session event we're dealing with.
#[derive(Clone, Debug, Eq, Hash, Ord, PartialEq, PartialOrd)]
pub enum SessionStatus {
    /// The session is healthy.
    ///
    /// This does not necessarily indicate that the session is still active.
    Ok,
    /// The session terminated normally.
    Exited,
    /// The session resulted in an application crash.
    Crashed,
    /// The session had an unexpected abrupt termination (not crashing).
    Abnormal,
    /// The session exited cleanly but experienced some errors during its run.
    Errored,
    /// Unknown status, for forward compatibility
    Unknown(String),
}

impl SessionStatus {
    /// Returns `true` if the status indicates an ended session.
    pub fn is_terminal(&self) -> bool {
        !matches!(self, SessionStatus::Ok)
    }

    /// Returns `true` if the status indicates a session with any kind of error or crash.
    pub fn is_error(&self) -> bool {
        !matches!(self, SessionStatus::Ok | SessionStatus::Exited)
    }

    /// Returns `true` if the status indicates a fatal session.
    pub fn is_fatal(&self) -> bool {
        matches!(self, SessionStatus::Crashed | SessionStatus::Abnormal)
    }
    fn as_str(&self) -> &str {
        match self {
            SessionStatus::Ok => "ok",
            SessionStatus::Crashed => "crashed",
            SessionStatus::Abnormal => "abnormal",
            SessionStatus::Exited => "exited",
            SessionStatus::Errored => "errored",
            SessionStatus::Unknown(s) => s.as_str(),
        }
    }
}

impl Display for SessionStatus {
    fn fmt(&self, f: &mut fmt::Formatter<'_>) -> fmt::Result {
        write!(f, "{}", self.as_str())
    }
}

relay_common::impl_str_serde!(SessionStatus, "A session status");

impl std::str::FromStr for SessionStatus {
    type Err = ParseSessionStatusError;

    fn from_str(s: &str) -> Result<Self, Self::Err> {
        Ok(match s {
            "ok" => SessionStatus::Ok,
            "crashed" => SessionStatus::Crashed,
            "abnormal" => SessionStatus::Abnormal,
            "exited" => SessionStatus::Exited,
            "errored" => SessionStatus::Errored,
            other => SessionStatus::Unknown(other.to_owned()),
        })
    }
}

impl Default for SessionStatus {
    fn default() -> Self {
        Self::Ok
    }
}

/// An error used when parsing `SessionStatus`.
#[derive(Debug)]
pub struct ParseSessionStatusError;

impl fmt::Display for ParseSessionStatusError {
    fn fmt(&self, f: &mut fmt::Formatter<'_>) -> fmt::Result {
        write!(f, "invalid session status")
    }
}

impl std::error::Error for ParseSessionStatusError {}

#[derive(Clone, Copy, Debug, PartialEq, Serialize, Deserialize)]
#[serde(rename_all = "snake_case")]
pub enum AbnormalMechanism {
    AnrForeground,
    AnrBackground,
    #[serde(other)]
    None,
}

#[derive(Debug)]
pub struct ParseAbnormalMechanismError;

impl fmt::Display for ParseAbnormalMechanismError {
    fn fmt(&self, f: &mut fmt::Formatter<'_>) -> fmt::Result {
        write!(f, "invalid abnormal mechanism")
    }
}

derive_fromstr_and_display!(AbnormalMechanism, ParseAbnormalMechanismError, {
    AbnormalMechanism::AnrForeground => "anr_foreground",
    AbnormalMechanism::AnrBackground => "anr_background",
    AbnormalMechanism::None => "none",
});

impl Default for AbnormalMechanism {
    fn default() -> Self {
        AbnormalMechanism::None
    }
}

impl AbnormalMechanism {
    fn is_none(&self) -> bool {
        *self == Self::None
    }
}

/// Additional attributes for Sessions.
#[derive(Clone, Debug, PartialEq, Serialize, Deserialize)]
pub struct SessionAttributes {
    /// The release version string.
    pub release: String,

    /// The environment identifier.
    #[serde(default, skip_serializing_if = "Option::is_none")]
    pub environment: Option<String>,

    /// The ip address of the user.
    #[serde(default, skip_serializing_if = "Option::is_none")]
    pub ip_address: Option<IpAddr>,

    /// The user agent of the user.
    #[serde(default, skip_serializing_if = "Option::is_none")]
    pub user_agent: Option<String>,
}

fn default_sequence() -> u64 {
    SystemTime::now()
        .duration_since(SystemTime::UNIX_EPOCH)
        .unwrap_or_default()
        .as_millis() as u64
}

#[allow(clippy::trivially_copy_pass_by_ref)]
fn is_false(val: &bool) -> bool {
    !val
}

/// Contains information about errored sessions. See [`SessionLike`].
pub enum SessionErrored {
    /// Contains the UUID for a single errored session.
    Individual(Uuid),
    /// Contains the number of all errored sessions in an aggregate.
    /// errored, crashed, abnormal all count towards errored sessions.
    Aggregated(u32),
}

/// Common interface for [`SessionUpdate`] and [`SessionAggregateItem`].
pub trait SessionLike {
    fn started(&self) -> DateTime<Utc>;
    fn distinct_id(&self) -> Option<&String>;
    fn total_count(&self) -> u32;
    fn abnormal_count(&self) -> u32;
    fn crashed_count(&self) -> u32;
    fn all_errors(&self) -> Option<SessionErrored>;
    fn abnormal_mechanism(&self) -> AbnormalMechanism;
}

#[derive(Clone, Debug, PartialEq, Serialize, Deserialize)]
pub struct SessionUpdate {
    /// The session identifier.
    #[serde(rename = "sid", default = "Uuid::new_v4")]
    pub session_id: Uuid,
    /// The distinct identifier.
    #[serde(rename = "did", default)]
    pub distinct_id: Option<String>,
    /// An optional logical clock.
    #[serde(rename = "seq", default = "default_sequence")]
    pub sequence: u64,
    /// A flag that indicates that this is the initial transmission of the session.
    #[serde(default, skip_serializing_if = "is_false")]
    pub init: bool,
    /// The timestamp of when the session change event was created.
    #[serde(default = "Utc::now")]
    pub timestamp: DateTime<Utc>,
    /// The timestamp of when the session itself started.
    pub started: DateTime<Utc>,
    /// An optional duration of the session in seconds.
    #[serde(default, skip_serializing_if = "Option::is_none")]
    pub duration: Option<f64>,
    /// The status of the session.
    #[serde(default)]
    pub status: SessionStatus,
    /// The number of errors that ocurred.
    #[serde(default)]
    pub errors: u64,
    /// The session event attributes.
    #[serde(rename = "attrs")]
    pub attributes: SessionAttributes,
    /// The abnormal mechanism.
    #[serde(
        default,
        deserialize_with = "null_to_default",
        skip_serializing_if = "AbnormalMechanism::is_none"
    )]
    pub abnormal_mechanism: AbnormalMechanism,
}

impl SessionUpdate {
    /// Parses a session update from JSON.
    pub fn parse(payload: &[u8]) -> Result<Self, serde_json::Error> {
        serde_json::from_slice(payload)
    }

    /// Serializes a session update back into JSON.
    pub fn serialize(&self) -> Result<Vec<u8>, serde_json::Error> {
        serde_json::to_vec(self)
    }
}

impl SessionLike for SessionUpdate {
    fn started(&self) -> DateTime<Utc> {
        self.started
    }

    fn distinct_id(&self) -> Option<&String> {
        self.distinct_id.as_ref()
    }

    fn total_count(&self) -> u32 {
        u32::from(self.init)
    }

    fn abnormal_count(&self) -> u32 {
        match self.status {
            SessionStatus::Abnormal => 1,
            _ => 0,
        }
    }

    fn crashed_count(&self) -> u32 {
        match self.status {
            SessionStatus::Crashed => 1,
            _ => 0,
        }
    }

<<<<<<< HEAD
    fn final_duration(&self) -> Option<(f64, SessionStatus)> {
        if self.status.is_terminal() {
            if let Some(duration) = self.duration {
                return Some((duration, self.status.clone()));
            }
        }
        None
    }

=======
>>>>>>> 5ccec484
    fn all_errors(&self) -> Option<SessionErrored> {
        if self.errors > 0 || self.status.is_error() {
            Some(SessionErrored::Individual(self.session_id))
        } else {
            None
        }
    }

    fn abnormal_mechanism(&self) -> AbnormalMechanism {
        self.abnormal_mechanism
    }
}

#[allow(clippy::trivially_copy_pass_by_ref)]
fn is_zero(val: &u32) -> bool {
    *val == 0
}

#[derive(Clone, Debug, PartialEq, Serialize, Deserialize)]
pub struct SessionAggregateItem {
    /// The timestamp of when the session itself started.
    pub started: DateTime<Utc>,
    /// The distinct identifier.
    #[serde(rename = "did", default, skip_serializing_if = "Option::is_none")]
    pub distinct_id: Option<String>,
    /// The number of exited sessions that ocurred.
    #[serde(default, skip_serializing_if = "is_zero")]
    pub exited: u32,
    /// The number of errored sessions that ocurred, not including the abnormal and crashed ones.
    #[serde(default, skip_serializing_if = "is_zero")]
    pub errored: u32,
    /// The number of abnormal sessions that ocurred.
    #[serde(default, skip_serializing_if = "is_zero")]
    pub abnormal: u32,
    /// The number of crashed sessions that ocurred.
    #[serde(default, skip_serializing_if = "is_zero")]
    pub crashed: u32,
}

impl SessionLike for SessionAggregateItem {
    fn started(&self) -> DateTime<Utc> {
        self.started
    }

    fn distinct_id(&self) -> Option<&String> {
        self.distinct_id.as_ref()
    }

    fn total_count(&self) -> u32 {
        self.exited + self.errored + self.abnormal + self.crashed
    }

    fn abnormal_count(&self) -> u32 {
        self.abnormal
    }

    fn crashed_count(&self) -> u32 {
        self.crashed
    }

    fn all_errors(&self) -> Option<SessionErrored> {
        // Errors contain crashed & abnormal as well.
        // See https://github.com/getsentry/snuba/blob/c45f2a8636f9ea3dfada4e2d0ae5efef6c6248de/snuba/migrations/snuba_migrations/sessions/0003_sessions_matview.py#L80-L81
        let all_errored = self.abnormal + self.crashed + self.errored;
        if all_errored > 0 {
            Some(SessionErrored::Aggregated(all_errored))
        } else {
            None
        }
    }
    fn abnormal_mechanism(&self) -> AbnormalMechanism {
        AbnormalMechanism::None
    }
}

#[derive(Clone, Debug, PartialEq, Serialize, Deserialize)]
pub struct SessionAggregates {
    /// A batch of sessions that were started.
    #[serde(default)]
    pub aggregates: Vec<SessionAggregateItem>,
    /// The shared session event attributes.
    #[serde(rename = "attrs")]
    pub attributes: SessionAttributes,
}

impl SessionAggregates {
    /// Parses a session batch from JSON.
    pub fn parse(payload: &[u8]) -> Result<Self, serde_json::Error> {
        serde_json::from_slice(payload)
    }

    /// Serializes a session batch back into JSON.
    pub fn serialize(&self) -> Result<Vec<u8>, serde_json::Error> {
        serde_json::to_vec(self)
    }
}

#[cfg(test)]
mod tests {

    use std::str::FromStr;

    use similar_asserts::assert_eq;

    use super::*;

    #[test]
    fn test_sessionstatus_unknown() {
        let unknown = SessionStatus::from_str("invalid status").unwrap();
        if let SessionStatus::Unknown(inner) = unknown {
            assert_eq!(inner, "invalid status".to_owned());
        } else {
            panic!();
        }
    }

    #[test]
    fn test_session_default_values() {
        let json = r#"{
  "sid": "8333339f-5675-4f89-a9a0-1c935255ab58",
  "timestamp": "2020-02-07T15:17:00Z",
  "started": "2020-02-07T14:16:00Z",
  "attrs": {
    "release": "sentry-test@1.0.0"
  }
}"#;

        let output = r#"{
  "sid": "8333339f-5675-4f89-a9a0-1c935255ab58",
  "did": null,
  "seq": 4711,
  "timestamp": "2020-02-07T15:17:00Z",
  "started": "2020-02-07T14:16:00Z",
  "status": "ok",
  "errors": 0,
  "attrs": {
    "release": "sentry-test@1.0.0"
  }
}"#;

        let update = SessionUpdate {
            session_id: "8333339f-5675-4f89-a9a0-1c935255ab58".parse().unwrap(),
            distinct_id: None,
            sequence: 4711, // this would be a timestamp instead
            timestamp: "2020-02-07T15:17:00Z".parse().unwrap(),
            started: "2020-02-07T14:16:00Z".parse().unwrap(),
            duration: None,
            init: false,
            status: SessionStatus::Ok,
            abnormal_mechanism: AbnormalMechanism::None,
            errors: 0,
            attributes: SessionAttributes {
                release: "sentry-test@1.0.0".to_owned(),
                environment: None,
                ip_address: None,
                user_agent: None,
            },
        };

        let mut parsed = SessionUpdate::parse(json.as_bytes()).unwrap();

        // Sequence is defaulted to the current timestamp. Override for snapshot.
        assert!((default_sequence() - parsed.sequence) <= 1);
        parsed.sequence = 4711;

        assert_eq!(update, parsed);
        assert_eq!(output, serde_json::to_string_pretty(&update).unwrap());
    }

    #[test]
    fn test_session_default_timestamp_and_sid() {
        let json = r#"{
  "started": "2020-02-07T14:16:00Z",
  "attrs": {
      "release": "sentry-test@1.0.0"
  }
}"#;

        let parsed = SessionUpdate::parse(json.as_bytes()).unwrap();
        assert!(!parsed.session_id.is_nil());
    }

    #[test]
    fn test_session_roundtrip() {
        let json = r#"{
  "sid": "8333339f-5675-4f89-a9a0-1c935255ab58",
  "did": "foobarbaz",
  "seq": 42,
  "init": true,
  "timestamp": "2020-02-07T15:17:00Z",
  "started": "2020-02-07T14:16:00Z",
  "duration": 1947.49,
  "status": "exited",
  "errors": 0,
  "attrs": {
    "release": "sentry-test@1.0.0",
    "environment": "production",
    "ip_address": "::1",
    "user_agent": "Firefox/72.0"
  }
}"#;

        let update = SessionUpdate {
            session_id: "8333339f-5675-4f89-a9a0-1c935255ab58".parse().unwrap(),
            distinct_id: Some("foobarbaz".into()),
            sequence: 42,
            timestamp: "2020-02-07T15:17:00Z".parse().unwrap(),
            started: "2020-02-07T14:16:00Z".parse().unwrap(),
            duration: Some(1947.49),
            status: SessionStatus::Exited,
            abnormal_mechanism: AbnormalMechanism::None,
            errors: 0,
            init: true,
            attributes: SessionAttributes {
                release: "sentry-test@1.0.0".to_owned(),
                environment: Some("production".to_owned()),
                ip_address: Some(IpAddr::parse("::1").unwrap()),
                user_agent: Some("Firefox/72.0".to_owned()),
            },
        };

        assert_eq!(update, SessionUpdate::parse(json.as_bytes()).unwrap());
        assert_eq!(json, serde_json::to_string_pretty(&update).unwrap());
    }

    #[test]
    fn test_session_ip_addr_auto() {
        let json = r#"{
  "started": "2020-02-07T14:16:00Z",
  "attrs": {
    "release": "sentry-test@1.0.0",
    "ip_address": "{{auto}}"
  }
}"#;

        let update = SessionUpdate::parse(json.as_bytes()).unwrap();
        assert_eq!(update.attributes.ip_address, Some(IpAddr::auto()));
    }
    #[test]
    fn test_session_abnormal_mechanism() {
        let json = r#"{
    "sid": "8333339f-5675-4f89-a9a0-1c935255ab58",
    "started": "2020-02-07T14:16:00Z",
    "status": "abnormal",
    "abnormal_mechanism": "anr_background",
    "attrs": {
    "release": "sentry-test@1.0.0",
    "environment": "production"
    }
    }"#;

        let update = SessionUpdate::parse(json.as_bytes()).unwrap();
        assert_eq!(update.abnormal_mechanism, AbnormalMechanism::AnrBackground);
    }

    #[test]
    fn test_session_invalid_abnormal_mechanism() {
        let json = r#"{
  "sid": "8333339f-5675-4f89-a9a0-1c935255ab58",
  "started": "2020-02-07T14:16:00Z",
  "status": "abnormal",
  "abnormal_mechanism": "invalid_mechanism",
  "attrs": {
    "release": "sentry-test@1.0.0",
    "environment": "production"
  }
}"#;

        let update = SessionUpdate::parse(json.as_bytes()).unwrap();
        assert_eq!(update.abnormal_mechanism, AbnormalMechanism::None);
    }

    #[test]
    fn test_session_null_abnormal_mechanism() {
        let json = r#"{
  "sid": "8333339f-5675-4f89-a9a0-1c935255ab58",
  "started": "2020-02-07T14:16:00Z",
  "status": "abnormal",
  "abnormal_mechanism": null,
  "attrs": {
    "release": "sentry-test@1.0.0",
    "environment": "production"
  }
}"#;

        let update = SessionUpdate::parse(json.as_bytes()).unwrap();
        assert_eq!(update.abnormal_mechanism, AbnormalMechanism::None);
    }
}<|MERGE_RESOLUTION|>--- conflicted
+++ resolved
@@ -262,18 +262,6 @@
         }
     }
 
-<<<<<<< HEAD
-    fn final_duration(&self) -> Option<(f64, SessionStatus)> {
-        if self.status.is_terminal() {
-            if let Some(duration) = self.duration {
-                return Some((duration, self.status.clone()));
-            }
-        }
-        None
-    }
-
-=======
->>>>>>> 5ccec484
     fn all_errors(&self) -> Option<SessionErrored> {
         if self.errors > 0 || self.status.is_error() {
             Some(SessionErrored::Individual(self.session_id))
