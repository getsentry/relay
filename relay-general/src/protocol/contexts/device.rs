use serde::{Deserialize, Serialize};

use crate::protocol::FromUserAgentInfo;
use crate::store::user_agent::is_known;
use crate::types::{Annotated, Object, Value};
use crate::user_agent::{parse_device, ClientHints};
<<<<<<< HEAD
=======

#[derive(
    Clone,
    Copy,
    Debug,
    Deserialize,
    Eq,
    PartialEq,
    Serialize,
    Empty,
    FromValue,
    IntoValue,
    ProcessValue,
)]
#[cfg_attr(feature = "jsonschema", derive(JsonSchema))]
pub struct DeviceClass(pub u64);

impl DeviceClass {
    pub const LOW: Self = Self(1);
    pub const MEDIUM: Self = Self(2);
    pub const HIGH: Self = Self(3);
}
>>>>>>> 5e179d31

/// Device information.
///
/// Device context describes the device that caused the event. This is most appropriate for mobile
/// applications.
#[derive(Clone, Debug, Default, PartialEq, Empty, FromValue, IntoValue, ProcessValue)]
#[cfg_attr(feature = "jsonschema", derive(JsonSchema))]
pub struct DeviceContext {
    /// Name of the device.
    #[metastructure(pii = "maybe")]
    pub name: Annotated<String>,

    /// Family of the device model.
    ///
    /// This is usually the common part of model names across generations. For instance, `iPhone`
    /// would be a reasonable family, so would be `Samsung Galaxy`.
    pub family: Annotated<String>,

    /// Device model.
    ///
    /// This, for example, can be `Samsung Galaxy S3`.
    pub model: Annotated<String>,

    /// Device model (internal identifier).
    ///
    /// An internal hardware revision to identify the device exactly.
    pub model_id: Annotated<String>,

    /// Native cpu architecture of the device.
    pub arch: Annotated<String>,

    /// Current battery level in %.
    ///
    /// If the device has a battery, this can be a floating point value defining the battery level
    /// (in the range 0-100).
    pub battery_level: Annotated<f64>,

    /// Current screen orientation.
    ///
    /// This can be a string `portrait` or `landscape` to define the orientation of a device.
    pub orientation: Annotated<String>,

    /// Manufacturer of the device.
    pub manufacturer: Annotated<String>,

    /// Brand of the device.
    pub brand: Annotated<String>,

    /// Device screen resolution.
    ///
    /// (e.g.: 800x600, 3040x1444)
    #[metastructure(pii = "maybe")]
    pub screen_resolution: Annotated<String>,

    /// Device screen density.
    #[metastructure(pii = "maybe")]
    pub screen_density: Annotated<f64>,

    /// Screen density as dots-per-inch.
    #[metastructure(pii = "maybe")]
    pub screen_dpi: Annotated<u64>,

    /// Whether the device was online or not.
    pub online: Annotated<bool>,

    /// Whether the device was charging or not.
    pub charging: Annotated<bool>,

    /// Whether the device was low on memory.
    pub low_memory: Annotated<bool>,

    /// Simulator/prod indicator.
    pub simulator: Annotated<bool>,

    /// Total memory available in bytes.
    #[metastructure(pii = "maybe")]
    pub memory_size: Annotated<u64>,

    /// How much memory is still available in bytes.
    #[metastructure(pii = "maybe")]
    pub free_memory: Annotated<u64>,

    /// How much memory is usable for the app in bytes.
    #[metastructure(pii = "maybe")]
    pub usable_memory: Annotated<u64>,

    /// Total storage size of the device in bytes.
    #[metastructure(pii = "maybe")]
    pub storage_size: Annotated<u64>,

    /// How much storage is free in bytes.
    #[metastructure(pii = "maybe")]
    pub free_storage: Annotated<u64>,

    /// Total size of the attached external storage in bytes (eg: android SDK card).
    #[metastructure(pii = "maybe")]
    pub external_storage_size: Annotated<u64>,

    /// Free size of the attached external storage in bytes (eg: android SDK card).
    #[metastructure(pii = "maybe")]
    pub external_free_storage: Annotated<u64>,

    /// Indicator when the device was booted.
    #[metastructure(pii = "maybe")]
    pub boot_time: Annotated<String>,

    /// Timezone of the device.
    #[metastructure(pii = "maybe")]
    pub timezone: Annotated<String>,

    /// Number of "logical processors".
    ///
    /// For example, 8.
    pub processor_count: Annotated<u64>,

    /// CPU description.
    ///
    /// For example, Intel(R) Core(TM)2 Quad CPU Q6600 @ 2.40GHz.
    #[metastructure(pii = "maybe")]
    pub cpu_description: Annotated<String>,

    /// Processor frequency in MHz.
    ///
    /// Note that the actual CPU frequency might vary depending on current load and
    /// power conditions, especially on low-powered devices like phones and laptops.
    pub processor_frequency: Annotated<u64>,

    /// Kind of device the application is running on.
    ///
    /// For example, `Unknown`, `Handheld`, `Console`, `Desktop`.
    #[metastructure(pii = "maybe")]
    pub device_type: Annotated<String>,

    /// Status of the device's battery.
    ///
    /// For example, `Unknown`, `Charging`, `Discharging`, `NotCharging`, `Full`.
    #[metastructure(pii = "maybe")]
    pub battery_status: Annotated<String>,

    /// Unique device identifier.
    #[metastructure(pii = "true")]
    pub device_unique_identifier: Annotated<String>,

    /// Whether vibration is available on the device.
    pub supports_vibration: Annotated<bool>,

    /// Whether the accelerometer is available on the device.
    pub supports_accelerometer: Annotated<bool>,

    /// Whether the gyroscope is available on the device.
    pub supports_gyroscope: Annotated<bool>,

    /// Whether audio is available on the device.
    pub supports_audio: Annotated<bool>,

    /// Whether location support is available on the device.
    pub supports_location_service: Annotated<bool>,

    /// Additional arbitrary fields for forwards compatibility
    #[metastructure(additional_properties, retain = "true", pii = "maybe")]
    pub other: Object<Value>,
}

impl DeviceContext {
    /// The key under which a device context is generally stored (in `Contexts`)
    pub fn default_key() -> &'static str {
        "device"
    }
}

impl FromUserAgentInfo for DeviceContext {
    fn parse_client_hints(client_hints: &ClientHints<&str>) -> Option<Self> {
        let device = client_hints.sec_ch_ua_model?.trim().replace('\"', "");

        if device.is_empty() {
            return None;
        }

        Some(Self {
            model: Annotated::new(device),
            ..Default::default()
        })
    }

    fn parse_user_agent(user_agent: &str) -> Option<Self> {
        let device = parse_device(user_agent);

        if !is_known(&device.family) {
            return None;
        }

        Some(Self {
            family: Annotated::new(device.family.into_owned()),
            model: Annotated::from(device.model.map(|cow| cow.into_owned())),
            brand: Annotated::from(device.brand.map(|cow| cow.into_owned())),
            ..DeviceContext::default()
        })
    }
}

#[cfg(test)]
mod tests {
<<<<<<< HEAD
    use crate::protocol::{DeviceContext, FromUserAgentInfo};
    use crate::protocol::{Headers, PairList};
=======
    use crate::protocol::contexts::device::DeviceClass;
    use crate::protocol::{DeviceContext, FromUserAgentInfo, Headers, PairList};
>>>>>>> 5e179d31
    use crate::types::{Annotated, Object, Value};
    use crate::user_agent::RawUserAgentInfo;

    #[test]
    fn test_fallback_to_ua_if_no_client_hints() {
        let headers = Headers({
            let headers = vec![
            Annotated::new((
                Annotated::new("user-agent".to_string().into()),
                Annotated::new(r#""Mozilla/5.0 (Linux; Android 11; foo g31(w)) AppleWebKit/537.36 (KHTML, like Gecko) Chrome/109.0.0.0 Mobile Safari/537.36""#.to_string().into()),
            )),
            Annotated::new((
                Annotated::new("invalid header".to_string().into()),
                Annotated::new("moto g31(w)".to_string().into()),
            )),
        ];
            PairList(headers)
        });

        let device = DeviceContext::from_hints_or_ua(&RawUserAgentInfo::from_headers(&headers));
        assert_eq!(device.unwrap().family.as_str().unwrap(), "foo g31(w)");
    }
    #[test]
    fn test_use_client_hints_for_device() {
        let headers = Headers({
            let headers = vec![
            Annotated::new((
                Annotated::new("user-agent".to_string().into()),
                Annotated::new(r#""Mozilla/5.0 (Linux; Android 11; foo g31(w)) AppleWebKit/537.36 (KHTML, like Gecko) Chrome/109.0.0.0 Mobile Safari/537.36""#.to_string().into()),
            )),
            Annotated::new((
                Annotated::new("SEC-CH-UA-MODEL".to_string().into()),
                Annotated::new("moto g31(w)".to_string().into()),
            )),
        ];
            PairList(headers)
        });

        let device = DeviceContext::from_hints_or_ua(&RawUserAgentInfo::from_headers(&headers));
        assert_eq!(device.unwrap().model.as_str().unwrap(), "moto g31(w)");
    }

    #[test]
    fn test_strip_whitespace_and_quotes() {
        let headers = Headers({
            let headers = vec![Annotated::new((
                Annotated::new("SEC-CH-UA-MODEL".to_string().into()),
                Annotated::new("   \"moto g31(w)\"".to_string().into()),
            ))];
            PairList(headers)
        });

        let device = DeviceContext::from_hints_or_ua(&RawUserAgentInfo::from_headers(&headers));
        assert_eq!(device.unwrap().model.as_str().unwrap(), "moto g31(w)");
    }

    #[test]
    fn test_ignore_empty_device() {
        let headers = Headers({
            let headers = vec![Annotated::new((
                Annotated::new("SEC-CH-UA-MODEL".to_string().into()),
                Annotated::new("".to_string().into()),
            ))];
            PairList(headers)
        });

        let client_hints = RawUserAgentInfo::from_headers(&headers).client_hints;
        let from_hints = DeviceContext::parse_client_hints(&client_hints);
        assert!(from_hints.is_none())
    }

    #[test]
    fn test_device_context_roundtrip() {
        let json = r#"{
  "name": "iphone",
  "family": "iphone",
  "model": "iphone7,3",
  "model_id": "AH223",
  "arch": "arm64",
  "battery_level": 58.5,
  "orientation": "landscape",
  "manufacturer": "Apple",
  "brand": "iphone",
  "screen_resolution": "800x600",
  "screen_density": 1.1,
  "screen_dpi": 1,
  "online": true,
  "charging": false,
  "low_memory": false,
  "simulator": true,
  "memory_size": 3137978368,
  "free_memory": 322781184,
  "usable_memory": 2843525120,
  "storage_size": 63989469184,
  "free_storage": 31994734592,
  "external_storage_size": 2097152,
  "external_free_storage": 2097152,
  "boot_time": "2018-02-08T12:52:12Z",
  "timezone": "Europe/Vienna",
  "processor_count": 8,
  "cpu_description": "Intel(R) Core(TM)2 Quad CPU Q6600 @ 2.40GHz",
  "processor_frequency": 2400,
  "device_type": "Handheld",
  "battery_status": "Charging",
  "device_unique_identifier": "1234567",
  "supports_vibration": true,
  "supports_accelerometer": true,
  "supports_gyroscope": true,
  "supports_audio": true,
  "supports_location_service": true,
  "other": "value",
  "type": "device"
}"#;
        use crate::protocol::Context;
        let context = Annotated::new(Context::Device(Box::new(DeviceContext {
            name: Annotated::new("iphone".to_string()),
            family: Annotated::new("iphone".to_string()),
            model: Annotated::new("iphone7,3".to_string()),
            model_id: Annotated::new("AH223".to_string()),
            arch: Annotated::new("arm64".to_string()),
            battery_level: Annotated::new(58.5),
            orientation: Annotated::new("landscape".to_string()),
            simulator: Annotated::new(true),
            manufacturer: Annotated::new("Apple".to_string()),
            brand: Annotated::new("iphone".to_string()),
            screen_resolution: Annotated::new("800x600".to_string()),
            screen_density: Annotated::new(1.1),
            screen_dpi: Annotated::new(1),
            online: Annotated::new(true),
            charging: Annotated::new(false),
            low_memory: Annotated::new(false),
            memory_size: Annotated::new(3_137_978_368),
            free_memory: Annotated::new(322_781_184),
            usable_memory: Annotated::new(2_843_525_120),
            storage_size: Annotated::new(63_989_469_184),
            free_storage: Annotated::new(31_994_734_592),
            external_storage_size: Annotated::new(2_097_152),
            external_free_storage: Annotated::new(2_097_152),
            boot_time: Annotated::new("2018-02-08T12:52:12Z".to_string()),
            timezone: Annotated::new("Europe/Vienna".to_string()),
            processor_count: Annotated::new(8),
            cpu_description: Annotated::new(
                "Intel(R) Core(TM)2 Quad CPU Q6600 @ 2.40GHz".to_string(),
            ),
            processor_frequency: Annotated::new(2400),
            device_type: Annotated::new("Handheld".to_string()),
            battery_status: Annotated::new("Charging".to_string()),
            device_unique_identifier: Annotated::new("1234567".to_string()),
            supports_vibration: Annotated::new(true),
            supports_accelerometer: Annotated::new(true),
            supports_gyroscope: Annotated::new(true),
            supports_audio: Annotated::new(true),
            supports_location_service: Annotated::new(true),
            other: {
                let mut map = Object::new();
                map.insert(
                    "other".to_string(),
                    Annotated::new(Value::String("value".to_string())),
                );
                map
            },
        })));

        assert_eq!(context, Annotated::from_json(json).unwrap());
        assert_eq!(json, context.to_json_pretty().unwrap());
    }
}<|MERGE_RESOLUTION|>--- conflicted
+++ resolved
@@ -4,31 +4,6 @@
 use crate::store::user_agent::is_known;
 use crate::types::{Annotated, Object, Value};
 use crate::user_agent::{parse_device, ClientHints};
-<<<<<<< HEAD
-=======
-
-#[derive(
-    Clone,
-    Copy,
-    Debug,
-    Deserialize,
-    Eq,
-    PartialEq,
-    Serialize,
-    Empty,
-    FromValue,
-    IntoValue,
-    ProcessValue,
-)]
-#[cfg_attr(feature = "jsonschema", derive(JsonSchema))]
-pub struct DeviceClass(pub u64);
-
-impl DeviceClass {
-    pub const LOW: Self = Self(1);
-    pub const MEDIUM: Self = Self(2);
-    pub const HIGH: Self = Self(3);
-}
->>>>>>> 5e179d31
 
 /// Device information.
 ///
@@ -231,13 +206,8 @@
 
 #[cfg(test)]
 mod tests {
-<<<<<<< HEAD
-    use crate::protocol::{DeviceContext, FromUserAgentInfo};
-    use crate::protocol::{Headers, PairList};
-=======
     use crate::protocol::contexts::device::DeviceClass;
     use crate::protocol::{DeviceContext, FromUserAgentInfo, Headers, PairList};
->>>>>>> 5e179d31
     use crate::types::{Annotated, Object, Value};
     use crate::user_agent::RawUserAgentInfo;
 
