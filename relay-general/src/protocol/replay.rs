//! Replay processing and normalization module.
//!
//! Replays are multi-part values sent from Sentry integrations spanning arbitrary time-periods.
//! They are ingested incrementally.
//!
//! # Protocol
//!
//! Relay is expecting a JSON object with some mandatory metadata.  However, environment and user
//! metadata is usually sent in addition to the minimal payload.
//!
//! ```json
//! {
//!     "type": "replay_event",
//!     "replay_id": "d2132d31b39445f1938d7e21b6bf0ec4",
//!     "event_id": "63c5b0f895441a94340183c5f1e74cd4",
//!     "segment_id": 0,
//!     "timestamp": 1597976392.6542819,
//!     "replay_start_timestamp": 1597976392.6542819,
//!     "urls": ["https://sentry.io"],
//!     "error_ids": ["d2132d31b39445f1938d7e21b6bf0ec4"],
//!     "trace_ids": ["63c5b0f895441a94340183c5f1e74cd4"],
//!     "request": {
//!         "headers": {"User-Agent": "Mozilla/5.0..."}
//!     },
//! }
//! ```

use std::fmt::Display;
use std::net::IpAddr as RealIPAddr;

use crate::protocol::{
    ClientSdkInfo, Contexts, EventId, IpAddr, LenientString, Request, Tags, Timestamp, User,
};
use crate::store::{self, normalize_ip_addresses_generic, user_agent};
use crate::types::{Annotated, Array};
use crate::user_agent::RawUserAgentInfo;

#[derive(Debug)]
pub enum ReplayError {
    CouldNotParse(serde_json::Error),
    NoContent,
    InvalidPayload(String),
    CouldNotScrub(String),
}

impl Display for ReplayError {
    fn fmt(&self, f: &mut std::fmt::Formatter<'_>) -> std::fmt::Result {
        match self {
            ReplayError::CouldNotParse(e) => write!(f, "{e}"),
            ReplayError::NoContent => write!(f, "No data found.",),
            ReplayError::InvalidPayload(e) => write!(f, "{e}"),
            ReplayError::CouldNotScrub(e) => write!(f, "{e}"),
        }
    }
}

impl From<serde_json::Error> for ReplayError {
    fn from(err: serde_json::Error) -> Self {
        ReplayError::CouldNotParse(err)
    }
}

#[derive(Clone, Debug, Default, PartialEq, Empty, FromValue, IntoValue, ProcessValue)]
#[cfg_attr(feature = "jsonschema", derive(JsonSchema))]
#[metastructure(process_func = "process_replay", value_type = "Replay")]
pub struct Replay {
    /// Unique identifier of this event.
    ///
    /// Hexadecimal string representing a uuid4 value. The length is exactly 32 characters. Dashes
    /// are not allowed. Has to be lowercase.
    ///
    /// Even though this field is backfilled on the server with a new uuid4, it is strongly
    /// recommended to generate that uuid4 clientside. There are some features like user feedback
    /// which are easier to implement that way, and debugging in case events get lost in your
    /// Sentry installation is also easier.
    ///
    /// Example:
    ///
    /// ```json
    /// {
    ///   "event_id": "fc6d8c0c43fc4630ad850ee518f1b9d0"
    /// }
    /// ```
    pub event_id: Annotated<EventId>,

    /// Replay identifier.
    ///
    /// Hexadecimal string representing a uuid4 value. The length is exactly 32 characters. Dashes
    /// are not allowed. Has to be lowercase.
    ///
    /// Example:
    ///
    /// ```json
    /// {
    ///   "replay_id": "fc6d8c0c43fc4630ad850ee518f1b9d0"
    /// }
    /// ```
    pub replay_id: Annotated<EventId>,

    /// The type of sampling that captured the replay.
    ///
    /// A string enumeration.  One of "session" or "error".
    ///
    /// Example:
    ///
    /// ```json
    /// {
    ///   "replay_type": "session"
    /// }
    /// ```
    pub replay_type: Annotated<String>,

    /// Segment identifier.
    ///
    /// A number representing a unique segment identifier in the chain of replay segments.
    /// Segment identifiers are temporally ordered but can be received by the Relay service in any
    /// order.
    ///
    /// Example:
    ///
    /// ```json
    /// {
    ///   "segment_id": 10
    /// }
    /// ```
    pub segment_id: Annotated<u64>,

    /// Timestamp when the event was created.
    ///
    /// Indicates when the segment was created in the Sentry SDK. The format is either a string as
    /// defined in [RFC 3339](https://tools.ietf.org/html/rfc3339) or a numeric (integer or float)
    /// value representing the number of seconds that have elapsed since the [Unix
    /// epoch](https://en.wikipedia.org/wiki/Unix_time).
    ///
    /// Timezone is assumed to be UTC if missing.
    ///
    /// Sub-microsecond precision is not preserved with numeric values due to precision
    /// limitations with floats (at least in our systems). With that caveat in mind, just send
    /// whatever is easiest to produce.
    ///
    /// All timestamps in the event protocol are formatted this way.
    ///
    /// # Example
    ///
    /// All of these are the same date:
    ///
    /// ```json
    /// { "timestamp": "2011-05-02T17:41:36Z" }
    /// { "timestamp": "2011-05-02T17:41:36" }
    /// { "timestamp": "2011-05-02T17:41:36.000" }
    /// { "timestamp": 1304358096.0 }
    /// ```
    pub timestamp: Annotated<Timestamp>,

    /// Timestamp when the replay was created.  Typically only specified on the initial segment.
    pub replay_start_timestamp: Annotated<Timestamp>,

    /// A list of URLs visted during the lifetime of the segment.
    pub urls: Annotated<Array<String>>,

    /// A list of error-ids discovered during the lifetime of the segment.
    pub error_ids: Annotated<Array<String>>,

    /// A list of trace-ids discovered during the lifetime of the segment.
    pub trace_ids: Annotated<Array<String>>,

    /// Contexts describing the environment (e.g. device, os or browser).
    #[metastructure(skip_serialization = "empty")]
    pub contexts: Annotated<Contexts>,

    /// Platform identifier of this event (defaults to "other").
    ///
    /// A string representing the platform the SDK is submitting from. This will be used by the
    /// Sentry interface to customize various components in the interface.
    pub platform: Annotated<String>,

    /// The release version of the application.
    ///
    /// **Release versions must be unique across all projects in your organization.** This value
    /// can be the git SHA for the given project, or a product identifier with a semantic version.
    #[metastructure(
        max_chars = "tag_value",
        required = "false",
        trim_whitespace = "true",
        nonempty = "true",
        skip_serialization = "empty"
    )]
    pub release: Annotated<LenientString>,

    /// Program's distribution identifier.
    ///
    /// The distribution of the application.
    ///
    /// Distributions are used to disambiguate build or deployment variants of the same release of
    /// an application. For example, the dist can be the build number of an XCode build or the
    /// version code of an Android build.
    #[metastructure(
        allow_chars = "a-zA-Z0-9_.-",
        trim_whitespace = "true",
        required = "false",
        nonempty = "true"
    )]
    pub dist: Annotated<String>,

    /// The environment name, such as `production` or `staging`.
    ///
    /// ```json
    /// { "environment": "production" }
    /// ```
    #[metastructure(
        max_chars = "environment",
        nonempty = "true",
        required = "false",
        trim_whitespace = "true"
    )]
    pub environment: Annotated<String>,

    /// Custom tags for this event.
    ///
    /// A map or list of tags for this event. Each tag must be less than 200 characters.
    #[metastructure(skip_serialization = "empty", pii = "true")]
    pub tags: Annotated<Tags>,

    /// Static value. Should always be "replay_event".
    #[metastructure(field = "type")]
    pub ty: Annotated<String>,

    /// Information about the user who triggered this event.
    #[metastructure(skip_serialization = "empty")]
    pub user: Annotated<User>,

    /// Information about a web request that occurred during the event.
    #[metastructure(skip_serialization = "empty")]
    pub request: Annotated<Request>,

    /// Information about the Sentry SDK that generated this event.
    #[metastructure(field = "sdk")]
    #[metastructure(skip_serialization = "empty")]
    pub sdk: Annotated<ClientSdkInfo>,
}

impl Replay {
    pub fn validate(&mut self) -> Result<(), ReplayError> {
        self.replay_id
            .value()
            .ok_or_else(|| ReplayError::InvalidPayload("missing replay_id".to_string()))?;
        Ok(())
    }

    pub fn normalize(
        &mut self,
        client_ip: Option<RealIPAddr>,
        user_agent: &RawUserAgentInfo<&str>,
    ) {
        self.normalize_platform();
        self.normalize_ip_address(client_ip);
        self.normalize_user_agent(user_agent);
        self.normalize_type();
    }

    fn normalize_ip_address(&mut self, ip_address: Option<RealIPAddr>) {
        normalize_ip_addresses_generic(
            &mut self.request,
            &mut self.user,
            &self.platform,
            ip_address.map(|ip| IpAddr(ip.to_string())).as_ref(),
        )
    }

    fn normalize_user_agent(&mut self, default_user_agent: &RawUserAgentInfo<&str>) {
        let headers = match self
            .request
            .value()
            .and_then(|request| request.headers.value())
        {
            Some(headers) => headers,
            None => return,
        };

        let user_agent_info = RawUserAgentInfo::from_headers(headers);

        let user_agent_info = if user_agent_info.is_empty() {
            default_user_agent
        } else {
            &user_agent_info
        };

        let contexts = self.contexts.get_or_insert_with(|| Contexts::new());
        user_agent::normalize_user_agent_info_generic(contexts, &self.platform, user_agent_info);
    }

    fn normalize_platform(&mut self) {
        // Null platforms are permitted but must be defaulted before continuing.
        let platform = self.platform.get_or_insert_with(|| "other".to_string());

        // Normalize bad platforms to "other" type.
        if !store::is_valid_platform(platform) {
            self.platform = Annotated::from("other".to_string());
        }
    }

    fn normalize_type(&mut self) {
        self.ty = Annotated::from("replay_event".to_string());
    }
}

#[cfg(test)]
mod tests {
    use crate::pii::{DataScrubbingConfig, PiiProcessor};
    use crate::processor::process_value;
    use crate::processor::ProcessingState;
    use crate::protocol::{
        BrowserContext, Context, ContextInner, DeviceContext, EventId, OsContext, Replay, TagEntry,
        Tags,
    };
    use crate::testutils::get_value;
    use crate::types::Annotated;
    use crate::user_agent::RawUserAgentInfo;
    use chrono::{TimeZone, Utc};
    use std::net::{IpAddr, Ipv4Addr};

    #[test]
    fn test_event_roundtrip() {
        // NOTE: Interfaces will be tested separately.
        let json = r#"{
  "event_id": "52df9022835246eeb317dbd739ccd059",
  "replay_id": "52df9022835246eeb317dbd739ccd059",
  "segment_id": 0,
  "replay_type": "session",
  "error_sample_rate": 0.5,
  "session_sample_rate": 0.5,
  "timestamp": 946684800.0,
  "replay_start_timestamp": 946684800.0,
  "urls": ["localhost:9000"],
  "error_ids": ["52df9022835246eeb317dbd739ccd059"],
  "trace_ids": ["52df9022835246eeb317dbd739ccd059"],
  "platform": "myplatform",
  "release": "myrelease",
  "dist": "mydist",
  "environment": "myenv",
  "tags": [
    [
      "tag",
      "value"
    ]
  ]
}"#;

        let replay = Annotated::new(Replay {
            event_id: Annotated::new(EventId(
                uuid::Uuid::parse_str("52df9022835246eeb317dbd739ccd059").unwrap(),
            )),
            replay_id: Annotated::new(EventId(
                uuid::Uuid::parse_str("52df9022835246eeb317dbd739ccd059").unwrap(),
            )),
            replay_type: Annotated::new("session".to_string()),
            segment_id: Annotated::new(0),
            timestamp: Annotated::new(Utc.with_ymd_and_hms(2000, 1, 1, 0, 0, 0).unwrap().into()),
            replay_start_timestamp: Annotated::new(
                Utc.with_ymd_and_hms(2000, 1, 1, 0, 0, 0).unwrap().into(),
            ),
            urls: Annotated::new(vec![Annotated::new("localhost:9000".to_string())]),
            error_ids: Annotated::new(vec![Annotated::new(
                "52df9022835246eeb317dbd739ccd059".to_string(),
            )]),
            trace_ids: Annotated::new(vec![Annotated::new(
                "52df9022835246eeb317dbd739ccd059".to_string(),
            )]),
            platform: Annotated::new("myplatform".to_string()),
            release: Annotated::new("myrelease".to_string().into()),
            dist: Annotated::new("mydist".to_string()),
            environment: Annotated::new("myenv".to_string()),
            tags: {
                let items = vec![Annotated::new(TagEntry(
                    Annotated::new("tag".to_string()),
                    Annotated::new("value".to_string()),
                ))];
                Annotated::new(Tags(items.into()))
            },
            ..Default::default()
        });

        assert_eq!(replay, Annotated::from_json(json).unwrap());
    }

    #[test]
    fn test_lenient_release() {
        let input = r#"{"release":42}"#;
        let output = r#"{"release":"42"}"#;
        let event = Annotated::new(Replay {
            release: Annotated::new("42".to_string().into()),
            ..Default::default()
        });

        assert_eq!(event, Annotated::from_json(input).unwrap());
        assert_eq!(output, event.to_json().unwrap());
    }

    #[test]
    fn test_set_user_agent_meta() {
        let os_context = Annotated::new(ContextInner(Context::Os(Box::new(OsContext {
            name: Annotated::new("Mac OS X".to_string()),
            version: Annotated::new("10.15.7".to_string()),
            ..Default::default()
        }))));
        let browser_context =
            Annotated::new(ContextInner(Context::Browser(Box::new(BrowserContext {
                name: Annotated::new("Safari".to_string()),
                version: Annotated::new("15.5".to_string()),
                ..Default::default()
            }))));
        let device_context =
            Annotated::new(ContextInner(Context::Device(Box::new(DeviceContext {
                family: Annotated::new("Mac".to_string()),
                brand: Annotated::new("Apple".to_string()),
                model: Annotated::new("Mac".to_string()),
                ..Default::default()
            }))));

        // Parse user input.
        let payload = include_str!("../../tests/fixtures/replays/replay.json");

        let mut replay: Annotated<Replay> = Annotated::from_json(payload).unwrap();
        let replay_value = replay.value_mut().as_mut().unwrap();
        replay_value.normalize(None, &RawUserAgentInfo::default());

        let loaded_browser_context = replay_value
            .contexts
            .value()
            .unwrap()
            .get("browser")
            .unwrap();

        let loaded_os_context = replay_value
            .contexts
            .value()
            .unwrap()
            .get("client_os")
            .unwrap();

        let loaded_device_context = replay_value
            .contexts
            .value()
            .unwrap()
            .get("device")
            .unwrap();

        assert_eq!(loaded_browser_context, &browser_context);
        assert_eq!(loaded_os_context, &os_context);
        assert_eq!(loaded_device_context, &device_context);
    }

    #[test]
    fn test_missing_user() {
        let payload = include_str!("../../tests/fixtures/replays/replay_missing_user.json");

<<<<<<< HEAD
        let mut annotated_replay: Annotated<Replay> = Annotated::from_json(payload).unwrap();
        let replay = annotated_replay.value_mut().as_mut().unwrap();
=======
        let mut replay: Annotated<Replay> = Annotated::from_json(payload).unwrap();
        let replay_value = replay.value_mut().as_mut().unwrap();
        replay_value.normalize(None, &RawUserAgentInfo::default());
>>>>>>> 34bb2e12

        // No user object and no ip-address was provided.
        replay.normalize(None, None);
        let user = replay.user.value();
        assert!(user.is_none());

        // No user object but an ip-address was provided.
        let ip_address = IpAddr::V4(Ipv4Addr::new(127, 0, 0, 1));
        replay.normalize(Some(ip_address), None);

        let ip_addr = replay
            .user
            .value()
            .unwrap()
            .ip_address
            .value()
            .unwrap()
            .as_str();
        assert!(ip_addr == "127.0.0.1");
    }

    #[test]
    fn test_set_ip_address_missing_user_ip_address() {
        let ip_address = IpAddr::V4(Ipv4Addr::new(127, 0, 0, 1));

        // IP-Address set.
        let payload =
            include_str!("../../tests/fixtures/replays/replay_missing_user_ip_address.json");

        let mut replay: Annotated<Replay> = Annotated::from_json(payload).unwrap();
        let replay_value = replay.value_mut().as_mut().unwrap();
        replay_value.normalize(Some(ip_address), &RawUserAgentInfo::default());

        let ipaddr = replay_value
            .user
            .value_mut()
            .as_ref()
            .unwrap()
            .ip_address
            .value()
            .unwrap()
            .as_str();
        assert!("127.0.0.1" == ipaddr);
    }

    #[test]
    fn test_loose_type_requirements() {
        let payload = include_str!("../../tests/fixtures/replays/replay_failure_22_08_31.json");

        let mut replay: Annotated<Replay> = Annotated::from_json(payload).unwrap();
        let replay_value = replay.value_mut().as_mut().unwrap();
        replay_value.normalize(None, &RawUserAgentInfo::default());

        let user = replay_value.user.value().unwrap();
        assert!(user.ip_address.value().unwrap().as_str() == "127.1.1.1");
        assert!(user.username.value().is_none());
        assert!(user.email.value().unwrap().as_str() == "email@sentry.io");
        assert!(user.id.value().unwrap().as_str() == "1");
    }

    #[test]
    fn test_scrub_pii_from_annotated_replay() {
        let scrub_config = simple_enabled_config();
        let pii_config = scrub_config.pii_config().unwrap().as_ref().unwrap();
        let mut pii_processor = PiiProcessor::new(pii_config.compiled());

        let payload = include_str!("../../tests/fixtures/replays/replay.json");
        let mut replay: Annotated<Replay> = Annotated::from_json(payload).unwrap();
        process_value(&mut replay, &mut pii_processor, ProcessingState::root()).unwrap();

        // Ip-address was removed.
        let ip_address = get_value!(replay.user.ip_address);
        assert!(ip_address.is_none());

        let maybe_credit_card = replay
            .value()
            .unwrap()
            .tags
            .value()
            .unwrap()
            .get("credit-card");

        assert_eq!(maybe_credit_card, Some("[Filtered]"));
    }

    fn simple_enabled_config() -> DataScrubbingConfig {
        let mut scrub_config = DataScrubbingConfig::default();
        scrub_config.scrub_data = true;
        scrub_config.scrub_defaults = true;
        scrub_config.scrub_ip_addresses = true;
        scrub_config
    }
}<|MERGE_RESOLUTION|>--- conflicted
+++ resolved
@@ -454,23 +454,17 @@
     fn test_missing_user() {
         let payload = include_str!("../../tests/fixtures/replays/replay_missing_user.json");
 
-<<<<<<< HEAD
         let mut annotated_replay: Annotated<Replay> = Annotated::from_json(payload).unwrap();
         let replay = annotated_replay.value_mut().as_mut().unwrap();
-=======
-        let mut replay: Annotated<Replay> = Annotated::from_json(payload).unwrap();
-        let replay_value = replay.value_mut().as_mut().unwrap();
-        replay_value.normalize(None, &RawUserAgentInfo::default());
->>>>>>> 34bb2e12
 
         // No user object and no ip-address was provided.
-        replay.normalize(None, None);
+        replay.normalize(None, &RawUserAgentInfo::default());
         let user = replay.user.value();
         assert!(user.is_none());
 
         // No user object but an ip-address was provided.
         let ip_address = IpAddr::V4(Ipv4Addr::new(127, 0, 0, 1));
-        replay.normalize(Some(ip_address), None);
+        replay.normalize(Some(ip_address), &RawUserAgentInfo::default());
 
         let ip_addr = replay
             .user
