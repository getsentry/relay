--- conflicted
+++ resolved
@@ -538,25 +538,11 @@
 }
 
 impl Event {
-<<<<<<< HEAD
-    pub fn get_tag_value(&self, tag_key: &str) -> Option<&str> {
-=======
-    /// Returns the source of the transaction name if specified by the client.
-    ///
-    /// See the [type docs](TransactionSource) for more information.
-    pub fn transaction_source(&self) -> &TransactionSource {
-        self.transaction_info
-            .value()
-            .and_then(|info| info.source.value())
-            .unwrap_or(&TransactionSource::Unknown)
-    }
-
     /// Returns the value of a tag with the given key.
     ///
     /// If tags are specified in a pair list and the tag is declared multiple times, this function
     /// returns the first match.
     pub fn tag_value(&self, tag_key: &str) -> Option<&str> {
->>>>>>> 0a6b6b3c
         if let Some(tags) = self.tags.value() {
             tags.get(tag_key)
         } else {
