--- conflicted
+++ resolved
@@ -1,14 +1,10 @@
 use std::fmt;
 use std::str::FromStr;
 
-<<<<<<< HEAD
-use failure::Fail;
+use chrono::{DateTime, Utc};
 use schemars::gen::SchemaGenerator;
 use schemars::schema::Schema;
-=======
-use chrono::{DateTime, Utc};
 use serde::{Serialize, Serializer};
->>>>>>> c77e61cf
 
 use serde::{Deserialize, Serialize, Serializer};
 
@@ -67,78 +63,8 @@
 
 impl_str_serde!(EventId);
 
-<<<<<<< HEAD
-/// The type of event we're dealing with.
-#[derive(
-    Clone,
-    Copy,
-    Debug,
-    Eq,
-    Hash,
-    Ord,
-    PartialEq,
-    PartialOrd,
-    Deserialize,
-    Serialize,
-    schemars::JsonSchema,
-)]
-#[serde(rename_all = "lowercase")]
-pub enum EventType {
-    Error,
-    Csp,
-    Hpkp,
-    ExpectCT,
-    ExpectStaple,
-    Transaction,
-    #[serde(other)]
-    Default,
-}
-
-/// An error used when parsing `EventType`.
-#[derive(Debug, Fail)]
-#[fail(display = "invalid event type")]
-pub struct ParseEventTypeError;
-
-impl Default for EventType {
-    fn default() -> Self {
-        EventType::Default
-    }
-}
-
-impl FromStr for EventType {
-    type Err = ParseEventTypeError;
-
-    fn from_str(string: &str) -> Result<Self, Self::Err> {
-        Ok(match string {
-            "default" => EventType::Default,
-            "error" => EventType::Error,
-            "csp" => EventType::Csp,
-            "hpkp" => EventType::Hpkp,
-            "expectct" => EventType::ExpectCT,
-            "expectstaple" => EventType::ExpectStaple,
-            "transaction" => EventType::Transaction,
-            _ => return Err(ParseEventTypeError),
-        })
-    }
-}
-
-impl fmt::Display for EventType {
-    fn fmt(&self, f: &mut fmt::Formatter<'_>) -> fmt::Result {
-        match *self {
-            EventType::Default => write!(f, "default"),
-            EventType::Error => write!(f, "error"),
-            EventType::Csp => write!(f, "csp"),
-            EventType::Hpkp => write!(f, "hpkp"),
-            EventType::ExpectCT => write!(f, "expectct"),
-            EventType::ExpectStaple => write!(f, "expectstaple"),
-            EventType::Transaction => write!(f, "transaction"),
-        }
-    }
-}
-=======
 #[doc(inline)]
 pub use relay_common::{EventType, ParseEventTypeError};
->>>>>>> c77e61cf
 
 impl Empty for EventType {
     #[inline]
