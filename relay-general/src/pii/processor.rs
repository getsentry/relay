--- conflicted
+++ resolved
@@ -1040,19 +1040,6 @@
     }
 
     #[test]
-<<<<<<< HEAD
-    fn test_scrub_span_data_http_not_scrubbed() {
-        let mut span: Annotated<Span> = Annotated::from_json(
-            r#"{
-                "data": {
-                    "http": {
-                        "query": "dance=true"
-                    }
-                }
-            }"#,
-        )
-        .unwrap();
-=======
     fn test_replace_replaced_text_anything() {
         let chunks = vec![Chunk::Redaction {
             text: "[Filtered]".into(),
@@ -1077,18 +1064,17 @@
     }
 
     #[test]
-    fn test_scrub_span_data_not_scrubbed() {
-        let mut span = Annotated::new(Span {
-            data: Annotated::new(DataElement {
-                http: Annotated::new(HttpElement {
-                    query: Annotated::new(Value::String("dance=true".to_owned())),
-                    ..Default::default()
-                }),
-                ..Default::default()
-            }),
-            ..Default::default()
-        });
->>>>>>> a745a934
+    fn test_scrub_span_data_http_not_scrubbed() {
+        let mut span: Annotated<Span> = Annotated::from_json(
+            r#"{
+                "data": {
+                    "http": {
+                        "query": "dance=true"
+                    }
+                }
+            }"#,
+        )
+        .unwrap();
 
         let ds_config = DataScrubbingConfig {
             scrub_data: true,
