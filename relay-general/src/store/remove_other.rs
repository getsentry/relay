--- conflicted
+++ resolved
@@ -182,13 +182,7 @@
     )
     .unwrap();
 
-<<<<<<< HEAD
     assert_eq_dbg!(get_value!(event.contexts!).0, contexts);
-=======
-    assert_eq_dbg!(
-        &event.value().unwrap().contexts.value().unwrap().0,
-        &contexts
-    );
 }
 
 #[test]
@@ -236,5 +230,4 @@
         *other.get("bar").unwrap(),
         Annotated::from_error(ErrorKind::InvalidAttribute, None)
     );
->>>>>>> 2dff99ec
 }