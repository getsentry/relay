use std::borrow::Cow;
use std::collections::BTreeMap;

use once_cell::sync::Lazy;
use regex::Regex;
use relay_common::SpanStatus;

use super::TransactionNameRule;
use crate::processor::{ProcessValue, ProcessingState, Processor};
use crate::protocol::{
    Context, ContextInner, Event, EventType, Span, Timestamp, TransactionInfo, TransactionSource,
};
use crate::store::regexes::{
    CACHE_NORMALIZER_REGEX, RESOURCE_NORMALIZER_REGEX, SQL_NORMALIZER_REGEX,
    TRANSACTION_NAME_NORMALIZER_REGEX,
};
use crate::types::{
    Annotated, Meta, ProcessingAction, ProcessingResult, Remark, RemarkType, Value,
};

/// Configuration around removing high-cardinality parts of URL transactions.
#[derive(Clone, Debug, Default)]
pub struct TransactionNameConfig<'r> {
    /// Rules for identifier replacement that were discovered by Sentry's transaction clusterer.
    pub rules: &'r [TransactionNameRule],
}

/// Rejects transactions based on required fields.
#[derive(Default)]
pub struct TransactionsProcessor<'r> {
    name_config: TransactionNameConfig<'r>,
    scrub_span_descriptions: bool,
}

impl<'r> TransactionsProcessor<'r> {
    pub fn new(name_config: TransactionNameConfig<'r>, scrub_span_descriptions: bool) -> Self {
        Self {
            name_config,
            scrub_span_descriptions,
        }
    }

    /// Applies the rule if any found to the transaction name.
    ///
    /// It find the first rule matching the criteria:
    /// - source matchining the one provided in the rule sorce
    /// - rule hasn't epired yet
    /// - glob pattern matches the transaction name
    ///
    /// Note: we add `/` at the end of the transaction name if there isn't one, to make sure that
    /// patterns like `/<something>/*/**` where we have `**` at the end are a match.
    pub fn apply_transaction_rename_rule(
        &self,
        transaction: &mut Annotated<String>,
        info: &mut std::option::Option<TransactionInfo>,
    ) -> ProcessingResult {
        if let Some(info) = info.as_mut() {
            transaction.apply(|transaction, meta| {
                let result = self.name_config.rules.iter().find_map(|rule| {
                    rule.match_and_apply(Cow::Borrowed(transaction), info)
                        .map(|applied_result| (rule.pattern.compiled().pattern(), applied_result))
                });

                if let Some((rule, result)) = result {
                    if *transaction != result {
                        // If another rule was applied before, we don't want to
                        // rename the transaction name to keep the original one.
                        // We do want to continue adding remarks though, in
                        // order to keep track of all rules applied.
                        if meta.original_value().is_none() {
                            meta.set_original_value(Some(transaction.clone()));
                        }
                        // add also the rule which was applied to the transaction name
                        meta.add_remark(Remark::new(RemarkType::Substituted, rule));
                        *transaction = result;
                        info.source
                            .value_mut()
                            .replace(TransactionSource::Sanitized);
                    }
                }

                Ok(())
            })?;
        }
        Ok(())
    }
}

/// Get the value for a measurement, e.g. lcp -> event.measurements.lcp
pub fn get_measurement(transaction: &Event, name: &str) -> Option<f64> {
    let measurements = transaction.measurements.value()?;
    let annotated = measurements.get(name)?;
    let value = annotated.value().and_then(|m| m.value.value())?;
    Some(*value)
}

pub fn get_transaction_op(transaction: &Event) -> Option<&str> {
    let context = transaction.contexts.value()?.get("trace")?.value()?;
    match **context {
        Context::Trace(ref trace_context) => Some(trace_context.op.value()?),
        _ => None,
    }
}

/// Returns start and end timestamps if they are both set and start <= end.
pub fn validate_timestamps(
    transaction_event: &Event,
) -> Result<(Timestamp, Timestamp), ProcessingAction> {
    match (
        transaction_event.start_timestamp.value(),
        transaction_event.timestamp.value(),
    ) {
        (Some(&start), Some(&end)) => {
            if end < start {
                return Err(ProcessingAction::InvalidTransaction(
                    "end timestamp is smaller than start timestamp",
                ));
            }
            Ok((start, end))
        }
        (_, None) => {
            // This invariant should be already guaranteed for regular error events.
            Err(ProcessingAction::InvalidTransaction(
                "timestamp hard-required for transaction events",
            ))
        }
        (None, _) => {
            // XXX: Maybe copy timestamp over?
            Err(ProcessingAction::InvalidTransaction(
                "start_timestamp hard-required for transaction events",
            ))
        }
    }
}

fn validate_transaction(event: &mut Event) -> ProcessingResult {
    validate_timestamps(event)?;

    let err_trace_context_required = Err(ProcessingAction::InvalidTransaction(
        "trace context hard-required for transaction events",
    ));

    let contexts = match event.contexts.value_mut() {
        Some(contexts) => contexts,
        None => return err_trace_context_required,
    };

    let trace_context = match contexts.get_mut("trace").map(Annotated::value_mut) {
        Some(Some(trace_context)) => trace_context,
        _ => return err_trace_context_required,
    };

    match trace_context {
        ContextInner(Context::Trace(trace_context)) => {
            if trace_context.trace_id.value().is_none() {
                return Err(ProcessingAction::InvalidTransaction(
                    "trace context is missing trace_id",
                ));
            }
            if trace_context.span_id.value().is_none() {
                return Err(ProcessingAction::InvalidTransaction(
                    "trace context is missing span_id",
                ));
            }

            trace_context.op.get_or_insert_with(|| "default".to_owned());
            Ok(())
        }
        _ => Err(ProcessingAction::InvalidTransaction(
            "context at event.contexts.trace must be of type trace.",
        )),
    }
}

/// List of SDKs which we assume to produce high cardinality transaction names, such as
/// "/user/123134/login".
/// Newer SDK send the [`TransactionSource`] attribute, which we can rely on to determine cardinality,
/// but for old SDKs, we fall back to this list.
pub fn is_high_cardinality_sdk(event: &Event) -> bool {
    let client_sdk = match event.client_sdk.value() {
        Some(info) => info,
        None => {
            return false;
        }
    };

    let sdk_name = client_sdk
        .name
        .value()
        .map(|s| s.as_str())
        .unwrap_or_default();

    if [
        "sentry.javascript.angular",
        "sentry.javascript.browser",
        "sentry.javascript.ember",
        "sentry.javascript.gatsby",
        "sentry.javascript.react",
        "sentry.javascript.remix",
        "sentry.javascript.vue",
        "sentry.javascript.nextjs",
        "sentry.php.laravel",
        "sentry.php.symfony",
    ]
    .contains(&sdk_name)
    {
        return true;
    }

    let is_http_status_404 = event.get_tag_value("http.status_code") == Some("404");
    if sdk_name == "sentry.python" && is_http_status_404 && client_sdk.has_integration("django") {
        return true;
    }

    let http_method = event
        .request
        .value()
        .and_then(|r| r.method.as_str())
        .unwrap_or_default();
    if sdk_name == "sentry.javascript.node"
        && http_method.eq_ignore_ascii_case("options")
        && client_sdk.has_integration("Express")
    {
        return true;
    }

    if sdk_name == "sentry.ruby" && event.has_module("rack") {
        let trace = event
            .contexts
            .value()
            .and_then(|c| c.get("trace"))
            .and_then(Annotated::value);
        if let Some(ContextInner(Context::Trace(trace_context))) = trace {
            let status = trace_context.status.value().unwrap_or(&SpanStatus::Unknown);
            if [
                // See https://github.com/getsentry/sentry-ruby/blob/ad4828f6d8d60e98217b2edb1ab003fb627d6bdb/sentry-ruby/lib/sentry/span.rb#L7-L19
                SpanStatus::InvalidArgument,
                SpanStatus::Unauthenticated,
                SpanStatus::PermissionDenied,
                SpanStatus::NotFound,
                SpanStatus::AlreadyExists,
                SpanStatus::ResourceExhausted,
                SpanStatus::Cancelled,
                SpanStatus::InternalError,
                SpanStatus::Unimplemented,
                SpanStatus::Unavailable,
                SpanStatus::DeadlineExceeded,
            ]
            .contains(status)
            {
                return true;
            }
        }
    }

    false
}

/// Set a default transaction source if it is missing, but only if the transaction name was
/// extracted as a metrics tag.
/// This behavior makes it possible to identify transactions for which the transaction name was
/// not extracted as a tag on the corresponding metrics, because
///     source == null <=> transaction name == null
/// See `relay_server::metrics_extraction::transactions::get_transaction_name`.
fn set_default_transaction_source(event: &mut Event) {
    let source = event
        .transaction_info
        .value()
        .and_then(|info| info.source.value());

    if source.is_none() && !is_high_cardinality_sdk(event) {
        let transaction_info = event.transaction_info.get_or_insert_with(Default::default);
        transaction_info
            .source
            .set_value(Some(TransactionSource::Unknown));
    }
}

/// Normalize the given string.
///
/// Replaces UUIDs, SHAs and numerical IDs in transaction names by placeholders.
/// Returns `Ok(true)` if the name was changed.
fn scrub_identifiers(string: &mut Annotated<String>) -> Result<bool, ProcessingAction> {
    scrub_identifiers_with_regex(string, &TRANSACTION_NAME_NORMALIZER_REGEX, "*")
}

/// Normalize the given SQL-query-like string.
fn scrub_sql_queries(string: &mut Annotated<String>) -> Result<bool, ProcessingAction> {
    scrub_identifiers_with_regex(string, &SQL_NORMALIZER_REGEX, "%s")
}

fn scrub_cache_keys(string: &mut Annotated<String>) -> Result<bool, ProcessingAction> {
    scrub_identifiers_with_regex(string, &CACHE_NORMALIZER_REGEX, "*")
}

fn scrub_resource_identifiers(string: &mut Annotated<String>) -> Result<bool, ProcessingAction> {
    scrub_identifiers_with_regex(string, &RESOURCE_NORMALIZER_REGEX, "*")
}

fn scrub_identifiers_with_regex(
    string: &mut Annotated<String>,
    pattern: &Lazy<Regex>,
    replacer: &str,
) -> Result<bool, ProcessingAction> {
    let capture_names = pattern.capture_names().flatten().collect::<Vec<_>>();

    let mut did_change = false;
    string.apply(|trans, meta| {
        let mut caps = Vec::new();
        // Collect all the remarks if anything matches.
        for captures in pattern.captures_iter(trans) {
            for name in &capture_names {
                if let Some(capture) = captures.name(name) {
                    let remark = Remark::with_range(
                        RemarkType::Substituted,
                        *name,
                        (capture.start(), capture.end()),
                    );
                    caps.push((capture, remark));
                    break;
                }
            }
        }

        if caps.is_empty() {
            // Nothing to do for this transaction.
            return Ok(());
        }

        // Sort by the capture end position.
        caps.sort_by_key(|(capture, _)| capture.end());
        let mut changed = String::with_capacity(trans.len() + caps.len() * replacer.len());
        let mut last_end = 0usize;
        for (capture, remark) in caps {
            changed.push_str(&trans[last_end..capture.start()]);
            changed.push_str(replacer);
            last_end = capture.end();
            meta.add_remark(remark);
        }
        changed.push_str(&trans[last_end..]);

        if !changed.is_empty() && changed != "*" {
            meta.set_original_value(Some(trans.to_string()));
            *trans = changed;
            did_change = true;
        }
        Ok(())
    })?;
    Ok(did_change)
}

impl Processor for TransactionsProcessor<'_> {
    fn process_event(
        &mut self,
        event: &mut Event,
        _meta: &mut Meta,
        state: &ProcessingState<'_>,
    ) -> ProcessingResult {
        if event.ty.value() != Some(&EventType::Transaction) {
            return Ok(());
        }

        // The transaction name is expected to be non-empty by downstream services (e.g. Snuba), but
        // Relay doesn't reject events missing the transaction name. Instead, a default transaction
        // name is given, similar to how Sentry gives an "<unlabeled event>" title to error events.
        // SDKs should avoid sending empty transaction names, setting a more contextual default
        // value when possible.
        if event.transaction.value().map_or(true, |s| s.is_empty()) {
            event
                .transaction
                .set_value(Some("<unlabeled transaction>".to_owned()))
        }

        // Normalize transaction names for URLs and Sanitized transaction sources.
        // This in addition to renaming rules can catch some high cardinality parts.
        let mut sanitized = false;

        if matches!(
            event.get_transaction_source(),
            &TransactionSource::Url | &TransactionSource::Sanitized
        ) {
            scrub_identifiers(&mut event.transaction)?.then(|| {
                sanitized = true;
            });
        }

        if !self.name_config.rules.is_empty() {
            self.apply_transaction_rename_rule(
                &mut event.transaction,
                event.transaction_info.value_mut(),
            )?;

            sanitized = true;
        }

        if sanitized && matches!(event.get_transaction_source(), &TransactionSource::Url) {
            event
                .transaction_info
                .get_or_insert_with(Default::default)
                .source
                .set_value(Some(TransactionSource::Sanitized));
        }

        validate_transaction(event)?;

        let spans = event.spans.value_mut().get_or_insert_with(|| Vec::new());

        for span in spans {
            if let Some(span) = span.value_mut() {
                if span.timestamp.value().is_none() {
                    // event timestamp guaranteed to be `Some` due to validate_transaction call
                    span.timestamp.set_value(event.timestamp.value().cloned());
                    span.status = Annotated::new(SpanStatus::DeadlineExceeded);
                }
            } else {
                return Err(ProcessingAction::InvalidTransaction(
                    "spans must be valid in transaction event",
                ));
            }
        }

        set_default_transaction_source(event);

        event.process_child_values(self, state)?;

        Ok(())
    }

    fn process_span(
        &mut self,
        span: &mut Span,
        _meta: &mut Meta,
        state: &ProcessingState<'_>,
    ) -> ProcessingResult {
        match (span.start_timestamp.value(), span.timestamp.value()) {
            (Some(start), Some(end)) => {
                if end < start {
                    return Err(ProcessingAction::InvalidTransaction(
                        "end timestamp in span is smaller than start timestamp",
                    ));
                }
            }
            (_, None) => {
                // XXX: Maybe do the same as event.timestamp?
                return Err(ProcessingAction::InvalidTransaction(
                    "span is missing timestamp",
                ));
            }
            (None, _) => {
                // XXX: Maybe copy timestamp over?
                return Err(ProcessingAction::InvalidTransaction(
                    "span is missing start_timestamp",
                ));
            }
        }

        if span.trace_id.value().is_none() {
            return Err(ProcessingAction::InvalidTransaction(
                "span is missing trace_id",
            ));
        }

        if span.span_id.value().is_none() {
            return Err(ProcessingAction::InvalidTransaction(
                "span is missing span_id",
            ));
        }

        span.op.get_or_insert_with(|| "default".to_owned());

        if self.scrub_span_descriptions {
            scrub_span_description(span)?;
        }

        span.process_child_values(self, state)?;

        Ok(())
    }
}

fn scrub_span_description(span: &mut Span) -> Result<(), ProcessingAction> {
    if span.description.value().is_none() {
        return Ok(());
    }

    let mut scrubbed = span.description.clone();
    let mut did_scrub = false;

    if let Some(is_url_like) = span.op.value().map(|op| op.starts_with("http")) {
        if is_url_like && scrub_identifiers(&mut scrubbed)? {
            did_scrub = true;
        }
    }

    if let Some(is_db_like) = span.op.value().map(|op| op.starts_with("db")) {
        if is_db_like && scrub_sql_queries(&mut scrubbed)? {
            did_scrub = true;
        }
    }

    if let Some(is_cache_like) = span.op.value().map(|op| op.starts_with("cache")) {
        if is_cache_like && scrub_cache_keys(&mut scrubbed)? {
            did_scrub = true;
        }
    }

    if let Some(is_resource_like) = span.op.value().map(|op| op.starts_with("resource")) {
        if is_resource_like && scrub_resource_identifiers(&mut scrubbed)? {
            did_scrub = true;
        }
    }

    if did_scrub {
        if let Some(new_desc) = scrubbed.into_value() {
            span.data
                .get_or_insert_with(BTreeMap::new)
                // We don't care what the cause of scrubbing was, since we assume
                // that after scrubbing the value is sanitized.
                .insert(
                    "description.scrubbed".to_owned(),
                    Annotated::new(Value::String(new_desc)),
                );
        };
    }

    Ok(())
}

#[cfg(test)]
mod tests {

    use chrono::offset::TimeZone;
    use chrono::{Duration, Utc};
    use insta::assert_debug_snapshot;
    use similar_asserts::assert_eq;

    use super::*;
    use crate::processor::process_value;
    use crate::protocol::{Contexts, SpanId, TraceContext, TraceId, TransactionSource};
    use crate::store::{LazyGlob, RedactionRule, RuleScope};
    use crate::testutils::assert_annotated_snapshot;
    use crate::types::Object;

    fn new_test_event() -> Annotated<Event> {
        let start = Utc.with_ymd_and_hms(2000, 1, 1, 0, 0, 0).unwrap();
        let end = Utc.with_ymd_and_hms(2000, 1, 1, 0, 0, 10).unwrap();
        Annotated::new(Event {
            ty: Annotated::new(EventType::Transaction),
            transaction: Annotated::new("/".to_owned()),
            start_timestamp: Annotated::new(start.into()),
            timestamp: Annotated::new(end.into()),
            contexts: Annotated::new(Contexts({
                let mut contexts = Object::new();
                contexts.insert(
                    "trace".to_owned(),
                    Annotated::new(ContextInner(Context::Trace(Box::new(TraceContext {
                        trace_id: Annotated::new(TraceId(
                            "4c79f60c11214eb38604f4ae0781bfb2".into(),
                        )),
                        span_id: Annotated::new(SpanId("fa90fdead5f74053".into())),
                        op: Annotated::new("http.server".to_owned()),
                        ..Default::default()
                    })))),
                );
                contexts
            })),
            spans: Annotated::new(vec![Annotated::new(Span {
                start_timestamp: Annotated::new(start.into()),
                timestamp: Annotated::new(end.into()),
                trace_id: Annotated::new(TraceId("4c79f60c11214eb38604f4ae0781bfb2".into())),
                span_id: Annotated::new(SpanId("fa90fdead5f74053".into())),
                op: Annotated::new("db.statement".to_owned()),
                ..Default::default()
            })]),
            ..Default::default()
        })
    }

    #[test]
    fn test_skips_non_transaction_events() {
        let mut event = Annotated::new(Event::default());
        process_value(
            &mut event,
            &mut TransactionsProcessor::default(),
            ProcessingState::root(),
        )
        .unwrap();
        assert!(event.value().is_some());
    }

    #[test]
    fn test_discards_when_missing_timestamp() {
        let mut event = Annotated::new(Event {
            ty: Annotated::new(EventType::Transaction),
            ..Default::default()
        });

        assert_eq!(
            process_value(
                &mut event,
                &mut TransactionsProcessor::default(),
                ProcessingState::root()
            ),
            Err(ProcessingAction::InvalidTransaction(
                "timestamp hard-required for transaction events"
            ))
        );
    }

    #[test]
    fn test_replace_missing_timestamp() {
        let span = Span {
            start_timestamp: Annotated::new(
                Utc.with_ymd_and_hms(1968, 1, 1, 0, 0, 1).unwrap().into(),
            ),
            trace_id: Annotated::new(TraceId("4c79f60c11214eb38604f4ae0781bfb2".into())),
            span_id: Annotated::new(SpanId("fa90fdead5f74053".into())),
            ..Default::default()
        };

        let mut event = new_test_event().0.unwrap();
        event.spans = Annotated::new(vec![Annotated::new(span)]);

        TransactionsProcessor::default()
            .process_event(
                &mut event,
                &mut Meta::default(),
                &ProcessingState::default(),
            )
            .unwrap();

        assert_eq!(
            event.spans.value().unwrap()[0].value().unwrap().timestamp,
            event.timestamp
        );

        assert_eq!(
            event.spans.value().unwrap()[0]
                .value()
                .unwrap()
                .status
                .value()
                .unwrap(),
            &SpanStatus::DeadlineExceeded
        );
    }

    #[test]
    fn test_discards_when_missing_start_timestamp() {
        let mut event = Annotated::new(Event {
            ty: Annotated::new(EventType::Transaction),
            timestamp: Annotated::new(Utc.with_ymd_and_hms(2000, 1, 1, 0, 0, 0).unwrap().into()),
            ..Default::default()
        });

        assert_eq!(
            process_value(
                &mut event,
                &mut TransactionsProcessor::default(),
                ProcessingState::root()
            ),
            Err(ProcessingAction::InvalidTransaction(
                "start_timestamp hard-required for transaction events"
            ))
        );
    }

    #[test]
    fn test_discards_on_missing_contexts_map() {
        let mut event = Annotated::new(Event {
            ty: Annotated::new(EventType::Transaction),
            timestamp: Annotated::new(Utc.with_ymd_and_hms(2000, 1, 1, 0, 0, 0).unwrap().into()),
            start_timestamp: Annotated::new(
                Utc.with_ymd_and_hms(2000, 1, 1, 0, 0, 0).unwrap().into(),
            ),
            ..Default::default()
        });

        assert_eq!(
            process_value(
                &mut event,
                &mut TransactionsProcessor::default(),
                ProcessingState::root()
            ),
            Err(ProcessingAction::InvalidTransaction(
                "trace context hard-required for transaction events"
            ))
        );
    }

    #[test]
    fn test_discards_on_missing_context() {
        let mut event = Annotated::new(Event {
            ty: Annotated::new(EventType::Transaction),
            timestamp: Annotated::new(Utc.with_ymd_and_hms(2000, 1, 1, 0, 0, 0).unwrap().into()),
            start_timestamp: Annotated::new(
                Utc.with_ymd_and_hms(2000, 1, 1, 0, 0, 0).unwrap().into(),
            ),
            contexts: Annotated::new(Contexts(Object::new())),
            ..Default::default()
        });

        assert_eq!(
            process_value(
                &mut event,
                &mut TransactionsProcessor::default(),
                ProcessingState::root()
            ),
            Err(ProcessingAction::InvalidTransaction(
                "trace context hard-required for transaction events"
            ))
        );
    }

    #[test]
    fn test_discards_on_null_context() {
        let mut event = Annotated::new(Event {
            ty: Annotated::new(EventType::Transaction),
            timestamp: Annotated::new(Utc.with_ymd_and_hms(2000, 1, 1, 0, 0, 0).unwrap().into()),
            start_timestamp: Annotated::new(
                Utc.with_ymd_and_hms(2000, 1, 1, 0, 0, 0).unwrap().into(),
            ),
            contexts: Annotated::new(Contexts({
                let mut contexts = Object::new();
                contexts.insert("trace".to_owned(), Annotated::empty());
                contexts
            })),
            ..Default::default()
        });

        assert_eq!(
            process_value(
                &mut event,
                &mut TransactionsProcessor::default(),
                ProcessingState::root()
            ),
            Err(ProcessingAction::InvalidTransaction(
                "trace context hard-required for transaction events"
            ))
        );
    }

    #[test]
    fn test_discards_on_missing_trace_id_in_context() {
        let mut event = Annotated::new(Event {
            ty: Annotated::new(EventType::Transaction),
            timestamp: Annotated::new(Utc.with_ymd_and_hms(2000, 1, 1, 0, 0, 0).unwrap().into()),
            start_timestamp: Annotated::new(
                Utc.with_ymd_and_hms(2000, 1, 1, 0, 0, 0).unwrap().into(),
            ),
            contexts: Annotated::new(Contexts({
                let mut contexts = Object::new();
                contexts.insert(
                    "trace".to_owned(),
                    Annotated::new(ContextInner(Context::Trace(Box::new(TraceContext {
                        ..Default::default()
                    })))),
                );
                contexts
            })),
            ..Default::default()
        });

        assert_eq!(
            process_value(
                &mut event,
                &mut TransactionsProcessor::default(),
                ProcessingState::root()
            ),
            Err(ProcessingAction::InvalidTransaction(
                "trace context is missing trace_id"
            ))
        );
    }

    #[test]
    fn test_discards_on_missing_span_id_in_context() {
        let mut event = Annotated::new(Event {
            ty: Annotated::new(EventType::Transaction),
            timestamp: Annotated::new(Utc.with_ymd_and_hms(2000, 1, 1, 0, 0, 0).unwrap().into()),
            start_timestamp: Annotated::new(
                Utc.with_ymd_and_hms(2000, 1, 1, 0, 0, 0).unwrap().into(),
            ),
            contexts: Annotated::new(Contexts({
                let mut contexts = Object::new();
                contexts.insert(
                    "trace".to_owned(),
                    Annotated::new(ContextInner(Context::Trace(Box::new(TraceContext {
                        trace_id: Annotated::new(TraceId(
                            "4c79f60c11214eb38604f4ae0781bfb2".into(),
                        )),
                        ..Default::default()
                    })))),
                );
                contexts
            })),
            ..Default::default()
        });

        assert_eq!(
            process_value(
                &mut event,
                &mut TransactionsProcessor::default(),
                ProcessingState::root()
            ),
            Err(ProcessingAction::InvalidTransaction(
                "trace context is missing span_id"
            ))
        );
    }

    #[test]
    fn test_defaults_missing_op_in_context() {
        let start = Utc.with_ymd_and_hms(2000, 1, 1, 0, 0, 0).unwrap();
        let end = Utc.with_ymd_and_hms(2000, 1, 1, 0, 0, 10).unwrap();

        let mut event = Annotated::new(Event {
            ty: Annotated::new(EventType::Transaction),
            transaction: Annotated::new("/".to_owned()),
            timestamp: Annotated::new(end.into()),
            start_timestamp: Annotated::new(start.into()),
            contexts: Annotated::new(Contexts({
                let mut contexts = Object::new();
                contexts.insert(
                    "trace".to_owned(),
                    Annotated::new(ContextInner(Context::Trace(Box::new(TraceContext {
                        trace_id: Annotated::new(TraceId(
                            "4c79f60c11214eb38604f4ae0781bfb2".into(),
                        )),
                        span_id: Annotated::new(SpanId("fa90fdead5f74053".into())),
                        ..Default::default()
                    })))),
                );
                contexts
            })),
            ..Default::default()
        });

        process_value(
            &mut event,
            &mut TransactionsProcessor::default(),
            ProcessingState::root(),
        )
        .unwrap();

        assert_annotated_snapshot!(event, @r###"
        {
          "type": "transaction",
          "transaction": "/",
          "transaction_info": {
            "source": "unknown"
          },
          "timestamp": 946684810.0,
          "start_timestamp": 946684800.0,
          "contexts": {
            "trace": {
              "trace_id": "4c79f60c11214eb38604f4ae0781bfb2",
              "span_id": "fa90fdead5f74053",
              "op": "default",
              "type": "trace"
            }
          },
          "spans": []
        }
        "###);
    }

    #[test]
    fn test_allows_transaction_event_without_span_list() {
        let mut event = Annotated::new(Event {
            ty: Annotated::new(EventType::Transaction),
            timestamp: Annotated::new(Utc.with_ymd_and_hms(2000, 1, 1, 0, 0, 0).unwrap().into()),
            start_timestamp: Annotated::new(
                Utc.with_ymd_and_hms(2000, 1, 1, 0, 0, 0).unwrap().into(),
            ),
            contexts: Annotated::new(Contexts({
                let mut contexts = Object::new();
                contexts.insert(
                    "trace".to_owned(),
                    Annotated::new(ContextInner(Context::Trace(Box::new(TraceContext {
                        trace_id: Annotated::new(TraceId(
                            "4c79f60c11214eb38604f4ae0781bfb2".into(),
                        )),
                        span_id: Annotated::new(SpanId("fa90fdead5f74053".into())),
                        op: Annotated::new("http.server".to_owned()),
                        ..Default::default()
                    })))),
                );
                contexts
            })),
            ..Default::default()
        });

        process_value(
            &mut event,
            &mut TransactionsProcessor::default(),
            ProcessingState::root(),
        )
        .unwrap();
        assert!(event.value().is_some());
    }

    #[test]
    fn test_allows_transaction_event_with_empty_span_list() {
        let mut event = Annotated::new(Event {
            ty: Annotated::new(EventType::Transaction),
            timestamp: Annotated::new(Utc.with_ymd_and_hms(2000, 1, 1, 0, 0, 0).unwrap().into()),
            start_timestamp: Annotated::new(
                Utc.with_ymd_and_hms(2000, 1, 1, 0, 0, 0).unwrap().into(),
            ),
            contexts: Annotated::new(Contexts({
                let mut contexts = Object::new();
                contexts.insert(
                    "trace".to_owned(),
                    Annotated::new(ContextInner(Context::Trace(Box::new(TraceContext {
                        trace_id: Annotated::new(TraceId(
                            "4c79f60c11214eb38604f4ae0781bfb2".into(),
                        )),
                        span_id: Annotated::new(SpanId("fa90fdead5f74053".into())),
                        op: Annotated::new("http.server".to_owned()),
                        ..Default::default()
                    })))),
                );
                contexts
            })),
            spans: Annotated::new(vec![]),
            ..Default::default()
        });

        process_value(
            &mut event,
            &mut TransactionsProcessor::default(),
            ProcessingState::root(),
        )
        .unwrap();
        assert!(event.value().is_some());
    }

    #[test]
    fn test_allows_transaction_event_with_null_span_list() {
        let mut event = new_test_event();

        event
            .apply(|event, _| {
                event.spans.set_value(None);
                Ok(())
            })
            .unwrap();

        process_value(
            &mut event,
            &mut TransactionsProcessor::default(),
            ProcessingState::root(),
        )
        .unwrap();

        assert_annotated_snapshot!(event, @r###"
        {
          "type": "transaction",
          "transaction": "/",
          "transaction_info": {
            "source": "unknown"
          },
          "timestamp": 946684810.0,
          "start_timestamp": 946684800.0,
          "contexts": {
            "trace": {
              "trace_id": "4c79f60c11214eb38604f4ae0781bfb2",
              "span_id": "fa90fdead5f74053",
              "op": "http.server",
              "type": "trace"
            }
          },
          "spans": []
        }
        "###);
    }

    #[test]
    fn test_discards_transaction_event_with_nulled_out_span() {
        let mut event = Annotated::new(Event {
            ty: Annotated::new(EventType::Transaction),
            timestamp: Annotated::new(Utc.with_ymd_and_hms(2000, 1, 1, 0, 0, 0).unwrap().into()),
            start_timestamp: Annotated::new(
                Utc.with_ymd_and_hms(2000, 1, 1, 0, 0, 0).unwrap().into(),
            ),
            contexts: Annotated::new(Contexts({
                let mut contexts = Object::new();
                contexts.insert(
                    "trace".to_owned(),
                    Annotated::new(ContextInner(Context::Trace(Box::new(TraceContext {
                        trace_id: Annotated::new(TraceId(
                            "4c79f60c11214eb38604f4ae0781bfb2".into(),
                        )),
                        span_id: Annotated::new(SpanId("fa90fdead5f74053".into())),
                        op: Annotated::new("http.server".to_owned()),
                        ..Default::default()
                    })))),
                );
                contexts
            })),
            spans: Annotated::new(vec![Annotated::empty()]),
            ..Default::default()
        });

        assert_eq!(
            process_value(
                &mut event,
                &mut TransactionsProcessor::default(),
                ProcessingState::root()
            ),
            Err(ProcessingAction::InvalidTransaction(
                "spans must be valid in transaction event"
            ))
        );
    }

    #[test]
    fn test_discards_transaction_event_with_span_with_missing_start_timestamp() {
        let mut event = Annotated::new(Event {
            ty: Annotated::new(EventType::Transaction),
            timestamp: Annotated::new(Utc.with_ymd_and_hms(2000, 1, 1, 0, 0, 0).unwrap().into()),
            start_timestamp: Annotated::new(
                Utc.with_ymd_and_hms(2000, 1, 1, 0, 0, 0).unwrap().into(),
            ),
            contexts: Annotated::new(Contexts({
                let mut contexts = Object::new();
                contexts.insert(
                    "trace".to_owned(),
                    Annotated::new(ContextInner(Context::Trace(Box::new(TraceContext {
                        trace_id: Annotated::new(TraceId(
                            "4c79f60c11214eb38604f4ae0781bfb2".into(),
                        )),
                        span_id: Annotated::new(SpanId("fa90fdead5f74053".into())),
                        op: Annotated::new("http.server".to_owned()),
                        ..Default::default()
                    })))),
                );
                contexts
            })),
            spans: Annotated::new(vec![Annotated::new(Span {
                timestamp: Annotated::new(
                    Utc.with_ymd_and_hms(2000, 1, 1, 0, 0, 0).unwrap().into(),
                ),
                ..Default::default()
            })]),
            ..Default::default()
        });

        assert_eq!(
            process_value(
                &mut event,
                &mut TransactionsProcessor::default(),
                ProcessingState::root()
            ),
            Err(ProcessingAction::InvalidTransaction(
                "span is missing start_timestamp"
            ))
        );
    }

    #[test]
    fn test_discards_transaction_event_with_span_with_missing_trace_id() {
        let mut event = Annotated::new(Event {
            ty: Annotated::new(EventType::Transaction),
            timestamp: Annotated::new(Utc.with_ymd_and_hms(2000, 1, 1, 0, 0, 0).unwrap().into()),
            start_timestamp: Annotated::new(
                Utc.with_ymd_and_hms(2000, 1, 1, 0, 0, 0).unwrap().into(),
            ),
            contexts: Annotated::new(Contexts({
                let mut contexts = Object::new();
                contexts.insert(
                    "trace".to_owned(),
                    Annotated::new(ContextInner(Context::Trace(Box::new(TraceContext {
                        trace_id: Annotated::new(TraceId(
                            "4c79f60c11214eb38604f4ae0781bfb2".into(),
                        )),
                        span_id: Annotated::new(SpanId("fa90fdead5f74053".into())),
                        op: Annotated::new("http.server".to_owned()),
                        ..Default::default()
                    })))),
                );
                contexts
            })),
            spans: Annotated::new(vec![Annotated::new(Span {
                timestamp: Annotated::new(
                    Utc.with_ymd_and_hms(2000, 1, 1, 0, 0, 0).unwrap().into(),
                ),
                start_timestamp: Annotated::new(
                    Utc.with_ymd_and_hms(2000, 1, 1, 0, 0, 0).unwrap().into(),
                ),
                ..Default::default()
            })]),
            ..Default::default()
        });

        assert_eq!(
            process_value(
                &mut event,
                &mut TransactionsProcessor::default(),
                ProcessingState::root()
            ),
            Err(ProcessingAction::InvalidTransaction(
                "span is missing trace_id"
            ))
        );
    }

    #[test]
    fn test_discards_transaction_event_with_span_with_missing_span_id() {
        let mut event = Annotated::new(Event {
            ty: Annotated::new(EventType::Transaction),
            timestamp: Annotated::new(Utc.with_ymd_and_hms(2000, 1, 1, 0, 0, 0).unwrap().into()),
            start_timestamp: Annotated::new(
                Utc.with_ymd_and_hms(2000, 1, 1, 0, 0, 0).unwrap().into(),
            ),
            contexts: Annotated::new(Contexts({
                let mut contexts = Object::new();
                contexts.insert(
                    "trace".to_owned(),
                    Annotated::new(ContextInner(Context::Trace(Box::new(TraceContext {
                        trace_id: Annotated::new(TraceId(
                            "4c79f60c11214eb38604f4ae0781bfb2".into(),
                        )),
                        span_id: Annotated::new(SpanId("fa90fdead5f74053".into())),
                        op: Annotated::new("http.server".to_owned()),
                        ..Default::default()
                    })))),
                );
                contexts
            })),
            spans: Annotated::new(vec![Annotated::new(Span {
                timestamp: Annotated::new(
                    Utc.with_ymd_and_hms(2000, 1, 1, 0, 0, 0).unwrap().into(),
                ),
                start_timestamp: Annotated::new(
                    Utc.with_ymd_and_hms(2000, 1, 1, 0, 0, 0).unwrap().into(),
                ),
                trace_id: Annotated::new(TraceId("4c79f60c11214eb38604f4ae0781bfb2".into())),
                ..Default::default()
            })]),
            ..Default::default()
        });

        assert_eq!(
            process_value(
                &mut event,
                &mut TransactionsProcessor::default(),
                ProcessingState::root()
            ),
            Err(ProcessingAction::InvalidTransaction(
                "span is missing span_id"
            ))
        );
    }

    #[test]
    fn test_defaults_transaction_event_with_span_with_missing_op() {
        let start = Utc.with_ymd_and_hms(2000, 1, 1, 0, 0, 0).unwrap();
        let end = Utc.with_ymd_and_hms(2000, 1, 1, 0, 0, 10).unwrap();

        let mut event = Annotated::new(Event {
            ty: Annotated::new(EventType::Transaction),
            transaction: Annotated::new("/".to_owned()),
            timestamp: Annotated::new(end.into()),
            start_timestamp: Annotated::new(start.into()),
            contexts: Annotated::new(Contexts({
                let mut contexts = Object::new();
                contexts.insert(
                    "trace".to_owned(),
                    Annotated::new(ContextInner(Context::Trace(Box::new(TraceContext {
                        trace_id: Annotated::new(TraceId(
                            "4c79f60c11214eb38604f4ae0781bfb2".into(),
                        )),
                        span_id: Annotated::new(SpanId("fa90fdead5f74053".into())),
                        op: Annotated::new("http.server".to_owned()),
                        ..Default::default()
                    })))),
                );
                contexts
            })),
            spans: Annotated::new(vec![Annotated::new(Span {
                timestamp: Annotated::new(
                    Utc.with_ymd_and_hms(2000, 1, 1, 0, 0, 10).unwrap().into(),
                ),
                start_timestamp: Annotated::new(
                    Utc.with_ymd_and_hms(2000, 1, 1, 0, 0, 0).unwrap().into(),
                ),
                trace_id: Annotated::new(TraceId("4c79f60c11214eb38604f4ae0781bfb2".into())),
                span_id: Annotated::new(SpanId("fa90fdead5f74053".into())),

                ..Default::default()
            })]),
            ..Default::default()
        });

        process_value(
            &mut event,
            &mut TransactionsProcessor::default(),
            ProcessingState::root(),
        )
        .unwrap();

        assert_annotated_snapshot!(event, @r###"
        {
          "type": "transaction",
          "transaction": "/",
          "transaction_info": {
            "source": "unknown"
          },
          "timestamp": 946684810.0,
          "start_timestamp": 946684800.0,
          "contexts": {
            "trace": {
              "trace_id": "4c79f60c11214eb38604f4ae0781bfb2",
              "span_id": "fa90fdead5f74053",
              "op": "http.server",
              "type": "trace"
            }
          },
          "spans": [
            {
              "timestamp": 946684810.0,
              "start_timestamp": 946684800.0,
              "op": "default",
              "span_id": "fa90fdead5f74053",
              "trace_id": "4c79f60c11214eb38604f4ae0781bfb2"
            }
          ]
        }
        "###);
    }

    #[test]
    fn test_default_transaction_source_unknown() {
        let mut event = Annotated::<Event>::from_json(
            r###"
            {
                "type": "transaction",
                "transaction": "/",
                "timestamp": 946684810.0,
                "start_timestamp": 946684800.0,
                "contexts": {
                    "trace": {
                    "trace_id": "4c79f60c11214eb38604f4ae0781bfb2",
                    "span_id": "fa90fdead5f74053",
                    "op": "http.server",
                    "type": "trace"
                    }
                },
                "sdk": {
                    "name": "sentry.dart.flutter"
                },
                "spans": []
            }
            "###,
        )
        .unwrap();

        process_value(
            &mut event,
            &mut TransactionsProcessor::default(),
            ProcessingState::root(),
        )
        .unwrap();

        let source = event
            .value()
            .unwrap()
            .transaction_info
            .value()
            .and_then(|info| info.source.value())
            .unwrap();

        assert_eq!(source, &TransactionSource::Unknown);
    }

    #[test]
    fn test_default_transaction_source_none() {
        let mut event = Annotated::<Event>::from_json(
            r###"
            {
                "type": "transaction",
                "transaction": "/",
                "timestamp": 946684810.0,
                "start_timestamp": 946684800.0,
                "contexts": {
                    "trace": {
                    "trace_id": "4c79f60c11214eb38604f4ae0781bfb2",
                    "span_id": "fa90fdead5f74053",
                    "op": "http.server",
                    "type": "trace"
                    }
                },
                "sdk": {
                    "name": "sentry.javascript.browser"
                },
                "spans": []
            }
        "###,
        )
        .unwrap();

        process_value(
            &mut event,
            &mut TransactionsProcessor::default(),
            ProcessingState::root(),
        )
        .unwrap();

        let transaction_info = &event.value().unwrap().transaction_info;

        assert!(transaction_info.value().is_none());
    }

    #[test]
    fn test_allows_valid_transaction_event_with_spans() {
        let mut event = new_test_event();

        process_value(
            &mut event,
            &mut TransactionsProcessor::default(),
            ProcessingState::root(),
        )
        .unwrap();

        assert_annotated_snapshot!(event, @r###"
        {
          "type": "transaction",
          "transaction": "/",
          "transaction_info": {
            "source": "unknown"
          },
          "timestamp": 946684810.0,
          "start_timestamp": 946684800.0,
          "contexts": {
            "trace": {
              "trace_id": "4c79f60c11214eb38604f4ae0781bfb2",
              "span_id": "fa90fdead5f74053",
              "op": "http.server",
              "type": "trace"
            }
          },
          "spans": [
            {
              "timestamp": 946684810.0,
              "start_timestamp": 946684800.0,
              "op": "db.statement",
              "span_id": "fa90fdead5f74053",
              "trace_id": "4c79f60c11214eb38604f4ae0781bfb2"
            }
          ]
        }
        "###);
    }

    #[test]
    fn test_defaults_transaction_name_when_missing() {
        let mut event = new_test_event();

        event
            .apply(|event, _| {
                event.transaction.set_value(None);
                Ok(())
            })
            .unwrap();

        process_value(
            &mut event,
            &mut TransactionsProcessor::default(),
            ProcessingState::root(),
        )
        .unwrap();

        assert_annotated_snapshot!(event, @r###"
        {
          "type": "transaction",
          "transaction": "<unlabeled transaction>",
          "transaction_info": {
            "source": "unknown"
          },
          "timestamp": 946684810.0,
          "start_timestamp": 946684800.0,
          "contexts": {
            "trace": {
              "trace_id": "4c79f60c11214eb38604f4ae0781bfb2",
              "span_id": "fa90fdead5f74053",
              "op": "http.server",
              "type": "trace"
            }
          },
          "spans": [
            {
              "timestamp": 946684810.0,
              "start_timestamp": 946684800.0,
              "op": "db.statement",
              "span_id": "fa90fdead5f74053",
              "trace_id": "4c79f60c11214eb38604f4ae0781bfb2"
            }
          ]
        }
        "###);
    }

    #[test]
    fn test_defaults_transaction_name_when_empty() {
        let mut event = new_test_event();

        event
            .apply(|event, _| {
                event.transaction.set_value(Some("".to_owned()));
                Ok(())
            })
            .unwrap();

        process_value(
            &mut event,
            &mut TransactionsProcessor::default(),
            ProcessingState::root(),
        )
        .unwrap();

        assert_annotated_snapshot!(event, @r###"
        {
          "type": "transaction",
          "transaction": "<unlabeled transaction>",
          "transaction_info": {
            "source": "unknown"
          },
          "timestamp": 946684810.0,
          "start_timestamp": 946684800.0,
          "contexts": {
            "trace": {
              "trace_id": "4c79f60c11214eb38604f4ae0781bfb2",
              "span_id": "fa90fdead5f74053",
              "op": "http.server",
              "type": "trace"
            }
          },
          "spans": [
            {
              "timestamp": 946684810.0,
              "start_timestamp": 946684800.0,
              "op": "db.statement",
              "span_id": "fa90fdead5f74053",
              "trace_id": "4c79f60c11214eb38604f4ae0781bfb2"
            }
          ]
        }
        "###);
    }

    #[test]
    fn test_is_high_cardinality_sdk_ruby_ok() {
        let json = r#"
        {
            "type": "transaction",
            "transaction": "foo",
            "timestamp": "2021-04-26T08:00:00+0100",
            "start_timestamp": "2021-04-26T07:59:01+0100",
            "contexts": {
                "trace": {
                    "op": "rails.request",
                    "status": "ok"
                }
            },
            "sdk": {"name": "sentry.ruby"},
            "modules": {"rack": "1.2.3"}

        }
        "#;
        let event = Annotated::<Event>::from_json(json).unwrap();

        assert!(!is_high_cardinality_sdk(&event.0.unwrap()));
    }

    #[test]
    fn test_is_high_cardinality_sdk_ruby_error() {
        let json = r#"
        {
            "type": "transaction",
            "transaction": "foo",
            "timestamp": "2021-04-26T08:00:00+0100",
            "start_timestamp": "2021-04-26T07:59:01+0100",
            "contexts": {
                "trace": {
                    "op": "rails.request",
                    "status": "internal_error"
                }
            },
            "sdk": {"name": "sentry.ruby"},
            "modules": {"rack": "1.2.3"}

        }
        "#;
        let event = Annotated::<Event>::from_json(json).unwrap();
        assert!(!event.meta().has_errors());

        assert!(is_high_cardinality_sdk(&event.0.unwrap()));
    }

    #[test]
    fn test_transaction_name_normalize() {
        let json = r#"
        {
            "type": "transaction",
            "transaction": "/foo/2fd4e1c67a2d28fced849ee1bb76e7391b93eb12/user/123/0",
            "transaction_info": {
              "source": "url"
            },
            "timestamp": "2021-04-26T08:00:00+0100",
            "start_timestamp": "2021-04-26T07:59:01+0100",
            "contexts": {
                "trace": {
                    "trace_id": "4c79f60c11214eb38604f4ae0781bfb2",
                    "span_id": "fa90fdead5f74053",
                    "op": "rails.request",
                    "status": "ok"
                }
            },
            "sdk": {"name": "sentry.ruby"},
            "modules": {"rack": "1.2.3"}

        }
        "#;
        let mut event = Annotated::<Event>::from_json(json).unwrap();

        process_value(
            &mut event,
            &mut TransactionsProcessor::new(TransactionNameConfig::default(), false),
            ProcessingState::root(),
        )
        .unwrap();

        assert_annotated_snapshot!(event, @r###"
        {
          "type": "transaction",
          "transaction": "/foo/*/user/*/0",
          "transaction_info": {
            "source": "sanitized"
          },
          "modules": {
            "rack": "1.2.3"
          },
          "timestamp": 1619420400.0,
          "start_timestamp": 1619420341.0,
          "contexts": {
            "trace": {
              "trace_id": "4c79f60c11214eb38604f4ae0781bfb2",
              "span_id": "fa90fdead5f74053",
              "op": "rails.request",
              "status": "ok",
              "type": "trace"
            }
          },
          "sdk": {
            "name": "sentry.ruby"
          },
          "spans": [],
          "_meta": {
            "transaction": {
              "": {
                "rem": [
                  [
                    "int",
                    "s",
                    5,
                    45
                  ],
                  [
                    "int",
                    "s",
                    51,
                    54
                  ]
                ],
                "val": "/foo/2fd4e1c67a2d28fced849ee1bb76e7391b93eb12/user/123/0"
              }
            }
          }
        }
        "###);
    }

    /// When no identifiers are scrubbed, we should not set an original value in _meta.
    #[test]
    fn test_transaction_name_skip_original_value() {
        let json = r#"
        {
            "type": "transaction",
            "transaction": "/foo/static/page",
            "transaction_info": {
              "source": "url"
            },
            "timestamp": "2021-04-26T08:00:00+0100",
            "start_timestamp": "2021-04-26T07:59:01+0100",
            "contexts": {
                "trace": {
                    "trace_id": "4c79f60c11214eb38604f4ae0781bfb2",
                    "span_id": "fa90fdead5f74053",
                    "op": "rails.request",
                    "status": "ok"
                }
            },
            "sdk": {"name": "sentry.ruby"},
            "modules": {"rack": "1.2.3"}

        }
        "#;
        let mut event = Annotated::<Event>::from_json(json).unwrap();

        process_value(
            &mut event,
            &mut TransactionsProcessor::new(TransactionNameConfig::default(), false),
            ProcessingState::root(),
        )
        .unwrap();

        assert!(event.meta().is_empty());
    }

    #[test]
    fn test_transaction_name_normalize_mark_as_sanitized() {
        let json = r#"
        {
            "type": "transaction",
            "transaction": "/foo/2fd4e1c67a2d28fced849ee1bb76e7391b93eb12/user/123/0",
            "transaction_info": {
              "source": "url"
            },
            "timestamp": "2021-04-26T08:00:00+0100",
            "start_timestamp": "2021-04-26T07:59:01+0100",
            "contexts": {
                "trace": {
                    "trace_id": "4c79f60c11214eb38604f4ae0781bfb2",
                    "span_id": "fa90fdead5f74053",
                    "op": "rails.request",
                    "status": "ok"
                }
            }

        }
        "#;
        let mut event = Annotated::<Event>::from_json(json).unwrap();

        process_value(
            &mut event,
            &mut TransactionsProcessor::new(TransactionNameConfig::default(), false),
            ProcessingState::root(),
        )
        .unwrap();

        assert_annotated_snapshot!(event, @r###"
        {
          "type": "transaction",
          "transaction": "/foo/*/user/*/0",
          "transaction_info": {
            "source": "sanitized"
          },
          "timestamp": 1619420400.0,
          "start_timestamp": 1619420341.0,
          "contexts": {
            "trace": {
              "trace_id": "4c79f60c11214eb38604f4ae0781bfb2",
              "span_id": "fa90fdead5f74053",
              "op": "rails.request",
              "status": "ok",
              "type": "trace"
            }
          },
          "spans": [],
          "_meta": {
            "transaction": {
              "": {
                "rem": [
                  [
                    "int",
                    "s",
                    5,
                    45
                  ],
                  [
                    "int",
                    "s",
                    51,
                    54
                  ]
                ],
                "val": "/foo/2fd4e1c67a2d28fced849ee1bb76e7391b93eb12/user/123/0"
              }
            }
          }
        }
        "###);
    }

    #[test]
    fn test_transaction_name_rename_with_rules() {
        let json = r#"
        {
            "type": "transaction",
            "transaction": "/foo/rule-target/user/123/0/",
            "transaction_info": {
              "source": "url"
            },
            "timestamp": "2021-04-26T08:00:00+0100",
            "start_timestamp": "2021-04-26T07:59:01+0100",
            "contexts": {
                "trace": {
                    "trace_id": "4c79f60c11214eb38604f4ae0781bfb2",
                    "span_id": "fa90fdead5f74053",
                    "op": "rails.request",
                    "status": "ok"
                }
            },
            "sdk": {"name": "sentry.ruby"},
            "modules": {"rack": "1.2.3"}

        }
        "#;

        let rule1 = TransactionNameRule {
            pattern: LazyGlob::new("/foo/*/user/*/**".to_string()),
            expiry: Utc::now() + Duration::hours(1),
            scope: Default::default(),
            redaction: Default::default(),
        };
        let rule2 = TransactionNameRule {
            pattern: LazyGlob::new("/foo/*/**".to_string()),
            expiry: Utc::now() + Duration::hours(1),
            scope: Default::default(),
            redaction: Default::default(),
        };
        // This should not happend, such rules shouldn't be sent to relay at all.
        let rule3 = TransactionNameRule {
            pattern: LazyGlob::new("/*/**".to_string()),
            expiry: Utc::now() + Duration::hours(1),
            scope: Default::default(),
            redaction: Default::default(),
        };
        let mut rules = vec![rule1, rule2, rule3];

        let mut event = Annotated::<Event>::from_json(json).unwrap();

        process_value(
            &mut event,
            &mut TransactionsProcessor::new(
                TransactionNameConfig {
                    rules: rules.as_ref(),
                },
                false,
            ),
            ProcessingState::root(),
        )
        .unwrap();

        assert_annotated_snapshot!(event, @r###"
         {
           "type": "transaction",
           "transaction": "/foo/*/user/*/0/",
           "transaction_info": {
             "source": "sanitized"
           },
           "modules": {
             "rack": "1.2.3"
           },
           "timestamp": 1619420400.0,
           "start_timestamp": 1619420341.0,
           "contexts": {
             "trace": {
               "trace_id": "4c79f60c11214eb38604f4ae0781bfb2",
               "span_id": "fa90fdead5f74053",
               "op": "rails.request",
               "status": "ok",
               "type": "trace"
             }
           },
           "sdk": {
             "name": "sentry.ruby"
           },
           "spans": [],
           "_meta": {
             "transaction": {
               "": {
                 "rem": [
                   [
                     "int",
                     "s",
                     22,
                     25
                   ],
                   [
                     "/foo/*/user/*/**",
                     "s"
                   ]
                 ],
                 "val": "/foo/rule-target/user/123/0/"
               }
             }
           }
         }
         "###);

        let mut event = Annotated::<Event>::from_json(json).unwrap();

        // Make the first rule expire, the second rule must be applied.
        rules[0].expiry = Utc::now() - Duration::hours(1);

        process_value(
            &mut event,
            &mut TransactionsProcessor::new(
                TransactionNameConfig {
                    rules: rules.as_ref(),
                },
                false,
            ),
            ProcessingState::root(),
        )
        .unwrap();

        assert_annotated_snapshot!(event, @r###"
        {
          "type": "transaction",
          "transaction": "/foo/*/user/*/0/",
          "transaction_info": {
            "source": "sanitized"
          },
          "modules": {
            "rack": "1.2.3"
          },
          "timestamp": 1619420400.0,
          "start_timestamp": 1619420341.0,
          "contexts": {
            "trace": {
              "trace_id": "4c79f60c11214eb38604f4ae0781bfb2",
              "span_id": "fa90fdead5f74053",
              "op": "rails.request",
              "status": "ok",
              "type": "trace"
            }
          },
          "sdk": {
            "name": "sentry.ruby"
          },
          "spans": [],
          "_meta": {
            "transaction": {
              "": {
                "rem": [
                  [
                    "int",
                    "s",
                    22,
                    25
                  ],
                  [
                    "/foo/*/**",
                    "s"
                  ]
                ],
                "val": "/foo/rule-target/user/123/0/"
              }
            }
          }
        }
        "###);
    }

    #[test]
    fn test_transaction_name_unsupported_source() {
        let json = r#"
        {
            "type": "transaction",
            "transaction": "/foo/2fd4e1c67a2d28fced849ee1bb76e7391b93eb12/user/123/0",
            "transaction_info": {
              "source": "foobar"
            },
            "timestamp": "2021-04-26T08:00:00+0100",
            "start_timestamp": "2021-04-26T07:59:01+0100",
            "contexts": {
                "trace": {
                    "trace_id": "4c79f60c11214eb38604f4ae0781bfb2",
                    "span_id": "fa90fdead5f74053",
                    "op": "rails.request",
                    "status": "ok"
                }
            }
        }
        "#;
        let mut event = Annotated::<Event>::from_json(json).unwrap();
        let rule1 = TransactionNameRule {
            pattern: LazyGlob::new("/foo/*/**".to_string()),
            expiry: Utc::now() + Duration::hours(1),
            scope: Default::default(),
            redaction: Default::default(),
        };
        // This should not happend, such rules shouldn't be sent to relay at all.
        let rule2 = TransactionNameRule {
            pattern: LazyGlob::new("/*/**".to_string()),
            expiry: Utc::now() + Duration::hours(1),
            scope: Default::default(),
            redaction: Default::default(),
        };
        let rules = vec![rule1, rule2];

        // This must not normalize transaction name, since it's disabled.
        process_value(
            &mut event,
            &mut TransactionsProcessor::new(
                TransactionNameConfig {
                    rules: rules.as_ref(),
                },
                false,
            ),
            ProcessingState::root(),
        )
        .unwrap();

        assert_annotated_snapshot!(event, @r###"
        {
          "type": "transaction",
          "transaction": "/foo/2fd4e1c67a2d28fced849ee1bb76e7391b93eb12/user/123/0",
          "transaction_info": {
            "source": "foobar"
          },
          "timestamp": 1619420400.0,
          "start_timestamp": 1619420341.0,
          "contexts": {
            "trace": {
              "trace_id": "4c79f60c11214eb38604f4ae0781bfb2",
              "span_id": "fa90fdead5f74053",
              "op": "rails.request",
              "status": "ok",
              "type": "trace"
            }
          },
          "spans": []
        }
        "###);
    }

    #[test]
    fn test_transaction_name_rename_end_slash() {
        let json = r#"
        {
            "type": "transaction",
            "transaction": "/foo/rule-target/user",
            "transaction_info": {
              "source": "url"
            },
            "timestamp": "2021-04-26T08:00:00+0100",
            "start_timestamp": "2021-04-26T07:59:01+0100",
            "contexts": {
                "trace": {
                    "trace_id": "4c79f60c11214eb38604f4ae0781bfb2",
                    "span_id": "fa90fdead5f74053",
                    "op": "rails.request",
                    "status": "ok"
                }
            },
            "sdk": {"name": "sentry.ruby"},
            "modules": {"rack": "1.2.3"}

        }
        "#;

        let rule = TransactionNameRule {
            pattern: LazyGlob::new("/foo/*/**".to_string()),
            expiry: Utc::now() + Duration::hours(1),
            scope: Default::default(),
            redaction: Default::default(),
        };

        let mut event = Annotated::<Event>::from_json(json).unwrap();

        process_value(
            &mut event,
            &mut TransactionsProcessor::new(TransactionNameConfig { rules: &[rule] }, false),
            ProcessingState::root(),
        )
        .unwrap();

        assert_annotated_snapshot!(event, @r###"
         {
           "type": "transaction",
           "transaction": "/foo/*/user",
           "transaction_info": {
             "source": "sanitized"
           },
           "modules": {
             "rack": "1.2.3"
           },
           "timestamp": 1619420400.0,
           "start_timestamp": 1619420341.0,
           "contexts": {
             "trace": {
               "trace_id": "4c79f60c11214eb38604f4ae0781bfb2",
               "span_id": "fa90fdead5f74053",
               "op": "rails.request",
               "status": "ok",
               "type": "trace"
             }
           },
           "sdk": {
             "name": "sentry.ruby"
           },
           "spans": [],
           "_meta": {
             "transaction": {
               "": {
                 "rem": [
                   [
                     "/foo/*/**",
                     "s"
                   ]
                 ],
                 "val": "/foo/rule-target/user"
               }
             }
           }
         }
         "###);
    }

    #[test]
    fn test_normalize_transaction_names() {
        let should_be_replaced = [
            "/aaa11111-aa11-11a1-a11a-1aaa1111a111",
            "/1aa111aa-11a1-11aa-a111-a1a11111aa11",
            "/00a00000-0000-0000-0000-000000000001",
            "/test/b25feeaa-ed2d-4132-bcbd-6232b7922add/url",
        ];
        let replaced = should_be_replaced.map(|s| {
            let mut s = Annotated::new(s.to_owned());
            scrub_identifiers(&mut s).unwrap();
            s.0.unwrap()
        });
        assert_debug_snapshot!(replaced);
    }

    macro_rules! transaction_name_test {
        ($name:ident, $input:literal, $output:literal) => {
            #[test]
            fn $name() {
                let json = format!(
                    r#"
                    {{
                        "type": "transaction",
                        "transaction": "{}",
                        "transaction_info": {{
                          "source": "url"
                        }},
                        "timestamp": "2021-04-26T08:00:00+0100",
                        "start_timestamp": "2021-04-26T07:59:01+0100",
                        "contexts": {{
                            "trace": {{
                                "trace_id": "4c79f60c11214eb38604f4ae0781bfb2",
                                "span_id": "fa90fdead5f74053",
                                "op": "rails.request",
                                "status": "ok"
                            }}
                        }}
                    }}
                "#,
                    $input
                );

                let mut event = Annotated::<Event>::from_json(&json).unwrap();

                process_value(
                    &mut event,
                    &mut TransactionsProcessor::new(TransactionNameConfig::default(), false),
                    ProcessingState::root(),
                )
                .unwrap();

                assert_eq!($output, event.value().unwrap().transaction.value().unwrap());
            }
        };
    }

    transaction_name_test!(test_transaction_name_normalize_id, "/1234", "/*");
    transaction_name_test!(
        test_transaction_name_normalize_in_segments_1,
        "/user/path-with-1234/",
        "/user/*/"
    );
    transaction_name_test!(
        test_transaction_name_normalize_in_segments_2,
        "/testing/open-19-close/1",
        "/testing/*/1"
    );
    transaction_name_test!(
        test_transaction_name_normalize_in_segments_3,
        "/testing/open19close/1",
        "/testing/*/1"
    );
    transaction_name_test!(
        test_transaction_name_normalize_in_segments_4,
        "/testing/asdf012/asdf034/asdf056",
        "/testing/*/*/*"
    );
    transaction_name_test!(
        test_transaction_name_normalize_in_segments_5,
        "/foo/test%A33/1234",
        "/foo/test%A33/*"
    );
    transaction_name_test!(
        test_transaction_name_normalize_url_encode_1,
        "/%2Ftest%2Fopen%20and%20help%2F1%0A",
        "/%2Ftest%2Fopen%20and%20help%2F1%0A"
    );
    transaction_name_test!(
        test_transaction_name_normalize_url_encode_2,
        "/this/1234/%E2%9C%85/foo/bar/098123908213",
        "/this/*/%E2%9C%85/foo/bar/*"
    );
    transaction_name_test!(
        test_transaction_name_normalize_url_encode_3,
        "/foo/hello%20world-4711/",
        "/foo/*/"
    );
    transaction_name_test!(
        test_transaction_name_normalize_url_encode_4,
        "/foo/hello%20world-0xdeadbeef/",
        "/foo/*/"
    );
    transaction_name_test!(
        test_transaction_name_normalize_url_encode_5,
        "/foo/hello%20world-4711/",
        "/foo/*/"
    );
    transaction_name_test!(
        test_transaction_name_normalize_url_encode_6,
        "/foo/hello%2Fworld/",
        "/foo/hello%2Fworld/"
    );
    transaction_name_test!(
        test_transaction_name_normalize_url_encode_7,
        "/foo/hello%201/",
        "/foo/hello%201/"
    );
    transaction_name_test!(
        test_transaction_name_normalize_sha,
        "/hash/4c79f60c11214eb38604f4ae0781bfb2/diff",
        "/hash/*/diff"
    );
    transaction_name_test!(
        test_transaction_name_normalize_uuid,
        "/u/7b25feea-ed2d-4132-bcbd-6232b7922add/edit",
        "/u/*/edit"
    );
    transaction_name_test!(
        test_transaction_name_normalize_hex,
        "/u/0x3707344A4093822299F31D008/profile/123123213",
        "/u/*/profile/*"
    );
    transaction_name_test!(
        test_transaction_name_normalize_windows_path,
        r#"C:\\\\Program Files\\1234\\Files"#,
        r#"C:\\Program Files\*\Files"#
    );
    transaction_name_test!(test_transaction_name_skip_replace_all, "12345", "12345");
    transaction_name_test!(
        test_transaction_name_skip_replace_all2,
        "open-12345-close",
        "open-12345-close"
    );

    #[test]
    fn test_scrub_identifiers_before_rules() {
        // There's a rule matching the transaction name. However, the UUID
        // should be scrubbed first. Scrubbing the UUID makes the rule to not
        // match the transformed transaction name anymore.

        let mut event = Annotated::<Event>::from_json(
            r#"{
                "type": "transaction",
                "transaction": "/remains/rule-target/1234567890",
                "transaction_info": {
                    "source": "url"
                },
                "timestamp": "2021-04-26T08:00:00+0100",
                "start_timestamp": "2021-04-26T07:59:01+0100",
                "contexts": {
                    "trace": {
                        "trace_id": "4c79f60c11214eb38604f4ae0781bfb2",
                        "span_id": "fa90fdead5f74053"
                    }
                }
            }"#,
        )
        .unwrap();

        process_value(
            &mut event,
            &mut TransactionsProcessor::new(
                TransactionNameConfig {
                    rules: &[TransactionNameRule {
                        pattern: LazyGlob::new("/remains/*/1234567890/".to_owned()),
                        expiry: Utc.with_ymd_and_hms(3000, 1, 1, 1, 1, 1).unwrap(),
                        scope: RuleScope::default(),
                        redaction: RedactionRule::default(),
                    }],
                },
                false,
            ),
            ProcessingState::root(),
        )
        .unwrap();

        // Annotate the snapshot instead of comparing transaction names, to also
        // make sure the event's _meta is correct.
        assert_annotated_snapshot!(event);
    }

    #[test]
    fn test_scrub_identifiers_and_apply_rules() {
        // Ensure rules are applied after scrubbing identifiers. Rules are only
        // applied when `transaction.source="url"`, so this test ensures this
        // value isn't set as part of identifier scrubbing.
        let mut event = Annotated::<Event>::from_json(
            r#"{
                "type": "transaction",
                "transaction": "/remains/rule-target/1234567890",
                "transaction_info": {
                    "source": "url"
                },
                "timestamp": "2021-04-26T08:00:00+0100",
                "start_timestamp": "2021-04-26T07:59:01+0100",
                "contexts": {
                    "trace": {
                        "trace_id": "4c79f60c11214eb38604f4ae0781bfb2",
                        "span_id": "fa90fdead5f74053"
                    }
                }
            }"#,
        )
        .unwrap();

        process_value(
            &mut event,
            &mut TransactionsProcessor::new(
                TransactionNameConfig {
                    rules: &[TransactionNameRule {
                        pattern: LazyGlob::new("/remains/*/**".to_owned()),
                        expiry: Utc.with_ymd_and_hms(3000, 1, 1, 1, 1, 1).unwrap(),
                        scope: RuleScope::default(),
                        redaction: RedactionRule::default(),
                    }],
                },
                false,
            ),
            ProcessingState::root(),
        )
        .unwrap();

        assert_annotated_snapshot!(event);
    }

    #[test]
    fn test_no_sanitized_if_no_rules() {
        let mut event = Annotated::<Event>::from_json(
            r#"{
                "type": "transaction",
                "transaction": "/remains/rule-target/whatever",
                "transaction_info": {
                    "source": "url"
                },
                "timestamp": "2021-04-26T08:00:00+0100",
                "start_timestamp": "2021-04-26T07:59:01+0100",
                "contexts": {
                    "trace": {
                        "trace_id": "4c79f60c11214eb38604f4ae0781bfb2",
                        "span_id": "fa90fdead5f74053"
                    }
                }
            }"#,
        )
        .unwrap();

        process_value(
            &mut event,
            &mut TransactionsProcessor::new(TransactionNameConfig::default(), false),
            ProcessingState::root(),
        )
        .unwrap();

        assert_annotated_snapshot!(event);
    }

    macro_rules! span_description_test {
        // Tests the scrubbed span description for the given op.
        // An empty output `""` means the span description was not scrubbed at all.
        ($name:ident, $description_in:literal, $op_in:literal, $output:literal) => {
            #[test]
            fn $name() {
                let json = format!(
                    r#"
                    {{
                        "description": "{}",
                        "span_id": "bd2eb23da2beb459",
                        "start_timestamp": 1597976393.4619668,
                        "timestamp": 1597976393.4718769,
                        "trace_id": "ff62a8b040f340bda5d830223def1d81",
                        "op": "{}"
                    }}
                "#,
                    $description_in, $op_in
                );

                let mut span = Annotated::<Span>::from_json(&json).unwrap();

                process_value(
                    &mut span,
                    &mut TransactionsProcessor::new(TransactionNameConfig::default(), true),
                    ProcessingState::root(),
                )
                .unwrap();

                // The input description may contain escaped characters, and the
                // default formatter (when taking the value from the span
                // description) automatically escapes them. The goal is to
                // compute raw values, so we want to get rid of character
                // escaping, and the debug formatter does that. The debug
                // formatter doesn't remove the leading and trailing `"`s, so we
                // manually add them to the input literal.
                assert_eq!(
                    format!("\"{}\"", $description_in),
                    format!("{:?}", span.value().unwrap().description.value().unwrap())
                );

                if $output == "" {
                    assert!(span
                        .value()
                        .and_then(|span| span.data.value())
                        .and_then(|data| data.get("description.scrubbed"))
                        .is_none());
                } else {
                    assert_eq!(
                        $output,
                        span.value()
                            .and_then(|span| span.data.value())
                            .and_then(|data| data.get("description.scrubbed"))
                            .and_then(|an_value| an_value.as_str())
                            .unwrap()
                    );
                }
            }
        };
    }

    span_description_test!(span_description_scrub_empty, "", "http.client", "");

    span_description_test!(
        span_description_scrub_only_domain,
        "GET http://service.io",
        "http.client",
        ""
    );

    span_description_test!(
        span_description_scrub_only_urllike_on_http_ops,
        "GET https://www.service.io/resources/01234",
        "http.client",
        "GET https://www.service.io/resources/*"
    );

    span_description_test!(
        span_description_scrub_path_ids_end,
        "GET https://www.service.io/resources/01234",
        "http.client",
        "GET https://www.service.io/resources/*"
    );

    span_description_test!(
        span_description_scrub_path_ids_middle,
        "GET https://www.service.io/resources/01234/details",
        "http.client",
        "GET https://www.service.io/resources/*/details"
    );

    span_description_test!(
        span_description_scrub_path_multiple_ids,
        "GET https://www.service.io/users/01234-qwerty/settings/98765-adfghj",
        "http.client",
        "GET https://www.service.io/users/*/settings/*"
    );

    span_description_test!(
        span_description_scrub_path_md5_hashes,
        "GET /clients/563712f9722fb0996ac8f3905b40786f/project/01234",
        "http.client",
        "GET /clients/*/project/*"
    );

    span_description_test!(
        span_description_scrub_path_sha_hashes,
        "GET /clients/403926033d001b5279df37cbbe5287b7c7c267fa/project/01234",
        "http.client",
        "GET /clients/*/project/*"
    );

    span_description_test!(
        span_description_scrub_path_uuids,
        "GET /clients/8ff81d74-606d-4c75-ac5e-cee65cbbc866/project/01234",
        "http.client",
        "GET /clients/*/project/*"
    );

    // TODO(iker): Add span description test for URLs with paths

    span_description_test!(
        span_description_scrub_only_dblike_on_db_ops,
        "SELECT count() FROM table WHERE id IN (%s, %s)",
        "http.client",
        ""
    );

    span_description_test!(
        span_description_scrub_various_parameterized_ins_percentage,
        "SELECT count() FROM table WHERE id IN (%s, %s) AND id IN (%s, %s, %s)",
        "db.sql.query",
        "SELECT count() FROM table WHERE id IN (%s) AND id IN (%s)"
    );

    span_description_test!(
        span_description_scrub_various_parameterized_ins_dollar,
        "SELECT count() FROM table WHERE id IN ($1, $2, $3)",
        "db.sql.query",
        "SELECT count() FROM table WHERE id IN (%s)"
    );

    span_description_test!(
        span_description_scrub_various_parameterized_questionmarks,
        "SELECT count() FROM table WHERE id IN (?, ?, ?)",
        "db.sql.query",
        "SELECT count() FROM table WHERE id IN (%s)"
    );

    span_description_test!(
        span_description_scrub_unparameterized_ins_uppercase,
        "SELECT count() FROM table WHERE id IN (100, 101, 102)",
        "db.sql.query",
        "SELECT count() FROM table WHERE id IN (%s)"
    );

    span_description_test!(
        span_description_scrub_various_parameterized_ins_lowercase,
        "select count() from table where id in (100, 101, 102)",
        "db.sql.query",
        "select count() from table where id in (%s)"
    );

    span_description_test!(
        span_description_scrub_savepoint_uppercase,
        "SAVEPOINT unquoted_identifier",
        "db.sql.query",
        "SAVEPOINT %s"
    );

    span_description_test!(
        span_description_scrub_savepoint_uppercase_semicolon,
        "SAVEPOINT unquoted_identifier;",
        "db.sql.query",
        "SAVEPOINT %s;"
    );

    span_description_test!(
        span_description_scrub_savepoint_lowercase,
        "savepoint unquoted_identifier",
        "db.sql.query",
        "savepoint %s"
    );

    span_description_test!(
        span_description_scrub_savepoint_quoted,
        "SAVEPOINT 'single_quoted_identifier'",
        "db.sql.query",
        "SAVEPOINT %s"
    );

    span_description_test!(
        span_description_scrub_savepoint_quoted_backtick,
        "SAVEPOINT `backtick_quoted_identifier`",
        "db.sql.query",
        "SAVEPOINT %s"
    );

    span_description_test!(
        span_description_scrub_single_quoted_string,
        "SELECT * FROM table WHERE sku = 'foo'",
        "db.sql.query",
        "SELECT * FROM table WHERE sku = %s"
    );

    span_description_test!(
        span_description_scrub_single_quoted_string_unfinished,
        r#"SELECT * FROM table WHERE quote = 'it\\'s a string"#,
        "db.sql.query",
        "SELECT * FROM table WHERE quote = %s"
    );

    span_description_test!(
        span_description_dont_scrub_double_quoted_strings_format_postgres,
        r#"SELECT * from \"table\" WHERE sku = %s"#,
        "db.sql.query",
        ""
    );

    span_description_test!(
        span_description_dont_scrub_double_quoted_strings_format_mysql,
        r#"SELECT * from table WHERE sku = \"foo\""#,
        "db.sql.query",
        ""
    );

    span_description_test!(
        span_description_scrub_num_where,
        "SELECT * FROM table WHERE id = 1",
        "db.sql.query",
        "SELECT * FROM table WHERE id = %s"
    );

    span_description_test!(
        span_description_scrub_num_limit,
        "SELECT * FROM table LIMIT 1",
        "db.sql.query",
        "SELECT * FROM table LIMIT %s"
    );

    span_description_test!(
        span_description_scrub_num_negative_where,
        "SELECT * FROM table WHERE temperature > -100",
        "db.sql.query",
        "SELECT * FROM table WHERE temperature > %s"
    );

    span_description_test!(
        span_description_scrub_num_e_where,
        "SELECT * FROM table WHERE salary > 1e7",
        "db.sql.query",
        "SELECT * FROM table WHERE salary > %s"
    );

    span_description_test!(
        span_description_already_scrubbed,
        "SELECT * FROM table123 WHERE id = %s",
        "db.sql.query",
        ""
    );

    span_description_test!(
        span_description_scrub_boolean_where_true,
        "SELECT * FROM table WHERE deleted = true",
        "db.sql.query",
        "SELECT * FROM table WHERE deleted = %s"
    );

    span_description_test!(
        span_description_scrub_boolean_where_false,
        "SELECT * FROM table WHERE deleted = false",
        "db.sql.query",
        "SELECT * FROM table WHERE deleted = %s"
    );

    span_description_test!(
        span_description_scrub_boolean_where_bool_insensitive,
        "SELECT * FROM table WHERE deleted = FaLsE",
        "db.sql.query",
        "SELECT * FROM table WHERE deleted = %s"
    );

    span_description_test!(
        span_description_scrub_boolean_not_in_tablename_true,
        "SELECT * FROM table_true WHERE deleted = %s",
        "db.sql.query",
        ""
    );

    span_description_test!(
        span_description_scrub_boolean_not_in_tablename_false,
        "SELECT * FROM table_false WHERE deleted = %s",
        "db.sql.query",
        ""
    );

    span_description_test!(
        span_description_scrub_boolean_not_in_mid_tablename_true,
        "SELECT * FROM tatrueble WHERE deleted = %s",
        "db.sql.query",
        ""
    );

    span_description_test!(
        span_description_scrub_boolean_not_in_mid_tablename_false,
        "SELECT * FROM tafalseble WHERE deleted = %s",
        "db.sql.query",
        ""
    );

    span_description_test!(
        span_description_dont_scrub_nulls,
        "SELECT * FROM table WHERE deleted_at IS NULL",
        "db.sql.query",
        ""
    );

    span_description_test!(
        span_description_scrub_cache,
        "abc:12:{def}:{34}:{fg56}:EAB38:zookeeper",
        "cache.get_item",
        "abc:*:*:*:*:*:zookeeper"
    );

    span_description_test!(
<<<<<<< HEAD
        span_description_scrub_resource_script,
        "https://example.com/static/chunks/vendors-node_modules_somemodule_v1.2.3_mini-dist_index_js-client_dist-6c733292-f3cd-11ed-a05b-0242ac120003-0dc369dcf3d311eda05b0242ac120003.[hash].abcd1234.chunk.js-0242ac120003.map",
        "resource.script",
        "https://example.com/static/chunks/vendors-node_modules_somemodule_*_mini-dist_index_js-client_dist-*-*.[hash].*.js-*.map"
    );

    span_description_test!(
        span_description_scrub_resource_script_numeric_filename,
        "https://example.com/static/chunks/09876543211234567890",
        "resource.script",
        "https://example.com/static/chunks/*"
    );

    span_description_test!(
        span_description_scrub_resource_css,
        "https://example.com/assets/dark_high_contrast-764fa7c8-f3cd-11ed-a05b-0242ac120003.css",
        "resource.css",
        "https://example.com/assets/dark_high_contrast-*.css"
=======
        span_description_scrub_nothing_cache,
        "abc-dontscrubme-meneither:stillno:ohplsstop",
        "cache.get_item",
        ""
>>>>>>> ec283465
    );
}<|MERGE_RESOLUTION|>--- conflicted
+++ resolved
@@ -2614,7 +2614,13 @@
     );
 
     span_description_test!(
-<<<<<<< HEAD
+        span_description_scrub_nothing_cache,
+        "abc-dontscrubme-meneither:stillno:ohplsstop",
+        "cache.get_item",
+        ""
+    );
+
+    span_description_test!(
         span_description_scrub_resource_script,
         "https://example.com/static/chunks/vendors-node_modules_somemodule_v1.2.3_mini-dist_index_js-client_dist-6c733292-f3cd-11ed-a05b-0242ac120003-0dc369dcf3d311eda05b0242ac120003.[hash].abcd1234.chunk.js-0242ac120003.map",
         "resource.script",
@@ -2633,11 +2639,5 @@
         "https://example.com/assets/dark_high_contrast-764fa7c8-f3cd-11ed-a05b-0242ac120003.css",
         "resource.css",
         "https://example.com/assets/dark_high_contrast-*.css"
-=======
-        span_description_scrub_nothing_cache,
-        "abc-dontscrubme-meneither:stillno:ohplsstop",
-        "cache.get_item",
-        ""
->>>>>>> ec283465
     );
 }