use std::borrow::Cow;

use relay_common::SpanStatus;

use super::TransactionNameRule;
use crate::processor::{ProcessValue, ProcessingState, Processor};
use crate::protocol::{
    Context, ContextInner, Event, EventType, Span, Timestamp, TransactionInfo, TransactionSource,
};
use crate::store::regexes::TRANSACTION_NAME_NORMALIZER_REGEX;
use crate::types::{Annotated, Meta, ProcessingAction, ProcessingResult, Remark, RemarkType};

/// Configuration around removing high-cardinality parts of URL transactions.
#[derive(Clone, Debug, Default)]
pub struct TransactionNameConfig<'r> {
    /// True if regex patterns should be applied to erase identifiers from the transaction name.
    pub scrub_identifiers: bool,
    /// True if transaction names scrubbed by regex patterns should be marked as [`TransactionSource::Sanitized`].
    ///
    /// Transaction names modified by clusterer rules are always marked as such.
    pub mark_scrubbed_as_sanitized: bool,
    /// Rules for identifier replacement that were discovered by Sentry's transaction clusterer.
    pub rules: &'r [TransactionNameRule],
}

/// Rejects transactions based on required fields.
#[derive(Default)]
pub struct TransactionsProcessor<'r> {
    name_config: TransactionNameConfig<'r>,
}

impl<'r> TransactionsProcessor<'r> {
    pub fn new(name_config: TransactionNameConfig<'r>) -> Self {
        Self { name_config }
    }

    /// Applies the rule if any found to the transaction name.
    ///
    /// It find the first rule matching the criteria:
    /// - source matchining the one provided in the rule sorce
    /// - rule hasn't epired yet
    /// - glob pattern matches the transaction name
    ///
    /// Note: we add `/` at the end of the transaction name if there isn't one, to make sure that
    /// patterns like `/<something>/*/**` where we have `**` at the end are a match.
    pub fn apply_transaction_rename_rule(
        &self,
        transaction: &mut Annotated<String>,
        info: &mut std::option::Option<TransactionInfo>,
    ) -> ProcessingResult {
        if let Some(info) = info.as_mut() {
            transaction.apply(|transaction, meta| {
                let result = self.name_config.rules.iter().find_map(|rule| {
                    rule.match_and_apply(Cow::Borrowed(transaction), info)
                        .map(|applied_result| (rule.pattern.compiled().pattern(), applied_result))
                });

                if let Some((rule, result)) = result {
                    if *transaction != result {
                        meta.set_original_value(Some(transaction.clone()));
                        // add also the rule which was applied to the transaction name
                        meta.add_remark(Remark::new(RemarkType::Substituted, rule));
                        *transaction = result;
                        info.source
                            .value_mut()
                            .replace(TransactionSource::Sanitized);
                    }
                }

                Ok(())
            })?;
        }
        Ok(())
    }
}

/// Get the value for a measurement, e.g. lcp -> event.measurements.lcp
pub fn get_measurement(transaction: &Event, name: &str) -> Option<f64> {
    let measurements = transaction.measurements.value()?;
    let annotated = measurements.get(name)?;
    let value = annotated.value().and_then(|m| m.value.value())?;
    Some(*value)
}

pub fn get_transaction_op(transaction: &Event) -> Option<&str> {
    let context = transaction.contexts.value()?.get("trace")?.value()?;
    match **context {
        Context::Trace(ref trace_context) => Some(trace_context.op.value()?),
        _ => None,
    }
}

/// Returns start and end timestamps if they are both set and start <= end.
pub fn validate_timestamps(
    transaction_event: &Event,
) -> Result<(Timestamp, Timestamp), ProcessingAction> {
    match (
        transaction_event.start_timestamp.value(),
        transaction_event.timestamp.value(),
    ) {
        (Some(&start), Some(&end)) => {
            if end < start {
                return Err(ProcessingAction::InvalidTransaction(
                    "end timestamp is smaller than start timestamp",
                ));
            }
            Ok((start, end))
        }
        (_, None) => {
            // This invariant should be already guaranteed for regular error events.
            Err(ProcessingAction::InvalidTransaction(
                "timestamp hard-required for transaction events",
            ))
        }
        (None, _) => {
            // XXX: Maybe copy timestamp over?
            Err(ProcessingAction::InvalidTransaction(
                "start_timestamp hard-required for transaction events",
            ))
        }
    }
}

fn validate_transaction(event: &mut Event) -> ProcessingResult {
    validate_timestamps(event)?;

    let err_trace_context_required = Err(ProcessingAction::InvalidTransaction(
        "trace context hard-required for transaction events",
    ));

    let contexts = match event.contexts.value_mut() {
        Some(contexts) => contexts,
        None => return err_trace_context_required,
    };

    let trace_context = match contexts.get_mut("trace").map(Annotated::value_mut) {
        Some(Some(trace_context)) => trace_context,
        _ => return err_trace_context_required,
    };

    match trace_context {
        ContextInner(Context::Trace(trace_context)) => {
            if trace_context.trace_id.value().is_none() {
                return Err(ProcessingAction::InvalidTransaction(
                    "trace context is missing trace_id",
                ));
            }
            if trace_context.span_id.value().is_none() {
                return Err(ProcessingAction::InvalidTransaction(
                    "trace context is missing span_id",
                ));
            }

            trace_context.op.get_or_insert_with(|| "default".to_owned());
            Ok(())
        }
        _ => Err(ProcessingAction::InvalidTransaction(
            "context at event.contexts.trace must be of type trace.",
        )),
    }
}

/// List of SDKs which we assume to produce high cardinality transaction names, such as
/// "/user/123134/login".
/// Newer SDK send the [`TransactionSource`] attribute, which we can rely on to determine cardinality,
/// but for old SDKs, we fall back to this list.
pub fn is_high_cardinality_sdk(event: &Event) -> bool {
    let client_sdk = match event.client_sdk.value() {
        Some(info) => info,
        None => {
            return false;
        }
    };

    let sdk_name = client_sdk
        .name
        .value()
        .map(|s| s.as_str())
        .unwrap_or_default();

    if [
        "sentry.javascript.angular",
        "sentry.javascript.browser",
        "sentry.javascript.ember",
        "sentry.javascript.gatsby",
        "sentry.javascript.react",
        "sentry.javascript.remix",
        "sentry.javascript.vue",
        "sentry.javascript.nextjs",
        "sentry.php.laravel",
        "sentry.php.symfony",
    ]
    .contains(&sdk_name)
    {
        return true;
    }

    let is_http_status_404 = event.get_tag_value("http.status_code") == Some("404");
    if sdk_name == "sentry.python" && is_http_status_404 && client_sdk.has_integration("django") {
        return true;
    }

    let http_method = event
        .request
        .value()
        .and_then(|r| r.method.as_str())
        .unwrap_or_default();
    if sdk_name == "sentry.javascript.node"
        && http_method.eq_ignore_ascii_case("options")
        && client_sdk.has_integration("Express")
    {
        return true;
    }

    if sdk_name == "sentry.ruby" && event.has_module("rack") {
        let trace = event
            .contexts
            .value()
            .and_then(|c| c.get("trace"))
            .and_then(Annotated::value);
        if let Some(ContextInner(Context::Trace(trace_context))) = trace {
            let status = trace_context.status.value().unwrap_or(&SpanStatus::Unknown);
            if [
                // See https://github.com/getsentry/sentry-ruby/blob/ad4828f6d8d60e98217b2edb1ab003fb627d6bdb/sentry-ruby/lib/sentry/span.rb#L7-L19
                SpanStatus::InvalidArgument,
                SpanStatus::Unauthenticated,
                SpanStatus::PermissionDenied,
                SpanStatus::NotFound,
                SpanStatus::AlreadyExists,
                SpanStatus::ResourceExhausted,
                SpanStatus::Cancelled,
                SpanStatus::InternalError,
                SpanStatus::Unimplemented,
                SpanStatus::Unavailable,
                SpanStatus::DeadlineExceeded,
            ]
            .contains(status)
            {
                return true;
            }
        }
    }

    false
}

/// Set a default transaction source if it is missing, but only if the transaction name was
/// extracted as a metrics tag.
/// This behavior makes it possible to identify transactions for which the transaction name was
/// not extracted as a tag on the corresponding metrics, because
///     source == null <=> transaction name == null
/// See `relay_server::metrics_extraction::transactions::get_transaction_name`.
fn set_default_transaction_source(event: &mut Event) {
    let source = event
        .transaction_info
        .value()
        .and_then(|info| info.source.value());

    if source.is_none() && !is_high_cardinality_sdk(event) {
        let transaction_info = event.transaction_info.get_or_insert_with(Default::default);
        transaction_info
            .source
            .set_value(Some(TransactionSource::Unknown));
    }
}

/// Normalize the transaction name.
///
/// Replaces UUIDs, SHAs and numerical IDs in transaction names by placeholders.
/// Returns `Ok(true)` if the name was changed.
fn scrub_identifiers(transaction: &mut Annotated<String>) -> Result<bool, ProcessingAction> {
    let capture_names = TRANSACTION_NAME_NORMALIZER_REGEX
        .capture_names()
        .flatten()
        .collect::<Vec<_>>();

    let mut did_change = false;
    transaction.apply(|trans, meta| {
        let mut caps = Vec::new();
        // Collect all the remarks if anything matches.
        for captures in TRANSACTION_NAME_NORMALIZER_REGEX.captures_iter(trans) {
            for name in &capture_names {
                if let Some(capture) = captures.name(name) {
                    let remark = Remark::with_range(
                        RemarkType::Substituted,
                        *name,
                        (capture.start(), capture.end()),
                    );
                    caps.push((capture, remark));
                    break;
                }
            }
        }

        if caps.is_empty() {
            // Nothing to do for this transaction.
            return Ok(());
        }

        // Sort by the capture end position.
        caps.sort_by_key(|(capture, _)| capture.end());
        let mut changed = String::with_capacity(trans.len());
        let mut last_end = 0usize;
        for (capture, remark) in caps {
            changed.push_str(&trans[last_end..capture.start()]);
            changed.push('*');
            last_end = capture.end();
            meta.add_remark(remark);
        }
        changed.push_str(&trans[last_end..]);

        if !changed.is_empty() && changed != "*" {
            meta.set_original_value(Some(trans.to_string()));
            *trans = changed;
            did_change = true;
        }
        Ok(())
    })?;
    Ok(did_change)
}

impl Processor for TransactionsProcessor<'_> {
    fn process_event(
        &mut self,
        event: &mut Event,
        _meta: &mut Meta,
        state: &ProcessingState<'_>,
    ) -> ProcessingResult {
        if event.ty.value() != Some(&EventType::Transaction) {
            return Ok(());
        }

        // The transaction name is expected to be non-empty by downstream services (e.g. Snuba), but
        // Relay doesn't reject events missing the transaction name. Instead, a default transaction
        // name is given, similar to how Sentry gives an "<unlabeled event>" title to error events.
        // SDKs should avoid sending empty transaction names, setting a more contextual default
        // value when possible.
        if event.transaction.value().map_or(true, |s| s.is_empty()) {
            event
                .transaction
                .set_value(Some("<unlabeled transaction>".to_owned()))
        }

<<<<<<< HEAD
        // Normalize transaction names for URLs and Sanitized transaction sources.
        // This in addition to renaming rules can catch some high cardinality parts.
        if matches!(
            event.get_transaction_source(),
            &TransactionSource::Url | &TransactionSource::Sanitized
        ) && self.name_config.scrub_identifiers
        {
            let changed = scrub_identifiers(&mut event.transaction)?;
            if changed && self.name_config.mark_scrubbed_as_sanitized {
                let source = &mut event
                    .transaction_info
                    .get_or_insert_with(Default::default)
                    .source;
                source.set_value(Some(TransactionSource::Sanitized));
=======
        if self.name_config.scrub_identifiers {
            // Apply the rule if any found
            self.apply_transaction_rename_rule(
                &mut event.transaction,
                event.transaction_info.value_mut(),
            )?;

            // Normalize transaction names for URLs and Sanitized transaction sources.
            // This in addition to renaming rules can catch some high cardinality parts.
            if matches!(
                event.get_transaction_source(),
                &TransactionSource::Url | &TransactionSource::Sanitized
            ) {
                scrub_identifiers(&mut event.transaction)?;
                if self.name_config.mark_scrubbed_as_sanitized {
                    event
                        .transaction_info
                        .get_or_insert_with(Default::default)
                        .source
                        .set_value(Some(TransactionSource::Sanitized));
                }
>>>>>>> 606166fc
            }
        }

        // Apply the rule if any found
        self.apply_transaction_rename_rule(
            &mut event.transaction,
            event.transaction_info.value_mut(),
        )?;

        validate_transaction(event)?;

        let spans = event.spans.value_mut().get_or_insert_with(|| Vec::new());

        for span in spans {
            if let Some(span) = span.value_mut() {
                if span.timestamp.value().is_none() {
                    // event timestamp guaranteed to be `Some` due to validate_transaction call
                    span.timestamp.set_value(event.timestamp.value().cloned());
                    span.status = Annotated::new(SpanStatus::DeadlineExceeded);
                }
            } else {
                return Err(ProcessingAction::InvalidTransaction(
                    "spans must be valid in transaction event",
                ));
            }
        }

        set_default_transaction_source(event);

        event.process_child_values(self, state)?;

        Ok(())
    }

    fn process_span(
        &mut self,
        span: &mut Span,
        _meta: &mut Meta,
        state: &ProcessingState<'_>,
    ) -> ProcessingResult {
        match (span.start_timestamp.value(), span.timestamp.value()) {
            (Some(start), Some(end)) => {
                if end < start {
                    return Err(ProcessingAction::InvalidTransaction(
                        "end timestamp in span is smaller than start timestamp",
                    ));
                }
            }
            (_, None) => {
                // XXX: Maybe do the same as event.timestamp?
                return Err(ProcessingAction::InvalidTransaction(
                    "span is missing timestamp",
                ));
            }
            (None, _) => {
                // XXX: Maybe copy timestamp over?
                return Err(ProcessingAction::InvalidTransaction(
                    "span is missing start_timestamp",
                ));
            }
        }

        if span.trace_id.value().is_none() {
            return Err(ProcessingAction::InvalidTransaction(
                "span is missing trace_id",
            ));
        }

        if span.span_id.value().is_none() {
            return Err(ProcessingAction::InvalidTransaction(
                "span is missing span_id",
            ));
        }

        span.op.get_or_insert_with(|| "default".to_owned());

        span.process_child_values(self, state)?;

        Ok(())
    }
}

#[cfg(test)]
mod tests {

    use chrono::offset::TimeZone;
    use chrono::{Duration, Utc};
    use insta::assert_debug_snapshot;
    use similar_asserts::assert_eq;

    use super::*;
    use crate::processor::process_value;
    use crate::protocol::{Contexts, SpanId, TraceContext, TraceId, TransactionSource};
    use crate::store::{LazyGlob, RedactionRule, RuleScope};
    use crate::testutils::assert_annotated_snapshot;
    use crate::types::Object;

    fn new_test_event() -> Annotated<Event> {
        let start = Utc.with_ymd_and_hms(2000, 1, 1, 0, 0, 0).unwrap();
        let end = Utc.with_ymd_and_hms(2000, 1, 1, 0, 0, 10).unwrap();
        Annotated::new(Event {
            ty: Annotated::new(EventType::Transaction),
            transaction: Annotated::new("/".to_owned()),
            start_timestamp: Annotated::new(start.into()),
            timestamp: Annotated::new(end.into()),
            contexts: Annotated::new(Contexts({
                let mut contexts = Object::new();
                contexts.insert(
                    "trace".to_owned(),
                    Annotated::new(ContextInner(Context::Trace(Box::new(TraceContext {
                        trace_id: Annotated::new(TraceId(
                            "4c79f60c11214eb38604f4ae0781bfb2".into(),
                        )),
                        span_id: Annotated::new(SpanId("fa90fdead5f74053".into())),
                        op: Annotated::new("http.server".to_owned()),
                        ..Default::default()
                    })))),
                );
                contexts
            })),
            spans: Annotated::new(vec![Annotated::new(Span {
                start_timestamp: Annotated::new(start.into()),
                timestamp: Annotated::new(end.into()),
                trace_id: Annotated::new(TraceId("4c79f60c11214eb38604f4ae0781bfb2".into())),
                span_id: Annotated::new(SpanId("fa90fdead5f74053".into())),
                op: Annotated::new("db.statement".to_owned()),
                ..Default::default()
            })]),
            ..Default::default()
        })
    }

    #[test]
    fn test_skips_non_transaction_events() {
        let mut event = Annotated::new(Event::default());
        process_value(
            &mut event,
            &mut TransactionsProcessor::default(),
            ProcessingState::root(),
        )
        .unwrap();
        assert!(event.value().is_some());
    }

    #[test]
    fn test_discards_when_missing_timestamp() {
        let mut event = Annotated::new(Event {
            ty: Annotated::new(EventType::Transaction),
            ..Default::default()
        });

        assert_eq!(
            process_value(
                &mut event,
                &mut TransactionsProcessor::default(),
                ProcessingState::root()
            ),
            Err(ProcessingAction::InvalidTransaction(
                "timestamp hard-required for transaction events"
            ))
        );
    }

    #[test]
    fn test_replace_missing_timestamp() {
        let span = Span {
            start_timestamp: Annotated::new(
                Utc.with_ymd_and_hms(1968, 1, 1, 0, 0, 1).unwrap().into(),
            ),
            trace_id: Annotated::new(TraceId("4c79f60c11214eb38604f4ae0781bfb2".into())),
            span_id: Annotated::new(SpanId("fa90fdead5f74053".into())),
            ..Default::default()
        };

        let mut event = new_test_event().0.unwrap();
        event.spans = Annotated::new(vec![Annotated::new(span)]);

        TransactionsProcessor::default()
            .process_event(
                &mut event,
                &mut Meta::default(),
                &ProcessingState::default(),
            )
            .unwrap();

        assert_eq!(
            event.spans.value().unwrap()[0].value().unwrap().timestamp,
            event.timestamp
        );

        assert_eq!(
            event.spans.value().unwrap()[0]
                .value()
                .unwrap()
                .status
                .value()
                .unwrap(),
            &SpanStatus::DeadlineExceeded
        );
    }

    #[test]
    fn test_discards_when_missing_start_timestamp() {
        let mut event = Annotated::new(Event {
            ty: Annotated::new(EventType::Transaction),
            timestamp: Annotated::new(Utc.with_ymd_and_hms(2000, 1, 1, 0, 0, 0).unwrap().into()),
            ..Default::default()
        });

        assert_eq!(
            process_value(
                &mut event,
                &mut TransactionsProcessor::default(),
                ProcessingState::root()
            ),
            Err(ProcessingAction::InvalidTransaction(
                "start_timestamp hard-required for transaction events"
            ))
        );
    }

    #[test]
    fn test_discards_on_missing_contexts_map() {
        let mut event = Annotated::new(Event {
            ty: Annotated::new(EventType::Transaction),
            timestamp: Annotated::new(Utc.with_ymd_and_hms(2000, 1, 1, 0, 0, 0).unwrap().into()),
            start_timestamp: Annotated::new(
                Utc.with_ymd_and_hms(2000, 1, 1, 0, 0, 0).unwrap().into(),
            ),
            ..Default::default()
        });

        assert_eq!(
            process_value(
                &mut event,
                &mut TransactionsProcessor::default(),
                ProcessingState::root()
            ),
            Err(ProcessingAction::InvalidTransaction(
                "trace context hard-required for transaction events"
            ))
        );
    }

    #[test]
    fn test_discards_on_missing_context() {
        let mut event = Annotated::new(Event {
            ty: Annotated::new(EventType::Transaction),
            timestamp: Annotated::new(Utc.with_ymd_and_hms(2000, 1, 1, 0, 0, 0).unwrap().into()),
            start_timestamp: Annotated::new(
                Utc.with_ymd_and_hms(2000, 1, 1, 0, 0, 0).unwrap().into(),
            ),
            contexts: Annotated::new(Contexts(Object::new())),
            ..Default::default()
        });

        assert_eq!(
            process_value(
                &mut event,
                &mut TransactionsProcessor::default(),
                ProcessingState::root()
            ),
            Err(ProcessingAction::InvalidTransaction(
                "trace context hard-required for transaction events"
            ))
        );
    }

    #[test]
    fn test_discards_on_null_context() {
        let mut event = Annotated::new(Event {
            ty: Annotated::new(EventType::Transaction),
            timestamp: Annotated::new(Utc.with_ymd_and_hms(2000, 1, 1, 0, 0, 0).unwrap().into()),
            start_timestamp: Annotated::new(
                Utc.with_ymd_and_hms(2000, 1, 1, 0, 0, 0).unwrap().into(),
            ),
            contexts: Annotated::new(Contexts({
                let mut contexts = Object::new();
                contexts.insert("trace".to_owned(), Annotated::empty());
                contexts
            })),
            ..Default::default()
        });

        assert_eq!(
            process_value(
                &mut event,
                &mut TransactionsProcessor::default(),
                ProcessingState::root()
            ),
            Err(ProcessingAction::InvalidTransaction(
                "trace context hard-required for transaction events"
            ))
        );
    }

    #[test]
    fn test_discards_on_missing_trace_id_in_context() {
        let mut event = Annotated::new(Event {
            ty: Annotated::new(EventType::Transaction),
            timestamp: Annotated::new(Utc.with_ymd_and_hms(2000, 1, 1, 0, 0, 0).unwrap().into()),
            start_timestamp: Annotated::new(
                Utc.with_ymd_and_hms(2000, 1, 1, 0, 0, 0).unwrap().into(),
            ),
            contexts: Annotated::new(Contexts({
                let mut contexts = Object::new();
                contexts.insert(
                    "trace".to_owned(),
                    Annotated::new(ContextInner(Context::Trace(Box::new(TraceContext {
                        ..Default::default()
                    })))),
                );
                contexts
            })),
            ..Default::default()
        });

        assert_eq!(
            process_value(
                &mut event,
                &mut TransactionsProcessor::default(),
                ProcessingState::root()
            ),
            Err(ProcessingAction::InvalidTransaction(
                "trace context is missing trace_id"
            ))
        );
    }

    #[test]
    fn test_discards_on_missing_span_id_in_context() {
        let mut event = Annotated::new(Event {
            ty: Annotated::new(EventType::Transaction),
            timestamp: Annotated::new(Utc.with_ymd_and_hms(2000, 1, 1, 0, 0, 0).unwrap().into()),
            start_timestamp: Annotated::new(
                Utc.with_ymd_and_hms(2000, 1, 1, 0, 0, 0).unwrap().into(),
            ),
            contexts: Annotated::new(Contexts({
                let mut contexts = Object::new();
                contexts.insert(
                    "trace".to_owned(),
                    Annotated::new(ContextInner(Context::Trace(Box::new(TraceContext {
                        trace_id: Annotated::new(TraceId(
                            "4c79f60c11214eb38604f4ae0781bfb2".into(),
                        )),
                        ..Default::default()
                    })))),
                );
                contexts
            })),
            ..Default::default()
        });

        assert_eq!(
            process_value(
                &mut event,
                &mut TransactionsProcessor::default(),
                ProcessingState::root()
            ),
            Err(ProcessingAction::InvalidTransaction(
                "trace context is missing span_id"
            ))
        );
    }

    #[test]
    fn test_defaults_missing_op_in_context() {
        let start = Utc.with_ymd_and_hms(2000, 1, 1, 0, 0, 0).unwrap();
        let end = Utc.with_ymd_and_hms(2000, 1, 1, 0, 0, 10).unwrap();

        let mut event = Annotated::new(Event {
            ty: Annotated::new(EventType::Transaction),
            transaction: Annotated::new("/".to_owned()),
            timestamp: Annotated::new(end.into()),
            start_timestamp: Annotated::new(start.into()),
            contexts: Annotated::new(Contexts({
                let mut contexts = Object::new();
                contexts.insert(
                    "trace".to_owned(),
                    Annotated::new(ContextInner(Context::Trace(Box::new(TraceContext {
                        trace_id: Annotated::new(TraceId(
                            "4c79f60c11214eb38604f4ae0781bfb2".into(),
                        )),
                        span_id: Annotated::new(SpanId("fa90fdead5f74053".into())),
                        ..Default::default()
                    })))),
                );
                contexts
            })),
            ..Default::default()
        });

        process_value(
            &mut event,
            &mut TransactionsProcessor::default(),
            ProcessingState::root(),
        )
        .unwrap();

        assert_annotated_snapshot!(event, @r###"
        {
          "type": "transaction",
          "transaction": "/",
          "transaction_info": {
            "source": "unknown"
          },
          "timestamp": 946684810.0,
          "start_timestamp": 946684800.0,
          "contexts": {
            "trace": {
              "trace_id": "4c79f60c11214eb38604f4ae0781bfb2",
              "span_id": "fa90fdead5f74053",
              "op": "default",
              "type": "trace"
            }
          },
          "spans": []
        }
        "###);
    }

    #[test]
    fn test_allows_transaction_event_without_span_list() {
        let mut event = Annotated::new(Event {
            ty: Annotated::new(EventType::Transaction),
            timestamp: Annotated::new(Utc.with_ymd_and_hms(2000, 1, 1, 0, 0, 0).unwrap().into()),
            start_timestamp: Annotated::new(
                Utc.with_ymd_and_hms(2000, 1, 1, 0, 0, 0).unwrap().into(),
            ),
            contexts: Annotated::new(Contexts({
                let mut contexts = Object::new();
                contexts.insert(
                    "trace".to_owned(),
                    Annotated::new(ContextInner(Context::Trace(Box::new(TraceContext {
                        trace_id: Annotated::new(TraceId(
                            "4c79f60c11214eb38604f4ae0781bfb2".into(),
                        )),
                        span_id: Annotated::new(SpanId("fa90fdead5f74053".into())),
                        op: Annotated::new("http.server".to_owned()),
                        ..Default::default()
                    })))),
                );
                contexts
            })),
            ..Default::default()
        });

        process_value(
            &mut event,
            &mut TransactionsProcessor::default(),
            ProcessingState::root(),
        )
        .unwrap();
        assert!(event.value().is_some());
    }

    #[test]
    fn test_allows_transaction_event_with_empty_span_list() {
        let mut event = Annotated::new(Event {
            ty: Annotated::new(EventType::Transaction),
            timestamp: Annotated::new(Utc.with_ymd_and_hms(2000, 1, 1, 0, 0, 0).unwrap().into()),
            start_timestamp: Annotated::new(
                Utc.with_ymd_and_hms(2000, 1, 1, 0, 0, 0).unwrap().into(),
            ),
            contexts: Annotated::new(Contexts({
                let mut contexts = Object::new();
                contexts.insert(
                    "trace".to_owned(),
                    Annotated::new(ContextInner(Context::Trace(Box::new(TraceContext {
                        trace_id: Annotated::new(TraceId(
                            "4c79f60c11214eb38604f4ae0781bfb2".into(),
                        )),
                        span_id: Annotated::new(SpanId("fa90fdead5f74053".into())),
                        op: Annotated::new("http.server".to_owned()),
                        ..Default::default()
                    })))),
                );
                contexts
            })),
            spans: Annotated::new(vec![]),
            ..Default::default()
        });

        process_value(
            &mut event,
            &mut TransactionsProcessor::default(),
            ProcessingState::root(),
        )
        .unwrap();
        assert!(event.value().is_some());
    }

    #[test]
    fn test_allows_transaction_event_with_null_span_list() {
        let mut event = new_test_event();

        event
            .apply(|event, _| {
                event.spans.set_value(None);
                Ok(())
            })
            .unwrap();

        process_value(
            &mut event,
            &mut TransactionsProcessor::default(),
            ProcessingState::root(),
        )
        .unwrap();

        assert_annotated_snapshot!(event, @r###"
        {
          "type": "transaction",
          "transaction": "/",
          "transaction_info": {
            "source": "unknown"
          },
          "timestamp": 946684810.0,
          "start_timestamp": 946684800.0,
          "contexts": {
            "trace": {
              "trace_id": "4c79f60c11214eb38604f4ae0781bfb2",
              "span_id": "fa90fdead5f74053",
              "op": "http.server",
              "type": "trace"
            }
          },
          "spans": []
        }
        "###);
    }

    #[test]
    fn test_discards_transaction_event_with_nulled_out_span() {
        let mut event = Annotated::new(Event {
            ty: Annotated::new(EventType::Transaction),
            timestamp: Annotated::new(Utc.with_ymd_and_hms(2000, 1, 1, 0, 0, 0).unwrap().into()),
            start_timestamp: Annotated::new(
                Utc.with_ymd_and_hms(2000, 1, 1, 0, 0, 0).unwrap().into(),
            ),
            contexts: Annotated::new(Contexts({
                let mut contexts = Object::new();
                contexts.insert(
                    "trace".to_owned(),
                    Annotated::new(ContextInner(Context::Trace(Box::new(TraceContext {
                        trace_id: Annotated::new(TraceId(
                            "4c79f60c11214eb38604f4ae0781bfb2".into(),
                        )),
                        span_id: Annotated::new(SpanId("fa90fdead5f74053".into())),
                        op: Annotated::new("http.server".to_owned()),
                        ..Default::default()
                    })))),
                );
                contexts
            })),
            spans: Annotated::new(vec![Annotated::empty()]),
            ..Default::default()
        });

        assert_eq!(
            process_value(
                &mut event,
                &mut TransactionsProcessor::default(),
                ProcessingState::root()
            ),
            Err(ProcessingAction::InvalidTransaction(
                "spans must be valid in transaction event"
            ))
        );
    }

    #[test]
    fn test_discards_transaction_event_with_span_with_missing_start_timestamp() {
        let mut event = Annotated::new(Event {
            ty: Annotated::new(EventType::Transaction),
            timestamp: Annotated::new(Utc.with_ymd_and_hms(2000, 1, 1, 0, 0, 0).unwrap().into()),
            start_timestamp: Annotated::new(
                Utc.with_ymd_and_hms(2000, 1, 1, 0, 0, 0).unwrap().into(),
            ),
            contexts: Annotated::new(Contexts({
                let mut contexts = Object::new();
                contexts.insert(
                    "trace".to_owned(),
                    Annotated::new(ContextInner(Context::Trace(Box::new(TraceContext {
                        trace_id: Annotated::new(TraceId(
                            "4c79f60c11214eb38604f4ae0781bfb2".into(),
                        )),
                        span_id: Annotated::new(SpanId("fa90fdead5f74053".into())),
                        op: Annotated::new("http.server".to_owned()),
                        ..Default::default()
                    })))),
                );
                contexts
            })),
            spans: Annotated::new(vec![Annotated::new(Span {
                timestamp: Annotated::new(
                    Utc.with_ymd_and_hms(2000, 1, 1, 0, 0, 0).unwrap().into(),
                ),
                ..Default::default()
            })]),
            ..Default::default()
        });

        assert_eq!(
            process_value(
                &mut event,
                &mut TransactionsProcessor::default(),
                ProcessingState::root()
            ),
            Err(ProcessingAction::InvalidTransaction(
                "span is missing start_timestamp"
            ))
        );
    }

    #[test]
    fn test_discards_transaction_event_with_span_with_missing_trace_id() {
        let mut event = Annotated::new(Event {
            ty: Annotated::new(EventType::Transaction),
            timestamp: Annotated::new(Utc.with_ymd_and_hms(2000, 1, 1, 0, 0, 0).unwrap().into()),
            start_timestamp: Annotated::new(
                Utc.with_ymd_and_hms(2000, 1, 1, 0, 0, 0).unwrap().into(),
            ),
            contexts: Annotated::new(Contexts({
                let mut contexts = Object::new();
                contexts.insert(
                    "trace".to_owned(),
                    Annotated::new(ContextInner(Context::Trace(Box::new(TraceContext {
                        trace_id: Annotated::new(TraceId(
                            "4c79f60c11214eb38604f4ae0781bfb2".into(),
                        )),
                        span_id: Annotated::new(SpanId("fa90fdead5f74053".into())),
                        op: Annotated::new("http.server".to_owned()),
                        ..Default::default()
                    })))),
                );
                contexts
            })),
            spans: Annotated::new(vec![Annotated::new(Span {
                timestamp: Annotated::new(
                    Utc.with_ymd_and_hms(2000, 1, 1, 0, 0, 0).unwrap().into(),
                ),
                start_timestamp: Annotated::new(
                    Utc.with_ymd_and_hms(2000, 1, 1, 0, 0, 0).unwrap().into(),
                ),
                ..Default::default()
            })]),
            ..Default::default()
        });

        assert_eq!(
            process_value(
                &mut event,
                &mut TransactionsProcessor::default(),
                ProcessingState::root()
            ),
            Err(ProcessingAction::InvalidTransaction(
                "span is missing trace_id"
            ))
        );
    }

    #[test]
    fn test_discards_transaction_event_with_span_with_missing_span_id() {
        let mut event = Annotated::new(Event {
            ty: Annotated::new(EventType::Transaction),
            timestamp: Annotated::new(Utc.with_ymd_and_hms(2000, 1, 1, 0, 0, 0).unwrap().into()),
            start_timestamp: Annotated::new(
                Utc.with_ymd_and_hms(2000, 1, 1, 0, 0, 0).unwrap().into(),
            ),
            contexts: Annotated::new(Contexts({
                let mut contexts = Object::new();
                contexts.insert(
                    "trace".to_owned(),
                    Annotated::new(ContextInner(Context::Trace(Box::new(TraceContext {
                        trace_id: Annotated::new(TraceId(
                            "4c79f60c11214eb38604f4ae0781bfb2".into(),
                        )),
                        span_id: Annotated::new(SpanId("fa90fdead5f74053".into())),
                        op: Annotated::new("http.server".to_owned()),
                        ..Default::default()
                    })))),
                );
                contexts
            })),
            spans: Annotated::new(vec![Annotated::new(Span {
                timestamp: Annotated::new(
                    Utc.with_ymd_and_hms(2000, 1, 1, 0, 0, 0).unwrap().into(),
                ),
                start_timestamp: Annotated::new(
                    Utc.with_ymd_and_hms(2000, 1, 1, 0, 0, 0).unwrap().into(),
                ),
                trace_id: Annotated::new(TraceId("4c79f60c11214eb38604f4ae0781bfb2".into())),
                ..Default::default()
            })]),
            ..Default::default()
        });

        assert_eq!(
            process_value(
                &mut event,
                &mut TransactionsProcessor::default(),
                ProcessingState::root()
            ),
            Err(ProcessingAction::InvalidTransaction(
                "span is missing span_id"
            ))
        );
    }

    #[test]
    fn test_defaults_transaction_event_with_span_with_missing_op() {
        let start = Utc.with_ymd_and_hms(2000, 1, 1, 0, 0, 0).unwrap();
        let end = Utc.with_ymd_and_hms(2000, 1, 1, 0, 0, 10).unwrap();

        let mut event = Annotated::new(Event {
            ty: Annotated::new(EventType::Transaction),
            transaction: Annotated::new("/".to_owned()),
            timestamp: Annotated::new(end.into()),
            start_timestamp: Annotated::new(start.into()),
            contexts: Annotated::new(Contexts({
                let mut contexts = Object::new();
                contexts.insert(
                    "trace".to_owned(),
                    Annotated::new(ContextInner(Context::Trace(Box::new(TraceContext {
                        trace_id: Annotated::new(TraceId(
                            "4c79f60c11214eb38604f4ae0781bfb2".into(),
                        )),
                        span_id: Annotated::new(SpanId("fa90fdead5f74053".into())),
                        op: Annotated::new("http.server".to_owned()),
                        ..Default::default()
                    })))),
                );
                contexts
            })),
            spans: Annotated::new(vec![Annotated::new(Span {
                timestamp: Annotated::new(
                    Utc.with_ymd_and_hms(2000, 1, 1, 0, 0, 10).unwrap().into(),
                ),
                start_timestamp: Annotated::new(
                    Utc.with_ymd_and_hms(2000, 1, 1, 0, 0, 0).unwrap().into(),
                ),
                trace_id: Annotated::new(TraceId("4c79f60c11214eb38604f4ae0781bfb2".into())),
                span_id: Annotated::new(SpanId("fa90fdead5f74053".into())),

                ..Default::default()
            })]),
            ..Default::default()
        });

        process_value(
            &mut event,
            &mut TransactionsProcessor::default(),
            ProcessingState::root(),
        )
        .unwrap();

        assert_annotated_snapshot!(event, @r###"
        {
          "type": "transaction",
          "transaction": "/",
          "transaction_info": {
            "source": "unknown"
          },
          "timestamp": 946684810.0,
          "start_timestamp": 946684800.0,
          "contexts": {
            "trace": {
              "trace_id": "4c79f60c11214eb38604f4ae0781bfb2",
              "span_id": "fa90fdead5f74053",
              "op": "http.server",
              "type": "trace"
            }
          },
          "spans": [
            {
              "timestamp": 946684810.0,
              "start_timestamp": 946684800.0,
              "op": "default",
              "span_id": "fa90fdead5f74053",
              "trace_id": "4c79f60c11214eb38604f4ae0781bfb2"
            }
          ]
        }
        "###);
    }

    #[test]
    fn test_default_transaction_source_unknown() {
        let mut event = Annotated::<Event>::from_json(
            r###"
            {
                "type": "transaction",
                "transaction": "/",
                "timestamp": 946684810.0,
                "start_timestamp": 946684800.0,
                "contexts": {
                    "trace": {
                    "trace_id": "4c79f60c11214eb38604f4ae0781bfb2",
                    "span_id": "fa90fdead5f74053",
                    "op": "http.server",
                    "type": "trace"
                    }
                },
                "sdk": {
                    "name": "sentry.dart.flutter"
                },
                "spans": []
            }
            "###,
        )
        .unwrap();

        process_value(
            &mut event,
            &mut TransactionsProcessor::default(),
            ProcessingState::root(),
        )
        .unwrap();

        let source = event
            .value()
            .unwrap()
            .transaction_info
            .value()
            .and_then(|info| info.source.value())
            .unwrap();

        assert_eq!(source, &TransactionSource::Unknown);
    }

    #[test]
    fn test_default_transaction_source_none() {
        let mut event = Annotated::<Event>::from_json(
            r###"
            {
                "type": "transaction",
                "transaction": "/",
                "timestamp": 946684810.0,
                "start_timestamp": 946684800.0,
                "contexts": {
                    "trace": {
                    "trace_id": "4c79f60c11214eb38604f4ae0781bfb2",
                    "span_id": "fa90fdead5f74053",
                    "op": "http.server",
                    "type": "trace"
                    }
                },
                "sdk": {
                    "name": "sentry.javascript.browser"
                },
                "spans": []
            }
        "###,
        )
        .unwrap();

        process_value(
            &mut event,
            &mut TransactionsProcessor::default(),
            ProcessingState::root(),
        )
        .unwrap();

        let transaction_info = &event.value().unwrap().transaction_info;

        assert!(transaction_info.value().is_none());
    }

    #[test]
    fn test_allows_valid_transaction_event_with_spans() {
        let mut event = new_test_event();

        process_value(
            &mut event,
            &mut TransactionsProcessor::default(),
            ProcessingState::root(),
        )
        .unwrap();

        assert_annotated_snapshot!(event, @r###"
        {
          "type": "transaction",
          "transaction": "/",
          "transaction_info": {
            "source": "unknown"
          },
          "timestamp": 946684810.0,
          "start_timestamp": 946684800.0,
          "contexts": {
            "trace": {
              "trace_id": "4c79f60c11214eb38604f4ae0781bfb2",
              "span_id": "fa90fdead5f74053",
              "op": "http.server",
              "type": "trace"
            }
          },
          "spans": [
            {
              "timestamp": 946684810.0,
              "start_timestamp": 946684800.0,
              "op": "db.statement",
              "span_id": "fa90fdead5f74053",
              "trace_id": "4c79f60c11214eb38604f4ae0781bfb2"
            }
          ]
        }
        "###);
    }

    #[test]
    fn test_defaults_transaction_name_when_missing() {
        let mut event = new_test_event();

        event
            .apply(|event, _| {
                event.transaction.set_value(None);
                Ok(())
            })
            .unwrap();

        process_value(
            &mut event,
            &mut TransactionsProcessor::default(),
            ProcessingState::root(),
        )
        .unwrap();

        assert_annotated_snapshot!(event, @r###"
        {
          "type": "transaction",
          "transaction": "<unlabeled transaction>",
          "transaction_info": {
            "source": "unknown"
          },
          "timestamp": 946684810.0,
          "start_timestamp": 946684800.0,
          "contexts": {
            "trace": {
              "trace_id": "4c79f60c11214eb38604f4ae0781bfb2",
              "span_id": "fa90fdead5f74053",
              "op": "http.server",
              "type": "trace"
            }
          },
          "spans": [
            {
              "timestamp": 946684810.0,
              "start_timestamp": 946684800.0,
              "op": "db.statement",
              "span_id": "fa90fdead5f74053",
              "trace_id": "4c79f60c11214eb38604f4ae0781bfb2"
            }
          ]
        }
        "###);
    }

    #[test]
    fn test_defaults_transaction_name_when_empty() {
        let mut event = new_test_event();

        event
            .apply(|event, _| {
                event.transaction.set_value(Some("".to_owned()));
                Ok(())
            })
            .unwrap();

        process_value(
            &mut event,
            &mut TransactionsProcessor::default(),
            ProcessingState::root(),
        )
        .unwrap();

        assert_annotated_snapshot!(event, @r###"
        {
          "type": "transaction",
          "transaction": "<unlabeled transaction>",
          "transaction_info": {
            "source": "unknown"
          },
          "timestamp": 946684810.0,
          "start_timestamp": 946684800.0,
          "contexts": {
            "trace": {
              "trace_id": "4c79f60c11214eb38604f4ae0781bfb2",
              "span_id": "fa90fdead5f74053",
              "op": "http.server",
              "type": "trace"
            }
          },
          "spans": [
            {
              "timestamp": 946684810.0,
              "start_timestamp": 946684800.0,
              "op": "db.statement",
              "span_id": "fa90fdead5f74053",
              "trace_id": "4c79f60c11214eb38604f4ae0781bfb2"
            }
          ]
        }
        "###);
    }

    #[test]
    fn test_is_high_cardinality_sdk_ruby_ok() {
        let json = r#"
        {
            "type": "transaction",
            "transaction": "foo",
            "timestamp": "2021-04-26T08:00:00+0100",
            "start_timestamp": "2021-04-26T07:59:01+0100",
            "contexts": {
                "trace": {
                    "op": "rails.request",
                    "status": "ok"
                }
            },
            "sdk": {"name": "sentry.ruby"},
            "modules": {"rack": "1.2.3"}

        }
        "#;
        let event = Annotated::<Event>::from_json(json).unwrap();

        assert!(!is_high_cardinality_sdk(&event.0.unwrap()));
    }

    #[test]
    fn test_is_high_cardinality_sdk_ruby_error() {
        let json = r#"
        {
            "type": "transaction",
            "transaction": "foo",
            "timestamp": "2021-04-26T08:00:00+0100",
            "start_timestamp": "2021-04-26T07:59:01+0100",
            "contexts": {
                "trace": {
                    "op": "rails.request",
                    "status": "internal_error"
                }
            },
            "sdk": {"name": "sentry.ruby"},
            "modules": {"rack": "1.2.3"}

        }
        "#;
        let event = Annotated::<Event>::from_json(json).unwrap();
        assert!(!event.meta().has_errors());

        assert!(is_high_cardinality_sdk(&event.0.unwrap()));
    }

    #[test]
    fn test_transaction_name_dont_normalize() {
        let json = r#"
        {
            "type": "transaction",
            "transaction": "/foo/2fd4e1c67a2d28fced849ee1bb76e7391b93eb12/user/123/0",
            "transaction_info": {
              "source": "url"
            },
            "timestamp": "2021-04-26T08:00:00+0100",
            "start_timestamp": "2021-04-26T07:59:01+0100",
            "contexts": {
                "trace": {
                    "trace_id": "4c79f60c11214eb38604f4ae0781bfb2",
                    "span_id": "fa90fdead5f74053",
                    "op": "rails.request",
                    "status": "ok"
                }
            }
        }
        "#;
        let mut event = Annotated::<Event>::from_json(json).unwrap();

        // This must not normalize transaction name, since it's disabled.
        process_value(
            &mut event,
            &mut TransactionsProcessor::default(),
            ProcessingState::root(),
        )
        .unwrap();

        assert_annotated_snapshot!(event, @r###"
        {
          "type": "transaction",
          "transaction": "/foo/2fd4e1c67a2d28fced849ee1bb76e7391b93eb12/user/123/0",
          "transaction_info": {
            "source": "url"
          },
          "timestamp": 1619420400.0,
          "start_timestamp": 1619420341.0,
          "contexts": {
            "trace": {
              "trace_id": "4c79f60c11214eb38604f4ae0781bfb2",
              "span_id": "fa90fdead5f74053",
              "op": "rails.request",
              "status": "ok",
              "type": "trace"
            }
          },
          "spans": []
        }
        "###);
    }

    #[test]
    fn test_transaction_name_normalize() {
        let json = r#"
        {
            "type": "transaction",
            "transaction": "/foo/2fd4e1c67a2d28fced849ee1bb76e7391b93eb12/user/123/0",
            "transaction_info": {
              "source": "url"
            },
            "timestamp": "2021-04-26T08:00:00+0100",
            "start_timestamp": "2021-04-26T07:59:01+0100",
            "contexts": {
                "trace": {
                    "trace_id": "4c79f60c11214eb38604f4ae0781bfb2",
                    "span_id": "fa90fdead5f74053",
                    "op": "rails.request",
                    "status": "ok"
                }
            },
            "sdk": {"name": "sentry.ruby"},
            "modules": {"rack": "1.2.3"}

        }
        "#;
        let mut event = Annotated::<Event>::from_json(json).unwrap();

        process_value(
            &mut event,
            &mut TransactionsProcessor::new(TransactionNameConfig {
                scrub_identifiers: true,
                ..Default::default()
            }),
            ProcessingState::root(),
        )
        .unwrap();

        assert_annotated_snapshot!(event, @r###"
        {
          "type": "transaction",
          "transaction": "/foo/*/user/*/0",
          "transaction_info": {
            "source": "url"
          },
          "modules": {
            "rack": "1.2.3"
          },
          "timestamp": 1619420400.0,
          "start_timestamp": 1619420341.0,
          "contexts": {
            "trace": {
              "trace_id": "4c79f60c11214eb38604f4ae0781bfb2",
              "span_id": "fa90fdead5f74053",
              "op": "rails.request",
              "status": "ok",
              "type": "trace"
            }
          },
          "sdk": {
            "name": "sentry.ruby"
          },
          "spans": [],
          "_meta": {
            "transaction": {
              "": {
                "rem": [
                  [
                    "int",
                    "s",
                    5,
                    45
                  ],
                  [
                    "int",
                    "s",
                    51,
                    54
                  ]
                ],
                "val": "/foo/2fd4e1c67a2d28fced849ee1bb76e7391b93eb12/user/123/0"
              }
            }
          }
        }
        "###);
    }

    /// When no identifiers are scrubbed, we should not set an original value in _meta.
    #[test]
    fn test_transaction_name_skip_original_value() {
        let json = r#"
        {
            "type": "transaction",
            "transaction": "/foo/static/page",
            "transaction_info": {
              "source": "url"
            },
            "timestamp": "2021-04-26T08:00:00+0100",
            "start_timestamp": "2021-04-26T07:59:01+0100",
            "contexts": {
                "trace": {
                    "trace_id": "4c79f60c11214eb38604f4ae0781bfb2",
                    "span_id": "fa90fdead5f74053",
                    "op": "rails.request",
                    "status": "ok"
                }
            },
            "sdk": {"name": "sentry.ruby"},
            "modules": {"rack": "1.2.3"}

        }
        "#;
        let mut event = Annotated::<Event>::from_json(json).unwrap();

        process_value(
            &mut event,
            &mut TransactionsProcessor::new(TransactionNameConfig {
                scrub_identifiers: true,
                ..Default::default()
            }),
            ProcessingState::root(),
        )
        .unwrap();

        assert!(event.meta().is_empty());
    }

    #[test]
    fn test_transaction_name_normalize_mark_as_sanitized() {
        let json = r#"
        {
            "type": "transaction",
            "transaction": "/foo/2fd4e1c67a2d28fced849ee1bb76e7391b93eb12/user/123/0",
            "transaction_info": {
              "source": "url"
            },
            "timestamp": "2021-04-26T08:00:00+0100",
            "start_timestamp": "2021-04-26T07:59:01+0100",
            "contexts": {
                "trace": {
                    "trace_id": "4c79f60c11214eb38604f4ae0781bfb2",
                    "span_id": "fa90fdead5f74053",
                    "op": "rails.request",
                    "status": "ok"
                }
            }

        }
        "#;
        let mut event = Annotated::<Event>::from_json(json).unwrap();

        process_value(
            &mut event,
            &mut TransactionsProcessor::new(TransactionNameConfig {
                scrub_identifiers: true,
                mark_scrubbed_as_sanitized: true,
                ..Default::default()
            }),
            ProcessingState::root(),
        )
        .unwrap();

        assert_annotated_snapshot!(event, @r###"
        {
          "type": "transaction",
          "transaction": "/foo/*/user/*/0",
          "transaction_info": {
            "source": "sanitized"
          },
          "timestamp": 1619420400.0,
          "start_timestamp": 1619420341.0,
          "contexts": {
            "trace": {
              "trace_id": "4c79f60c11214eb38604f4ae0781bfb2",
              "span_id": "fa90fdead5f74053",
              "op": "rails.request",
              "status": "ok",
              "type": "trace"
            }
          },
          "spans": [],
          "_meta": {
            "transaction": {
              "": {
                "rem": [
                  [
                    "int",
                    "s",
                    5,
                    45
                  ],
                  [
                    "int",
                    "s",
                    51,
                    54
                  ]
                ],
                "val": "/foo/2fd4e1c67a2d28fced849ee1bb76e7391b93eb12/user/123/0"
              }
            }
          }
        }
        "###);
    }

    #[test]
    fn test_transaction_name_rename_with_rules() {
        let json = r#"
        {
            "type": "transaction",
            "transaction": "/foo/2fd4e1c67a2d28fced849ee1bb76e7391b93eb12/user/123/0/",
            "transaction_info": {
              "source": "url"
            },
            "timestamp": "2021-04-26T08:00:00+0100",
            "start_timestamp": "2021-04-26T07:59:01+0100",
            "contexts": {
                "trace": {
                    "trace_id": "4c79f60c11214eb38604f4ae0781bfb2",
                    "span_id": "fa90fdead5f74053",
                    "op": "rails.request",
                    "status": "ok"
                }
            },
            "sdk": {"name": "sentry.ruby"},
            "modules": {"rack": "1.2.3"}

        }
        "#;

        let rule1 = TransactionNameRule {
            pattern: LazyGlob::new("/foo/*/user/*/**".to_string()),
            expiry: Utc::now() + Duration::hours(1),
            scope: Default::default(),
            redaction: Default::default(),
        };
        let rule2 = TransactionNameRule {
            pattern: LazyGlob::new("/foo/*/**".to_string()),
            expiry: Utc::now() + Duration::hours(1),
            scope: Default::default(),
            redaction: Default::default(),
        };
        // This should not happend, such rules shouldn't be sent to relay at all.
        let rule3 = TransactionNameRule {
            pattern: LazyGlob::new("/*/**".to_string()),
            expiry: Utc::now() + Duration::hours(1),
            scope: Default::default(),
            redaction: Default::default(),
        };
        let mut rules = vec![rule1, rule2, rule3];

        let mut event = Annotated::<Event>::from_json(json).unwrap();

        process_value(
            &mut event,
            &mut TransactionsProcessor::new(TransactionNameConfig {
                scrub_identifiers: true,
                rules: rules.as_ref(),
                ..Default::default()
            }),
            ProcessingState::root(),
        )
        .unwrap();

        assert_annotated_snapshot!(event, @r###"
         {
           "type": "transaction",
           "transaction": "/foo/*/user/*/0/",
           "transaction_info": {
             "source": "sanitized"
           },
           "modules": {
             "rack": "1.2.3"
           },
           "timestamp": 1619420400.0,
           "start_timestamp": 1619420341.0,
           "contexts": {
             "trace": {
               "trace_id": "4c79f60c11214eb38604f4ae0781bfb2",
               "span_id": "fa90fdead5f74053",
               "op": "rails.request",
               "status": "ok",
               "type": "trace"
             }
           },
           "sdk": {
             "name": "sentry.ruby"
           },
           "spans": [],
           "_meta": {
             "transaction": {
               "": {
                 "rem": [
                   [
                     "/foo/*/user/*/**",
                     "s"
                   ]
                 ],
                 "val": "/foo/2fd4e1c67a2d28fced849ee1bb76e7391b93eb12/user/123/0/"
               }
             }
           }
         }
         "###);

        let mut event = Annotated::<Event>::from_json(json).unwrap();

        // Make the first rule expire, the second rule must be applied.
        rules[0].expiry = Utc::now() - Duration::hours(1);

        process_value(
            &mut event,
            &mut TransactionsProcessor::new(TransactionNameConfig {
                scrub_identifiers: true,
                rules: rules.as_ref(),
                ..Default::default()
            }),
            ProcessingState::root(),
        )
        .unwrap();

        assert_annotated_snapshot!(event, @r###"
        {
          "type": "transaction",
          "transaction": "/foo/*/user/*/0/",
          "transaction_info": {
            "source": "sanitized"
          },
          "modules": {
            "rack": "1.2.3"
          },
          "timestamp": 1619420400.0,
          "start_timestamp": 1619420341.0,
          "contexts": {
            "trace": {
              "trace_id": "4c79f60c11214eb38604f4ae0781bfb2",
              "span_id": "fa90fdead5f74053",
              "op": "rails.request",
              "status": "ok",
              "type": "trace"
            }
          },
          "sdk": {
            "name": "sentry.ruby"
          },
          "spans": [],
          "_meta": {
            "transaction": {
              "": {
                "rem": [
                  [
                    "/foo/*/**",
                    "s"
                  ],
                  [
                    "int",
                    "s",
                    12,
                    15
                  ]
                ],
                "val": "/foo/*/user/123/0/"
              }
            }
          }
        }
        "###);
    }

    #[test]
    fn test_transaction_name_unsupported_source() {
        let json = r#"
        {
            "type": "transaction",
            "transaction": "/foo/2fd4e1c67a2d28fced849ee1bb76e7391b93eb12/user/123/0",
            "transaction_info": {
              "source": "foobar"
            },
            "timestamp": "2021-04-26T08:00:00+0100",
            "start_timestamp": "2021-04-26T07:59:01+0100",
            "contexts": {
                "trace": {
                    "trace_id": "4c79f60c11214eb38604f4ae0781bfb2",
                    "span_id": "fa90fdead5f74053",
                    "op": "rails.request",
                    "status": "ok"
                }
            }
        }
        "#;
        let mut event = Annotated::<Event>::from_json(json).unwrap();
        let rule1 = TransactionNameRule {
            pattern: LazyGlob::new("/foo/*/**".to_string()),
            expiry: Utc::now() + Duration::hours(1),
            scope: Default::default(),
            redaction: Default::default(),
        };
        // This should not happend, such rules shouldn't be sent to relay at all.
        let rule2 = TransactionNameRule {
            pattern: LazyGlob::new("/*/**".to_string()),
            expiry: Utc::now() + Duration::hours(1),
            scope: Default::default(),
            redaction: Default::default(),
        };
        let rules = vec![rule1, rule2];

        // This must not normalize transaction name, since it's disabled.
        process_value(
            &mut event,
            &mut TransactionsProcessor::new(TransactionNameConfig {
                rules: rules.as_ref(),
                ..Default::default()
            }),
            ProcessingState::root(),
        )
        .unwrap();

        assert_annotated_snapshot!(event, @r###"
        {
          "type": "transaction",
          "transaction": "/foo/2fd4e1c67a2d28fced849ee1bb76e7391b93eb12/user/123/0",
          "transaction_info": {
            "source": "foobar"
          },
          "timestamp": 1619420400.0,
          "start_timestamp": 1619420341.0,
          "contexts": {
            "trace": {
              "trace_id": "4c79f60c11214eb38604f4ae0781bfb2",
              "span_id": "fa90fdead5f74053",
              "op": "rails.request",
              "status": "ok",
              "type": "trace"
            }
          },
          "spans": []
        }
        "###);
    }

    #[test]
    fn test_transaction_name_rename_end_slash() {
        let json = r#"
        {
            "type": "transaction",
            "transaction": "/foo/2fd4e1c67a2d28fced849ee1bb76e7391b93eb12/user",
            "transaction_info": {
              "source": "url"
            },
            "timestamp": "2021-04-26T08:00:00+0100",
            "start_timestamp": "2021-04-26T07:59:01+0100",
            "contexts": {
                "trace": {
                    "trace_id": "4c79f60c11214eb38604f4ae0781bfb2",
                    "span_id": "fa90fdead5f74053",
                    "op": "rails.request",
                    "status": "ok"
                }
            },
            "sdk": {"name": "sentry.ruby"},
            "modules": {"rack": "1.2.3"}

        }
        "#;

        let rule = TransactionNameRule {
            pattern: LazyGlob::new("/foo/*/**".to_string()),
            expiry: Utc::now() + Duration::hours(1),
            scope: Default::default(),
            redaction: Default::default(),
        };

        let mut event = Annotated::<Event>::from_json(json).unwrap();

        process_value(
            &mut event,
            &mut TransactionsProcessor::new(TransactionNameConfig {
                scrub_identifiers: true,
                rules: &[rule],
                ..Default::default()
            }),
            ProcessingState::root(),
        )
        .unwrap();

        assert_annotated_snapshot!(event, @r###"
         {
           "type": "transaction",
           "transaction": "/foo/*/user",
           "transaction_info": {
             "source": "sanitized"
           },
           "modules": {
             "rack": "1.2.3"
           },
           "timestamp": 1619420400.0,
           "start_timestamp": 1619420341.0,
           "contexts": {
             "trace": {
               "trace_id": "4c79f60c11214eb38604f4ae0781bfb2",
               "span_id": "fa90fdead5f74053",
               "op": "rails.request",
               "status": "ok",
               "type": "trace"
             }
           },
           "sdk": {
             "name": "sentry.ruby"
           },
           "spans": [],
           "_meta": {
             "transaction": {
               "": {
                 "rem": [
                   [
                     "/foo/*/**",
                     "s"
                   ]
                 ],
                 "val": "/foo/2fd4e1c67a2d28fced849ee1bb76e7391b93eb12/user"
               }
             }
           }
         }
         "###);
    }

    #[test]
    fn test_normalize_transaction_names() {
        let should_be_replaced = [
            "/aaa11111-aa11-11a1-a11a-1aaa1111a111",
            "/1aa111aa-11a1-11aa-a111-a1a11111aa11",
            "/00a00000-0000-0000-0000-000000000001",
            "/test/b25feeaa-ed2d-4132-bcbd-6232b7922add/url",
        ];
        let replaced = should_be_replaced.map(|s| {
            let mut s = Annotated::new(s.to_owned());
            scrub_identifiers(&mut s).unwrap();
            s.0.unwrap()
        });
        assert_debug_snapshot!(replaced);
    }

    macro_rules! transaction_name_test {
        ($name:ident, $input:literal, $output:literal) => {
            #[test]
            fn $name() {
                let json = format!(
                    r#"
                    {{
                        "type": "transaction",
                        "transaction": "{}",
                        "transaction_info": {{
                          "source": "url"
                        }},
                        "timestamp": "2021-04-26T08:00:00+0100",
                        "start_timestamp": "2021-04-26T07:59:01+0100",
                        "contexts": {{
                            "trace": {{
                                "trace_id": "4c79f60c11214eb38604f4ae0781bfb2",
                                "span_id": "fa90fdead5f74053",
                                "op": "rails.request",
                                "status": "ok"
                            }}
                        }}
                    }}
                "#,
                    $input
                );

                let mut event = Annotated::<Event>::from_json(&json).unwrap();

                process_value(
                    &mut event,
                    &mut TransactionsProcessor::new(TransactionNameConfig {
                        scrub_identifiers: true,
                        ..Default::default()
                    }),
                    ProcessingState::root(),
                )
                .unwrap();

                assert_eq!($output, event.value().unwrap().transaction.value().unwrap());
            }
        };
    }

    transaction_name_test!(test_transaction_name_normalize_id, "/1234", "/*");
    transaction_name_test!(
        test_transaction_name_normalize_in_segments_1,
        "/user/path-with-1234/",
        "/user/*/"
    );
    transaction_name_test!(
        test_transaction_name_normalize_in_segments_2,
        "/testing/open-19-close/1",
        "/testing/*/1"
    );
    transaction_name_test!(
        test_transaction_name_normalize_in_segments_3,
        "/testing/open19close/1",
        "/testing/*/1"
    );
    transaction_name_test!(
        test_transaction_name_normalize_in_segments_4,
        "/testing/asdf012/asdf034/asdf056",
        "/testing/*/*/*"
    );
    transaction_name_test!(
        test_transaction_name_normalize_in_segments_5,
        "/foo/test%A33/1234",
        "/foo/test%A33/*"
    );
    transaction_name_test!(
        test_transaction_name_normalize_url_encode_1,
        "/%2Ftest%2Fopen%20and%20help%2F1%0A",
        "/%2Ftest%2Fopen%20and%20help%2F1%0A"
    );
    transaction_name_test!(
        test_transaction_name_normalize_url_encode_2,
        "/this/1234/%E2%9C%85/foo/bar/098123908213",
        "/this/*/%E2%9C%85/foo/bar/*"
    );
    transaction_name_test!(
        test_transaction_name_normalize_url_encode_3,
        "/foo/hello%20world-4711/",
        "/foo/*/"
    );
    transaction_name_test!(
        test_transaction_name_normalize_url_encode_4,
        "/foo/hello%20world-0xdeadbeef/",
        "/foo/*/"
    );
    transaction_name_test!(
        test_transaction_name_normalize_url_encode_5,
        "/foo/hello%20world-4711/",
        "/foo/*/"
    );
    transaction_name_test!(
        test_transaction_name_normalize_url_encode_6,
        "/foo/hello%2Fworld/",
        "/foo/hello%2Fworld/"
    );
    transaction_name_test!(
        test_transaction_name_normalize_url_encode_7,
        "/foo/hello%201/",
        "/foo/hello%201/"
    );
    transaction_name_test!(
        test_transaction_name_normalize_sha,
        "/hash/4c79f60c11214eb38604f4ae0781bfb2/diff",
        "/hash/*/diff"
    );
    transaction_name_test!(
        test_transaction_name_normalize_uuid,
        "/u/7b25feea-ed2d-4132-bcbd-6232b7922add/edit",
        "/u/*/edit"
    );
    transaction_name_test!(
        test_transaction_name_normalize_hex,
        "/u/0x3707344A4093822299F31D008/profile/123123213",
        "/u/*/profile/*"
    );
    transaction_name_test!(
        test_transaction_name_normalize_windows_path,
        r#"C:\\\\Program Files\\1234\\Files"#,
        r#"C:\\Program Files\*\Files"#
    );
    transaction_name_test!(test_transaction_name_skip_replace_all, "12345", "12345");
    transaction_name_test!(
        test_transaction_name_skip_replace_all2,
        "open-12345-close",
        "open-12345-close"
    );

    #[test]
    fn test_scrub_identifiers_before_rules() {
        // There's a rule matching the transaction name. However, the UUID
        // should be scrubbed first. Scrubbing the UUID makes the rule to not
        // match the transformed transaction name anymore.

        let mut event = Annotated::<Event>::from_json(
            r#"{
                "type": "transaction",
                "transaction": "/remains/rule-target/1234567890",
                "transaction_info": {
                    "source": "url"
                },
                "timestamp": "2021-04-26T08:00:00+0100",
                "start_timestamp": "2021-04-26T07:59:01+0100",
                "contexts": {
                    "trace": {
                        "trace_id": "4c79f60c11214eb38604f4ae0781bfb2",
                        "span_id": "fa90fdead5f74053"
                    }
                }
            }"#,
        )
        .unwrap();

        process_value(
            &mut event,
            &mut TransactionsProcessor::new(TransactionNameConfig {
                scrub_identifiers: true,
                rules: &[TransactionNameRule {
                    pattern: LazyGlob::new("/remains/*/1234567890/".to_owned()),
                    expiry: Utc.with_ymd_and_hms(3000, 1, 1, 1, 1, 1).unwrap(),
                    scope: RuleScope::default(),
                    redaction: RedactionRule::default(),
                }],
                ..Default::default()
            }),
            ProcessingState::root(),
        )
        .unwrap();

        // Annotate the snapshot instead of comparing transaction names, to also
        // make sure the event's _meta is correct.
        assert_annotated_snapshot!(event);
    }
}<|MERGE_RESOLUTION|>--- conflicted
+++ resolved
@@ -341,29 +341,7 @@
                 .set_value(Some("<unlabeled transaction>".to_owned()))
         }
 
-<<<<<<< HEAD
-        // Normalize transaction names for URLs and Sanitized transaction sources.
-        // This in addition to renaming rules can catch some high cardinality parts.
-        if matches!(
-            event.get_transaction_source(),
-            &TransactionSource::Url | &TransactionSource::Sanitized
-        ) && self.name_config.scrub_identifiers
-        {
-            let changed = scrub_identifiers(&mut event.transaction)?;
-            if changed && self.name_config.mark_scrubbed_as_sanitized {
-                let source = &mut event
-                    .transaction_info
-                    .get_or_insert_with(Default::default)
-                    .source;
-                source.set_value(Some(TransactionSource::Sanitized));
-=======
         if self.name_config.scrub_identifiers {
-            // Apply the rule if any found
-            self.apply_transaction_rename_rule(
-                &mut event.transaction,
-                event.transaction_info.value_mut(),
-            )?;
-
             // Normalize transaction names for URLs and Sanitized transaction sources.
             // This in addition to renaming rules can catch some high cardinality parts.
             if matches!(
@@ -372,21 +350,23 @@
             ) {
                 scrub_identifiers(&mut event.transaction)?;
                 if self.name_config.mark_scrubbed_as_sanitized {
+                    // TODO(iker): we also mark transaction as sanitized after
+                    // applying renaming rules. Once we remove this feature
+                    // flag, relay should only mark transactions as sanitized
+                    // once.
                     event
                         .transaction_info
                         .get_or_insert_with(Default::default)
                         .source
                         .set_value(Some(TransactionSource::Sanitized));
                 }
->>>>>>> 606166fc
-            }
-        }
-
-        // Apply the rule if any found
-        self.apply_transaction_rename_rule(
-            &mut event.transaction,
-            event.transaction_info.value_mut(),
-        )?;
+            }
+
+            self.apply_transaction_rename_rule(
+                &mut event.transaction,
+                event.transaction_info.value_mut(),
+            )?;
+        }
 
         validate_transaction(event)?;
 
