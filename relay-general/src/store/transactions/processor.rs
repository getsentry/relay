--- conflicted
+++ resolved
@@ -9,9 +9,6 @@
 };
 use crate::store::regexes::TRANSACTION_NAME_NORMALIZER_REGEX;
 use crate::types::{Annotated, Meta, ProcessingAction, ProcessingResult, Remark, RemarkType};
-
-<<<<<<< HEAD
-use super::TransactionNameRule;
 
 /// Configuration around removing high-cardinality parts of URL transactions.
 #[derive(Clone, Debug, Default)]
@@ -26,8 +23,6 @@
     pub rules: &'r [TransactionNameRule],
 }
 
-=======
->>>>>>> 66d6d8d8
 /// Rejects transactions based on required fields.
 #[derive(Default)]
 pub struct TransactionsProcessor<'r> {
