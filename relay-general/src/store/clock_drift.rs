use std::time::Duration;

use chrono::{DateTime, Duration as SignedDuration, Utc};

use crate::processor::{ProcessValue, ProcessingState, Processor};
<<<<<<< HEAD
use crate::protocol::{Event, Timestamp};
use crate::types::{Error, ErrorKind, Meta, ProcessingResult};
=======
use crate::protocol::{Event, SessionUpdate};
use crate::types::{Error, ErrorKind, Meta, ProcessingResult, Timestamp};
>>>>>>> c77e61cf

/// A signed correction that contains the sender's timestamp as well as the drift to the receiver.
#[derive(Clone, Copy, Debug)]
struct ClockCorrection {
    sent_at: DateTime<Utc>,
    drift: SignedDuration,
}

impl ClockCorrection {
    fn new(sent_at: DateTime<Utc>, received_at: DateTime<Utc>) -> Self {
        let drift = received_at - sent_at;
        Self { sent_at, drift }
    }

    fn at_least(self, lower_bound: Duration) -> Option<Self> {
        if self.drift.num_seconds().abs() as u64 >= lower_bound.as_secs() {
            Some(self)
        } else {
            None
        }
    }
}

/// Corrects clock drift based on the sender's and receivers timestamps.
///
/// Clock drift correction applies to all timestamps in the event protocol. This includes especially
/// the event's timestamp, breadcrumbs and spans.
///
/// There is a minimum clock drift of _55 minutes_ to compensate for network latency and small clock
/// drift on the sender's machine, but allow to detect timezone differences. For differences lower
/// than that, no correction is performed.
///
/// Clock drift is corrected in both ways:
///
/// - The drift is added to timestamps if the received time is after the send time. This indicates
///   that the sender's clock was lagging behind. For instance, if an event was received with
///   yesterday's timestamp, one day is added to all timestamps.
///
/// - The drift is subtracted from timestamps if the received time is before the send time. This
///   indicates that the sender's clock was running ahead. For instance, if an event was received
///   with tomorrow's timestamp, one day is subtracted from all timestamps.
#[derive(Debug)]
pub struct ClockDriftProcessor {
    received_at: DateTime<Utc>,
    correction: Option<ClockCorrection>,
    kind: ErrorKind,
}

impl ClockDriftProcessor {
    /// Creates a new `ClockDriftProcessor`.
    ///
    /// If no `sent_at` timestamp is provided, then clock drift correction is disabled. The drift is
    /// calculated from the signed difference between the receiver's and the sender's timestamp.
    pub fn new(sent_at: Option<DateTime<Utc>>, received_at: DateTime<Utc>) -> Self {
        let correction = sent_at.map(|sent_at| ClockCorrection::new(sent_at, received_at));

        Self {
            received_at,
            correction,
            kind: ErrorKind::ClockDrift,
        }
    }

    /// Limits clock drift correction to a minimum duration.
    ///
    /// If the detected clock drift is lower than the given duration, no correction is performed and
    /// `is_drifted` returns `false`. By default, there is no lower bound and every drift is
    /// corrected.
    pub fn at_least(mut self, lower_bound: Duration) -> Self {
        self.correction = self.correction.and_then(|c| c.at_least(lower_bound));
        self
    }

    /// Use the given error kind for the attached eventerror instead of the default
    /// `ErrorKind::ClockDrift`.
    pub fn error_kind(mut self, kind: ErrorKind) -> Self {
        self.kind = kind;
        self
    }

    /// Returns `true` if the clocks are significantly drifted.
    pub fn is_drifted(&self) -> bool {
        self.correction.is_some()
    }

    /// Processes the given session.
    pub fn process_session(&self, session: &mut SessionUpdate) {
        if let Some(correction) = self.correction {
            session.timestamp = session.timestamp + correction.drift;
            session.started = session.started + correction.drift;
        }
    }
}

impl Processor for ClockDriftProcessor {
    fn process_event(
        &mut self,
        event: &mut Event,
        _meta: &mut Meta,
        state: &ProcessingState<'_>,
    ) -> ProcessingResult {
        if let Some(correction) = self.correction {
            event.process_child_values(self, state)?;

            let timestamp_meta = event.timestamp.meta_mut();
            timestamp_meta.add_error(Error::with(self.kind.clone(), |e| {
                e.insert("sdk_time", correction.sent_at.to_rfc3339());
                e.insert("server_time", self.received_at.to_rfc3339());
            }));
        }

        Ok(())
    }

    fn process_timestamp(
        &mut self,
        timestamp: &mut Timestamp,
        _meta: &mut Meta,
        _state: &ProcessingState<'_>,
    ) -> ProcessingResult {
        if let Some(correction) = self.correction {
            // NB: We're not setting the original value here, as this could considerably increase
            // the event's size. Instead, attach an error message to the top-level event.
            **timestamp = **timestamp + correction.drift;
        }

        Ok(())
    }
}

#[cfg(test)]
mod tests {
    use super::*;

    use chrono::offset::TimeZone;

    use crate::processor::process_value;
    use crate::protocol::{
        Context, ContextInner, Contexts, EventType, SpanId, TraceContext, TraceId,
    };
    use crate::types::{Annotated, Object};

    fn create_transaction(start: DateTime<Utc>, end: DateTime<Utc>) -> Annotated<Event> {
        Annotated::new(Event {
            ty: Annotated::new(EventType::Transaction),
            timestamp: Annotated::new(end.into()),
            start_timestamp: Annotated::new(start.into()),
            contexts: Annotated::new(Contexts({
                let mut contexts = Object::new();
                contexts.insert(
                    "trace".to_owned(),
                    Annotated::new(ContextInner(Context::Trace(Box::new(TraceContext {
                        trace_id: Annotated::new(TraceId(
                            "4c79f60c11214eb38604f4ae0781bfb2".into(),
                        )),
                        span_id: Annotated::new(SpanId("fa90fdead5f74053".into())),
                        op: Annotated::new("http.server".to_owned()),
                        ..Default::default()
                    })))),
                );
                contexts
            })),
            spans: Annotated::new(vec![]),
            ..Default::default()
        })
    }

    #[test]
    fn test_no_sent_at() {
        let start = Utc.ymd(2000, 1, 1).and_hms(0, 0, 0);
        let end = Utc.ymd(2000, 1, 2).and_hms(0, 0, 0);
        let now = end;

        // No information on delay, do not default to anything.
        let mut processor = ClockDriftProcessor::new(None, now);
        let mut event = create_transaction(start, end);
        process_value(&mut event, &mut processor, ProcessingState::root()).unwrap();

        let event = event.value().unwrap();
        assert_eq!(**event.timestamp.value().unwrap(), end);
        assert_eq!(**event.start_timestamp.value().unwrap(), start);
    }

    #[test]
    fn test_no_clock_drift() {
        let start = Utc.ymd(2000, 1, 1).and_hms(0, 0, 0);
        let end = Utc.ymd(2000, 1, 2).and_hms(0, 0, 0);

        let now = end;

        // The event was sent instantly without delay
        let mut processor = ClockDriftProcessor::new(Some(end), now);
        let mut event = create_transaction(start, end);
        process_value(&mut event, &mut processor, ProcessingState::root()).unwrap();

        let event = event.value().unwrap();
        assert_eq!(**event.timestamp.value().unwrap(), end);
        assert_eq!(**event.start_timestamp.value().unwrap(), start);
    }

    #[test]
    fn test_clock_drift_lower_bound() {
        let start = Utc.ymd(2000, 1, 1).and_hms(0, 0, 0);
        let end = Utc.ymd(2000, 1, 2).and_hms(0, 0, 0);

        let drift = SignedDuration::minutes(1);
        let now = end + drift;

        // The event was sent and received with minimal delay, which should not correct
        let mut processor =
            ClockDriftProcessor::new(Some(end), now).at_least(Duration::from_secs(3600));
        let mut event = create_transaction(start, end);
        process_value(&mut event, &mut processor, ProcessingState::root()).unwrap();

        let event = event.value().unwrap();
        assert_eq!(**event.timestamp.value().unwrap(), end);
        assert_eq!(**event.start_timestamp.value().unwrap(), start);
    }

    #[test]
    fn test_clock_drift_from_past() {
        let start = Utc.ymd(2000, 1, 1).and_hms(0, 0, 0);
        let end = Utc.ymd(2000, 1, 2).and_hms(0, 0, 0);

        let drift = SignedDuration::days(1);
        let now = end + drift;

        // The event was sent and received with delay
        let mut processor = ClockDriftProcessor::new(Some(end), now);
        let mut event = create_transaction(start, end);
        process_value(&mut event, &mut processor, ProcessingState::root()).unwrap();

        let event = event.value().unwrap();
        assert_eq!(**event.timestamp.value().unwrap(), now);
        assert_eq!(**event.start_timestamp.value().unwrap(), start + drift);
    }

    #[test]
    fn test_clock_drift_from_future() {
        let start = Utc.ymd(2000, 1, 1).and_hms(0, 0, 0);
        let end = Utc.ymd(2000, 1, 2).and_hms(0, 0, 0);

        let drift = -SignedDuration::seconds(60);
        let now = end + drift;

        // The event was sent and received with delay
        let mut processor = ClockDriftProcessor::new(Some(end), now);
        let mut event = create_transaction(start, end);
        process_value(&mut event, &mut processor, ProcessingState::root()).unwrap();

        let event = event.value().unwrap();
        assert_eq!(**event.timestamp.value().unwrap(), now);
        assert_eq!(**event.start_timestamp.value().unwrap(), start + drift);
    }
}<|MERGE_RESOLUTION|>--- conflicted
+++ resolved
@@ -3,13 +3,8 @@
 use chrono::{DateTime, Duration as SignedDuration, Utc};
 
 use crate::processor::{ProcessValue, ProcessingState, Processor};
-<<<<<<< HEAD
 use crate::protocol::{Event, Timestamp};
 use crate::types::{Error, ErrorKind, Meta, ProcessingResult};
-=======
-use crate::protocol::{Event, SessionUpdate};
-use crate::types::{Error, ErrorKind, Meta, ProcessingResult, Timestamp};
->>>>>>> c77e61cf
 
 /// A signed correction that contains the sender's timestamp as well as the drift to the receiver.
 #[derive(Clone, Copy, Debug)]
