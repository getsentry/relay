--- conflicted
+++ resolved
@@ -660,7 +660,6 @@
     logentry.apply(|le, meta| logentry::normalize_logentry(le, meta))
 }
 
-<<<<<<< HEAD
 // Reads device specs (family, memory, cpu, etc) from context and sets the device.class tag to high, medium, or low.
 fn normalize_device_class(event: &mut Event) {
     let tags = &mut event.tags.value_mut().get_or_insert_with(Tags::default).0;
@@ -676,10 +675,7 @@
     }
 }
 
-#[derive(Default, Debug)]
-=======
 #[derive(Clone, Default, Debug)]
->>>>>>> 5e179d31
 pub struct LightNormalizationConfig<'a> {
     pub client_ip: Option<&'a IpAddr>,
     pub user_agent: RawUserAgentInfo<&'a str>,
