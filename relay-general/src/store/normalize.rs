--- conflicted
+++ resolved
@@ -85,7 +85,15 @@
     }
 }
 
-/// Compute additional measurements derived from existing ones
+/// Compute additional measurements derived from existing ones.
+///
+/// The added measurements are:
+///
+/// ```text
+/// frames_slow_rate := measurements.frames_slow / measurements.frames_total
+/// frames_frozen_rate := measurements.frames_frozen / measurements.frames_total
+/// stall_percentage := measurements.stall_total_time / transaction.duration
+/// ```
 pub fn compute_measurements(transaction_duration_ms: f64, measurements: &mut Measurements) {
     if let Some(frames_total) = measurements.get_value("frames_total") {
         if frames_total > 0.0 {
@@ -159,32 +167,6 @@
         })
     }
 
-<<<<<<< HEAD
-=======
-    /// Ensure measurements interface is only present for transaction events
-    fn normalize_measurements(&self, event: &mut Event) {
-        if event.ty.value() != Some(&EventType::Transaction) {
-            // Only transaction events may have a measurements interface
-            event.measurements = Annotated::empty();
-        } else if let Some(measurements) = event.measurements.value_mut() {
-            let duration_millis = match (event.start_timestamp.0, event.timestamp.0) {
-                (Some(start), Some(end)) => relay_common::chrono_to_positive_millis(end - start),
-                _ => 0.0,
-            };
-
-            compute_measurements(duration_millis, measurements);
-        }
-    }
-
-    /// Emit any breakdowns
-    fn normalize_breakdowns(&self, event: &mut Event) {
-        match &self.config.breakdowns {
-            None => {}
-            Some(breakdowns_config) => breakdowns::normalize_breakdowns(event, breakdowns_config),
-        }
-    }
-
->>>>>>> 3832874e
     fn normalize_spans(&self, event: &mut Event) {
         if event.ty.value() == Some(&EventType::Transaction) {
             spans::normalize_spans(event, &self.config.span_attributes);
@@ -245,6 +227,13 @@
     if event.ty.value() != Some(&EventType::Transaction) {
         // Only transaction events may have a measurements interface
         event.measurements = Annotated::empty();
+    } else if let Some(measurements) = event.measurements.value_mut() {
+        let duration_millis = match (event.start_timestamp.0, event.timestamp.0) {
+            (Some(start), Some(end)) => relay_common::chrono_to_positive_millis(end - start),
+            _ => 0.0,
+        };
+
+        compute_measurements(duration_millis, measurements);
     }
 }
 
@@ -1822,13 +1811,7 @@
 
     let mut event = Annotated::<Event>::from_json(json).unwrap().0.unwrap();
 
-    let processor = NormalizeProcessor::new(
-        Arc::new(StoreConfig {
-            ..Default::default()
-        }),
-        None,
-    );
-    processor.normalize_measurements(&mut event);
+    normalize_measurements(&mut event);
 
     assert_ron_snapshot!(SerializableAnnotated(&Annotated::new(event)), {}, @r###"{
   "type": "transaction",
