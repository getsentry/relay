use std::collections::hash_map::DefaultHasher;
use std::hash::{Hash, Hasher};
use std::mem;
use std::sync::Arc;

use chrono::{DateTime, Duration, Utc};
use itertools::Itertools;
use lazy_static::lazy_static;
use regex::Regex;
use relay_common::{DurationUnit, FractionUnit, MetricUnit};
use smallvec::SmallVec;

use super::{schema, transactions, BreakdownsConfig};
use crate::processor::{MaxChars, ProcessValue, ProcessingState, Processor};
use crate::protocol::{
    self, AsPair, Breadcrumb, ClientSdkInfo, Context, Contexts, DebugImage, Event, EventId,
    EventType, Exception, Frame, HeaderName, HeaderValue, Headers, IpAddr, Level, LogEntry,
    Measurement, Measurements, Request, SpanStatus, Stacktrace, Tags, TraceContext, User,
    VALID_PLATFORMS,
};
use crate::store::{ClockDriftProcessor, GeoIpLookup, StoreConfig};
use crate::types::{
    Annotated, Empty, Error, ErrorKind, FromValue, Meta, Object, ProcessingAction,
    ProcessingResult, Value,
};

pub mod breakdowns;
mod contexts;
mod logentry;
mod mechanism;
mod request;
mod spans;
mod stacktrace;

mod user_agent;

/// Validate fields that go into a `sentry.models.BoundedIntegerField`.
fn validate_bounded_integer_field(value: u64) -> ProcessingResult {
    if value < 2_147_483_647 {
        Ok(())
    } else {
        Err(ProcessingAction::DeleteValueHard)
    }
}

struct DedupCache(SmallVec<[u64; 16]>);

impl DedupCache {
    pub fn new() -> Self {
        Self(SmallVec::default())
    }

    pub fn probe<H: Hash>(&mut self, element: H) -> bool {
        let mut hasher = DefaultHasher::new();
        element.hash(&mut hasher);
        let hash = hasher.finish();

        if self.0.contains(&hash) {
            false
        } else {
            self.0.push(hash);
            true
        }
    }
}

pub fn is_valid_platform(platform: &str) -> bool {
    VALID_PLATFORMS.contains(&platform)
}

pub fn normalize_dist(dist: &mut Option<String>) {
    let mut erase = false;
    if let Some(val) = dist {
        if val.is_empty() {
            erase = true;
        }
        let trimmed = val.trim();
        if trimmed != val {
            *val = trimmed.to_string()
        }
    }
    if erase {
        *dist = None;
    }
}

/// Compute additional measurements derived from existing ones.
///
/// The added measurements are:
///
/// ```text
/// frames_slow_rate := measurements.frames_slow / measurements.frames_total
/// frames_frozen_rate := measurements.frames_frozen / measurements.frames_total
/// stall_percentage := measurements.stall_total_time / transaction.duration
/// ```
pub fn compute_measurements(transaction_duration_ms: f64, measurements: &mut Measurements) {
    if let Some(frames_total) = measurements.get_value("frames_total") {
        if frames_total > 0.0 {
            if let Some(frames_frozen) = measurements.get_value("frames_frozen") {
                let frames_frozen_rate = Measurement {
                    value: (frames_frozen / frames_total).into(),
                    unit: (MetricUnit::Fraction(FractionUnit::Ratio)).into(),
                };
                measurements.insert("frames_frozen_rate".to_owned(), frames_frozen_rate.into());
            }
            if let Some(frames_slow) = measurements.get_value("frames_slow") {
                let frames_slow_rate = Measurement {
                    value: (frames_slow / frames_total).into(),
                    unit: MetricUnit::Fraction(FractionUnit::Ratio).into(),
                };
                measurements.insert("frames_slow_rate".to_owned(), frames_slow_rate.into());
            }
        }
    }

    // Get stall_percentage
    if transaction_duration_ms > 0.0 {
        if let Some(stall_total_time) = measurements
            .get("stall_total_time")
            .and_then(Annotated::value)
        {
            if matches!(
                stall_total_time.unit.value(),
                // Accept milliseconds or None, but not other units
                Some(&MetricUnit::Duration(DurationUnit::MilliSecond) | &MetricUnit::None) | None
            ) {
                if let Some(stall_total_time) = stall_total_time.value.0 {
                    let stall_percentage = Measurement {
                        value: (stall_total_time / transaction_duration_ms).into(),
                        unit: (MetricUnit::Fraction(FractionUnit::Ratio)).into(),
                    };
                    measurements.insert("stall_percentage".to_owned(), stall_percentage.into());
                }
            }
        }
    }
}

/// The processor that normalizes events for store.
pub struct NormalizeProcessor<'a> {
    config: Arc<StoreConfig>,
    geoip_lookup: Option<&'a GeoIpLookup>,
}

impl<'a> NormalizeProcessor<'a> {
    /// Creates a new normalization processor.
    pub fn new(config: Arc<StoreConfig>, geoip_lookup: Option<&'a GeoIpLookup>) -> Self {
        NormalizeProcessor {
            config,
            geoip_lookup,
        }
    }

    /// Returns the SDK info from the config.
    fn get_sdk_info(&self) -> Option<ClientSdkInfo> {
        self.config.client.as_ref().and_then(|client| {
            client
                .splitn(2, '/')
                .collect_tuple()
                .or_else(|| client.splitn(2, ' ').collect_tuple())
                .map(|(name, version)| ClientSdkInfo {
                    name: Annotated::new(name.to_owned()),
                    version: Annotated::new(version.to_owned()),
                    ..Default::default()
                })
        })
    }

    fn normalize_spans(&self, event: &mut Event) {
        if event.ty.value() == Some(&EventType::Transaction) {
            spans::normalize_spans(event, &self.config.span_attributes);
        }
    }

    fn normalize_trace_context(&self, event: &mut Event) {
        if let Some(ref mut contexts) = event.contexts.value_mut() {
            if let Some(Context::Trace(ref mut trace_context)) = contexts.get_context_mut("trace") {
                trace_context.client_sample_rate = Annotated::from(self.config.client_sample_rate);
            }
        }
    }

    /// Infers the `EventType` from the event's interfaces.
    fn infer_event_type(&self, event: &Event) -> EventType {
        // The event type may be set explicitly when constructing the event items from specific
        // items. This is DEPRECATED, and each distinct event type may get its own base class. For
        // the time being, this is only implemented for transactions, so be specific:
        if event.ty.value() == Some(&EventType::Transaction) {
            return EventType::Transaction;
        }

        // The SDKs do not describe event types, and we must infer them from available attributes.
        let has_exceptions = event
            .exceptions
            .value()
            .and_then(|exceptions| exceptions.values.value())
            .filter(|values| !values.is_empty())
            .is_some();

        if has_exceptions {
            EventType::Error
        } else if event.csp.value().is_some() {
            EventType::Csp
        } else if event.hpkp.value().is_some() {
            EventType::Hpkp
        } else if event.expectct.value().is_some() {
            EventType::ExpectCt
        } else if event.expectstaple.value().is_some() {
            EventType::ExpectStaple
        } else {
            EventType::Default
        }
    }
}

/// Emit any breakdowns
fn normalize_breakdowns(event: &mut Event, breakdowns_config: Option<&BreakdownsConfig>) {
    match breakdowns_config {
        None => {}
        Some(config) => breakdowns::normalize_breakdowns(event, config),
    }
}

/// Ensure measurements interface is only present for transaction events
fn normalize_measurements(event: &mut Event) {
    if event.ty.value() != Some(&EventType::Transaction) {
        // Only transaction events may have a measurements interface
        event.measurements = Annotated::empty();
    } else if let Some(measurements) = event.measurements.value_mut() {
        let duration_millis = match (event.start_timestamp.0, event.timestamp.0) {
            (Some(start), Some(end)) => relay_common::chrono_to_positive_millis(end - start),
            _ => 0.0,
        };

        compute_measurements(duration_millis, measurements);
    }
}

fn normalize_user_agent(_event: &mut Event, normalize_user_agent: Option<bool>) {
    if normalize_user_agent.unwrap_or(false) {
        user_agent::normalize_user_agent(_event);
    }
}

fn normalize_exceptions(event: &mut Event) -> ProcessingResult {
    let os_hint = mechanism::OsHint::from_event(event);

    if let Some(exception_values) = event.exceptions.value_mut() {
        if let Some(exceptions) = exception_values.values.value_mut() {
            if exceptions.len() == 1 && event.stacktrace.value().is_some() {
                if let Some(exception) = exceptions.get_mut(0) {
                    if let Some(exception) = exception.value_mut() {
                        mem::swap(&mut exception.stacktrace, &mut event.stacktrace);
                        event.stacktrace = Annotated::empty();
                    }
                }
            }

            // Exception mechanism needs SDK information to resolve proper names in
            // exception meta (such as signal names). "SDK Information" really means
            // the operating system version the event was generated on. Some
            // normalization still works without sdk_info, such as mach_exception
            // names (they can only occur on macOS).
            //
            // We also want to validate some other aspects of it.
            for exception in exceptions {
                if let Some(exception) = exception.value_mut() {
                    if let Some(mechanism) = exception.mechanism.value_mut() {
                        mechanism::normalize_mechanism(mechanism, os_hint)?;
                    }
                }
            }
        }
    }

    Ok(())
}

/// Removes internal tags and adds tags for well-known attributes.
fn normalize_event_tags(event: &mut Event) -> ProcessingResult {
    let tags = &mut event.tags.value_mut().get_or_insert_with(Tags::default).0;
    let environment = &mut event.environment;
    if environment.is_empty() {
        *environment = Annotated::empty();
    }

    // Fix case where legacy apps pass environment as a tag instead of a top level key
    if let Some(tag) = tags.remove("environment").and_then(Annotated::into_value) {
        environment.get_or_insert_with(|| tag);
    }

    // Remove internal tags, that are generated with a `sentry:` prefix when saving the event.
    // They are not allowed to be set by the client due to ambiguity. Also, deduplicate tags.
    let mut tag_cache = DedupCache::new();
    tags.retain(|entry| {
        match entry.value() {
            Some(tag) => match tag.key() {
                Some("release") | Some("dist") | Some("user") | Some("filename")
                | Some("function") => false,
                name => tag_cache.probe(name),
            },
            // ToValue will decide if we should skip serializing Annotated::empty()
            None => true,
        }
    });

    for tag in tags.iter_mut() {
        tag.apply(|tag, _| {
            if let Some(key) = tag.key() {
                if key.is_empty() {
                    tag.0 = Annotated::from_error(Error::nonempty(), None);
                } else if bytecount::num_chars(key.as_bytes()) > MaxChars::TagKey.limit() {
                    tag.0 = Annotated::from_error(Error::new(ErrorKind::ValueTooLong), None);
                }
            }

            if let Some(value) = tag.value() {
                if value.is_empty() {
                    tag.1 = Annotated::from_error(Error::nonempty(), None);
                } else if bytecount::num_chars(value.as_bytes()) > MaxChars::TagValue.limit() {
                    tag.1 = Annotated::from_error(Error::new(ErrorKind::ValueTooLong), None);
                }
            }

            Ok(())
        })?;
    }

    let server_name = std::mem::take(&mut event.server_name);
    if server_name.value().is_some() {
        tags.insert("server_name".to_string(), server_name);
    }

    let site = std::mem::take(&mut event.site);
    if site.value().is_some() {
        tags.insert("site".to_string(), site);
    }

    Ok(())
}

/// Validates the timestamp range and sets a default value.
fn normalize_timestamps(
    event: &mut Event,
    meta: &mut Meta,
    received_at: Option<DateTime<Utc>>,
    max_secs_in_past: Option<i64>,
    max_secs_in_future: Option<i64>,
) -> ProcessingResult {
    let received_at = received_at.unwrap_or_else(Utc::now);

    let mut sent_at = None;
    let mut error_kind = ErrorKind::ClockDrift;

    event.timestamp.apply(|timestamp, _meta| {
        if let Some(secs) = max_secs_in_future {
            if *timestamp > received_at + Duration::seconds(secs) {
                error_kind = ErrorKind::FutureTimestamp;
                sent_at = Some(*timestamp);
                return Ok(());
            }
        }

        if let Some(secs) = max_secs_in_past {
            if *timestamp < received_at - Duration::seconds(secs) {
                error_kind = ErrorKind::PastTimestamp;
                sent_at = Some(*timestamp);
                return Ok(());
            }
        }

        Ok(())
    })?;

    ClockDriftProcessor::new(sent_at.map(|ts| ts.into_inner()), received_at)
        .error_kind(error_kind)
        .process_event(event, meta, ProcessingState::root())?;

    // Apply this after clock drift correction, otherwise we will malform it.
    event.received = Annotated::new(received_at.into());

    if event.timestamp.value().is_none() {
        event.timestamp.set_value(Some(received_at.into()));
    }

    event
        .time_spent
        .apply(|time_spent, _| validate_bounded_integer_field(*time_spent))?;

    Ok(())
}

/// Ensures that the `release` and `dist` fields match up.
fn normalize_release_dist(event: &mut Event) {
    normalize_dist(event.dist.value_mut());
}

fn is_security_report(event: &Event) -> bool {
    event.csp.value().is_some()
        || event.expectct.value().is_some()
        || event.expectstaple.value().is_some()
        || event.hpkp.value().is_some()
}

/// Backfills common security report attributes.
fn normalize_security_report(
    event: &mut Event,
    client_ip: Option<&IpAddr>,
    user_agent: Option<&str>,
) {
    if !is_security_report(event) {
        // This event is not a security report, exit here.
        return;
    }

    event.logger.get_or_insert_with(|| "csp".to_string());

    if let Some(client_ip) = client_ip {
        let user = event.user.value_mut().get_or_insert_with(User::default);
        user.ip_address = Annotated::new(client_ip.to_owned());
    }

    if let Some(client) = user_agent {
        let request = event
            .request
            .value_mut()
            .get_or_insert_with(Request::default);

        let headers = request
            .headers
            .value_mut()
            .get_or_insert_with(Headers::default);

        if !headers.contains("User-Agent") {
            headers.insert(
                HeaderName::new("User-Agent"),
                Annotated::new(HeaderValue::new(&(*client))),
            );
        }
    }
}

/// Backfills IP addresses in various places.
fn normalize_ip_addresses(event: &mut Event, client_ip: Option<&IpAddr>) {
    // NOTE: This is highly order dependent, in the sense that both the statements within this
    // function need to be executed in a certain order, and that other normalization code
    // (geoip lookup) needs to run after this.
    //
    // After a series of regressions over the old Python spaghetti code we decided to put it
    // back into one function. If a desire to split this code up overcomes you, put this in a
    // new processor and make sure all of it runs before the rest of normalization.

    // Resolve {{auto}}
    if let Some(client_ip) = client_ip {
        if let Some(ref mut request) = event.request.value_mut() {
            if let Some(ref mut env) = request.env.value_mut() {
                if let Some(&mut Value::String(ref mut http_ip)) = env
                    .get_mut("REMOTE_ADDR")
                    .and_then(|annotated| annotated.value_mut().as_mut())
                {
                    if http_ip == "{{auto}}" {
                        *http_ip = client_ip.to_string();
                    }
                }
            }
        }

        if let Some(ref mut user) = event.user.value_mut() {
            if let Some(ref mut user_ip) = user.ip_address.value_mut() {
                if user_ip.is_auto() {
                    *user_ip = client_ip.to_owned();
                }
            }
        }
    }

    // Copy IPs from request interface to user, and resolve platform-specific backfilling
    let http_ip = event
        .request
        .value()
        .and_then(|request| request.env.value())
        .and_then(|env| env.get("REMOTE_ADDR"))
        .and_then(Annotated::<Value>::as_str)
        .and_then(|ip| IpAddr::parse(ip).ok());

    if let Some(http_ip) = http_ip {
        let user = event.user.value_mut().get_or_insert_with(User::default);
        user.ip_address.value_mut().get_or_insert(http_ip);
    } else if let Some(client_ip) = client_ip {
        let user = event.user.value_mut().get_or_insert_with(User::default);
        // auto is already handled above
        if user.ip_address.value().is_none() {
            let platform = event.platform.as_str();

            // In an ideal world all SDKs would set {{auto}} explicitly.
            if let Some("javascript") | Some("cocoa") | Some("objc") = platform {
                user.ip_address = Annotated::new(client_ip.to_owned());
            }
        }
    }
}

#[derive(Default)]
pub struct LightNormalizationConfig<'a> {
    pub client_ip: Option<&'a IpAddr>,
    pub user_agent: Option<&'a str>,
    pub received_at: Option<DateTime<Utc>>,
    pub max_secs_in_past: Option<i64>,
    pub max_secs_in_future: Option<i64>,
    pub breakdowns_config: Option<&'a BreakdownsConfig>,
}

pub fn light_normalize_event(
    event: &mut Annotated<Event>,
    config: &LightNormalizationConfig,
) -> ProcessingResult {
    transactions::validate_annotated_transaction(event)?;
    event.apply(|event, meta| {
        // Check for required and non-empty values
        schema::SchemaProcessor.process_event(event, meta, ProcessingState::root())?;

        // Process security reports first to ensure all props.
        normalize_security_report(event, config.client_ip, config.user_agent);

        // Insert IP addrs before recursing, since geo lookup depends on it.
        normalize_ip_addresses(event, config.client_ip);

        // Validate the basic attributes we extract metrics from
        event.release.apply(|release, meta| {
            if protocol::validate_release(release).is_ok() {
                Ok(())
            } else {
                meta.add_error(ErrorKind::InvalidData);
                Err(ProcessingAction::DeleteValueSoft)
            }
        })?;
        event.environment.apply(|environment, meta| {
            if protocol::validate_environment(environment).is_ok() {
                Ok(())
            } else {
                meta.add_error(ErrorKind::InvalidData);
                Err(ProcessingAction::DeleteValueSoft)
            }
        })?;

        // Default required attributes, even if they have errors
        normalize_release_dist(event); // dist is a tag extracted along with other metrics from transactions
        normalize_timestamps(
            event,
            meta,
            config.received_at,
            config.max_secs_in_past,
            config.max_secs_in_future,
        )?; // Timestamps are core in the metrics extraction
        normalize_event_tags(event)?; // Tags are added to every metric
        normalize_exceptions(event)?; // Browser extension filters look at the stacktrace
        normalize_user_agent(event, Some(true)); // Legacy browsers filter
        normalize_measurements(event); // Measurements are part of the metric extraction
        normalize_breakdowns(event, config.breakdowns_config); // Breakdowns are part of the metric extraction too

        Ok(())
    })
}

impl<'a> Processor for NormalizeProcessor<'a> {
    fn process_event(
        &mut self,
        event: &mut Event,
        _meta: &mut Meta,
        state: &ProcessingState<'_>,
    ) -> ProcessingResult {
        event.process_child_values(self, state)?;

        // Override internal attributes, even if they were set in the payload
        let event_type = self.infer_event_type(event);
        event.ty = Annotated::from(event_type);
        event.project = Annotated::from(self.config.project_id);
        event.key_id = Annotated::from(self.config.key_id.clone());
        event.version = Annotated::from(self.config.protocol_version.clone());
        event.grouping_config = self
            .config
            .grouping_config
            .clone()
            .map_or(Annotated::empty(), |x| {
                FromValue::from_value(Annotated::<Value>::from(x))
            });

        // Validate basic attributes
        event.platform.apply(|platform, _| {
            if is_valid_platform(platform) {
                Ok(())
            } else {
                Err(ProcessingAction::DeleteValueSoft)
            }
        })?;

        // Default required attributes, even if they have errors
        event.errors.get_or_insert_with(Vec::new);
        event.id.get_or_insert_with(EventId::new);
        event.platform.get_or_insert_with(|| "other".to_string());
        event.logger.get_or_insert_with(String::new);
        event.extra.get_or_insert_with(Object::new);
        event.level.get_or_insert_with(|| match event_type {
            EventType::Transaction => Level::Info,
            _ => Level::Error,
        });
        if event.client_sdk.value().is_none() {
            event.client_sdk.set_value(self.get_sdk_info());
        }

        // Normalize connected attributes and interfaces
        self.normalize_spans(event);
        self.normalize_trace_context(event);

        Ok(())
    }

    fn process_breadcrumb(
        &mut self,
        breadcrumb: &mut Breadcrumb,
        _meta: &mut Meta,
        state: &ProcessingState<'_>,
    ) -> ProcessingResult {
        breadcrumb.process_child_values(self, state)?;

        if breadcrumb.ty.value().is_empty() {
            breadcrumb.ty.set_value(Some("default".to_string()));
        }

        if breadcrumb.level.value().is_none() {
            breadcrumb.level.set_value(Some(Level::Info));
        }

        Ok(())
    }

    fn process_request(
        &mut self,
        request: &mut Request,
        _meta: &mut Meta,
        state: &ProcessingState<'_>,
    ) -> ProcessingResult {
        request.process_child_values(self, state)?;

        request::normalize_request(request)?;

        Ok(())
    }

    fn process_user(
        &mut self,
        user: &mut User,
        _meta: &mut Meta,
        state: &ProcessingState<'_>,
    ) -> ProcessingResult {
        if !user.other.is_empty() {
            let data = user.data.value_mut().get_or_insert_with(Object::new);
            data.extend(std::mem::take(&mut user.other).into_iter());
        }

        user.process_child_values(self, state)?;

        // Infer user.geo from user.ip_address
        if user.geo.value().is_none() {
            if let Some(geoip_lookup) = self.geoip_lookup {
                if let Some(ip_address) = user.ip_address.value() {
                    if let Ok(Some(geo)) = geoip_lookup.lookup(ip_address.as_str()) {
                        user.geo.set_value(Some(geo));
                    }
                }
            }
        }

        Ok(())
    }

    fn process_debug_image(
        &mut self,
        image: &mut DebugImage,
        meta: &mut Meta,
        _state: &ProcessingState<'_>,
    ) -> ProcessingResult {
        match image {
            DebugImage::Other(_) => {
                meta.add_error(Error::invalid("unsupported debug image type"));
                Err(ProcessingAction::DeleteValueSoft)
            }
            _ => Ok(()),
        }
    }

    fn process_logentry(
        &mut self,
        logentry: &mut LogEntry,
        meta: &mut Meta,
        _state: &ProcessingState<'_>,
    ) -> ProcessingResult {
        logentry::normalize_logentry(logentry, meta)
    }

    fn process_exception(
        &mut self,
        exception: &mut Exception,
        meta: &mut Meta,
        state: &ProcessingState<'_>,
    ) -> ProcessingResult {
        exception.process_child_values(self, state)?;

        lazy_static! {
            static ref TYPE_VALUE_RE: Regex = Regex::new(r"^(\w+):(.*)$").unwrap();
        }

        if exception.ty.value().is_empty() {
            if let Some(value_str) = exception.value.value_mut() {
                let new_values = TYPE_VALUE_RE
                    .captures(value_str)
                    .map(|cap| (cap[1].to_string(), cap[2].trim().to_string().into()));

                if let Some((new_type, new_value)) = new_values {
                    exception.ty.set_value(Some(new_type));
                    *value_str = new_value;
                }
            }
        }

        if exception.ty.value().is_empty() && exception.value.value().is_empty() {
            meta.add_error(Error::with(ErrorKind::MissingAttribute, |error| {
                error.insert("attribute", "type or value");
            }));
            return Err(ProcessingAction::DeleteValueSoft);
        }

        Ok(())
    }

    fn process_frame(
        &mut self,
        frame: &mut Frame,
        _meta: &mut Meta,
        state: &ProcessingState<'_>,
    ) -> ProcessingResult {
        frame.process_child_values(self, state)?;

        if frame.function.as_str() == Some("?") {
            frame.function.set_value(None);
        }

        if frame.symbol.as_str() == Some("?") {
            frame.symbol.set_value(None);
        }

        if let Some(lines) = frame.pre_context.value_mut() {
            for line in lines.iter_mut() {
                line.get_or_insert_with(String::new);
            }
        }

        if let Some(lines) = frame.post_context.value_mut() {
            for line in lines.iter_mut() {
                line.get_or_insert_with(String::new);
            }
        }

        if frame.context_line.value().is_none()
            && (!frame.pre_context.is_empty() || !frame.post_context.is_empty())
        {
            frame.context_line.set_value(Some(String::new()));
        }

        Ok(())
    }

    fn process_stacktrace(
        &mut self,
        stacktrace: &mut Stacktrace,
        meta: &mut Meta,
        _state: &ProcessingState<'_>,
    ) -> ProcessingResult {
        stacktrace::process_stacktrace(&mut stacktrace.0, meta)?;
        Ok(())
    }

    fn process_context(
        &mut self,
        context: &mut Context,
        _meta: &mut Meta,
        _state: &ProcessingState<'_>,
    ) -> ProcessingResult {
        contexts::normalize_context(context);
        Ok(())
    }

    fn process_trace_context(
        &mut self,
        context: &mut TraceContext,
        _meta: &mut Meta,
        _state: &ProcessingState<'_>,
    ) -> ProcessingResult {
        context
            .status
            .value_mut()
            .get_or_insert(SpanStatus::Unknown);
        Ok(())
    }

    fn process_contexts(
        &mut self,
        contexts: &mut Contexts,
        _meta: &mut Meta,
        _state: &ProcessingState<'_>,
    ) -> ProcessingResult {
        // Reprocessing context sent from SDKs must not be accepted, it is a Sentry-internal
        // construct.
        // This processor does not run on renormalization anyway.
        contexts.0.remove("reprocessing");
        Ok(())
    }
}

#[cfg(test)]
use crate::{
    processor::process_value,
    protocol::{PairList, TagEntry},
    testutils::{assert_eq_dbg, get_path, get_value},
};

#[cfg(test)]
impl Default for NormalizeProcessor<'_> {
    fn default() -> Self {
        NormalizeProcessor::new(Arc::new(StoreConfig::default()), None)
    }
}

#[test]
fn test_handles_type_in_value() {
    let mut processor = NormalizeProcessor::default();

    let mut exception = Annotated::new(Exception {
        value: Annotated::new("ValueError: unauthorized".to_string().into()),
        ..Exception::default()
    });

    process_value(&mut exception, &mut processor, ProcessingState::root()).unwrap();
    let exception = exception.value().unwrap();
    assert_eq_dbg!(exception.value.as_str(), Some("unauthorized"));
    assert_eq_dbg!(exception.ty.as_str(), Some("ValueError"));

    let mut exception = Annotated::new(Exception {
        value: Annotated::new("ValueError:unauthorized".to_string().into()),
        ..Exception::default()
    });

    process_value(&mut exception, &mut processor, ProcessingState::root()).unwrap();
    let exception = exception.value().unwrap();
    assert_eq_dbg!(exception.value.as_str(), Some("unauthorized"));
    assert_eq_dbg!(exception.ty.as_str(), Some("ValueError"));
}

#[test]
fn test_rejects_empty_exception_fields() {
    let mut processor = NormalizeProcessor::new(Arc::new(StoreConfig::default()), None);

    let mut exception = Annotated::new(Exception {
        value: Annotated::new("".to_string().into()),
        ty: Annotated::new("".to_string()),
        ..Default::default()
    });

    process_value(&mut exception, &mut processor, ProcessingState::root()).unwrap();
    assert!(exception.value().is_none());
    assert!(exception.meta().has_errors());
}

#[test]
fn test_json_value() {
    let mut processor = NormalizeProcessor::default();

    let mut exception = Annotated::new(Exception {
        value: Annotated::new(r#"{"unauthorized":true}"#.to_string().into()),
        ..Exception::default()
    });
    process_value(&mut exception, &mut processor, ProcessingState::root()).unwrap();
    let exception = exception.value().unwrap();

    // Don't split a json-serialized value on the colon
    assert_eq_dbg!(exception.value.as_str(), Some(r#"{"unauthorized":true}"#));
    assert_eq_dbg!(exception.ty.value(), None);
}

#[test]
fn test_exception_invalid() {
    let mut processor = NormalizeProcessor::default();

    let mut exception = Annotated::new(Exception::default());
    process_value(&mut exception, &mut processor, ProcessingState::root()).unwrap();

    let expected = Error::with(ErrorKind::MissingAttribute, |error| {
        error.insert("attribute", "type or value");
    });

    assert_eq_dbg!(
        exception.meta().iter_errors().collect_tuple(),
        Some((&expected,))
    );
}

#[test]
fn test_geo_from_ip_address() {
    use crate::protocol::Geo;

    let lookup = GeoIpLookup::open("tests/fixtures/GeoIP2-Enterprise-Test.mmdb").unwrap();
    let mut processor = NormalizeProcessor::new(Arc::new(StoreConfig::default()), Some(&lookup));

    let mut user = Annotated::new(User {
        ip_address: Annotated::new(IpAddr("2.125.160.216".to_string())),
        ..User::default()
    });

    process_value(&mut user, &mut processor, ProcessingState::root()).unwrap();

    let expected = Annotated::new(Geo {
        country_code: Annotated::new("GB".to_string()),
        city: Annotated::new("Boxford".to_string()),
        region: Annotated::new("United Kingdom".to_string()),
        ..Geo::default()
    });
    assert_eq_dbg!(user.value().unwrap().geo, expected)
}

#[test]
fn test_user_ip_from_remote_addr() {
    let mut event = Annotated::new(Event {
        request: Annotated::from(Request {
            env: Annotated::new({
                let mut map = Object::new();
                map.insert(
                    "REMOTE_ADDR".to_string(),
                    Annotated::new(Value::String("2.125.160.216".to_string())),
                );
                map
            }),
            ..Request::default()
        }),
        platform: Annotated::new("javascript".to_owned()),
        ..Event::default()
    });

    let config = StoreConfig::default();
    let mut processor = NormalizeProcessor::new(Arc::new(config), None);
<<<<<<< HEAD
    let config = LightNormalizationConfig::default();
    light_normalize(&mut event, &config).unwrap();
=======
    let config = get_empty_light_normalization_config();
    light_normalize_event(&mut event, &config).unwrap();
>>>>>>> 65597d68
    process_value(&mut event, &mut processor, ProcessingState::root()).unwrap();

    let ip_addr = get_value!(event.user.ip_address!);
    assert_eq_dbg!(ip_addr, &IpAddr("2.125.160.216".to_string()));
}

#[test]
fn test_user_ip_from_invalid_remote_addr() {
    let mut event = Annotated::new(Event {
        request: Annotated::from(Request {
            env: Annotated::new({
                let mut map = Object::new();
                map.insert(
                    "REMOTE_ADDR".to_string(),
                    Annotated::new(Value::String("whoops".to_string())),
                );
                map
            }),
            ..Request::default()
        }),
        platform: Annotated::new("javascript".to_owned()),
        ..Event::default()
    });

    let config = StoreConfig::default();
    let mut processor = NormalizeProcessor::new(Arc::new(config), None);
<<<<<<< HEAD
    let config = LightNormalizationConfig::default();
    light_normalize(&mut event, &config).unwrap();
=======
    let config = get_empty_light_normalization_config();
    light_normalize_event(&mut event, &config).unwrap();
>>>>>>> 65597d68
    process_value(&mut event, &mut processor, ProcessingState::root()).unwrap();

    assert_eq_dbg!(Annotated::empty(), event.value().unwrap().user);
}

#[test]
fn test_user_ip_from_client_ip_without_auto() {
    let mut event = Annotated::new(Event {
        platform: Annotated::new("javascript".to_owned()),
        ..Default::default()
    });

    let ip_address = IpAddr::parse("2.125.160.216").unwrap();
    let config = StoreConfig {
        client_ip: Some(ip_address.clone()),
        ..StoreConfig::default()
    };

    let mut processor = NormalizeProcessor::new(Arc::new(config), None);
<<<<<<< HEAD
    let config = LightNormalizationConfig {
        client_ip: Some(&ip_address),
        ..Default::default()
    };
    light_normalize(&mut event, &config).unwrap();
=======
    let mut config = get_empty_light_normalization_config();
    config.client_ip = Some(&ip_address);
    light_normalize_event(&mut event, &config).unwrap();
>>>>>>> 65597d68
    process_value(&mut event, &mut processor, ProcessingState::root()).unwrap();

    let ip_addr = get_value!(event.user.ip_address!);
    assert_eq_dbg!(ip_addr, &IpAddr("2.125.160.216".to_string()));
}

#[test]
fn test_user_ip_from_client_ip_with_auto() {
    let mut event = Annotated::new(Event {
        user: Annotated::new(User {
            ip_address: Annotated::new(IpAddr::auto()),
            ..Default::default()
        }),
        ..Default::default()
    });

    let ip_address = IpAddr::parse("2.125.160.216").unwrap();
    let config = StoreConfig {
        client_ip: Some(ip_address.clone()),
        ..StoreConfig::default()
    };

    let geo = GeoIpLookup::open("tests/fixtures/GeoIP2-Enterprise-Test.mmdb").unwrap();
    let mut processor = NormalizeProcessor::new(Arc::new(config), Some(&geo));
<<<<<<< HEAD
    let config = LightNormalizationConfig {
        client_ip: Some(&ip_address),
        ..Default::default()
    };
    light_normalize(&mut event, &config).unwrap();
=======
    let mut config = get_empty_light_normalization_config();
    config.client_ip = Some(&ip_address);
    light_normalize_event(&mut event, &config).unwrap();
>>>>>>> 65597d68
    process_value(&mut event, &mut processor, ProcessingState::root()).unwrap();

    let user = get_value!(event.user!);
    let ip_addr = user.ip_address.value().expect("ip address missing");

    assert_eq_dbg!(ip_addr, &IpAddr("2.125.160.216".to_string()));
    assert!(user.geo.value().is_some());
}

#[test]
fn test_user_ip_from_client_ip_without_appropriate_platform() {
    let mut event = Annotated::new(Event::default());

    let ip_address = IpAddr::parse("2.125.160.216").unwrap();
    let config = StoreConfig {
        client_ip: Some(ip_address.clone()),
        ..StoreConfig::default()
    };

    let geo = GeoIpLookup::open("tests/fixtures/GeoIP2-Enterprise-Test.mmdb").unwrap();
    let mut processor = NormalizeProcessor::new(Arc::new(config), Some(&geo));
<<<<<<< HEAD
    let config = LightNormalizationConfig {
        client_ip: Some(&ip_address),
        ..Default::default()
    };
    light_normalize(&mut event, &config).unwrap();
=======
    let mut config = get_empty_light_normalization_config();
    config.client_ip = Some(&ip_address);
    light_normalize_event(&mut event, &config).unwrap();
>>>>>>> 65597d68
    process_value(&mut event, &mut processor, ProcessingState::root()).unwrap();

    let user = get_value!(event.user!);
    assert!(user.ip_address.value().is_none());
    assert!(user.geo.value().is_none());
}

#[test]
fn test_event_level_defaulted() {
    let processor = &mut NormalizeProcessor::default();
    let mut event = Annotated::new(Event::default());
<<<<<<< HEAD
    let config = LightNormalizationConfig::default();
    light_normalize(&mut event, &config).unwrap();
=======
    let config = get_empty_light_normalization_config();
    light_normalize_event(&mut event, &config).unwrap();
>>>>>>> 65597d68
    process_value(&mut event, processor, ProcessingState::root()).unwrap();
    assert_eq_dbg!(get_value!(event.level), Some(&Level::Error));
}

#[test]
fn test_transaction_level_untouched() {
    use crate::protocol::{ContextInner, SpanId, TraceId};
    use chrono::TimeZone;

    let processor = &mut NormalizeProcessor::default();
    let mut event = Annotated::new(Event {
        ty: Annotated::new(EventType::Transaction),
        timestamp: Annotated::new(Utc.ymd(1987, 6, 5).and_hms(4, 3, 2).into()),
        start_timestamp: Annotated::new(Utc.ymd(1987, 6, 5).and_hms(4, 3, 2).into()),
        contexts: Annotated::new(Contexts({
            let mut contexts = Object::new();
            contexts.insert(
                "trace".to_owned(),
                Annotated::new(ContextInner(Context::Trace(Box::new(TraceContext {
                    trace_id: Annotated::new(TraceId("4c79f60c11214eb38604f4ae0781bfb2".into())),
                    span_id: Annotated::new(SpanId("fa90fdead5f74053".into())),
                    op: Annotated::new("http.server".to_owned()),
                    ..Default::default()
                })))),
            );
            contexts
        })),
        ..Event::default()
    });
<<<<<<< HEAD
    let config = LightNormalizationConfig::default();
    light_normalize(&mut event, &config).unwrap();
=======
    let config = get_empty_light_normalization_config();
    light_normalize_event(&mut event, &config).unwrap();
>>>>>>> 65597d68
    process_value(&mut event, processor, ProcessingState::root()).unwrap();
    assert_eq_dbg!(get_value!(event.level), Some(&Level::Info));
}

#[test]
fn test_environment_tag_is_moved() {
    let mut event = Annotated::new(Event {
        tags: Annotated::new(Tags(PairList(vec![Annotated::new(TagEntry(
            Annotated::new("environment".to_string()),
            Annotated::new("despacito".to_string()),
        ))]))),
        ..Event::default()
    });

    let mut processor = NormalizeProcessor::default();
<<<<<<< HEAD
    let config = LightNormalizationConfig::default();
    light_normalize(&mut event, &config).unwrap();
=======
    let config = get_empty_light_normalization_config();
    light_normalize_event(&mut event, &config).unwrap();
>>>>>>> 65597d68
    process_value(&mut event, &mut processor, ProcessingState::root()).unwrap();

    let event = event.value().unwrap();

    assert_eq_dbg!(event.environment.as_str(), Some("despacito"));
    assert_eq_dbg!(event.tags.value(), Some(&Tags(vec![].into())));
}

#[test]
fn test_empty_environment_is_removed_and_overwritten_with_tag() {
    let mut event = Annotated::new(Event {
        tags: Annotated::new(Tags(PairList(vec![Annotated::new(TagEntry(
            Annotated::new("environment".to_string()),
            Annotated::new("despacito".to_string()),
        ))]))),
        environment: Annotated::new("".to_string()),
        ..Event::default()
    });

    let mut processor = NormalizeProcessor::default();
<<<<<<< HEAD
    let config = LightNormalizationConfig::default();
    light_normalize(&mut event, &config).unwrap();
=======
    let config = get_empty_light_normalization_config();
    light_normalize_event(&mut event, &config).unwrap();
>>>>>>> 65597d68
    process_value(&mut event, &mut processor, ProcessingState::root()).unwrap();

    let event = event.value().unwrap();

    assert_eq_dbg!(event.environment.as_str(), Some("despacito"));
    assert_eq_dbg!(event.tags.value(), Some(&Tags(vec![].into())));
}

#[test]
fn test_empty_environment_is_removed() {
    let mut event = Annotated::new(Event {
        environment: Annotated::new("".to_string()),
        ..Event::default()
    });

    let mut processor = NormalizeProcessor::default();
<<<<<<< HEAD
    let config = LightNormalizationConfig::default();
    light_normalize(&mut event, &config).unwrap();
=======
    let config = get_empty_light_normalization_config();
    light_normalize_event(&mut event, &config).unwrap();
>>>>>>> 65597d68
    process_value(&mut event, &mut processor, ProcessingState::root()).unwrap();
    assert_eq_dbg!(get_value!(event.environment), None);
}

#[test]
fn test_none_environment_errors() {
    let mut event = Annotated::new(Event {
        environment: Annotated::new("none".to_string()),
        ..Event::default()
    });

    let mut processor = NormalizeProcessor::default();
<<<<<<< HEAD
    let config = LightNormalizationConfig::default();
    light_normalize(&mut event, &config).unwrap();
=======
    let config = get_empty_light_normalization_config();
    light_normalize_event(&mut event, &config).unwrap();
>>>>>>> 65597d68
    process_value(&mut event, &mut processor, ProcessingState::root()).unwrap();

    let environment = get_path!(event.environment!);
    let expected_original = &Value::String("none".to_string());

    assert_eq_dbg!(
        environment.meta().iter_errors().collect::<Vec<&Error>>(),
        vec![&Error::new(ErrorKind::InvalidData)],
    );
    assert_eq_dbg!(
        environment.meta().original_value().unwrap(),
        expected_original
    );
    assert_eq_dbg!(environment.value(), None);
}

#[test]
fn test_invalid_release_removed() {
    use crate::protocol::LenientString;

    let mut event = Annotated::new(Event {
        release: Annotated::new(LenientString("Latest".to_string())),
        ..Event::default()
    });

    let mut processor = NormalizeProcessor::default();
<<<<<<< HEAD
    let config = LightNormalizationConfig::default();
    light_normalize(&mut event, &config).unwrap();
=======
    let config = get_empty_light_normalization_config();
    light_normalize_event(&mut event, &config).unwrap();
>>>>>>> 65597d68
    process_value(&mut event, &mut processor, ProcessingState::root()).unwrap();

    let release = get_path!(event.release!);
    let expected_original = &Value::String("Latest".to_string());

    assert_eq_dbg!(
        release.meta().iter_errors().collect::<Vec<&Error>>(),
        vec![&Error::new(ErrorKind::InvalidData)],
    );
    assert_eq_dbg!(release.meta().original_value().unwrap(), expected_original);
    assert_eq_dbg!(release.value(), None);
}

#[test]
fn test_top_level_keys_moved_into_tags() {
    let mut event = Annotated::new(Event {
        server_name: Annotated::new("foo".to_string()),
        site: Annotated::new("foo".to_string()),
        tags: Annotated::new(Tags(PairList(vec![
            Annotated::new(TagEntry(
                Annotated::new("site".to_string()),
                Annotated::new("old".to_string()),
            )),
            Annotated::new(TagEntry(
                Annotated::new("server_name".to_string()),
                Annotated::new("old".to_string()),
            )),
        ]))),
        ..Event::default()
    });

    let mut processor = NormalizeProcessor::default();
<<<<<<< HEAD
    let config = LightNormalizationConfig::default();
    light_normalize(&mut event, &config).unwrap();
=======
    let config = get_empty_light_normalization_config();
    light_normalize_event(&mut event, &config).unwrap();
>>>>>>> 65597d68
    process_value(&mut event, &mut processor, ProcessingState::root()).unwrap();

    assert_eq_dbg!(get_value!(event.site), None);
    assert_eq_dbg!(get_value!(event.server_name), None);

    assert_eq_dbg!(
        get_value!(event.tags!),
        &Tags(PairList(vec![
            Annotated::new(TagEntry(
                Annotated::new("site".to_string()),
                Annotated::new("foo".to_string()),
            )),
            Annotated::new(TagEntry(
                Annotated::new("server_name".to_string()),
                Annotated::new("foo".to_string()),
            )),
        ]))
    );
}

#[test]
fn test_internal_tags_removed() {
    let mut event = Annotated::new(Event {
        tags: Annotated::new(Tags(PairList(vec![
            Annotated::new(TagEntry(
                Annotated::new("release".to_string()),
                Annotated::new("foo".to_string()),
            )),
            Annotated::new(TagEntry(
                Annotated::new("dist".to_string()),
                Annotated::new("foo".to_string()),
            )),
            Annotated::new(TagEntry(
                Annotated::new("user".to_string()),
                Annotated::new("foo".to_string()),
            )),
            Annotated::new(TagEntry(
                Annotated::new("filename".to_string()),
                Annotated::new("foo".to_string()),
            )),
            Annotated::new(TagEntry(
                Annotated::new("function".to_string()),
                Annotated::new("foo".to_string()),
            )),
            Annotated::new(TagEntry(
                Annotated::new("something".to_string()),
                Annotated::new("else".to_string()),
            )),
        ]))),
        ..Event::default()
    });

    let mut processor = NormalizeProcessor::default();
<<<<<<< HEAD
    let config = LightNormalizationConfig::default();
    light_normalize(&mut event, &config).unwrap();
=======
    let config = get_empty_light_normalization_config();
    light_normalize_event(&mut event, &config).unwrap();
>>>>>>> 65597d68
    process_value(&mut event, &mut processor, ProcessingState::root()).unwrap();

    assert_eq!(get_value!(event.tags!).len(), 1);
}

#[test]
fn test_empty_tags_removed() {
    let mut event = Annotated::new(Event {
        tags: Annotated::new(Tags(PairList(vec![
            Annotated::new(TagEntry(
                Annotated::new("".to_string()),
                Annotated::new("foo".to_string()),
            )),
            Annotated::new(TagEntry(
                Annotated::new("foo".to_string()),
                Annotated::new("".to_string()),
            )),
            Annotated::new(TagEntry(
                Annotated::new("something".to_string()),
                Annotated::new("else".to_string()),
            )),
        ]))),
        ..Event::default()
    });

    let mut processor = NormalizeProcessor::default();
<<<<<<< HEAD
    let config = LightNormalizationConfig::default();
    light_normalize(&mut event, &config).unwrap();
=======
    let config = get_empty_light_normalization_config();
    light_normalize_event(&mut event, &config).unwrap();
>>>>>>> 65597d68
    process_value(&mut event, &mut processor, ProcessingState::root()).unwrap();

    assert_eq_dbg!(
        get_value!(event.tags!),
        &Tags(PairList(vec![
            Annotated::new(TagEntry(
                Annotated::from_error(Error::nonempty(), None),
                Annotated::new("foo".to_string()),
            )),
            Annotated::new(TagEntry(
                Annotated::new("foo".to_string()),
                Annotated::from_error(Error::nonempty(), None),
            )),
            Annotated::new(TagEntry(
                Annotated::new("something".to_string()),
                Annotated::new("else".to_string()),
            )),
        ]))
    );
}

#[test]
fn test_tags_deduplicated() {
    let mut event = Annotated::new(Event {
        tags: Annotated::new(Tags(PairList(vec![
            Annotated::new(TagEntry(
                Annotated::new("foo".to_string()),
                Annotated::new("1".to_string()),
            )),
            Annotated::new(TagEntry(
                Annotated::new("bar".to_string()),
                Annotated::new("1".to_string()),
            )),
            Annotated::new(TagEntry(
                Annotated::new("foo".to_string()),
                Annotated::new("2".to_string()),
            )),
            Annotated::new(TagEntry(
                Annotated::new("bar".to_string()),
                Annotated::new("2".to_string()),
            )),
            Annotated::new(TagEntry(
                Annotated::new("foo".to_string()),
                Annotated::new("3".to_string()),
            )),
        ]))),
        ..Event::default()
    });

    let mut processor = NormalizeProcessor::default();
<<<<<<< HEAD
    let config = LightNormalizationConfig::default();
    light_normalize(&mut event, &config).unwrap();
=======
    let config = get_empty_light_normalization_config();
    light_normalize_event(&mut event, &config).unwrap();
>>>>>>> 65597d68
    process_value(&mut event, &mut processor, ProcessingState::root()).unwrap();

    // should keep the first occurrence of every tag
    assert_eq_dbg!(
        get_value!(event.tags!),
        &Tags(PairList(vec![
            Annotated::new(TagEntry(
                Annotated::new("foo".to_string()),
                Annotated::new("1".to_string()),
            )),
            Annotated::new(TagEntry(
                Annotated::new("bar".to_string()),
                Annotated::new("1".to_string()),
            )),
        ]))
    );
}

#[test]
fn test_user_data_moved() {
    let mut user = Annotated::new(User {
        other: {
            let mut map = Object::new();
            map.insert(
                "other".to_string(),
                Annotated::new(Value::String("value".to_owned())),
            );
            map
        },
        ..User::default()
    });

    let mut processor = NormalizeProcessor::default();
    process_value(&mut user, &mut processor, ProcessingState::root()).unwrap();

    let user = user.value().unwrap();

    assert_eq_dbg!(user.data, {
        let mut map = Object::new();
        map.insert(
            "other".to_string(),
            Annotated::new(Value::String("value".to_owned())),
        );
        Annotated::new(map)
    });

    assert_eq_dbg!(user.other, Object::new());
}

#[test]
fn test_unknown_debug_image() {
    use crate::protocol::DebugMeta;

    let mut event = Annotated::new(Event {
        debug_meta: Annotated::new(DebugMeta {
            images: Annotated::new(vec![Annotated::new(DebugImage::Other(Object::default()))]),
            ..DebugMeta::default()
        }),
        ..Event::default()
    });

    let mut processor = NormalizeProcessor::default();
<<<<<<< HEAD
    let config = LightNormalizationConfig::default();
    light_normalize(&mut event, &config).unwrap();
=======
    let config = get_empty_light_normalization_config();
    light_normalize_event(&mut event, &config).unwrap();
>>>>>>> 65597d68
    process_value(&mut event, &mut processor, ProcessingState::root()).unwrap();

    assert_eq_dbg!(
        get_path!(event.debug_meta!),
        &Annotated::new(DebugMeta {
            images: Annotated::new(vec![Annotated::from_error(
                Error::invalid("unsupported debug image type"),
                Some(Value::Object(Object::default())),
            )]),
            ..DebugMeta::default()
        })
    );
}

#[test]
fn test_context_line_default() {
    let mut frame = Annotated::new(Frame {
        pre_context: Annotated::new(vec![Annotated::default(), Annotated::new("".to_string())]),
        post_context: Annotated::new(vec![Annotated::new("".to_string()), Annotated::default()]),
        ..Frame::default()
    });

    let mut processor = NormalizeProcessor::default();
    process_value(&mut frame, &mut processor, ProcessingState::root()).unwrap();

    let frame = frame.value().unwrap();
    assert_eq_dbg!(frame.context_line.as_str(), Some(""));
}

#[test]
fn test_context_line_retain() {
    let mut frame = Annotated::new(Frame {
        pre_context: Annotated::new(vec![Annotated::default(), Annotated::new("".to_string())]),
        post_context: Annotated::new(vec![Annotated::new("".to_string()), Annotated::default()]),
        context_line: Annotated::new("some line".to_string()),
        ..Frame::default()
    });

    let mut processor = NormalizeProcessor::default();
    process_value(&mut frame, &mut processor, ProcessingState::root()).unwrap();

    let frame = frame.value().unwrap();
    assert_eq_dbg!(frame.context_line.as_str(), Some("some line"));
}

#[test]
fn test_frame_null_context_lines() {
    let mut frame = Annotated::new(Frame {
        pre_context: Annotated::new(vec![Annotated::default(), Annotated::new("".to_string())]),
        post_context: Annotated::new(vec![Annotated::new("".to_string()), Annotated::default()]),
        ..Frame::default()
    });

    let mut processor = NormalizeProcessor::default();
    process_value(&mut frame, &mut processor, ProcessingState::root()).unwrap();

    assert_eq_dbg!(
        *get_value!(frame.pre_context!),
        vec![
            Annotated::new("".to_string()),
            Annotated::new("".to_string())
        ],
    );
    assert_eq_dbg!(
        *get_value!(frame.post_context!),
        vec![
            Annotated::new("".to_string()),
            Annotated::new("".to_string())
        ],
    );
}

#[test]
fn test_too_long_tags() {
    let mut event = Annotated::new(Event {
        tags: Annotated::new(Tags(PairList(
            vec![Annotated::new(TagEntry(
                Annotated::new("foobar".to_string()),
                Annotated::new("...........................................................................................................................................................................................................".to_string()),
            )), Annotated::new(TagEntry(
                Annotated::new("foooooooooooooooooooooooooooooooooooooooooooooooooooooooooooooooooooooooooooooooooooooooooooooooooooooooooooooooooooooooooooooooooooooooooooooooooooooooooooooooooooooooooooooooooooooooooooooooooooooooooo".to_string()),
                Annotated::new("bar".to_string()),
            ))]),
        )),
        ..Event::default()
    });

    let mut processor = NormalizeProcessor::default();
<<<<<<< HEAD
    let config = LightNormalizationConfig::default();
    light_normalize(&mut event, &config).unwrap();
=======
    let config = get_empty_light_normalization_config();
    light_normalize_event(&mut event, &config).unwrap();
>>>>>>> 65597d68
    process_value(&mut event, &mut processor, ProcessingState::root()).unwrap();

    assert_eq_dbg!(
        get_value!(event.tags!),
        &Tags(PairList(vec![
            Annotated::new(TagEntry(
                Annotated::new("foobar".to_string()),
                Annotated::from_error(Error::new(ErrorKind::ValueTooLong), None),
            )),
            Annotated::new(TagEntry(
                Annotated::from_error(Error::new(ErrorKind::ValueTooLong), None),
                Annotated::new("bar".to_string()),
            )),
        ]))
    );
}

#[test]
fn test_regression_backfills_abs_path_even_when_moving_stacktrace() {
    use crate::protocol::Values;
    use crate::protocol::{Frame, RawStacktrace};

    let mut event = Annotated::new(Event {
        exceptions: Annotated::new(Values::new(vec![Annotated::new(Exception {
            ty: Annotated::new("FooDivisionError".to_string()),
            value: Annotated::new("hi".to_string().into()),
            ..Exception::default()
        })])),
        stacktrace: Annotated::new(
            RawStacktrace {
                frames: Annotated::new(vec![Annotated::new(Frame {
                    module: Annotated::new("MyModule".to_string()),
                    filename: Annotated::new("MyFilename".into()),
                    function: Annotated::new("Void FooBar()".to_string()),
                    ..Frame::default()
                })]),
                ..RawStacktrace::default()
            }
            .into(),
        ),
        ..Event::default()
    });

    let mut processor = NormalizeProcessor::default();
<<<<<<< HEAD
    let config = LightNormalizationConfig::default();
    light_normalize(&mut event, &config).unwrap();
=======
    let config = get_empty_light_normalization_config();
    light_normalize_event(&mut event, &config).unwrap();
>>>>>>> 65597d68
    process_value(&mut event, &mut processor, ProcessingState::root()).unwrap();

    assert_eq_dbg!(
        get_value!(event.exceptions.values[0].stacktrace!),
        &Stacktrace(RawStacktrace {
            frames: Annotated::new(vec![Annotated::new(Frame {
                module: Annotated::new("MyModule".to_string()),
                filename: Annotated::new("MyFilename".into()),
                abs_path: Annotated::new("MyFilename".into()),
                function: Annotated::new("Void FooBar()".to_string()),
                ..Frame::default()
            })]),
            ..RawStacktrace::default()
        })
    );
}

#[test]
fn test_parses_sdk_info_from_header() {
    let mut event = Annotated::new(Event::default());
    let mut processor = NormalizeProcessor::new(
        Arc::new(StoreConfig {
            client: Some("_fooBar/0.0.0".to_string()),
            ..StoreConfig::default()
        }),
        None,
    );

<<<<<<< HEAD
    let config = LightNormalizationConfig::default();
    light_normalize(&mut event, &config).unwrap();
=======
    let config = get_empty_light_normalization_config();
    light_normalize_event(&mut event, &config).unwrap();
>>>>>>> 65597d68
    process_value(&mut event, &mut processor, ProcessingState::root()).unwrap();

    assert_eq_dbg!(
        get_path!(event.client_sdk!),
        &Annotated::new(ClientSdkInfo {
            name: Annotated::new("_fooBar".to_string()),
            version: Annotated::new("0.0.0".to_string()),
            ..ClientSdkInfo::default()
        })
    );
}

#[test]
fn test_discards_received() {
    use crate::types::FromValue;
    let mut event = Annotated::new(Event {
        received: FromValue::from_value(Annotated::new(Value::U64(696_969_696_969))),
        ..Default::default()
    });

    let mut processor = NormalizeProcessor::default();

<<<<<<< HEAD
    let config = LightNormalizationConfig::default();
    light_normalize(&mut event, &config).unwrap();
=======
    let config = get_empty_light_normalization_config();
    light_normalize_event(&mut event, &config).unwrap();
>>>>>>> 65597d68
    process_value(&mut event, &mut processor, ProcessingState::root()).unwrap();

    assert_eq_dbg!(get_value!(event.received!), get_value!(event.timestamp!));
}

#[test]
fn test_grouping_config() {
    use crate::protocol::LogEntry;
    use crate::types::SerializableAnnotated;
    use insta::assert_ron_snapshot;
    use serde_json::json;

    let mut event = Annotated::new(Event {
        logentry: Annotated::from(LogEntry {
            message: Annotated::new("Hello World!".to_string().into()),
            ..Default::default()
        }),
        ..Default::default()
    });

    let mut processor = NormalizeProcessor::new(
        Arc::new(StoreConfig {
            grouping_config: Some(json!({
                "id": "legacy:1234-12-12".to_string(),
            })),
            ..Default::default()
        }),
        None,
    );

<<<<<<< HEAD
    let config = LightNormalizationConfig::default();
    light_normalize(&mut event, &config).unwrap();
=======
    let config = get_empty_light_normalization_config();
    light_normalize_event(&mut event, &config).unwrap();
>>>>>>> 65597d68
    process_value(&mut event, &mut processor, ProcessingState::root()).unwrap();

    assert_ron_snapshot!(SerializableAnnotated(&event), {
        ".event_id" => "[event-id]",
        ".received" => "[received]",
        ".timestamp" => "[timestamp]"
    }, @r###"
    {
      "event_id": "[event-id]",
      "level": "error",
      "type": "default",
      "logentry": {
        "formatted": "Hello World!",
      },
      "logger": "",
      "platform": "other",
      "timestamp": "[timestamp]",
      "received": "[received]",
      "grouping_config": {
        "id": "legacy:1234-12-12",
      },
    }
    "###);
}

#[test]
fn test_future_timestamp() {
    use crate::types::SerializableAnnotated;

    use chrono::TimeZone;
    use insta::assert_ron_snapshot;

    let mut event = Annotated::new(Event {
        timestamp: Annotated::new(Utc.ymd(2000, 1, 3).and_hms(0, 2, 0).into()),
        ..Default::default()
    });

    let received_at = Some(Utc.ymd(2000, 1, 3).and_hms(0, 0, 0));
    let max_secs_in_past = Some(30 * 24 * 3600);
    let max_secs_in_future = Some(60);

    let mut processor = NormalizeProcessor::new(
        Arc::new(StoreConfig {
            received_at,
            max_secs_in_past,
            max_secs_in_future,
            ..Default::default()
        }),
        None,
    );
    let config = LightNormalizationConfig {
        received_at,
        max_secs_in_past,
        max_secs_in_future,
        ..Default::default()
    };
    light_normalize_event(&mut event, &config).unwrap();
    process_value(&mut event, &mut processor, ProcessingState::root()).unwrap();

    assert_ron_snapshot!(SerializableAnnotated(&event), {
        ".event_id" => "[event-id]",
    }, @r###"
    {
      "event_id": "[event-id]",
      "level": "error",
      "type": "default",
      "logger": "",
      "platform": "other",
      "timestamp": 946857600,
      "received": 946857600,
      "_meta": {
        "timestamp": {
          "": Meta(Some(MetaInner(
            err: [
              [
                "future_timestamp",
                {
                  "sdk_time": "2000-01-03T00:02:00+00:00",
                  "server_time": "2000-01-03T00:00:00+00:00",
                },
              ],
            ],
          ))),
        },
      },
    }
    "###);
}

#[test]
fn test_past_timestamp() {
    use crate::types::SerializableAnnotated;

    use chrono::TimeZone;
    use insta::assert_ron_snapshot;

    let mut event = Annotated::new(Event {
        timestamp: Annotated::new(Utc.ymd(2000, 1, 3).and_hms(0, 0, 0).into()),
        ..Default::default()
    });

    let received_at = Some(Utc.ymd(2000, 3, 3).and_hms(0, 0, 0));
    let max_secs_in_past = Some(30 * 24 * 3600);
    let max_secs_in_future = Some(60);

    let mut processor = NormalizeProcessor::new(
        Arc::new(StoreConfig {
            received_at,
            max_secs_in_past,
            max_secs_in_future,
            ..Default::default()
        }),
        None,
    );
    let config = LightNormalizationConfig {
        received_at,
        max_secs_in_past,
        max_secs_in_future,
        ..Default::default()
    };
    light_normalize_event(&mut event, &config).unwrap();
    process_value(&mut event, &mut processor, ProcessingState::root()).unwrap();

    assert_ron_snapshot!(SerializableAnnotated(&event), {
        ".event_id" => "[event-id]",
    }, @r###"
    {
      "event_id": "[event-id]",
      "level": "error",
      "type": "default",
      "logger": "",
      "platform": "other",
      "timestamp": 952041600,
      "received": 952041600,
      "_meta": {
        "timestamp": {
          "": Meta(Some(MetaInner(
            err: [
              [
                "past_timestamp",
                {
                  "sdk_time": "2000-01-03T00:00:00+00:00",
                  "server_time": "2000-03-03T00:00:00+00:00",
                },
              ],
            ],
          ))),
        },
      },
    }
    "###);
}

#[test]
fn test_normalize_dist_none() {
    let mut dist = None;
    normalize_dist(&mut dist);
    assert_eq!(dist, None);
}

#[test]
fn test_normalize_dist_empty() {
    let mut dist = Some("".to_owned());
    normalize_dist(&mut dist);
    assert_eq!(dist, None);
}

#[test]
fn test_normalize_dist_trim() {
    let mut dist = Some(" foo  ".to_owned());
    normalize_dist(&mut dist);
    assert_eq!(dist.unwrap(), "foo");
}

#[test]
fn test_normalize_dist_whitespace() {
    let mut dist = Some(" ".to_owned());
    normalize_dist(&mut dist);
    assert_eq!(dist.unwrap(), ""); // Not sure if this is what we want
}

#[test]
fn test_computed_measurements() {
    use crate::types::SerializableAnnotated;
    use insta::assert_ron_snapshot;

    let json = r#"
        {
            "type": "transaction",
            "timestamp": "2021-04-26T08:00:05+0100",
            "start_timestamp": "2021-04-26T08:00:00+0100",
            "measurements": {
                "frames_slow": {"value": 1},
                "frames_frozen": {"value": 2},
                "frames_total": {"value": 4},
                "stall_total_time": {"value": 4000, "unit": "millisecond"}
            }
        }
        "#;

    let mut event = Annotated::<Event>::from_json(json).unwrap().0.unwrap();

    normalize_measurements(&mut event);

    assert_ron_snapshot!(SerializableAnnotated(&Annotated::new(event)), {}, @r###"{
  "type": "transaction",
  "timestamp": 1619420405,
  "start_timestamp": 1619420400,
  "measurements": {
    "frames_frozen": {
      "value": 2,
    },
    "frames_frozen_rate": {
      "value": 0.5,
      "unit": "ratio",
    },
    "frames_slow": {
      "value": 1,
    },
    "frames_slow_rate": {
      "value": 0.25,
      "unit": "ratio",
    },
    "frames_total": {
      "value": 4,
    },
    "stall_percentage": {
      "value": 0.8,
      "unit": "ratio",
    },
    "stall_total_time": {
      "value": 4000,
      "unit": "millisecond",
    },
  },
}"###);
}

#[test]
fn test_light_normalization_is_idempotent() {
    use crate::protocol::{ContextInner, Span, SpanId, TraceId};
    use chrono::TimeZone;

    // get an event, light normalize it. the result of that must be the same as light normalizing it once more
    let start = Utc.ymd(2000, 1, 1).and_hms(0, 0, 0);
    let end = Utc.ymd(2000, 1, 1).and_hms(0, 0, 10);
    let mut event = Annotated::new(Event {
        ty: Annotated::new(EventType::Transaction),
        transaction: Annotated::new("/".to_owned()),
        timestamp: Annotated::new(end.into()),
        start_timestamp: Annotated::new(start.into()),
        contexts: Annotated::new(Contexts({
            let mut contexts = Object::new();
            contexts.insert(
                "trace".to_owned(),
                Annotated::new(ContextInner(Context::Trace(Box::new(TraceContext {
                    trace_id: Annotated::new(TraceId("4c79f60c11214eb38604f4ae0781bfb2".into())),
                    span_id: Annotated::new(SpanId("fa90fdead5f74053".into())),
                    op: Annotated::new("http.server".to_owned()),
                    ..Default::default()
                })))),
            );
            contexts
        })),
        spans: Annotated::new(vec![Annotated::new(Span {
            timestamp: Annotated::new(Utc.ymd(2000, 1, 1).and_hms(0, 0, 10).into()),
            start_timestamp: Annotated::new(Utc.ymd(2000, 1, 1).and_hms(0, 0, 0).into()),
            trace_id: Annotated::new(TraceId("4c79f60c11214eb38604f4ae0781bfb2".into())),
            span_id: Annotated::new(SpanId("fa90fdead5f74053".into())),

            ..Default::default()
        })]),
        ..Default::default()
    });

    let config = LightNormalizationConfig::default();

    fn remove_received_from_event(event: &mut Annotated<Event>) -> &mut Annotated<Event> {
        event
            .apply(|e, _m| {
                e.received = Annotated::empty();
                Ok(())
            })
            .unwrap();
        event
    }

    light_normalize_event(&mut event, &config).unwrap();
    let first = remove_received_from_event(&mut event.clone())
        .to_json()
        .unwrap();
    // Expected some fields (such as timestamps) exist after first light normalization.

    light_normalize_event(&mut event, &config).unwrap();
    let second = remove_received_from_event(&mut event.clone())
        .to_json()
        .unwrap();
    assert_eq!(&first, &second, "idempotency check failed");

    light_normalize_event(&mut event, &config).unwrap();
    let third = remove_received_from_event(&mut event.clone())
        .to_json()
        .unwrap();
    assert_eq!(&second, &third, "idempotency check failed");
}<|MERGE_RESOLUTION|>--- conflicted
+++ resolved
@@ -947,13 +947,8 @@
 
     let config = StoreConfig::default();
     let mut processor = NormalizeProcessor::new(Arc::new(config), None);
-<<<<<<< HEAD
     let config = LightNormalizationConfig::default();
-    light_normalize(&mut event, &config).unwrap();
-=======
-    let config = get_empty_light_normalization_config();
-    light_normalize_event(&mut event, &config).unwrap();
->>>>>>> 65597d68
+    light_normalize_event(&mut event, &config).unwrap();
     process_value(&mut event, &mut processor, ProcessingState::root()).unwrap();
 
     let ip_addr = get_value!(event.user.ip_address!);
@@ -980,13 +975,8 @@
 
     let config = StoreConfig::default();
     let mut processor = NormalizeProcessor::new(Arc::new(config), None);
-<<<<<<< HEAD
     let config = LightNormalizationConfig::default();
-    light_normalize(&mut event, &config).unwrap();
-=======
-    let config = get_empty_light_normalization_config();
-    light_normalize_event(&mut event, &config).unwrap();
->>>>>>> 65597d68
+    light_normalize_event(&mut event, &config).unwrap();
     process_value(&mut event, &mut processor, ProcessingState::root()).unwrap();
 
     assert_eq_dbg!(Annotated::empty(), event.value().unwrap().user);
@@ -1006,17 +996,11 @@
     };
 
     let mut processor = NormalizeProcessor::new(Arc::new(config), None);
-<<<<<<< HEAD
     let config = LightNormalizationConfig {
         client_ip: Some(&ip_address),
         ..Default::default()
     };
-    light_normalize(&mut event, &config).unwrap();
-=======
-    let mut config = get_empty_light_normalization_config();
-    config.client_ip = Some(&ip_address);
-    light_normalize_event(&mut event, &config).unwrap();
->>>>>>> 65597d68
+    light_normalize_event(&mut event, &config).unwrap();
     process_value(&mut event, &mut processor, ProcessingState::root()).unwrap();
 
     let ip_addr = get_value!(event.user.ip_address!);
@@ -1041,17 +1025,11 @@
 
     let geo = GeoIpLookup::open("tests/fixtures/GeoIP2-Enterprise-Test.mmdb").unwrap();
     let mut processor = NormalizeProcessor::new(Arc::new(config), Some(&geo));
-<<<<<<< HEAD
     let config = LightNormalizationConfig {
         client_ip: Some(&ip_address),
         ..Default::default()
     };
-    light_normalize(&mut event, &config).unwrap();
-=======
-    let mut config = get_empty_light_normalization_config();
-    config.client_ip = Some(&ip_address);
-    light_normalize_event(&mut event, &config).unwrap();
->>>>>>> 65597d68
+    light_normalize_event(&mut event, &config).unwrap();
     process_value(&mut event, &mut processor, ProcessingState::root()).unwrap();
 
     let user = get_value!(event.user!);
@@ -1073,17 +1051,11 @@
 
     let geo = GeoIpLookup::open("tests/fixtures/GeoIP2-Enterprise-Test.mmdb").unwrap();
     let mut processor = NormalizeProcessor::new(Arc::new(config), Some(&geo));
-<<<<<<< HEAD
     let config = LightNormalizationConfig {
         client_ip: Some(&ip_address),
         ..Default::default()
     };
-    light_normalize(&mut event, &config).unwrap();
-=======
-    let mut config = get_empty_light_normalization_config();
-    config.client_ip = Some(&ip_address);
-    light_normalize_event(&mut event, &config).unwrap();
->>>>>>> 65597d68
+    light_normalize_event(&mut event, &config).unwrap();
     process_value(&mut event, &mut processor, ProcessingState::root()).unwrap();
 
     let user = get_value!(event.user!);
@@ -1095,13 +1067,8 @@
 fn test_event_level_defaulted() {
     let processor = &mut NormalizeProcessor::default();
     let mut event = Annotated::new(Event::default());
-<<<<<<< HEAD
     let config = LightNormalizationConfig::default();
-    light_normalize(&mut event, &config).unwrap();
-=======
-    let config = get_empty_light_normalization_config();
-    light_normalize_event(&mut event, &config).unwrap();
->>>>>>> 65597d68
+    light_normalize_event(&mut event, &config).unwrap();
     process_value(&mut event, processor, ProcessingState::root()).unwrap();
     assert_eq_dbg!(get_value!(event.level), Some(&Level::Error));
 }
@@ -1131,13 +1098,8 @@
         })),
         ..Event::default()
     });
-<<<<<<< HEAD
     let config = LightNormalizationConfig::default();
-    light_normalize(&mut event, &config).unwrap();
-=======
-    let config = get_empty_light_normalization_config();
-    light_normalize_event(&mut event, &config).unwrap();
->>>>>>> 65597d68
+    light_normalize_event(&mut event, &config).unwrap();
     process_value(&mut event, processor, ProcessingState::root()).unwrap();
     assert_eq_dbg!(get_value!(event.level), Some(&Level::Info));
 }
@@ -1153,13 +1115,8 @@
     });
 
     let mut processor = NormalizeProcessor::default();
-<<<<<<< HEAD
     let config = LightNormalizationConfig::default();
-    light_normalize(&mut event, &config).unwrap();
-=======
-    let config = get_empty_light_normalization_config();
-    light_normalize_event(&mut event, &config).unwrap();
->>>>>>> 65597d68
+    light_normalize_event(&mut event, &config).unwrap();
     process_value(&mut event, &mut processor, ProcessingState::root()).unwrap();
 
     let event = event.value().unwrap();
@@ -1180,13 +1137,8 @@
     });
 
     let mut processor = NormalizeProcessor::default();
-<<<<<<< HEAD
     let config = LightNormalizationConfig::default();
-    light_normalize(&mut event, &config).unwrap();
-=======
-    let config = get_empty_light_normalization_config();
-    light_normalize_event(&mut event, &config).unwrap();
->>>>>>> 65597d68
+    light_normalize_event(&mut event, &config).unwrap();
     process_value(&mut event, &mut processor, ProcessingState::root()).unwrap();
 
     let event = event.value().unwrap();
@@ -1203,13 +1155,8 @@
     });
 
     let mut processor = NormalizeProcessor::default();
-<<<<<<< HEAD
     let config = LightNormalizationConfig::default();
-    light_normalize(&mut event, &config).unwrap();
-=======
-    let config = get_empty_light_normalization_config();
-    light_normalize_event(&mut event, &config).unwrap();
->>>>>>> 65597d68
+    light_normalize_event(&mut event, &config).unwrap();
     process_value(&mut event, &mut processor, ProcessingState::root()).unwrap();
     assert_eq_dbg!(get_value!(event.environment), None);
 }
@@ -1222,13 +1169,8 @@
     });
 
     let mut processor = NormalizeProcessor::default();
-<<<<<<< HEAD
     let config = LightNormalizationConfig::default();
-    light_normalize(&mut event, &config).unwrap();
-=======
-    let config = get_empty_light_normalization_config();
-    light_normalize_event(&mut event, &config).unwrap();
->>>>>>> 65597d68
+    light_normalize_event(&mut event, &config).unwrap();
     process_value(&mut event, &mut processor, ProcessingState::root()).unwrap();
 
     let environment = get_path!(event.environment!);
@@ -1255,13 +1197,8 @@
     });
 
     let mut processor = NormalizeProcessor::default();
-<<<<<<< HEAD
     let config = LightNormalizationConfig::default();
-    light_normalize(&mut event, &config).unwrap();
-=======
-    let config = get_empty_light_normalization_config();
-    light_normalize_event(&mut event, &config).unwrap();
->>>>>>> 65597d68
+    light_normalize_event(&mut event, &config).unwrap();
     process_value(&mut event, &mut processor, ProcessingState::root()).unwrap();
 
     let release = get_path!(event.release!);
@@ -1294,13 +1231,8 @@
     });
 
     let mut processor = NormalizeProcessor::default();
-<<<<<<< HEAD
     let config = LightNormalizationConfig::default();
-    light_normalize(&mut event, &config).unwrap();
-=======
-    let config = get_empty_light_normalization_config();
-    light_normalize_event(&mut event, &config).unwrap();
->>>>>>> 65597d68
+    light_normalize_event(&mut event, &config).unwrap();
     process_value(&mut event, &mut processor, ProcessingState::root()).unwrap();
 
     assert_eq_dbg!(get_value!(event.site), None);
@@ -1354,13 +1286,8 @@
     });
 
     let mut processor = NormalizeProcessor::default();
-<<<<<<< HEAD
     let config = LightNormalizationConfig::default();
-    light_normalize(&mut event, &config).unwrap();
-=======
-    let config = get_empty_light_normalization_config();
-    light_normalize_event(&mut event, &config).unwrap();
->>>>>>> 65597d68
+    light_normalize_event(&mut event, &config).unwrap();
     process_value(&mut event, &mut processor, ProcessingState::root()).unwrap();
 
     assert_eq!(get_value!(event.tags!).len(), 1);
@@ -1387,13 +1314,8 @@
     });
 
     let mut processor = NormalizeProcessor::default();
-<<<<<<< HEAD
     let config = LightNormalizationConfig::default();
-    light_normalize(&mut event, &config).unwrap();
-=======
-    let config = get_empty_light_normalization_config();
-    light_normalize_event(&mut event, &config).unwrap();
->>>>>>> 65597d68
+    light_normalize_event(&mut event, &config).unwrap();
     process_value(&mut event, &mut processor, ProcessingState::root()).unwrap();
 
     assert_eq_dbg!(
@@ -1444,13 +1366,8 @@
     });
 
     let mut processor = NormalizeProcessor::default();
-<<<<<<< HEAD
     let config = LightNormalizationConfig::default();
-    light_normalize(&mut event, &config).unwrap();
-=======
-    let config = get_empty_light_normalization_config();
-    light_normalize_event(&mut event, &config).unwrap();
->>>>>>> 65597d68
+    light_normalize_event(&mut event, &config).unwrap();
     process_value(&mut event, &mut processor, ProcessingState::root()).unwrap();
 
     // should keep the first occurrence of every tag
@@ -1513,13 +1430,8 @@
     });
 
     let mut processor = NormalizeProcessor::default();
-<<<<<<< HEAD
     let config = LightNormalizationConfig::default();
-    light_normalize(&mut event, &config).unwrap();
-=======
-    let config = get_empty_light_normalization_config();
-    light_normalize_event(&mut event, &config).unwrap();
->>>>>>> 65597d68
+    light_normalize_event(&mut event, &config).unwrap();
     process_value(&mut event, &mut processor, ProcessingState::root()).unwrap();
 
     assert_eq_dbg!(
@@ -1608,13 +1520,8 @@
     });
 
     let mut processor = NormalizeProcessor::default();
-<<<<<<< HEAD
     let config = LightNormalizationConfig::default();
-    light_normalize(&mut event, &config).unwrap();
-=======
-    let config = get_empty_light_normalization_config();
-    light_normalize_event(&mut event, &config).unwrap();
->>>>>>> 65597d68
+    light_normalize_event(&mut event, &config).unwrap();
     process_value(&mut event, &mut processor, ProcessingState::root()).unwrap();
 
     assert_eq_dbg!(
@@ -1659,13 +1566,8 @@
     });
 
     let mut processor = NormalizeProcessor::default();
-<<<<<<< HEAD
     let config = LightNormalizationConfig::default();
-    light_normalize(&mut event, &config).unwrap();
-=======
-    let config = get_empty_light_normalization_config();
-    light_normalize_event(&mut event, &config).unwrap();
->>>>>>> 65597d68
+    light_normalize_event(&mut event, &config).unwrap();
     process_value(&mut event, &mut processor, ProcessingState::root()).unwrap();
 
     assert_eq_dbg!(
@@ -1694,13 +1596,8 @@
         None,
     );
 
-<<<<<<< HEAD
     let config = LightNormalizationConfig::default();
-    light_normalize(&mut event, &config).unwrap();
-=======
-    let config = get_empty_light_normalization_config();
-    light_normalize_event(&mut event, &config).unwrap();
->>>>>>> 65597d68
+    light_normalize_event(&mut event, &config).unwrap();
     process_value(&mut event, &mut processor, ProcessingState::root()).unwrap();
 
     assert_eq_dbg!(
@@ -1723,13 +1620,8 @@
 
     let mut processor = NormalizeProcessor::default();
 
-<<<<<<< HEAD
     let config = LightNormalizationConfig::default();
-    light_normalize(&mut event, &config).unwrap();
-=======
-    let config = get_empty_light_normalization_config();
-    light_normalize_event(&mut event, &config).unwrap();
->>>>>>> 65597d68
+    light_normalize_event(&mut event, &config).unwrap();
     process_value(&mut event, &mut processor, ProcessingState::root()).unwrap();
 
     assert_eq_dbg!(get_value!(event.received!), get_value!(event.timestamp!));
@@ -1760,13 +1652,8 @@
         None,
     );
 
-<<<<<<< HEAD
     let config = LightNormalizationConfig::default();
-    light_normalize(&mut event, &config).unwrap();
-=======
-    let config = get_empty_light_normalization_config();
-    light_normalize_event(&mut event, &config).unwrap();
->>>>>>> 65597d68
+    light_normalize_event(&mut event, &config).unwrap();
     process_value(&mut event, &mut processor, ProcessingState::root()).unwrap();
 
     assert_ron_snapshot!(SerializableAnnotated(&event), {
