--- conflicted
+++ resolved
@@ -10,11 +10,6 @@
 use crate::store::{scrub_identifiers, scrub_identifiers_with_regex, SpanDescriptionRule};
 use crate::types::{Annotated, ProcessingAction, ProcessingResult, Remark, RemarkType, Value};
 
-<<<<<<< HEAD
-/// Attempt to replace identifiers in the span description with placeholders.
-///
-/// The resulting scrubbed description is stored in `data.description.scrubbed`.
-=======
 /// Regex with multiple capture groups for SQL tokens we should scrub.
 ///
 /// Slightly modified from
@@ -60,7 +55,6 @@
 ///
 /// The resulting scrubbed description is stored in `data.description.scrubbed`, and serves as input
 /// for the span group hash.
->>>>>>> e29c6708
 pub(crate) fn scrub_span_description(
     span: &mut Span,
     rules: &Vec<SpanDescriptionRule>,
