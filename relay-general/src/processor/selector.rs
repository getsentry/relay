use std::fmt;
use std::str::FromStr;

use failure::Fail;
use pest::error::Error;
use pest::iterators::Pair;
use pest::Parser;

use crate::processor::{PiiMatch, ProcessingState, ValueType};

/// Error for invalid selectors
#[derive(Debug, Fail)]
pub enum InvalidSelectorError {
    #[fail(display = "invalid selector: deep wildcard used more than once")]
    InvalidDeepWildcard,

    #[fail(display = "invalid selector: wildcard must be part of a path")]
    InvalidWildcard,

    #[fail(display = "invalid selector: {}", _0)]
    ParseError(Error<Rule>),

    #[fail(display = "invalid selector: invalid index")]
    InvalidIndex,

    #[fail(display = "invalid selector: unknown value")]
    UnknownType,

    #[fail(display = "parser bug: consumed {} (expected {})", _0, _1)]
    UnexpectedToken(String, &'static str),
}

mod parser {
    use pest_derive::Parser;

    #[derive(Parser)]
    #[grammar = "processor/selector.pest"]
    pub struct SelectorParser;
}

use self::parser::{Rule, SelectorParser};

#[derive(Clone, Debug, Eq, PartialEq, Ord, PartialOrd)]
pub enum SelectorPathItem {
    Type(ValueType),
    Index(usize),
    Key(String),
    Wildcard,
    DeepWildcard,
}

impl fmt::Display for SelectorPathItem {
    fn fmt(&self, f: &mut fmt::Formatter) -> fmt::Result {
        match *self {
            SelectorPathItem::Type(ty) => write!(f, "${}", ty),
            SelectorPathItem::Index(index) => write!(f, "{}", index),
            SelectorPathItem::Key(ref key) => {
                if key_needs_quoting(key) {
                    write!(f, "'{}'", key.replace("'", "''"))
                } else {
                    write!(f, "{}", key)
                }
            }
            SelectorPathItem::Wildcard => write!(f, "*"),
            SelectorPathItem::DeepWildcard => write!(f, "**"),
        }
    }
}

impl SelectorPathItem {
<<<<<<< HEAD
    /// Helper function to figure out of the path item matches the given processing state.
    ///
    /// `pos` is the index inside the selector path
    pub(super) fn match_state(&self, pos: usize, state: &ProcessingState<'_>) -> PiiMatch {
        // For pii=maybe, a selector has to be "specific", i.e. we should be more certain that the
        // user really meant to address this field.

        match self {
            // Flat wildcard also works with pii=maybe, we say `tags.*` or
            // `exceptions.values.*.frames.*.vars.foo` is specific enough.
            SelectorPathItem::Wildcard => PiiMatch::SpecificMatch,

            // Deep wildcard
            SelectorPathItem::DeepWildcard => PiiMatch::SimpleMatch,

            SelectorPathItem::Type(ty) => match (ty, pos == 0, state.value_type() == Some(*ty)) {
                // "Generic" JSON value types cannot be part of a specific path
                (ValueType::String, _, true) => PiiMatch::SimpleMatch,
                (ValueType::Number, _, true) => PiiMatch::SimpleMatch,
                (ValueType::Boolean, _, true) => PiiMatch::SimpleMatch,
                (ValueType::DateTime, _, true) => PiiMatch::SimpleMatch,
                (ValueType::Array, _, true) => PiiMatch::SimpleMatch,
                (ValueType::Object, _, true) => PiiMatch::SimpleMatch,

                // Other schema-specific value types can be used with pii=maybe if they are on the first position.
                (_, _, false) => PiiMatch::NoMatch,
                (_, true, true) => PiiMatch::SpecificMatch,
                (_, false, true) => PiiMatch::SimpleMatch,
            },

            // A selector is certainly specific if it directly addresses a key or index
            SelectorPathItem::Index(idx) => {
                if state.path().index() == Some(*idx) {
                    PiiMatch::SpecificMatch
                } else {
                    PiiMatch::NoMatch
                }
            }
            SelectorPathItem::Key(ref key) => {
                if state
                    .path()
                    .key()
                    .map(|k| k.to_lowercase() == key.to_lowercase())
                    .unwrap_or(false)
                {
                    PiiMatch::SpecificMatch
                } else {
                    PiiMatch::NoMatch
                }
            }
=======
    pub(super) fn matches_state(&self, state: &ProcessingState<'_>) -> bool {
        match *self {
            SelectorPathItem::Wildcard => true,
            SelectorPathItem::DeepWildcard => true,
            SelectorPathItem::Type(ty) => state.value_type().contains(ty),
            SelectorPathItem::Index(idx) => state.path().index() == Some(idx),
            SelectorPathItem::Key(ref key) => state
                .path()
                .key()
                .map(|k| k.to_lowercase() == key.to_lowercase())
                .unwrap_or(false),
>>>>>>> ccf3b93f
        }
    }
}

#[derive(Clone, Debug, Eq, PartialEq, Ord, PartialOrd)]
pub enum SelectorSpec {
    And(Vec<SelectorSpec>),
    Or(Vec<SelectorSpec>),
    Not(Box<SelectorSpec>),
    Path(Vec<SelectorPathItem>),
}

impl fmt::Display for SelectorSpec {
    fn fmt(&self, f: &mut fmt::Formatter) -> fmt::Result {
        match *self {
            SelectorSpec::And(ref xs) => {
                for (idx, x) in xs.iter().enumerate() {
                    if idx > 0 {
                        write!(f, " && ")?;
                    }

                    let needs_parens = match *x {
                        SelectorSpec::And(_) => false,
                        SelectorSpec::Or(_) => true,
                        SelectorSpec::Not(_) => false,
                        SelectorSpec::Path(_) => false,
                    };

                    if needs_parens {
                        write!(f, "({})", x)?;
                    } else {
                        write!(f, "{}", x)?;
                    }
                }
            }
            SelectorSpec::Or(ref xs) => {
                for (idx, x) in xs.iter().enumerate() {
                    if idx > 0 {
                        write!(f, " || ")?;
                    }

                    // OR has weakest precedence, so everything else binds stronger and does not
                    // need parens

                    write!(f, "{}", x)?;
                }
            }
            SelectorSpec::Not(ref x) => {
                let needs_parens = match **x {
                    SelectorSpec::And(_) => true,
                    SelectorSpec::Or(_) => true,
                    SelectorSpec::Not(_) => true,
                    SelectorSpec::Path(_) => false,
                };

                if needs_parens {
                    write!(f, "!({})", x)?;
                } else {
                    write!(f, "!{}", x)?;
                }
            }
            SelectorSpec::Path(ref path) => {
                for (idx, item) in path.iter().enumerate() {
                    if idx > 0 {
                        write!(f, ".")?;
                    }
                    write!(f, "{}", item)?;
                }
            }
        }
        Ok(())
    }
}

impl FromStr for SelectorSpec {
    type Err = InvalidSelectorError;

    fn from_str(s: &str) -> Result<Self, Self::Err> {
        // these are temporary legacy selectors
        match s {
            "freeform" | "email" | "sensitive" | "text" => {
                return Ok(SelectorSpec::Path(vec![SelectorPathItem::Type(
                    ValueType::String,
                )]));
            }
            "databag" | "container" => {
                return Ok(SelectorSpec::Path(vec![SelectorPathItem::Type(
                    ValueType::Object,
                )]));
            }
            _ => {}
        }

        handle_selector(
            SelectorParser::parse(Rule::RootSelector, s)
                .map_err(InvalidSelectorError::ParseError)?
                .next()
                .unwrap()
                .into_inner()
                .next()
                .unwrap(),
        )
    }
}

impl_str_serde!(SelectorSpec);

impl From<ValueType> for SelectorSpec {
    fn from(value_type: ValueType) -> Self {
        SelectorSpec::Path(vec![SelectorPathItem::Type(value_type)])
    }
}

fn handle_selector(pair: Pair<Rule>) -> Result<SelectorSpec, InvalidSelectorError> {
    fn map_multiple_or_inner<F>(
        pair: Pair<Rule>,
        f: F,
    ) -> Result<SelectorSpec, InvalidSelectorError>
    where
        F: Fn(Vec<SelectorSpec>) -> SelectorSpec,
    {
        let mut iter = pair.into_inner().map(handle_selector).peekable();
        let first = iter.next().unwrap()?;
        if iter.peek().is_none() {
            Ok(first)
        } else {
            let mut items = vec![first];
            for item in iter {
                items.push(item?);
            }
            Ok(f(items))
        }
    }

    match pair.as_rule() {
        Rule::ParenthesisOrPath | Rule::MaybeNotSelector => {
            handle_selector(pair.into_inner().next().unwrap())
        }
        Rule::SelectorPath => {
            let mut used_deep_wildcard = false;
            let items: Vec<SelectorPathItem> = pair
                .into_inner()
                .map(|item| {
                    let rv = handle_selector_path_item(item)?;
                    if rv == SelectorPathItem::DeepWildcard {
                        if used_deep_wildcard {
                            return Err(InvalidSelectorError::InvalidDeepWildcard);
                        } else {
                            used_deep_wildcard = true;
                        }
                    }
                    Ok(rv)
                })
                .collect::<Result<_, _>>()?;

            if matches!(items.as_slice(), [SelectorPathItem::Wildcard]) {
                return Err(InvalidSelectorError::InvalidWildcard);
            }

            Ok(SelectorSpec::Path(items))
        }
        Rule::AndSelector => map_multiple_or_inner(pair, SelectorSpec::And),
        Rule::OrSelector => map_multiple_or_inner(pair, SelectorSpec::Or),
        Rule::NotSelector => Ok(SelectorSpec::Not(Box::new(handle_selector(
            pair.into_inner().next().unwrap(),
        )?))),
        rule => Err(InvalidSelectorError::UnexpectedToken(
            format!("{:?}", rule),
            "a selector",
        )),
    }
}

fn handle_selector_path_item(pair: Pair<Rule>) -> Result<SelectorPathItem, InvalidSelectorError> {
    let pair = pair.into_inner().next().unwrap();
    match pair.as_rule() {
        Rule::ObjectType => Ok(SelectorPathItem::Type(
            pair.as_str()[1..]
                .parse()
                .map_err(|_| InvalidSelectorError::UnknownType)?,
        )),
        Rule::Wildcard => Ok(SelectorPathItem::Wildcard),
        Rule::DeepWildcard => Ok(SelectorPathItem::DeepWildcard),
        Rule::Index => Ok(SelectorPathItem::Index(
            pair.as_str()
                .parse()
                .map_err(|_| InvalidSelectorError::InvalidIndex)?,
        )),
        Rule::Key => Ok(SelectorPathItem::Key(handle_key(pair)?)),
        rule => Err(InvalidSelectorError::UnexpectedToken(
            format!("{:?}", rule),
            "a selector path item",
        )),
    }
}

fn handle_key(pair: Pair<Rule>) -> Result<String, InvalidSelectorError> {
    let pair = pair.into_inner().next().unwrap();
    match pair.as_rule() {
        Rule::UnquotedKey => Ok(pair.as_str().to_owned()),
        Rule::QuotedKey => Ok({
            let mut key = String::new();
            for token in pair.into_inner() {
                key.push_str(token.as_str());
            }
            key
        }),
        rule => Err(InvalidSelectorError::UnexpectedToken(
            format!("{:?}", rule),
            "a key",
        )),
    }
}

fn key_needs_quoting(key: &str) -> bool {
    SelectorParser::parse(Rule::RootUnquotedKey, key).is_err()
}

#[cfg(test)]
mod tests {
    use super::*;

    #[test]
    fn test_roundtrip() {
        fn check_roundtrip(s: &str) {
            assert_eq!(SelectorSpec::from_str(s).unwrap().to_string(), s);
        }

        check_roundtrip("!(!a)");
        check_roundtrip("!a || !b");
        check_roundtrip("!a && !b");
        check_roundtrip("!(a && !b)");
        check_roundtrip("!(a && b)");
    }

    #[test]
    fn test_is_specific() {
        assert!(SelectorSpec::from_str("$frame.vars.foo")
            .unwrap()
            .is_specific());
        assert!(!SelectorSpec::from_str("foo.$frame.vars.foo")
            .unwrap()
            .is_specific());
        assert!(!SelectorSpec::from_str("$object.foo").unwrap().is_specific());
        assert!(SelectorSpec::from_str("extra.foo").unwrap().is_specific());

        assert!(SelectorSpec::from_str("extra.foo && extra.foo")
            .unwrap()
            .is_specific());
        assert!(SelectorSpec::from_str("extra.foo && $string")
            .unwrap()
            .is_specific());
        assert!(!SelectorSpec::from_str("$string && $string")
            .unwrap()
            .is_specific());

        assert!(SelectorSpec::from_str("extra.foo || extra.foo")
            .unwrap()
            .is_specific());
        assert!(!SelectorSpec::from_str("extra.foo || $string")
            .unwrap()
            .is_specific());
        assert!(!SelectorSpec::from_str("$string || $string")
            .unwrap()
            .is_specific());
    }

<<<<<<< HEAD
#[test]
fn test_invalid() {
    assert!(matches!(
        SelectorSpec::from_str("* && foo"),
        Err(InvalidSelectorError::InvalidWildcard)
    ));
    assert!(matches!(
        SelectorSpec::from_str("$frame.**.foo.**"),
        Err(InvalidSelectorError::InvalidDeepWildcard)
    ));
=======
    #[test]
    fn test_invalid() {
        assert!(matches!(
            SelectorSpec::from_str("* && foo"),
            Err(InvalidSelectorError::InvalidWildcard)
        ));
        assert!(matches!(
            SelectorSpec::from_str("$frame.**.foo.**"),
            Err(InvalidSelectorError::InvalidDeepWildcard)
        ));
    }

    /// These tests are relevant for Pii::Maybe tagged items since they only match when a
    /// selector is considered specific.
    mod attachments {
        use super::*;

        #[test]
        fn test_specific_attachments() {
            let selector = SelectorSpec::from_str("$attachments").unwrap();
            assert!(selector.is_specific());
        }

        #[test]
        fn test_specific_attachments_filename() {
            let selector = SelectorSpec::from_str("$attachments.'file.txt'").unwrap();
            assert!(selector.is_specific());
        }

        #[test]
        fn test_specific_binary() {
            let selector = SelectorSpec::from_str("$binary").unwrap();
            assert!(!selector.is_specific());
        }

        #[test]
        fn test_specific_attachments_binary() {
            // WAT.  All entire attachments are binary, so why not be able to select them
            // like this?  Especially since we can select them with wildcard.
            let selector = SelectorSpec::from_str("$attachments.$binary").unwrap();
            assert!(!selector.is_specific());
        }

        #[test]
        fn test_specific_attachments_wildcard() {
            // WAT.  This is not problematic but rather... weird?
            let selector = SelectorSpec::from_str("$attachments.*").unwrap();
            assert!(selector.is_specific());
        }

        #[test]
        fn test_specific_attachments_deep_wildcard() {
            let selector = SelectorSpec::from_str("$attachments.**").unwrap();
            assert!(!selector.is_specific());
        }

        #[test]
        fn test_specific_minidump() {
            let selector = SelectorSpec::from_str("$minidump").unwrap();
            assert!(selector.is_specific());
        }

        #[test]
        fn test_specific_attachments_minidump() {
            // WAT.  This should not behave differently from plain $minidump
            let selector = SelectorSpec::from_str("$attachments.$minidump").unwrap();
            assert!(!selector.is_specific());
        }

        #[test]
        fn test_specific_attachments_minidump_binary() {
            // WAT.  We have the full path to a field here.
            let selector = SelectorSpec::from_str("$attachments.$minidump.$binary").unwrap();
            assert!(!selector.is_specific());
        }
    }
>>>>>>> ccf3b93f
}<|MERGE_RESOLUTION|>--- conflicted
+++ resolved
@@ -68,7 +68,6 @@
 }
 
 impl SelectorPathItem {
-<<<<<<< HEAD
     /// Helper function to figure out of the path item matches the given processing state.
     ///
     /// `pos` is the index inside the selector path
@@ -84,7 +83,7 @@
             // Deep wildcard
             SelectorPathItem::DeepWildcard => PiiMatch::SimpleMatch,
 
-            SelectorPathItem::Type(ty) => match (ty, pos == 0, state.value_type() == Some(*ty)) {
+            SelectorPathItem::Type(ty) => match (ty, pos == 0, state.value_type().contains(*ty)) {
                 // "Generic" JSON value types cannot be part of a specific path
                 (ValueType::String, _, true) => PiiMatch::SimpleMatch,
                 (ValueType::Number, _, true) => PiiMatch::SimpleMatch,
@@ -119,19 +118,6 @@
                     PiiMatch::NoMatch
                 }
             }
-=======
-    pub(super) fn matches_state(&self, state: &ProcessingState<'_>) -> bool {
-        match *self {
-            SelectorPathItem::Wildcard => true,
-            SelectorPathItem::DeepWildcard => true,
-            SelectorPathItem::Type(ty) => state.value_type().contains(ty),
-            SelectorPathItem::Index(idx) => state.path().index() == Some(idx),
-            SelectorPathItem::Key(ref key) => state
-                .path()
-                .key()
-                .map(|k| k.to_lowercase() == key.to_lowercase())
-                .unwrap_or(false),
->>>>>>> ccf3b93f
         }
     }
 }
@@ -399,18 +385,6 @@
             .is_specific());
     }
 
-<<<<<<< HEAD
-#[test]
-fn test_invalid() {
-    assert!(matches!(
-        SelectorSpec::from_str("* && foo"),
-        Err(InvalidSelectorError::InvalidWildcard)
-    ));
-    assert!(matches!(
-        SelectorSpec::from_str("$frame.**.foo.**"),
-        Err(InvalidSelectorError::InvalidDeepWildcard)
-    ));
-=======
     #[test]
     fn test_invalid() {
         assert!(matches!(
@@ -487,5 +461,4 @@
             assert!(!selector.is_specific());
         }
     }
->>>>>>> ccf3b93f
 }