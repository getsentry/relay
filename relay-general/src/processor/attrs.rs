--- conflicted
+++ resolved
@@ -559,7 +559,6 @@
     }
 }
 
-<<<<<<< HEAD
 /// Declares how well a PII selector matches against processing state.
 #[derive(Eq, PartialEq, Ord, PartialOrd, Debug)]
 pub enum PiiMatch {
@@ -575,13 +574,10 @@
     SpecificMatch,
 }
 
-/// Represents the path in a structure
-=======
 /// Represents the [`ProcessingState`] as a path.
 ///
 /// This is a view of a [`ProcessingState`] which treats the stack of states as a path.  In
 /// particular the [`Path::matches_selector`] method allows if a selector matches this path.
->>>>>>> ccf3b93f
 #[derive(Debug)]
 pub struct Path<'a>(&'a ProcessingState<'a>);
 
@@ -598,13 +594,10 @@
         PathItem::index(self.0.path_item()?)
     }
 
-<<<<<<< HEAD
-=======
     /// Checks if a path matches given selector.
     ///
     /// This walks both the selector and the path starting at the end and towards the root
     /// to determine if the selector matches the current path.
->>>>>>> ccf3b93f
     pub fn matches_selector(&self, selector: &SelectorSpec) -> bool {
         match (self.0.attrs().pii, self.match_selector(selector)) {
             (_, PiiMatch::NoMatch) => false,
