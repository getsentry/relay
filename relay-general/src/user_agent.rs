//! Utility functions for working with user agents.
//!
//! NOTICE:
//!
//! Adding user_agent parsing to your module will incur a latency penalty in the test suite.
//! Because of this some integration tests may fail. To fix this, you will need to add a timeout
//! to your consumer.

use once_cell::sync::Lazy;
use serde::{Deserialize, Serialize};
use uaparser::{Parser, UserAgentParser};

use crate::protocol::{Headers, Request};
use crate::types::Annotated;

#[doc(inline)]
pub use uaparser::{Device, UserAgent, OS};

/// The global [`UserAgentParser`] already configured with a user agent database.
///
/// For usage, see [`Parser`].
static UA_PARSER: Lazy<UserAgentParser> = Lazy::new(|| {
    let ua_regexes = include_bytes!("../uap-core/regexes.yaml");
    UserAgentParser::from_bytes(ua_regexes).expect(
        "Could not create UserAgent. \
             You are probably using a bad build of 'relay-general'. ",
    )
});

fn get_user_agent_from_headers(headers: &Headers) -> Option<&str> {
    for item in headers.iter() {
        if let Some((ref o_k, ref v)) = item.value() {
            if let Some(k) = o_k.as_str() {
                if k.to_lowercase() == "user-agent" {
                    return v.as_str();
                }
            }
        }
    }
    None
}

/// Initializes the user agent parser.
///
/// This loads and compiles user agent patterns, which takes a few seconds to complete. The user
/// agent parser initializes on-demand when using one of the parse methods. This function forces
/// initialization at a convenient point without introducing unwanted delays.
pub fn init_parser() {
    Lazy::force(&UA_PARSER);
}

/// Returns the user agent string from a `Request`.
///
/// Returns `Some` if the event's request interface contains a `user-agent` header. Returns `None`
/// otherwise.
pub fn get_user_agent(request: &Annotated<Request>) -> Option<&str> {
    let request = request.value()?;
    let headers = request.headers.value()?;
    get_user_agent_from_headers(headers)
}

/// Returns the family and version of a user agent client.
///
/// Defaults to an empty user agent.
pub fn parse_user_agent(user_agent: &str) -> UserAgent {
    UA_PARSER.parse_user_agent(user_agent)
}

/// Returns the family, brand, and model of the device of the requesting client.
///
/// Defaults to an empty device.
pub fn parse_device(user_agent: &str) -> Device {
    UA_PARSER.parse_device(user_agent)
}

/// Returns the family and version of the operating system of the requesting client.
///
/// Defaults to an empty operating system.
pub fn parse_os(user_agent: &str) -> OS {
    UA_PARSER.parse_os(user_agent)
}

/// The data container, which has both the user agent string and the client hints.
///
/// Useful for the scenarios where you will use either information from client hints if it exists,
/// and if not fall back to user agent string.
#[derive(Default, Debug, Serialize, Deserialize, Clone, PartialEq)]
pub struct RawUserAgentInfo<S: Default + AsRef<str>> {
    /// The "old style" of a single UA string.
    pub user_agent: Option<S>,
    /// User-Agent client hints.
    pub client_hints: ClientHints<S>,
}

/// The client hint variable names mirror the name of the "SEC-CH" headers, see
/// '<https://developer.mozilla.org/en-US/docs/Web/HTTP/Headers#user_agent_client_hints>'
#[derive(Default, Debug, Serialize, Deserialize, Clone, PartialEq)]
pub struct ClientHints<S: Default + AsRef<str>> {
    /// The client's OS, e.g. macos, android...
    pub sec_ch_ua_platform: Option<S>,
    /// The version number of the client's OS.
    pub sec_ch_ua_platform_version: Option<S>,
    /// Name of the client's web browser and its version.
    pub sec_ch_ua: Option<S>,
    /// Device model, e.g. samsung galaxy 3.
    pub sec_ch_ua_model: Option<S>,
}

<<<<<<< HEAD
/*
impl ClientHints<&str> {
    pub fn to_owned(&self) -> ClientHints<String> {
        ClientHints {
            sec_ch_ua_platform: self.sec_ch_ua_platform.map(str::to_string),
            sec_ch_ua_platform_version: self.sec_ch_ua_platform_version.map(str::to_string),
            sec_ch_ua: self.sec_ch_ua.map(str::to_string),
            sec_ch_ua_model: self.sec_ch_ua_model.map(str::to_string),
        }
    }
}
*/

impl<S: AsRef<str> + Default> ClientHints<S> {
    pub fn is_empty(&self) -> bool {
        self.sec_ch_ua_platform.is_none()
            && self.sec_ch_ua_platform_version.is_none()
            && self.sec_ch_ua.is_none()
            && self.sec_ch_ua_model.is_none()
    }
}

impl ClientHints<String> {
    pub fn as_deref(&self) -> ClientHints<&str> {
        ClientHints::<&str> {
            sec_ch_ua_platform: self.sec_ch_ua_platform.as_deref(),
            sec_ch_ua_platform_version: self.sec_ch_ua_platform_version.as_deref(),
            sec_ch_ua: self.sec_ch_ua.as_deref(),
            sec_ch_ua_model: self.sec_ch_ua_model.as_deref(),
        }
    }
}

impl RawUserAgentInfo<String> {
    pub fn as_deref(&self) -> RawUserAgentInfo<&str> {
        RawUserAgentInfo::<&str> {
            user_agent: self.user_agent.as_deref(),
            client_hints: self.client_hints.as_deref(),
        }
    }
}

impl<S: AsRef<str> + Default> RawUserAgentInfo<S> {
    pub fn extract_header(&mut self, key: &str, value: Option<S>) {
        match key.to_lowercase().as_str() {
            "user-agent" => self.user_agent = value,

            "sec-ch-ua" => self.client_hints.sec_ch_ua = value,
            "sec-ch-ua-model" => self.client_hints.sec_ch_ua_model = value,
            "sec-ch-ua-platform" => self.client_hints.sec_ch_ua_platform = value,
            "sec-ch-ua-platform-version" => {
                self.client_hints.sec_ch_ua_platform_version = value;
            }
            _ => {}
        }
    }

    pub fn is_empty(&self) -> bool {
        self.user_agent.is_none() && self.client_hints.is_empty()
    }

    pub fn from_ua(s: S) -> Self {
        Self {
            user_agent: Some(s),
            client_hints: ClientHints::default(),
        }
    }
}

impl<'a> RawUserAgentInfo<&'a str> {
    pub fn from_headers(headers: &'a Headers) -> Self {
        let mut contexts: RawUserAgentInfo<&str> = Self::default();
=======
impl<'a> RawUserAgentInfo<'a> {
    pub fn from_headers(headers: &'a Headers) -> Self {
        let mut contexts = Self::default();
>>>>>>> 861966fd

        for item in headers.iter() {
            if let Some((ref o_k, ref v)) = item.value() {
                if let Some(k) = o_k.as_str() {
                    contexts.extract_header(k, v.as_str());
                }
            }
        }
        contexts
    }
}

#[cfg(test)]
mod tests {
    use super::*;

    #[test]
    fn test_default_empty() {
        assert!(RawUserAgentInfo::<&str>::default().is_empty());
    }

    /// Make sure to update all relevant code if you add a new field to RawUserAgentInfo.
    #[test]
    fn size() {
        let ua = RawUserAgentInfo::<&str>::default();
        let size = std::mem::size_of_val(&ua);
        //dbg!(size);
        assert!(size == 80);
    }
}<|MERGE_RESOLUTION|>--- conflicted
+++ resolved
@@ -106,20 +106,6 @@
     pub sec_ch_ua_model: Option<S>,
 }
 
-<<<<<<< HEAD
-/*
-impl ClientHints<&str> {
-    pub fn to_owned(&self) -> ClientHints<String> {
-        ClientHints {
-            sec_ch_ua_platform: self.sec_ch_ua_platform.map(str::to_string),
-            sec_ch_ua_platform_version: self.sec_ch_ua_platform_version.map(str::to_string),
-            sec_ch_ua: self.sec_ch_ua.map(str::to_string),
-            sec_ch_ua_model: self.sec_ch_ua_model.map(str::to_string),
-        }
-    }
-}
-*/
-
 impl<S: AsRef<str> + Default> ClientHints<S> {
     pub fn is_empty(&self) -> bool {
         self.sec_ch_ua_platform.is_none()
@@ -179,11 +165,6 @@
 impl<'a> RawUserAgentInfo<&'a str> {
     pub fn from_headers(headers: &'a Headers) -> Self {
         let mut contexts: RawUserAgentInfo<&str> = Self::default();
-=======
-impl<'a> RawUserAgentInfo<'a> {
-    pub fn from_headers(headers: &'a Headers) -> Self {
-        let mut contexts = Self::default();
->>>>>>> 861966fd
 
         for item in headers.iter() {
             if let Some((ref o_k, ref v)) = item.value() {
