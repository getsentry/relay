--- conflicted
+++ resolved
@@ -26,11 +26,8 @@
     MalformedSamples,
     #[error("exceed size limit")]
     ExceedSizeLimit,
-<<<<<<< HEAD
     #[error("too many profiles")]
     TooManyProfiles,
-=======
     #[error("duration is too long")]
     DurationIsTooLong,
->>>>>>> ed39746e
 }