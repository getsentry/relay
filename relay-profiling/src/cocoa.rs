--- conflicted
+++ resolved
@@ -133,7 +133,6 @@
 }
 
 impl CocoaProfile {
-<<<<<<< HEAD
     fn set_transaction(&mut self, transaction: TransactionMetadata) {
         self.transaction_name = transaction.name;
         self.transaction_id = transaction.id;
@@ -143,6 +142,24 @@
 
     fn has_transaction_metadata(&self) -> bool {
         !self.transaction_name.is_empty() && self.duration_ns > 0
+    }
+
+    /// Removes a sample when it's the only sample on its thread
+    fn remove_single_samples_per_thread(&mut self) {
+        let mut sample_count_by_thread_id: HashMap<u64, u32> = HashMap::new();
+
+        for sample in self.sampled_profile.samples.iter() {
+            *sample_count_by_thread_id
+                .entry(sample.thread_id)
+                .or_default() += 1;
+        }
+
+        // Only keep data from threads with more than 1 sample so we can calculate a duration
+        sample_count_by_thread_id.retain(|_, count| *count > 1);
+
+        self.sampled_profile
+            .samples
+            .retain(|sample| sample_count_by_thread_id.contains_key(&sample.thread_id));
     }
 }
 
@@ -184,30 +201,7 @@
 }
 
 fn parse_cocoa_profile(payload: &[u8]) -> Result<CocoaProfile, ProfileError> {
-    let profile: CocoaProfile =
-=======
-    /// Removes a sample when it's the only sample on its thread
-    fn remove_single_samples_per_thread(&mut self) {
-        let mut sample_count_by_thread_id: HashMap<u64, u32> = HashMap::new();
-
-        for sample in self.sampled_profile.samples.iter() {
-            *sample_count_by_thread_id
-                .entry(sample.thread_id)
-                .or_default() += 1;
-        }
-
-        // Only keep data from threads with more than 1 sample so we can calculate a duration
-        sample_count_by_thread_id.retain(|_, count| *count > 1);
-
-        self.sampled_profile
-            .samples
-            .retain(|sample| sample_count_by_thread_id.contains_key(&sample.thread_id));
-    }
-}
-
-pub fn parse_cocoa_profile(payload: &[u8]) -> Result<Vec<u8>, ProfileError> {
     let mut profile: CocoaProfile =
->>>>>>> 6a255cbd
         serde_json::from_slice(payload).map_err(ProfileError::InvalidJson)?;
 
     profile.remove_single_samples_per_thread();
@@ -265,7 +259,6 @@
             }))), annotated);
     }
 
-<<<<<<< HEAD
     #[test]
     fn test_multiple_transactions() {
         let payload = include_bytes!("../tests/fixtures/profiles/cocoa/multiple_transactions.json");
@@ -278,7 +271,8 @@
         let payload = include_bytes!("../tests/fixtures/profiles/cocoa/no_transaction.json");
         let data = parse_cocoa_profile(payload);
         assert!(data.is_err());
-=======
+    }
+
     fn generate_profile() -> CocoaProfile {
         CocoaProfile {
             debug_meta: DebugMeta { images: Vec::new() },
@@ -301,6 +295,7 @@
             trace_id: EventId::new(),
             transaction_id: EventId::new(),
             transaction_name: "test".to_string(),
+            transactions: Vec::new(),
             version_code: "9999".to_string(),
             version_name: "1.0".to_string(),
         }
@@ -375,6 +370,5 @@
         let payload = serde_json::to_vec(&profile).unwrap();
 
         assert!(parse_cocoa_profile(&payload[..]).is_err());
->>>>>>> 6a255cbd
     }
 }