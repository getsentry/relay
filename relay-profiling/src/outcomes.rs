use crate::ProfileError;

pub fn discard_reason(err: ProfileError) -> &'static str {
    match err {
        ProfileError::CannotSerializePayload => "profiling_failed_serialization",
        ProfileError::ExceedSizeLimit => "profiling_exceed_size_limit",
        ProfileError::InvalidBase64Value => "profiling_invalid_base64_value",
        ProfileError::InvalidJson(_) => "profiling_invalid_json",
        ProfileError::InvalidSampledProfile => "profiling_invalid_sampled_profile",
        ProfileError::InvalidTransactionMetadata => "profiling_invalid_transaction_metadata",
        ProfileError::MalformedSamples => "profiling_malformed_samples",
        ProfileError::MalformedStacks => "profiling_malformed_stacks",
        ProfileError::MissingProfileMetadata => "profiling_invalid_profile_metadata",
        ProfileError::NoTransactionAssociated => "profiling_no_transaction_associated",
        ProfileError::NotEnoughSamples => "profiling_not_enough_samples",
        ProfileError::PlatformNotSupported => "profiling_platform_not_supported",
<<<<<<< HEAD
        ProfileError::TooManyProfiles => "profiling_too_many_profiles",
=======
        ProfileError::DurationIsTooLong => "profiling_duration_is_too_long",
>>>>>>> ed39746e
    }
}<|MERGE_RESOLUTION|>--- conflicted
+++ resolved
@@ -14,10 +14,7 @@
         ProfileError::NoTransactionAssociated => "profiling_no_transaction_associated",
         ProfileError::NotEnoughSamples => "profiling_not_enough_samples",
         ProfileError::PlatformNotSupported => "profiling_platform_not_supported",
-<<<<<<< HEAD
         ProfileError::TooManyProfiles => "profiling_too_many_profiles",
-=======
         ProfileError::DurationIsTooLong => "profiling_duration_is_too_long",
->>>>>>> ed39746e
     }
 }