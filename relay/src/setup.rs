--- conflicted
+++ resolved
@@ -1,9 +1,4 @@
-<<<<<<< HEAD
 use anyhow::{anyhow, Result};
-
-=======
-use anyhow::Result;
->>>>>>> 66d6d8d8
 use relay_config::{Config, RelayMode};
 
 pub fn check_config(config: &Config) -> Result<()> {
