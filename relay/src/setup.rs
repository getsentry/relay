--- conflicted
+++ resolved
@@ -56,32 +56,6 @@
 
 /// Initialize the logging system.
 pub fn init_logging(config: &Config) {
-<<<<<<< HEAD
-    let guard = sentry::init(sentry::ClientOptions {
-        dsn: config
-            .sentry_dsn()
-            .map(|dsn| dsn.to_string().parse().unwrap()),
-        in_app_include: vec![
-            "relay_common::",
-            "relay_auth::",
-            "relay_common::",
-            "relay_config::",
-            "relay_filter::",
-            "relay_general::",
-            "relay_quotas::",
-            "relay_redis::",
-            "relay_server::",
-            "relay_wstring::",
-            "relay::",
-        ],
-        release: sentry::release_name!(),
-        ..Default::default()
-    });
-
-    mem::forget(guard);
-
-=======
->>>>>>> e5c85a6b
     if config.enable_backtraces() {
         env::set_var("RUST_BACKTRACE", "1");
     }
