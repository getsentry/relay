//! A high-level StatsD metric client built on cadence.
//!
//! ## Defining Metrics
//!
//! In order to use metrics, one needs to first define one of the metric traits on a custom enum.
//! The following types of metrics are available: `counter`, `timer`, `gauge`, `histogram`, and
//! `set`. For explanations on what that means see [Metric Types].
//!
//! The metric traits serve only to provide a type safe metric name. All metric types have exactly
//! the same form, they are different only to ensure that a metric can only be used for the type for
//! which it was defined, (e.g. a counter metric cannot be used as a timer metric). See the traits
//! for more detailed examples.
//!
//! ## Initializing the Client
//!
//! Metrics can be used without initializing a statsd client. In that case, invoking `with_client`
//! or the [`metric!`] macro will become a noop. Only when configured, metrics will actually be
//! collected.
//!
//! To initialize the client, either use [`set_client`] to pass a custom client, or use
//! [`init`] to create a default client with known arguments:
//!
//! ```no_run
//! # use std::collections::BTreeMap;
//!
//! relay_statsd::init("myprefix", "localhost:8125", BTreeMap::new(), true, 1.0);
//! ```
//!
//! ## Macro Usage
//!
//! The recommended way to record metrics is by using the [`metric!`] macro. See the trait docs
//! for more information on how to record each type of metric.
//!
//! ```
//! use relay_statsd::{metric, CounterMetric};
//!
//! struct MyCounter;
//!
//! impl CounterMetric for MyCounter {
//!     fn name(&self) -> &'static str {
//!         "counter"
//!     }
//! }
//!
//! metric!(counter(MyCounter) += 1);
//! ```
//!
//! ## Manual Usage
//!
//! ```
//! use relay_statsd::prelude::*;
//!
//! relay_statsd::with_client(|client| {
//!     client.count("mymetric", 1).ok();
//! });
//! ```
//!
//! [Metric Types]: https://github.com/statsd/statsd/blob/master/docs/metric_types.md
use std::collections::BTreeMap;
use std::net::{ToSocketAddrs, UdpSocket};
use std::ops::{Deref, DerefMut};
use std::sync::Arc;

use cadence::{
    BufferedUdpMetricSink, Metric, MetricBuilder, QueuingMetricSink, SpyMetricSink, StatsdClient,
    UdpMetricSink,
};
use parking_lot::RwLock;
use rand::distributions::{Distribution, Uniform};

use relay_log::LogError;

/// Maximum number of metric events that can be queued before we start dropping them
const METRICS_MAX_QUEUE_SIZE: usize = 100_000;

/// Client configuration object to store globally.
#[derive(Debug)]
pub struct MetricsClient {
    /// The raw statsd client.
    pub statsd_client: StatsdClient,
    /// Default tags to apply to every metric.
    pub default_tags: BTreeMap<String, String>,
    /// Global sample rate.
    pub sample_rate: f32,
}

impl Deref for MetricsClient {
    type Target = StatsdClient;

    fn deref(&self) -> &StatsdClient {
        &self.statsd_client
    }
}

impl DerefMut for MetricsClient {
    fn deref_mut(&mut self) -> &mut StatsdClient {
        &mut self.statsd_client
    }
}

impl MetricsClient {
    /// Send a metric with the default tags defined on this `MetricsClient`.
    #[inline(always)]
    pub fn send_metric<'a, T>(&'a self, mut metric: MetricBuilder<'a, '_, T>)
    where
        T: Metric + From<String>,
    {
        if !self._should_send() {
            return;
        }

        for (k, v) in &self.default_tags {
            metric = metric.with_tag(k, v);
        }

        if let Err(error) = metric.try_send() {
            relay_log::error!(
                "Error sending a metric: {}, maximum capacity: {}",
                LogError(&error),
                METRICS_MAX_QUEUE_SIZE
            );
        }
    }

    fn _should_send(&self) -> bool {
        if self.sample_rate <= 0.0 {
            false
        } else if self.sample_rate >= 1.0 {
            true
        } else {
            // Using thread local RNG and uniform distribution here because Rng::gen_range is
            // "optimized for the case that only a single sample is made from the given range".
            // See https://docs.rs/rand/0.7.3/rand/distributions/uniform/struct.Uniform.html for more
            // details.
            let mut rng = rand::thread_rng();
            RNG_UNIFORM_DISTRIBUTION
                .with(|uniform_dist| uniform_dist.sample(&mut rng) <= self.sample_rate)
        }
    }
}

static METRICS_CLIENT: RwLock<Option<Arc<MetricsClient>>> = RwLock::new(None);

thread_local! {
    static RNG_UNIFORM_DISTRIBUTION: Uniform<f32> = Uniform::new(0.0, 1.0);
}

/// Internal prelude for the macro
#[doc(hidden)]
pub mod _pred {
    pub use cadence::prelude::*;
}

/// The metrics prelude that is necessary to use the client.
pub mod prelude {
    pub use cadence::prelude::*;
}

/// Set a new statsd client.
pub fn set_client(client: MetricsClient) {
    *METRICS_CLIENT.write() = Some(Arc::new(client));
}

/// Set a test client for the period of the called function.
/// Note: This also changes the METRICS_CLIENT for other threads.
pub fn with_capturing_test_client(f: impl FnOnce()) -> Vec<String> {
    let old_client = METRICS_CLIENT.read().clone();

    let (rx, sink) = SpyMetricSink::new();
    let test_client = MetricsClient {
        statsd_client: StatsdClient::from_sink("", sink),
        default_tags: Default::default(),
        sample_rate: 1.0,
    };
    set_client(test_client);

    f();

    *METRICS_CLIENT.write() = old_client;

<<<<<<< HEAD
    rx.iter()
        .map(|x| {
            let s = String::from_utf8(x).unwrap();
            dbg!(&s);
            s
        })
        .collect()
=======
    rx.iter().map(|x| String::from_utf8(x).unwrap()).collect()
>>>>>>> d8140436
}

/// Disable the client again.
pub fn disable() {
    *METRICS_CLIENT.write() = None;
}

/// Tell the metrics system to report to statsd.
pub fn init<A: ToSocketAddrs>(
    prefix: &str,
    host: A,
    default_tags: BTreeMap<String, String>,
    buffering: bool,
    sample_rate: f32,
) {
    let addrs: Vec<_> = host.to_socket_addrs().unwrap().collect();
    if !addrs.is_empty() {
        relay_log::info!("reporting metrics to statsd at {}", addrs[0]);
    }

    // Normalize sample_rate
    let sample_rate = sample_rate.max(0.).min(1.);
    relay_log::debug!(
        "metrics sample rate is set to {}{}",
        sample_rate,
        if sample_rate == 0.0 {
            ", no metrics will be reported"
        } else {
            ""
        }
    );

    let socket = UdpSocket::bind("0.0.0.0:0").unwrap();
    socket.set_nonblocking(true).unwrap();

    let statsd_client = if buffering {
        let udp_sink = BufferedUdpMetricSink::from(host, socket).unwrap();
        let queuing_sink = QueuingMetricSink::with_capacity(udp_sink, METRICS_MAX_QUEUE_SIZE);
        StatsdClient::from_sink(prefix, queuing_sink)
    } else {
        let simple_sink = UdpMetricSink::from(host, socket).unwrap();
        StatsdClient::from_sink(prefix, simple_sink)
    };
    relay_log::debug!(
        "metrics buffering is {}",
        if buffering { "enabled" } else { "disabled" }
    );

    set_client(MetricsClient {
        statsd_client,
        default_tags,
        sample_rate,
    });
}

/// Invoke a callback with the current statsd client.
///
/// If statsd is not configured the callback is not invoked.  For the most part
/// the [`metric!`] macro should be used instead.
#[inline(always)]
pub fn with_client<F, R>(f: F) -> R
where
    F: FnOnce(&MetricsClient) -> R,
    R: Default,
{
    let guard = METRICS_CLIENT.read();
    if let Some(client) = guard.deref() {
        f(client)
    } else {
        R::default()
    }
}

/// A metric for capturing timings.
///
/// Timings are a positive number of milliseconds between a start and end time. Examples include
/// time taken to render a web page or time taken for a database call to return.
///
/// ## Example
///
/// ```
/// use relay_statsd::{metric, TimerMetric};
///
/// enum MyTimer {
///     ProcessA,
///     ProcessB,
/// }
///
/// impl TimerMetric for MyTimer {
///     fn name(&self) -> &'static str {
///         match self {
///             Self::ProcessA => "process_a",
///             Self::ProcessB => "process_b",
///         }
///     }
/// }
///
/// # fn process_a() {}
///
/// // measure time by explicitly setting a std::timer::Duration
/// # use std::time::Instant;
/// let start_time = Instant::now();
/// process_a();
/// metric!(timer(MyTimer::ProcessA) = start_time.elapsed());
///
/// // provide tags to a timer
/// metric!(
///     timer(MyTimer::ProcessA) = start_time.elapsed(),
///     server = "server1",
///     host = "host1",
/// );
///
/// // measure time implicitly by enclosing a code block in a metric
/// metric!(timer(MyTimer::ProcessA), {
///     process_a();
/// });
///
/// // measure block and also provide tags
/// metric!(
///     timer(MyTimer::ProcessB),
///     server = "server1",
///     host = "host1",
///     {
///         process_a();
///     }
/// );
///
/// ```
pub trait TimerMetric {
    /// Returns the timer metric name that will be sent to statsd.
    fn name(&self) -> &'static str;
}

/// A metric for capturing counters.
///
/// Counters are simple values incremented or decremented by a client. The rates at which these
/// events occur or average values will be determined by the server receiving them. Examples of
/// counter uses include number of logins to a system or requests received.
///
/// ## Example
///
/// ```
/// use relay_statsd::{metric, CounterMetric};
///
/// enum MyCounter {
///     TotalRequests,
///     TotalBytes,
/// }
///
/// impl CounterMetric for MyCounter {
///     fn name(&self) -> &'static str {
///         match self {
///             Self::TotalRequests => "total_requests",
///             Self::TotalBytes => "total_bytes",
///         }
///     }
/// }
///
/// # let buffer = &[(), ()];
///
/// // add to the counter
/// metric!(counter(MyCounter::TotalRequests) += 1);
/// metric!(counter(MyCounter::TotalBytes) += buffer.len() as i64);
///
/// // add to the counter and provide tags
/// metric!(
///     counter(MyCounter::TotalRequests) += 1,
///     server = "s1",
///     host = "h1"
/// );
///
/// // subtract from the counter
/// metric!(counter(MyCounter::TotalRequests) -= 1);
///
/// // subtract from the counter and provide tags
/// metric!(
///     counter(MyCounter::TotalRequests) -= 1,
///     server = "s1",
///     host = "h1"
/// );
/// ```
pub trait CounterMetric {
    /// Returns the counter metric name that will be sent to statsd.
    fn name(&self) -> &'static str;
}

/// A metric for capturing histograms.
///
/// Histograms are values whose distribution is calculated by the server. The distribution
/// calculated for histograms is often similar to that of timers. Histograms can be thought of as a
/// more general (not limited to timing things) form of timers.
///
/// ## Example
///
/// ```
/// use relay_statsd::{metric, HistogramMetric};
///
/// struct QueueSize;
///
/// impl HistogramMetric for QueueSize {
///     fn name(&self) -> &'static str {
///         "queue_size"
///     }
/// }
///
/// # use std::collections::VecDeque;
/// let queue = VecDeque::new();
/// # let _hint: &VecDeque<()> = &queue;
///
/// // record a histogram value
/// metric!(histogram(QueueSize) = queue.len() as u64);
///
/// // record with tags
/// metric!(
///     histogram(QueueSize) = queue.len() as u64,
///     server = "server1",
///     host = "host1",
/// );
/// ```
pub trait HistogramMetric {
    /// Returns the histogram metric name that will be sent to statsd.
    fn name(&self) -> &'static str;
}

/// A metric for capturing sets.
///
/// Sets count the number of unique elements in a group. You can use them to, for example, count the
/// unique visitors to your site.
///
/// ## Example
///
/// ```
/// use relay_statsd::{metric, SetMetric};
///
/// enum MySet {
///     UniqueProjects,
///     UniqueUsers,
/// }
///
/// impl SetMetric for MySet {
///     fn name(&self) -> &'static str {
///         match self {
///             MySet::UniqueProjects => "unique_projects",
///             MySet::UniqueUsers => "unique_users",
///         }
///     }
/// }
///
/// # use std::collections::HashSet;
/// let users = HashSet::new();
/// # let _hint: &HashSet<()> = &users;
///
/// // use a set metric
/// metric!(set(MySet::UniqueUsers) = users.len() as i64);
///
/// // use a set metric with tags
/// metric!(
///     set(MySet::UniqueUsers) = users.len() as i64,
///     server = "server1",
///     host = "host1",
/// );
/// ```
pub trait SetMetric {
    /// Returns the set metric name that will be sent to statsd.
    fn name(&self) -> &'static str;
}

/// A metric for capturing gauges.
///
/// Gauge values are an instantaneous measurement of a value determined by the client. They do not
/// change unless changed by the client. Examples include things like load average or how many
/// connections are active.
///
/// ## Example
///
/// ```
/// use relay_statsd::{metric, GaugeMetric};
///
/// struct QueueSize;
///
/// impl GaugeMetric for QueueSize {
///     fn name(&self) -> &'static str {
///         "queue_size"
///     }
/// }
///
/// # use std::collections::VecDeque;
/// let queue = VecDeque::new();
/// # let _hint: &VecDeque<()> = &queue;
///
/// // a simple gauge value
/// metric!(gauge(QueueSize) = queue.len() as u64);
///
/// // a gauge with tags
/// metric!(
///     gauge(QueueSize) = queue.len() as u64,
///     server = "server1",
///     host = "host1"
/// );
/// ```
pub trait GaugeMetric {
    /// Returns the gauge metric name that will be sent to statsd.
    fn name(&self) -> &'static str;
}

/// Emits a metric.
///
/// See [crate-level documentation](self) for examples.
#[macro_export]
macro_rules! metric {
    // counter increment
    (counter($id:expr) += $value:expr $(, $k:ident = $v:expr)* $(,)?) => {
        $crate::with_client(|client| {
            use $crate::_pred::*;
            client.send_metric(
                client.count_with_tags(&$crate::CounterMetric::name(&$id), $value)
                $(.with_tag(stringify!($k), $v))*
            )
        })
    };

    // counter decrement
    (counter($id:expr) -= $value:expr $(, $k:ident = $v:expr)* $(,)?) => {
        $crate::with_client(|client| {
            use $crate::_pred::*;
            client.send_metric(
                client.count_with_tags(&$crate::CounterMetric::name(&$id), -$value)
                    $(.with_tag(stringify!($k), $v))*
            )
        })
    };

    // gauge set
    (gauge($id:expr) = $value:expr $(, $k:ident = $v:expr)* $(,)?) => {
        $crate::with_client(|client| {
            use $crate::_pred::*;
            client.send_metric(
                client.gauge_with_tags(&$crate::GaugeMetric::name(&$id), $value)
                    $(.with_tag(stringify!($k), $v))*
            )
        })
    };

    // histogram
    (histogram($id:expr) = $value:expr $(, $k:ident = $v:expr)* $(,)?) => {
        $crate::with_client(|client| {
            use $crate::_pred::*;
            client.send_metric(
                client.histogram_with_tags(&$crate::HistogramMetric::name(&$id), $value)
                    $(.with_tag(stringify!($k), $v))*
            )
        })
    };

    // sets (count unique occurrences of a value per time interval)
    (set($id:expr) = $value:expr $(, $k:ident = $v:expr)* $(,)?) => {
        $crate::with_client(|client| {
            use $crate::_pred::*;
            client.send_metric(
                client.set_with_tags(&$crate::SetMetric::name(&$id), $value)
                    $(.with_tag(stringify!($k), $v))*
            )
        })
    };

    // timer value (duration)
    (timer($id:expr) = $value:expr $(, $k:ident = $v:expr)* $(,)?) => {
        $crate::with_client(|client| {
            use $crate::_pred::*;
            client.send_metric(
                client.time_with_tags(&$crate::TimerMetric::name(&$id), $value)
                    $(.with_tag(stringify!($k), $v))*
            )
        })
    };

    // timed block
    (timer($id:expr), $($k:ident = $v:expr,)* $block:block) => {{
        let now = std::time::Instant::now();
        let rv = {$block};
        $crate::with_client(|client| {
            use $crate::_pred::*;
            client.send_metric(
                client.time_with_tags(&$crate::TimerMetric::name(&$id), now.elapsed())
                    $(.with_tag(stringify!($k), $v))*
            )
        });
        rv
    }};
}

#[cfg(test)]
mod tests {
    use cadence::{NopMetricSink, StatsdClient};

    use crate::{set_client, with_capturing_test_client, with_client, GaugeMetric, MetricsClient};

    enum TestGauges {
        Foo,
        Bar,
    }

    impl GaugeMetric for TestGauges {
        fn name(&self) -> &'static str {
            match self {
                Self::Foo => "foo",
                Self::Bar => "bar",
            }
        }
    }

    #[test]
    fn test_capturing_client() {
        let captures = with_capturing_test_client(|| {
            metric!(
                gauge(TestGauges::Foo) = 123,
                server = "server1",
                host = "host1"
            );
            metric!(
                gauge(TestGauges::Bar) = 456,
                server = "server2",
                host = "host2"
            );
        });

        assert_eq!(
            captures.as_slice(),
            [
                "foo:123|g|#server:server1,host:host1",
                "bar:456|g|#server:server2,host:host2"
            ]
        )
    }

    #[test]
    fn current_client_is_global_client() {
        let client1 = with_client(|c| format!("{:?}", c));
        set_client(MetricsClient {
            statsd_client: StatsdClient::from_sink("", NopMetricSink),
            default_tags: Default::default(),
            sample_rate: 1.0,
        });
        let client2 = with_client(|c| format!("{:?}", c));

        // After setting the global client,the current client must change:
        assert_ne!(client1, client2);
    }
}<|MERGE_RESOLUTION|>--- conflicted
+++ resolved
@@ -178,17 +178,7 @@
 
     *METRICS_CLIENT.write() = old_client;
 
-<<<<<<< HEAD
-    rx.iter()
-        .map(|x| {
-            let s = String::from_utf8(x).unwrap();
-            dbg!(&s);
-            s
-        })
-        .collect()
-=======
     rx.iter().map(|x| String::from_utf8(x).unwrap()).collect()
->>>>>>> d8140436
 }
 
 /// Disable the client again.
