//! A high-level StatsD metric client built on cadence.
//!
//! ## Defining Metrics
//!
//! In order to use metrics, one needs to first define one of the metric traits on a custom enum.
//! The following types of metrics are available: `counter`, `timer`, `gauge`, `histogram`, and
//! `set`. For explanations on what that means see [Metric Types].
//!
//! The metric traits serve only to provide a type safe metric name. All metric types have exactly
//! the same form, they are different only to ensure that a metric can only be used for the type for
//! which it was defined, (e.g. a counter metric cannot be used as a timer metric). See the traits
//! for more detailed examples.
//!
//! ## Initializing the Client
//!
//! Metrics can be used without initializing a statsd client. In that case, invoking `with_client`
//! or the [`metric!`] macro will become a noop. Only when configured, metrics will actually be
//! collected.
//!
//! To initialize the client, either use [`set_client`] to pass a custom client, or use
//! [`init`] to create a default client with known arguments:
//!
//! ```no_run
//! # use std::collections::BTreeMap;
//!
//! relay_statsd::init("myprefix", "localhost:8125", BTreeMap::new(), true, 1.0);
//! ```
//!
//! ## Macro Usage
//!
//! The recommended way to record metrics is by using the [`metric!`] macro. See the trait docs
//! for more information on how to record each type of metric.
//!
//! ```
//! use relay_statsd::{metric, CounterMetric};
//!
//! struct MyCounter;
//!
//! impl CounterMetric for MyCounter {
//!     fn name(&self) -> &'static str {
//!         "counter"
//!     }
//! }
//!
//! metric!(counter(MyCounter) += 1);
//! ```
//!
//! ## Manual Usage
//!
//! ```
//! use relay_statsd::prelude::*;
//!
//! relay_statsd::with_client(|client| {
//!     client.count("mymetric", 1).ok();
//! });
//! ```
//!
//! [Metric Types]: https://github.com/statsd/statsd/blob/master/docs/metric_types.md
use std::collections::BTreeMap;
use std::net::{ToSocketAddrs, UdpSocket};
use std::ops::{Deref, DerefMut};
use std::sync::Arc;

use cadence::{
    BufferedUdpMetricSink, Metric, MetricBuilder, QueuingMetricSink, SpyMetricSink, StatsdClient,
    UdpMetricSink,
};
use parking_lot::RwLock;
use rand::distributions::{Distribution, Uniform};

use relay_log::LogError;

/// Maximum number of metric events that can be queued before we start dropping them
const METRICS_MAX_QUEUE_SIZE: usize = 100_000;

/// Client configuration object to store globally.
#[derive(Debug)]
pub struct MetricsClient {
    /// The raw statsd client.
    pub statsd_client: StatsdClient,
    /// Default tags to apply to every metric.
    pub default_tags: BTreeMap<String, String>,
    /// Global sample rate.
    pub sample_rate: f32,
}

impl Deref for MetricsClient {
    type Target = StatsdClient;

    fn deref(&self) -> &StatsdClient {
        &self.statsd_client
    }
}

impl DerefMut for MetricsClient {
    fn deref_mut(&mut self) -> &mut StatsdClient {
        &mut self.statsd_client
    }
}

impl MetricsClient {
    /// Send a metric with the default tags defined on this `MetricsClient`.
    #[inline(always)]
    pub fn send_metric<'a, T>(&'a self, mut metric: MetricBuilder<'a, '_, T>)
    where
        T: Metric + From<String>,
    {
        if !self._should_send() {
            return;
        }

        for (k, v) in &self.default_tags {
            metric = metric.with_tag(k, v);
        }

        if let Err(error) = metric.try_send() {
            relay_log::error!(
                "Error sending a metric: {}, maximum capacity: {}",
                LogError(&error),
                METRICS_MAX_QUEUE_SIZE
            );
        }
    }

    fn _should_send(&self) -> bool {
        if self.sample_rate <= 0.0 {
            false
        } else if self.sample_rate >= 1.0 {
            true
        } else {
            // Using thread local RNG and uniform distribution here because Rng::gen_range is
            // "optimized for the case that only a single sample is made from the given range".
            // See https://docs.rs/rand/0.7.3/rand/distributions/uniform/struct.Uniform.html for more
            // details.
            let mut rng = rand::thread_rng();
            RNG_UNIFORM_DISTRIBUTION
                .with(|uniform_dist| uniform_dist.sample(&mut rng) <= self.sample_rate)
        }
    }
}

static METRICS_CLIENT: RwLock<Option<Arc<MetricsClient>>> = RwLock::new(None);

thread_local! {
<<<<<<< HEAD
=======
    static CURRENT_CLIENT: std::cell::RefCell<Option<Arc<MetricsClient>>>  = METRICS_CLIENT.read().clone().into();
>>>>>>> af5cf89c
    static RNG_UNIFORM_DISTRIBUTION: Uniform<f32> = Uniform::new(0.0, 1.0);
}

/// Internal prelude for the macro
#[doc(hidden)]
pub mod _pred {
    pub use cadence::prelude::*;
}

/// The metrics prelude that is necessary to use the client.
pub mod prelude {
    pub use cadence::prelude::*;
}

/// Set a new statsd client.
pub fn set_client(client: MetricsClient) {
    *METRICS_CLIENT.write() = Some(Arc::new(client));
    CURRENT_CLIENT.with(|cell| cell.replace(METRICS_CLIENT.read().clone()));
}

/// Set a test client for the period of the called function (only affects the current thread).
pub fn with_capturing_test_client(f: impl FnOnce()) -> Vec<String> {
    let (rx, sink) = SpyMetricSink::new();
    let test_client = MetricsClient {
        statsd_client: StatsdClient::from_sink("", sink),
        default_tags: Default::default(),
        sample_rate: 1.0,
    };

    CURRENT_CLIENT.with(|cell| {
        let old_client = cell.replace(Some(Arc::new(test_client)));
        f();
        cell.replace(old_client);
    });

    rx.iter().map(|x| String::from_utf8(x).unwrap()).collect()
}

/// Set a test client for the period of the called function.
/// Note: This also changes the METRICS_CLIENT for other threads.
pub fn with_capturing_test_client(f: impl FnOnce()) -> Vec<String> {
    let old_client = METRICS_CLIENT.read().clone();

    let (rx, sink) = SpyMetricSink::new();
    let test_client = MetricsClient {
        statsd_client: StatsdClient::from_sink("", sink),
        default_tags: Default::default(),
        sample_rate: 1.0,
    };
    set_client(test_client);

    f();

    *METRICS_CLIENT.write() = old_client;

    rx.iter().map(|x| String::from_utf8(x).unwrap()).collect()
}

/// Disable the client again.
pub fn disable() {
    *METRICS_CLIENT.write() = None;
}

/// Tell the metrics system to report to statsd.
pub fn init<A: ToSocketAddrs>(
    prefix: &str,
    host: A,
    default_tags: BTreeMap<String, String>,
    buffering: bool,
    sample_rate: f32,
) {
    let addrs: Vec<_> = host.to_socket_addrs().unwrap().collect();
    if !addrs.is_empty() {
        relay_log::info!("reporting metrics to statsd at {}", addrs[0]);
    }

    // Normalize sample_rate
    let sample_rate = sample_rate.max(0.).min(1.);
    relay_log::debug!(
        "metrics sample rate is set to {}{}",
        sample_rate,
        if sample_rate == 0.0 {
            ", no metrics will be reported"
        } else {
            ""
        }
    );

    let socket = UdpSocket::bind("0.0.0.0:0").unwrap();
    socket.set_nonblocking(true).unwrap();

    let statsd_client = if buffering {
        let udp_sink = BufferedUdpMetricSink::from(host, socket).unwrap();
        let queuing_sink = QueuingMetricSink::with_capacity(udp_sink, METRICS_MAX_QUEUE_SIZE);
        StatsdClient::from_sink(prefix, queuing_sink)
    } else {
        let simple_sink = UdpMetricSink::from(host, socket).unwrap();
        StatsdClient::from_sink(prefix, simple_sink)
    };
    relay_log::debug!(
        "metrics buffering is {}",
        if buffering { "enabled" } else { "disabled" }
    );

    set_client(MetricsClient {
        statsd_client,
        default_tags,
        sample_rate,
    });
}

/// Invoke a callback with the current statsd client.
///
/// If statsd is not configured the callback is not invoked.  For the most part
/// the [`metric!`] macro should be used instead.
#[inline(always)]
pub fn with_client<F, R>(f: F) -> R
where
    F: FnOnce(&MetricsClient) -> R,
    R: Default,
{
<<<<<<< HEAD
    let guard = METRICS_CLIENT.read();
    if let Some(client) = guard.deref() {
        f(client)
    } else {
        R::default()
    }
=======
    CURRENT_CLIENT.with(|client| {
        if let Some(client) = client.borrow().as_deref() {
            f(client)
        } else {
            R::default()
        }
    })
>>>>>>> af5cf89c
}

/// A metric for capturing timings.
///
/// Timings are a positive number of milliseconds between a start and end time. Examples include
/// time taken to render a web page or time taken for a database call to return.
///
/// ## Example
///
/// ```
/// use relay_statsd::{metric, TimerMetric};
///
/// enum MyTimer {
///     ProcessA,
///     ProcessB,
/// }
///
/// impl TimerMetric for MyTimer {
///     fn name(&self) -> &'static str {
///         match self {
///             Self::ProcessA => "process_a",
///             Self::ProcessB => "process_b",
///         }
///     }
/// }
///
/// # fn process_a() {}
///
/// // measure time by explicitly setting a std::timer::Duration
/// # use std::time::Instant;
/// let start_time = Instant::now();
/// process_a();
/// metric!(timer(MyTimer::ProcessA) = start_time.elapsed());
///
/// // provide tags to a timer
/// metric!(
///     timer(MyTimer::ProcessA) = start_time.elapsed(),
///     server = "server1",
///     host = "host1",
/// );
///
/// // measure time implicitly by enclosing a code block in a metric
/// metric!(timer(MyTimer::ProcessA), {
///     process_a();
/// });
///
/// // measure block and also provide tags
/// metric!(
///     timer(MyTimer::ProcessB),
///     server = "server1",
///     host = "host1",
///     {
///         process_a();
///     }
/// );
///
/// ```
pub trait TimerMetric {
    /// Returns the timer metric name that will be sent to statsd.
    fn name(&self) -> &'static str;
}

/// A metric for capturing counters.
///
/// Counters are simple values incremented or decremented by a client. The rates at which these
/// events occur or average values will be determined by the server receiving them. Examples of
/// counter uses include number of logins to a system or requests received.
///
/// ## Example
///
/// ```
/// use relay_statsd::{metric, CounterMetric};
///
/// enum MyCounter {
///     TotalRequests,
///     TotalBytes,
/// }
///
/// impl CounterMetric for MyCounter {
///     fn name(&self) -> &'static str {
///         match self {
///             Self::TotalRequests => "total_requests",
///             Self::TotalBytes => "total_bytes",
///         }
///     }
/// }
///
/// # let buffer = &[(), ()];
///
/// // add to the counter
/// metric!(counter(MyCounter::TotalRequests) += 1);
/// metric!(counter(MyCounter::TotalBytes) += buffer.len() as i64);
///
/// // add to the counter and provide tags
/// metric!(
///     counter(MyCounter::TotalRequests) += 1,
///     server = "s1",
///     host = "h1"
/// );
///
/// // subtract from the counter
/// metric!(counter(MyCounter::TotalRequests) -= 1);
///
/// // subtract from the counter and provide tags
/// metric!(
///     counter(MyCounter::TotalRequests) -= 1,
///     server = "s1",
///     host = "h1"
/// );
/// ```
pub trait CounterMetric {
    /// Returns the counter metric name that will be sent to statsd.
    fn name(&self) -> &'static str;
}

/// A metric for capturing histograms.
///
/// Histograms are values whose distribution is calculated by the server. The distribution
/// calculated for histograms is often similar to that of timers. Histograms can be thought of as a
/// more general (not limited to timing things) form of timers.
///
/// ## Example
///
/// ```
/// use relay_statsd::{metric, HistogramMetric};
///
/// struct QueueSize;
///
/// impl HistogramMetric for QueueSize {
///     fn name(&self) -> &'static str {
///         "queue_size"
///     }
/// }
///
/// # use std::collections::VecDeque;
/// let queue = VecDeque::new();
/// # let _hint: &VecDeque<()> = &queue;
///
/// // record a histogram value
/// metric!(histogram(QueueSize) = queue.len() as u64);
///
/// // record with tags
/// metric!(
///     histogram(QueueSize) = queue.len() as u64,
///     server = "server1",
///     host = "host1",
/// );
/// ```
pub trait HistogramMetric {
    /// Returns the histogram metric name that will be sent to statsd.
    fn name(&self) -> &'static str;
}

/// A metric for capturing sets.
///
/// Sets count the number of unique elements in a group. You can use them to, for example, count the
/// unique visitors to your site.
///
/// ## Example
///
/// ```
/// use relay_statsd::{metric, SetMetric};
///
/// enum MySet {
///     UniqueProjects,
///     UniqueUsers,
/// }
///
/// impl SetMetric for MySet {
///     fn name(&self) -> &'static str {
///         match self {
///             MySet::UniqueProjects => "unique_projects",
///             MySet::UniqueUsers => "unique_users",
///         }
///     }
/// }
///
/// # use std::collections::HashSet;
/// let users = HashSet::new();
/// # let _hint: &HashSet<()> = &users;
///
/// // use a set metric
/// metric!(set(MySet::UniqueUsers) = users.len() as i64);
///
/// // use a set metric with tags
/// metric!(
///     set(MySet::UniqueUsers) = users.len() as i64,
///     server = "server1",
///     host = "host1",
/// );
/// ```
pub trait SetMetric {
    /// Returns the set metric name that will be sent to statsd.
    fn name(&self) -> &'static str;
}

/// A metric for capturing gauges.
///
/// Gauge values are an instantaneous measurement of a value determined by the client. They do not
/// change unless changed by the client. Examples include things like load average or how many
/// connections are active.
///
/// ## Example
///
/// ```
/// use relay_statsd::{metric, GaugeMetric};
///
/// struct QueueSize;
///
/// impl GaugeMetric for QueueSize {
///     fn name(&self) -> &'static str {
///         "queue_size"
///     }
/// }
///
/// # use std::collections::VecDeque;
/// let queue = VecDeque::new();
/// # let _hint: &VecDeque<()> = &queue;
///
/// // a simple gauge value
/// metric!(gauge(QueueSize) = queue.len() as u64);
///
/// // a gauge with tags
/// metric!(
///     gauge(QueueSize) = queue.len() as u64,
///     server = "server1",
///     host = "host1"
/// );
/// ```
pub trait GaugeMetric {
    /// Returns the gauge metric name that will be sent to statsd.
    fn name(&self) -> &'static str;
}

/// Emits a metric.
///
/// See [crate-level documentation](self) for examples.
#[macro_export]
macro_rules! metric {
    // counter increment
    (counter($id:expr) += $value:expr $(, $k:ident = $v:expr)* $(,)?) => {
        $crate::with_client(|client| {
            use $crate::_pred::*;
            client.send_metric(
                client.count_with_tags(&$crate::CounterMetric::name(&$id), $value)
                $(.with_tag(stringify!($k), $v))*
            )
        })
    };

    // counter decrement
    (counter($id:expr) -= $value:expr $(, $k:ident = $v:expr)* $(,)?) => {
        $crate::with_client(|client| {
            use $crate::_pred::*;
            client.send_metric(
                client.count_with_tags(&$crate::CounterMetric::name(&$id), -$value)
                    $(.with_tag(stringify!($k), $v))*
            )
        })
    };

    // gauge set
    (gauge($id:expr) = $value:expr $(, $k:ident = $v:expr)* $(,)?) => {
        $crate::with_client(|client| {
            use $crate::_pred::*;
            client.send_metric(
                client.gauge_with_tags(&$crate::GaugeMetric::name(&$id), $value)
                    $(.with_tag(stringify!($k), $v))*
            )
        })
    };

    // histogram
    (histogram($id:expr) = $value:expr $(, $k:ident = $v:expr)* $(,)?) => {
        $crate::with_client(|client| {
            use $crate::_pred::*;
            client.send_metric(
                client.histogram_with_tags(&$crate::HistogramMetric::name(&$id), $value)
                    $(.with_tag(stringify!($k), $v))*
            )
        })
    };

    // sets (count unique occurrences of a value per time interval)
    (set($id:expr) = $value:expr $(, $k:ident = $v:expr)* $(,)?) => {
        $crate::with_client(|client| {
            use $crate::_pred::*;
            client.send_metric(
                client.set_with_tags(&$crate::SetMetric::name(&$id), $value)
                    $(.with_tag(stringify!($k), $v))*
            )
        })
    };

    // timer value (duration)
    (timer($id:expr) = $value:expr $(, $k:ident = $v:expr)* $(,)?) => {
        $crate::with_client(|client| {
            use $crate::_pred::*;
            client.send_metric(
                client.time_with_tags(&$crate::TimerMetric::name(&$id), $value)
                    $(.with_tag(stringify!($k), $v))*
            )
        })
    };

    // timed block
    (timer($id:expr), $($k:ident = $v:expr,)* $block:block) => {{
        let now = std::time::Instant::now();
        let rv = {$block};
        $crate::with_client(|client| {
            use $crate::_pred::*;
            client.send_metric(
                client.time_with_tags(&$crate::TimerMetric::name(&$id), now.elapsed())
                    $(.with_tag(stringify!($k), $v))*
            )
        });
        rv
    }};
}

#[cfg(test)]
mod tests {
<<<<<<< HEAD
    use std::time::Duration;

=======
>>>>>>> af5cf89c
    use cadence::{NopMetricSink, StatsdClient};

    use crate::{set_client, with_capturing_test_client, with_client, GaugeMetric, MetricsClient};

    enum TestGauges {
        Foo,
        Bar,
    }

    impl GaugeMetric for TestGauges {
        fn name(&self) -> &'static str {
            match self {
                Self::Foo => "foo",
                Self::Bar => "bar",
            }
        }
    }

    #[test]
    fn test_capturing_client() {
        let captures = with_capturing_test_client(|| {
            metric!(
                gauge(TestGauges::Foo) = 123,
                server = "server1",
                host = "host1"
            );
            metric!(
                gauge(TestGauges::Bar) = 456,
                server = "server2",
                host = "host2"
            );
        });

        assert_eq!(
            captures.as_slice(),
            [
                "foo:123|g|#server:server1,host:host1",
                "bar:456|g|#server:server2,host:host2"
            ]
        )
    }

    #[test]
    fn current_client_is_global_client() {
        let client1 = with_client(|c| format!("{:?}", c));
        set_client(MetricsClient {
            statsd_client: StatsdClient::from_sink("", NopMetricSink),
            default_tags: Default::default(),
            sample_rate: 1.0,
        });
        let client2 = with_client(|c| format!("{:?}", c));

        // After setting the global client,the current client must change:
        assert_ne!(client1, client2);
    }
}<|MERGE_RESOLUTION|>--- conflicted
+++ resolved
@@ -142,10 +142,7 @@
 static METRICS_CLIENT: RwLock<Option<Arc<MetricsClient>>> = RwLock::new(None);
 
 thread_local! {
-<<<<<<< HEAD
-=======
     static CURRENT_CLIENT: std::cell::RefCell<Option<Arc<MetricsClient>>>  = METRICS_CLIENT.read().clone().into();
->>>>>>> af5cf89c
     static RNG_UNIFORM_DISTRIBUTION: Uniform<f32> = Uniform::new(0.0, 1.0);
 }
 
@@ -180,26 +177,6 @@
         f();
         cell.replace(old_client);
     });
-
-    rx.iter().map(|x| String::from_utf8(x).unwrap()).collect()
-}
-
-/// Set a test client for the period of the called function.
-/// Note: This also changes the METRICS_CLIENT for other threads.
-pub fn with_capturing_test_client(f: impl FnOnce()) -> Vec<String> {
-    let old_client = METRICS_CLIENT.read().clone();
-
-    let (rx, sink) = SpyMetricSink::new();
-    let test_client = MetricsClient {
-        statsd_client: StatsdClient::from_sink("", sink),
-        default_tags: Default::default(),
-        sample_rate: 1.0,
-    };
-    set_client(test_client);
-
-    f();
-
-    *METRICS_CLIENT.write() = old_client;
 
     rx.iter().map(|x| String::from_utf8(x).unwrap()).collect()
 }
@@ -267,14 +244,6 @@
     F: FnOnce(&MetricsClient) -> R,
     R: Default,
 {
-<<<<<<< HEAD
-    let guard = METRICS_CLIENT.read();
-    if let Some(client) = guard.deref() {
-        f(client)
-    } else {
-        R::default()
-    }
-=======
     CURRENT_CLIENT.with(|client| {
         if let Some(client) = client.borrow().as_deref() {
             f(client)
@@ -282,7 +251,6 @@
             R::default()
         }
     })
->>>>>>> af5cf89c
 }
 
 /// A metric for capturing timings.
@@ -605,11 +573,7 @@
 
 #[cfg(test)]
 mod tests {
-<<<<<<< HEAD
-    use std::time::Duration;
-
-=======
->>>>>>> af5cf89c
+
     use cadence::{NopMetricSink, StatsdClient};
 
     use crate::{set_client, with_capturing_test_client, with_client, GaugeMetric, MetricsClient};
