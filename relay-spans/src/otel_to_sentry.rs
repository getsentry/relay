use crate::otel_to_sentry_v2;
use crate::otel_trace::Span as OtelSpan;
use crate::v2_to_v1;
use relay_event_schema::protocol::Span as EventSpan;
use relay_protocol::Error;

/// Transforms an OTEL span to a Sentry span.
///
/// This uses attributes in the OTEL span to populate various fields in the Sentry span.
/// * The Sentry span's `name` field may be set based on `db` or `http` attributes
///   if the OTEL span's `name` is empty.
/// * The Sentry span's `description` field may be set based on `db` or `http` attributes
///   if the OTEL span's `sentry.description` attribute is empty.
/// * The Sentry span's `status` field is set based on the OTEL span's `status` field and
///   `http.status_code` and `rpc.grpc.status_code` attributes.
/// * The Sentry span's `exclusive_time` field is set based on the OTEL span's `exclusive_time_nano`
///   attribute, or the difference between the start and end timestamp if that attribute is not set.
/// * The Sentry span's `platform` field is set based on the OTEL span's `sentry.platform` attribute.
/// * The Sentry span's `profile_id` field is set based on the OTEL span's `sentry.profile.id` attribute.
/// * The Sentry span's `segment_id` field is set based on the OTEL span's `sentry.segment.id` attribute.
///
/// All other attributes are carried over from the OTEL span to the Sentry span's `data`.
pub fn otel_to_sentry_span(otel_span: OtelSpan) -> Result<EventSpan, Error> {
    let span_v2 = otel_to_sentry_v2::otel_to_sentry_span(otel_span)?;
    Ok(v2_to_v1::span_v2_to_span_v1(span_v2))
}

#[cfg(test)]
mod tests {
    use super::*;
    use relay_protocol::{Annotated, SerializableAnnotated};

    #[test]
    fn parse_span() {
        let json = r#"{
            "traceId": "89143b0763095bd9c9955e8175d1fb23",
            "spanId": "e342abb1214ca181",
            "parentSpanId": "0c7a7dea069bf5a6",
            "name": "middleware - fastify -> @fastify/multipart",
            "kind": 1,
            "startTimeUnixNano": "1697620454980000000",
            "endTimeUnixNano": "1697620454980078800",
            "attributes": [
                {
                    "key": "http.route", "value": {
                        "stringValue": "/home"
                    }
                },
                {
                    "key": "http.request.method",
                    "value": {
                        "stringValue": "GET"
                        }
                    },
                {
                    "key": "sentry.environment",
                    "value": {
                        "stringValue": "test"
                    }
                },
                {
                "key": "fastify.type",
                    "value": {
                        "stringValue": "middleware"
                    }
                },
                {
                    "key": "plugin.name",
                    "value": {
                        "stringValue": "fastify -> @fastify/multipart"
                    }
                },
                {
                    "key": "hook.name",
                    "value": {
                        "stringValue": "onResponse"
                    }
                },
                {
                    "key": "sentry.sample_rate",
                    "value": {
                        "intValue": "1"
                    }
                },
                {
                    "key": "sentry.parentSampled",
                    "value": {
                        "boolValue": true
                    }
                },
                {
                    "key": "sentry.exclusive_time_nano",
                    "value": {
                        "intValue": "1000000000"
                    }
                }
            ],
            "droppedAttributesCount": 0,
            "events": [],
            "droppedEventsCount": 0,
            "status": {
                "code": 0,
                "message": "test"
            },
            "links": [],
            "droppedLinksCount": 0
        }"#;
        let otel_span: OtelSpan = serde_json::from_str(json).unwrap();
        let event_span: EventSpan = otel_to_sentry_span(otel_span).unwrap();
        let annotated_span: Annotated<EventSpan> = Annotated::new(event_span);
        insta::assert_json_snapshot!(SerializableAnnotated(&annotated_span), @r###"
        {
          "timestamp": 1697620454.980079,
          "start_timestamp": 1697620454.98,
          "exclusive_time": 1000.0,
          "op": "middleware - fastify -> @fastify/multipart",
          "span_id": "e342abb1214ca181",
          "parent_span_id": "0c7a7dea069bf5a6",
          "trace_id": "89143b0763095bd9c9955e8175d1fb23",
          "status": "ok",
          "description": "GET /home",
          "data": {
            "sentry.environment": "test",
            "fastify.type": "middleware",
            "hook.name": "onResponse",
            "http.request.method": "GET",
            "http.route": "/home",
            "plugin.name": "fastify -> @fastify/multipart",
            "sentry.name": "middleware - fastify -> @fastify/multipart",
            "sentry.parentSampled": true,
            "sentry.sample_rate": 1
          },
          "links": [],
          "kind": "internal"
        }
        "###);
    }

    #[test]
    fn parse_span_with_exclusive_time_nano_attribute() {
        let json = r#"{
            "traceId": "89143b0763095bd9c9955e8175d1fb23",
            "spanId": "e342abb1214ca181",
            "parentSpanId": "0c7a7dea069bf5a6",
            "name": "middleware - fastify -> @fastify/multipart",
            "kind": 1,
            "startTimeUnixNano": "1697620454980000000",
            "endTimeUnixNano": "1697620454980078800",
            "attributes": [
                {
                    "key": "sentry.exclusive_time_nano",
                    "value": {
                        "intValue": "3200000000"
                    }
                }
            ]
        }"#;
        let otel_span: OtelSpan = serde_json::from_str(json).unwrap();
        let event_span: EventSpan = otel_to_sentry_span(otel_span).unwrap();
        let annotated_span: Annotated<EventSpan> = Annotated::new(event_span);
        insta::assert_json_snapshot!(SerializableAnnotated(&annotated_span), @r###"
        {
          "timestamp": 1697620454.980079,
          "start_timestamp": 1697620454.98,
          "exclusive_time": 3200.0,
          "op": "middleware - fastify -> @fastify/multipart",
          "span_id": "e342abb1214ca181",
          "parent_span_id": "0c7a7dea069bf5a6",
          "trace_id": "89143b0763095bd9c9955e8175d1fb23",
          "status": "unknown",
          "data": {
            "sentry.name": "middleware - fastify -> @fastify/multipart"
          },
          "links": [],
          "kind": "internal"
        }
        "###);
    }

    #[test]
    fn parse_span_no_exclusive_time_nano_attribute() {
        let json = r#"{
            "traceId": "89143b0763095bd9c9955e8175d1fb23",
            "spanId": "e342abb1214ca181",
            "parentSpanId": "0c7a7dea069bf5a6",
            "name": "middleware - fastify -> @fastify/multipart",
            "kind": 1,
            "startTimeUnixNano": "1697620454980000000",
            "endTimeUnixNano": "1697620454980078800"
        }"#;
        let otel_span: OtelSpan = serde_json::from_str(json).unwrap();
        let event_span: EventSpan = otel_to_sentry_span(otel_span).unwrap();
        let annotated_span: Annotated<EventSpan> = Annotated::new(event_span);
        insta::assert_json_snapshot!(SerializableAnnotated(&annotated_span), @r###"
        {
          "timestamp": 1697620454.980079,
          "start_timestamp": 1697620454.98,
          "exclusive_time": 0.0788,
          "op": "middleware - fastify -> @fastify/multipart",
          "span_id": "e342abb1214ca181",
          "parent_span_id": "0c7a7dea069bf5a6",
          "trace_id": "89143b0763095bd9c9955e8175d1fb23",
          "status": "unknown",
          "data": {
            "sentry.name": "middleware - fastify -> @fastify/multipart"
          },
          "links": [],
          "kind": "internal"
        }
        "###);
    }

    #[test]
    fn parse_span_with_db_attributes() {
        let json = r#"{
            "traceId": "89143b0763095bd9c9955e8175d1fb23",
            "spanId": "e342abb1214ca181",
            "parentSpanId": "0c7a7dea069bf5a6",
            "name": "database query",
            "kind": 3,
            "startTimeUnixNano": "1697620454980000000",
            "endTimeUnixNano": "1697620454980078800",
            "attributes": [
                {
                    "key" : "db.name",
                    "value": {
                        "stringValue": "database"
                    }
                },
                {
                    "key" : "db.type",
                    "value": {
                        "stringValue": "sql"
                    }
                },
                {
                    "key" : "db.statement",
                    "value": {
                        "stringValue": "SELECT \"table\".\"col\" FROM \"table\" WHERE \"table\".\"col\" = %s"
                    }
                }
            ]
        }"#;
        let otel_span: OtelSpan = serde_json::from_str(json).unwrap();
        let event_span: EventSpan = otel_to_sentry_span(otel_span).unwrap();
        let annotated_span: Annotated<EventSpan> = Annotated::new(event_span);
        insta::assert_json_snapshot!(SerializableAnnotated(&annotated_span), @r###"
        {
          "timestamp": 1697620454.980079,
          "start_timestamp": 1697620454.98,
          "exclusive_time": 0.0788,
          "op": "database query",
          "span_id": "e342abb1214ca181",
          "parent_span_id": "0c7a7dea069bf5a6",
          "trace_id": "89143b0763095bd9c9955e8175d1fb23",
          "status": "unknown",
          "description": "SELECT \"table\".\"col\" FROM \"table\" WHERE \"table\".\"col\" = %s",
          "data": {
<<<<<<< HEAD
            "sentry.name": "database query"
=======
            "db.name": "database",
            "db.statement": "SELECT \"table\".\"col\" FROM \"table\" WHERE \"table\".\"col\" = %s",
            "db.type": "sql"
>>>>>>> 9a5e5757
          },
          "links": [],
          "kind": "client"
        }
        "###);
    }

    #[test]
    fn parse_span_with_db_attributes_and_description() {
        let json = r#"{
            "traceId": "89143b0763095bd9c9955e8175d1fb23",
            "spanId": "e342abb1214ca181",
            "parentSpanId": "0c7a7dea069bf5a6",
            "name": "database query",
            "kind": 3,
            "startTimeUnixNano": "1697620454980000000",
            "endTimeUnixNano": "1697620454980078800",
            "attributes": [
                {
                    "key" : "db.name",
                    "value": {
                        "stringValue": "database"
                    }
                },
                {
                    "key" : "db.type",
                    "value": {
                        "stringValue": "sql"
                    }
                },
                {
                    "key" : "db.statement",
                    "value": {
                        "stringValue": "SELECT \"table\".\"col\" FROM \"table\" WHERE \"table\".\"col\" = %s"
                    }
                },
                {
                    "key": "sentry.description",
                    "value": {
                        "stringValue": "index view query"
                    }
                }
            ]
        }"#;
        let otel_span: OtelSpan = serde_json::from_str(json).unwrap();
        let event_span: EventSpan = otel_to_sentry_span(otel_span).unwrap();
        let annotated_span: Annotated<EventSpan> = Annotated::new(event_span);
        insta::assert_json_snapshot!(SerializableAnnotated(&annotated_span), @r###"
        {
          "timestamp": 1697620454.980079,
          "start_timestamp": 1697620454.98,
          "exclusive_time": 0.0788,
          "op": "database query",
          "span_id": "e342abb1214ca181",
          "parent_span_id": "0c7a7dea069bf5a6",
          "trace_id": "89143b0763095bd9c9955e8175d1fb23",
          "status": "unknown",
          "description": "index view query",
          "data": {
<<<<<<< HEAD
            "sentry.name": "database query"
=======
            "db.name": "database",
            "db.statement": "SELECT \"table\".\"col\" FROM \"table\" WHERE \"table\".\"col\" = %s",
            "db.type": "sql"
>>>>>>> 9a5e5757
          },
          "links": [],
          "kind": "client"
        }
        "###);
    }

    #[test]
    fn parse_span_with_http_attributes() {
        let json = r#"{
            "traceId": "89143b0763095bd9c9955e8175d1fb23",
            "spanId": "e342abb1214ca181",
            "parentSpanId": "0c7a7dea069bf5a6",
            "name": "http client request",
            "kind": 3,
            "startTimeUnixNano": "1697620454980000000",
            "endTimeUnixNano": "1697620454980078800",
            "attributes": [
                {
                    "key" : "http.request.method",
                    "value": {
                        "stringValue": "GET"
                    }
                },
                {
                    "key" : "url.path",
                    "value": {
                        "stringValue": "/api/search?q=foobar"
                    }
                }
            ]
        }"#;
        let otel_span: OtelSpan = serde_json::from_str(json).unwrap();
        let event_span: EventSpan = otel_to_sentry_span(otel_span).unwrap();
        let annotated_span: Annotated<EventSpan> = Annotated::new(event_span);
        insta::assert_json_snapshot!(SerializableAnnotated(&annotated_span), @r###"
        {
          "timestamp": 1697620454.980079,
          "start_timestamp": 1697620454.98,
          "exclusive_time": 0.0788,
          "op": "http client request",
          "span_id": "e342abb1214ca181",
          "parent_span_id": "0c7a7dea069bf5a6",
          "trace_id": "89143b0763095bd9c9955e8175d1fb23",
          "status": "unknown",
          "description": "GET /api/search?q=foobar",
          "data": {
<<<<<<< HEAD
            "sentry.name": "http client request"
=======
            "http.request.method": "GET",
            "url.path": "/api/search?q=foobar"
>>>>>>> 9a5e5757
          },
          "links": [],
          "kind": "client"
        }
        "###);
    }

    /// Intended to be synced with `relay-event-schema::protocol::span::convert::tests::roundtrip`.
    #[test]
    fn parse_sentry_attributes() {
        let json = r#"{
            "traceId": "4c79f60c11214eb38604f4ae0781bfb2",
            "spanId": "fa90fdead5f74052",
            "parentSpanId": "fa90fdead5f74051",
            "startTimeUnixNano": "123000000000",
            "endTimeUnixNano": "123500000000",
            "name": "myname",
            "status": {"code": 0, "message": "foo"},
            "attributes": [
                {
                    "key" : "browser.name",
                    "value": {
                        "stringValue": "Chrome"
                    }
                },
                {
                    "key" : "sentry.description",
                    "value": {
                        "stringValue": "mydescription"
                    }
                },
                {
                    "key" : "sentry.environment",
                    "value": {
                        "stringValue": "prod"
                    }
                },
                {
                    "key" : "sentry.op",
                    "value": {
                        "stringValue": "myop"
                    }
                },
                {
                    "key" : "sentry.platform",
                    "value": {
                        "stringValue": "php"
                    }
                },
                {
                    "key" : "sentry.profile.id",
                    "value": {
                        "stringValue": "a0aaaaaa-aaaa-aaaa-aaaa-aaaaaaaaaaab"
                    }
                },
                {
                    "key" : "sentry.release",
                    "value": {
                        "stringValue": "myapp@1.0.0"
                    }
                },
                {
                    "key" : "sentry.sdk.name",
                    "value": {
                        "stringValue": "sentry.php"
                    }
                },
                {
                    "key" : "sentry.segment.id",
                    "value": {
                        "stringValue": "FA90FDEAD5F74052"
                    }
                },
                {
                    "key" : "sentry.segment.name",
                    "value": {
                        "stringValue": "my 1st transaction"
                    }
                },
                {
                    "key": "sentry.metrics_summary.some_metric",
                    "value": {
                        "arrayValue": {
                            "values": [
                                {
                                    "kvlistValue": {
                                        "values": [
                                            {
                                                "key": "min",
                                                "value": {
                                                    "doubleValue": 1.0
                                                }
                                            },
                                            {
                                                "key": "max",
                                                "value": {
                                                    "doubleValue": 2.0
                                                }
                                            },
                                            {
                                                "key": "sum",
                                                "value": {
                                                    "doubleValue": 3.0
                                                }
                                            },
                                            {
                                                "key": "count",
                                                "value": {
                                                    "intValue": "2"
                                                }
                                            },
                                            {
                                                "key": "tags",
                                                "value": {
                                                    "kvlistValue": {
                                                        "values": [
                                                            {
                                                                "key": "environment",
                                                                "value": {
                                                                    "stringValue": "test"
                                                                }
                                                            }
                                                        ]
                                                    }
                                                }
                                            }
                                        ]
                                    }
                                }
                            ]
                        }
                    }
                }
            ]
        }"#;

        let otel_span: OtelSpan = serde_json::from_str(json).unwrap();
        let event_span = otel_to_sentry_span(otel_span).unwrap();

        let annotated_span: Annotated<EventSpan> = Annotated::new(event_span);
        insta::assert_json_snapshot!(SerializableAnnotated(&annotated_span), @r###"
        {
          "timestamp": 123.5,
          "start_timestamp": 123.0,
          "exclusive_time": 500.0,
          "op": "myname",
          "span_id": "fa90fdead5f74052",
          "parent_span_id": "fa90fdead5f74051",
          "trace_id": "4c79f60c11214eb38604f4ae0781bfb2",
          "segment_id": "fa90fdead5f74052",
          "status": "ok",
          "description": "mydescription",
          "profile_id": "a0aaaaaaaaaaaaaaaaaaaaaaaaaaaaab",
          "data": {
            "browser.name": "Chrome",
            "sentry.environment": "prod",
            "sentry.release": "myapp@1.0.0",
            "sentry.segment.name": "my 1st transaction",
            "sentry.sdk.name": "sentry.php",
            "sentry.name": "myname",
            "sentry.op": "myop"
          },
          "links": [],
          "platform": "php"
        }
        "###);
    }

    #[test]
    fn parse_span_is_remote() {
        let json = r#"{
            "traceId": "89143b0763095bd9c9955e8175d1fb23",
            "spanId": "e342abb1214ca181",
            "parentSpanId": "0c7a7dea069bf5a6",
            "startTimeUnixNano": "123000000000",
            "endTimeUnixNano": "123500000000",
            "flags": 768
        }"#;
        let otel_span: OtelSpan = serde_json::from_str(json).unwrap();
        let event_span: EventSpan = otel_to_sentry_span(otel_span).unwrap();
        let annotated_span: Annotated<EventSpan> = Annotated::new(event_span);
        insta::assert_json_snapshot!(SerializableAnnotated(&annotated_span), @r###"
        {
          "timestamp": 123.5,
          "start_timestamp": 123.0,
          "exclusive_time": 500.0,
          "span_id": "e342abb1214ca181",
          "parent_span_id": "0c7a7dea069bf5a6",
          "trace_id": "89143b0763095bd9c9955e8175d1fb23",
          "is_remote": true,
          "status": "unknown",
          "data": {},
          "links": []
        }
        "###);
    }

    #[test]
    fn parse_span_is_not_remote() {
        let json = r#"{
            "traceId": "89143b0763095bd9c9955e8175d1fb23",
            "spanId": "e342abb1214ca181",
            "parentSpanId": "0c7a7dea069bf5a6",
            "startTimeUnixNano": "123000000000",
            "endTimeUnixNano": "123500000000",
            "flags": 256
        }"#;
        let otel_span: OtelSpan = serde_json::from_str(json).unwrap();
        let event_span: EventSpan = otel_to_sentry_span(otel_span).unwrap();
        let annotated_span: Annotated<EventSpan> = Annotated::new(event_span);
        insta::assert_json_snapshot!(SerializableAnnotated(&annotated_span), @r###"
        {
          "timestamp": 123.5,
          "start_timestamp": 123.0,
          "exclusive_time": 500.0,
          "span_id": "e342abb1214ca181",
          "parent_span_id": "0c7a7dea069bf5a6",
          "trace_id": "89143b0763095bd9c9955e8175d1fb23",
          "is_remote": false,
          "status": "unknown",
          "data": {},
          "links": []
        }
        "###);
    }

    #[test]
    fn extract_span_kind() {
        let json = r#"{
            "traceId": "89143b0763095bd9c9955e8175d1fb23",
            "spanId": "e342abb1214ca181",
            "parentSpanId": "0c7a7dea069bf5a6",
            "startTimeUnixNano": "123000000000",
            "endTimeUnixNano": "123500000000",
            "kind": 3
        }"#;
        let otel_span: OtelSpan = serde_json::from_str(json).unwrap();
        let event_span: EventSpan = otel_to_sentry_span(otel_span).unwrap();
        let annotated_span: Annotated<EventSpan> = Annotated::new(event_span);
        insta::assert_json_snapshot!(SerializableAnnotated(&annotated_span), @r###"
        {
          "timestamp": 123.5,
          "start_timestamp": 123.0,
          "exclusive_time": 500.0,
          "span_id": "e342abb1214ca181",
          "parent_span_id": "0c7a7dea069bf5a6",
          "trace_id": "89143b0763095bd9c9955e8175d1fb23",
          "status": "unknown",
          "data": {},
          "links": [],
          "kind": "client"
        }
        "###);
    }

    #[test]
    fn parse_link() {
        let json = r#"{
            "traceId": "3c79f60c11214eb38604f4ae0781bfb2",
            "spanId": "e342abb1214ca181",
            "links": [
                {
                    "traceId": "4c79f60c11214eb38604f4ae0781bfb2",
                    "spanId": "fa90fdead5f74052",
                    "attributes": [
                        {
                            "key": "str_key",
                            "value": {
                                "stringValue": "str_value"
                            }
                        },
                        {
                            "key": "bool_key",
                            "value": {
                                "boolValue": true
                            }
                        },
                        {
                            "key": "int_key",
                            "value": {
                                "intValue": "123"
                            }
                        },
                        {
                            "key": "double_key",
                            "value": {
                                "doubleValue": 1.23
                            }
                        }
                    ],
                    "flags": 1
                }
            ]
        }"#;
        let otel_span: OtelSpan = serde_json::from_str(json).unwrap();
        let event_span: EventSpan = otel_to_sentry_span(otel_span).unwrap();
        let annotated_span: Annotated<EventSpan> = Annotated::new(event_span);

        insta::assert_json_snapshot!(SerializableAnnotated(&annotated_span), @r###"
        {
          "timestamp": 0.0,
          "start_timestamp": 0.0,
          "exclusive_time": 0.0,
          "span_id": "e342abb1214ca181",
          "trace_id": "3c79f60c11214eb38604f4ae0781bfb2",
          "status": "unknown",
          "data": {},
          "links": [
            {
              "trace_id": "4c79f60c11214eb38604f4ae0781bfb2",
              "span_id": "fa90fdead5f74052",
              "sampled": true,
              "attributes": {
                "bool_key": true,
                "double_key": 1.23,
                "int_key": 123,
                "str_key": "str_value"
              }
            }
          ]
        }
        "###);
    }
}<|MERGE_RESOLUTION|>--- conflicted
+++ resolved
@@ -256,13 +256,10 @@
           "status": "unknown",
           "description": "SELECT \"table\".\"col\" FROM \"table\" WHERE \"table\".\"col\" = %s",
           "data": {
-<<<<<<< HEAD
-            "sentry.name": "database query"
-=======
             "db.name": "database",
             "db.statement": "SELECT \"table\".\"col\" FROM \"table\" WHERE \"table\".\"col\" = %s",
-            "db.type": "sql"
->>>>>>> 9a5e5757
+            "db.type": "sql",
+            "sentry.name": "database query"
           },
           "links": [],
           "kind": "client"
@@ -322,13 +319,10 @@
           "status": "unknown",
           "description": "index view query",
           "data": {
-<<<<<<< HEAD
-            "sentry.name": "database query"
-=======
             "db.name": "database",
             "db.statement": "SELECT \"table\".\"col\" FROM \"table\" WHERE \"table\".\"col\" = %s",
-            "db.type": "sql"
->>>>>>> 9a5e5757
+            "db.type": "sql",
+            "sentry.name": "database query"
           },
           "links": [],
           "kind": "client"
@@ -376,12 +370,9 @@
           "status": "unknown",
           "description": "GET /api/search?q=foobar",
           "data": {
-<<<<<<< HEAD
-            "sentry.name": "http client request"
-=======
             "http.request.method": "GET",
+            "sentry.name": "http client request",
             "url.path": "/api/search?q=foobar"
->>>>>>> 9a5e5757
           },
           "links": [],
           "kind": "client"
