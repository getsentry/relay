[package]
authors = ["Sentry <hello@sentry.io>"]
description = "Server components for the relay"
documentation = "https://docs.rs/semaphore-server"
homepage = "https://github.com/getsentry/semaphore"
license = "MIT"
name = "semaphore-server"
repository = "https://github.com/getsentry/semaphore"
version = "0.1.1"
build = "build.rs"

[features]
default = []
with_ssl = ["openssl", "actix-web/alpn"]

[dependencies]
clap = "2.31.2"
failure = "0.1.1"
failure_derive = "0.1.1"
hyper = "0.11.27"
log = "0.4.2"
futures = "0.1.21"
parking_lot = "0.5.5"
regex = "1.0.0"
lazy_static = "1.0.1"
serde_json = "1.0.20"
tokio-core = "0.1.17"
<<<<<<< HEAD
actix = "0.5.6"
#actix-web = { version = "0.6.6", default-features = false, features = ["brotli", "flate2-c"] }
actix-web = { path = "../../actix-web", default-features = false, features = ["brotli", "flate2-c"] }
openssl = { version = "0.10.7", optional = true }
sentry-types = "0.5.0"
serde = "1.0.45"
serde_derive = "1.0.45"
uuid = { version = "0.6.3", features = ["v4"] }
=======
actix = "0.5.7"
actix-web = { version = "0.6.11", default-features = false, features = ["brotli", "flate2-c"] }
openssl = { version = "0.10.10", optional = true }
sentry-types = "0.6.0"
serde = "1.0.66"
serde_derive = "1.0.66"
uuid = { version = "0.6.5", features = ["v4"] }
>>>>>>> 2f44c388
http = "0.1.5"
sentry = "0.5.4"
url = "1.7.0"
mime = "0.3.7"
bytes = "0.4.8"
base64 = "0.9.2"
flate2 = "1.0.1"
listenfd = "0.3.3"

[dependencies.semaphore-aorta]
path = "../aorta"

[dependencies.semaphore-config]
path = "../config"

[dependencies.semaphore-common]
path = "../common"

[dependencies.semaphore-trove]
path = "../trove"

[target."cfg(not(windows))".dependencies]
libc = "0.2.42"<|MERGE_RESOLUTION|>--- conflicted
+++ resolved
@@ -25,16 +25,6 @@
 lazy_static = "1.0.1"
 serde_json = "1.0.20"
 tokio-core = "0.1.17"
-<<<<<<< HEAD
-actix = "0.5.6"
-#actix-web = { version = "0.6.6", default-features = false, features = ["brotli", "flate2-c"] }
-actix-web = { path = "../../actix-web", default-features = false, features = ["brotli", "flate2-c"] }
-openssl = { version = "0.10.7", optional = true }
-sentry-types = "0.5.0"
-serde = "1.0.45"
-serde_derive = "1.0.45"
-uuid = { version = "0.6.3", features = ["v4"] }
-=======
 actix = "0.5.7"
 actix-web = { version = "0.6.11", default-features = false, features = ["brotli", "flate2-c"] }
 openssl = { version = "0.10.10", optional = true }
@@ -42,7 +32,6 @@
 serde = "1.0.66"
 serde_derive = "1.0.66"
 uuid = { version = "0.6.5", features = ["v4"] }
->>>>>>> 2f44c388
 http = "0.1.5"
 sentry = "0.5.4"
 url = "1.7.0"
