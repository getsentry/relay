--- conflicted
+++ resolved
@@ -5,6 +5,7 @@
 use actix::prelude::*;
 use actix_web::http::StatusCode;
 use actix_web::{HttpRequest, HttpResponse, ResponseError};
+use bytes::Bytes;
 use failure::Fail;
 use futures::prelude::*;
 use parking_lot::Mutex;
@@ -196,29 +197,11 @@
     let future = project_manager
         .send(GetProject { id: project_id })
         .map_err(BadStoreRequest::ScheduleFailed)
-<<<<<<< HEAD
-        .and_then(move |project| {
-            project
-                .send(GetEventAction::cached(cloned_meta))
-                .map_err(BadStoreRequest::ScheduleFailed)
-                .and_then(
-                    move |action| match action.map_err(BadStoreRequest::ProjectFailed)? {
-                        EventAction::Accept => Ok(()),
-                        EventAction::RetryAfter(retry_after) => {
-                            Err(BadStoreRequest::RateLimited(retry_after))
-                        }
-                        EventAction::Discard(reason) => Err(BadStoreRequest::EventRejected(reason)),
-                    },
-                )
-                .and_then(move |_| {
-                    extract_envelope(&request, meta, config.max_event_payload_size())
-                })
-=======
         .and_then(clone!(event_id, |project| {
             StoreBody::new(&request)
                 .limit(config.max_event_payload_size())
                 .map_err(BadStoreRequest::PayloadError)
-                .and_then(move |data| extract_envelope(data, meta))
+                .and_then(move |data| extract_envelope(data, meta,config.max_event_payload_size()))
                 .and_then(clone!(project, |envelope| {
                     *event_id.lock() = Some(envelope.event_id());
 
@@ -237,7 +220,6 @@
                             }
                         })
                 }))
->>>>>>> 5d95e09c
                 .and_then(move |envelope| {
                     event_manager
                         .send(QueueEvent {
