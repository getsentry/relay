use actix_web::multipart::{Multipart, MultipartItem};
use actix_web::{actix::ResponseFuture, HttpMessage, HttpRequest, HttpResponse};
use bytes::Bytes;
use futures::{future, Future, Stream};

use semaphore_general::protocol::EventId;

use crate::body::ForwardBody;
use crate::endpoints::common::{handle_store_like_request, BadStoreRequest};
use crate::envelope::{AttachmentType, ContentType, Envelope, Item, ItemType};
use crate::extractors::{EventMeta, StartTime};
use crate::service::{ServiceApp, ServiceState};
use crate::utils::{consume_field, get_multipart_boundary, MultipartEnvelope, MultipartError};

/// The field name of a minidump in the multipart form-data upload.
///
/// Sentry requires
const MINIDUMP_FIELD_NAME: &str = "upload_file_minidump";

/// Name of the event attachment.
///
/// This is a special attachment that can contain a sentry event payload encoded as message pack.
const ITEM_NAME_EVENT: &str = "__sentry-event";

/// Name of the breadcrumb attachment (1).
///
/// This is a special attachment that can contain breadcrumbs encoded as message pack. There can be
/// two attachments that the SDK may use as swappable buffers. Both attachments will be merged and
/// truncated to the maxmimum number of allowed attachments.
const ITEM_NAME_BREADCRUMBS1: &str = "__sentry-breadcrumbs1";

/// Name of the breadcrumb attachment (2).
///
/// This is a special attachment that can contain breadcrumbs encoded as message pack. There can be
/// two attachments that the SDK may use as swappable buffers. Both attachments will be merged and
/// truncated to the maxmimum number of allowed attachments.
const ITEM_NAME_BREADCRUMBS2: &str = "__sentry-breadcrumbs2";

/// File name for a standalone minidump upload.
///
/// In contrast to the field name, this is used when a standalone minidump is uploaded not in a
/// multipart request. The file name is later used to display the event attachment.
const MINIDUMP_FILE_NAME: &str = "Minidump";

/// Minidump attachments should have these magic bytes.
const MINIDUMP_MAGIC_HEADER: &[u8] = b"MDMP";

/// Content types by which standalone uploads can be recognized.
const MINIDUMP_RAW_CONTENT_TYPES: &[&str] = &["application/octet-stream", "application/x-dmp"];

fn validate_minidump(data: &[u8]) -> Result<(), BadStoreRequest> {
    if !data.starts_with(MINIDUMP_MAGIC_HEADER) {
        log::trace!("invalid minidump file");
        return Err(BadStoreRequest::InvalidMinidump);
    }

    Ok(())
}

fn get_embedded_minidump(
    payload: Bytes,
    max_size: usize,
) -> ResponseFuture<Option<Bytes>, BadStoreRequest> {
    let boundary = match get_multipart_boundary(&payload) {
        Some(boundary) => boundary,
        None => return Box::new(future::ok(None)),
    };

    let f = Multipart::new(Ok(boundary.to_string()), futures::stream::once(Ok(payload)))
        .map_err(MultipartError::InvalidMultipart)
        .filter_map(|item| {
            if let MultipartItem::Field(field) = item {
                if let Some(content_disposition) = field.content_disposition() {
                    if content_disposition.get_name() == Some(MINIDUMP_FIELD_NAME) {
                        return Some(field);
                    }
                }
            }
            None
        })
        .and_then(move |field| consume_field(field, max_size))
        .and_then(|data_opt| data_opt.ok_or(MultipartError::Overflow))
        .into_future()
        .map_err(|(err, _)| BadStoreRequest::InvalidMultipart(err))
        .map(|(data, _)| data.map(Bytes::from));

    Box::new(f)
}

/// Creates an evelope from a minidump request.
///
/// Minidump request payloads do not have the same structure as usual
/// events from other SDKs.
///
/// The minidump can either be transmitted as the request body, or as
/// `upload_file_minidump` in a multipart form-data/ request.
///
/// Optionally, an event payload can be sent in the `sentry` form
/// field, either as JSON or as nested form data.
///
fn extract_envelope(
    request: &HttpRequest<ServiceState>,
    meta: EventMeta,
    max_payload_size: usize,
) -> ResponseFuture<Envelope, BadStoreRequest>
where {
    // TODO: at the moment we override any pre exsiting (set by an SDK) event id here.
    //  We shouldn't do that. The problem is that at this stage we cannot afford to parse the
    //  request and look for the event id so we simply set one.
    //  We need to somehow preserve SDK set event ids ( the current behaviour needs to change).
    let mut envelope = Envelope::from_request(EventId::new(), meta);

    // Minidump request payloads do not have the same structure as usual events from other SDKs. The
    // minidump can either be transmitted as request body, or as `upload_file_minidump` in a
    // multipart formdata request.
    if MINIDUMP_RAW_CONTENT_TYPES.contains(&request.content_type()) {
        let future = ForwardBody::new(request, max_payload_size)
            .map_err(|_| BadStoreRequest::InvalidMinidump)
            .and_then(move |data| {
                validate_minidump(&data)?;

                let mut item = Item::new(ItemType::Attachment);
                item.set_payload(ContentType::OctetStream, data);
                item.set_filename(MINIDUMP_FILE_NAME);
                item.set_attachment_type(AttachmentType::Minidump);

                envelope.add_item(item);
                Ok(envelope)
            });

        return Box::new(future);
    }

    let future = MultipartEnvelope::new(envelope, max_payload_size)
        .handle_request(request)
        .map_err(BadStoreRequest::InvalidMultipart)
<<<<<<< HEAD
        .and_then(|mut envelope| {
            // Check that the envelope contains a minidump item.
            match envelope.get_item_by_mut(|item| item.name() == Some(MINIDUMP_FIELD_NAME)) {
                Some(item) => {
                    validate_minidump(&item.payload())?;
                    item.set_attachment_type(AttachmentType::Minidump);
                }
                None => return Err(BadStoreRequest::MissingMinidump),
            }

            for field_name in &[ITEM_NAME_BREADCRUMBS1, ITEM_NAME_BREADCRUMBS2] {
                if let Some(item) = envelope.get_item_by_mut(|item| item.name() == Some(field_name))
                {
                    item.set_attachment_type(AttachmentType::Breadcrumbs);
                }
            }

            if let Some(item) =
                envelope.get_item_by_mut(|item| item.name() == Some(ITEM_NAME_EVENT))
            {
                item.set_attachment_type(AttachmentType::MsgpackEvent);
            }

            Ok(envelope)
=======
        .and_then(move |mut envelope| {
            let mut minidump_item =
                match envelope.take_item_by(|item| item.name() == Some(MINIDUMP_FIELD_NAME)) {
                    Some(item) => item,
                    None => {
                        return Box::new(future::err(BadStoreRequest::MissingMinidump))
                            as ResponseFuture<Envelope, BadStoreRequest>
                    }
                };

            // HACK !!
            // This field is not a minidump (.i.e. it doesn't start with the minidump magic header).
            // It could be a multipart field containing a minidump; this happens in some
            // Linux Electron SDKs.
            // Unfortunately the embedded multipart field is not recognized by the multipart
            // parser as a multipart field containing a multipart body.
            // My (RaduW) guess is that it is not recognized because the Content-Disposition
            // header at the beginning of the field does *NOT* contain a boundary field.
            // For this case we will look if field the field starts with a '--' and manually
            // extract the boundary (which is what follows '--' up to the end of line)
            // and manually construct a multipart with the detected boundary.
            // If we can extract a multipart with an embedded minidump than use that field.
            let future = get_embedded_minidump(minidump_item.payload(), max_payload_size).and_then(
                move |embedded_opt| {
                    if let Some(embedded) = embedded_opt {
                        let content_type = minidump_item
                            .content_type()
                            .cloned()
                            .unwrap_or(ContentType::OctetStream);

                        minidump_item.set_payload(content_type, embedded);
                    }

                    minidump_item.set_attachment_type(AttachmentType::Minidump);
                    validate_minidump(&minidump_item.payload())?;
                    envelope.add_item(minidump_item);

                    Ok(envelope)
                },
            );

            Box::new(future)
>>>>>>> a0ccdd6f
        });

    Box::new(future)
}

fn create_response(id: EventId) -> HttpResponse {
    // the minidump client expects the response to contain an event id as a hyphenated UUID
    // i.e. xxxxxxxx-xxxx-xxxx-xxxx-xxxxxxxxxxxx
    HttpResponse::Ok()
        .content_type("text/plain")
        .body(format!("{}", id.0.to_hyphenated()))
}

fn store_minidump(
    meta: EventMeta,
    start_time: StartTime,
    request: HttpRequest<ServiceState>,
) -> ResponseFuture<HttpResponse, BadStoreRequest> {
    let event_size = request.state().config().max_attachment_payload_size();

    Box::new(handle_store_like_request(
        meta,
        true,
        start_time,
        request,
        move |data, meta| extract_envelope(data, meta, event_size),
        create_response,
    ))
}

pub fn configure_app(app: ServiceApp) -> ServiceApp {
    app.resource(r"/api/{project:\d+}/minidump{trailing_slash:/?}", |r| {
        r.name("store-minidump");
        r.post().with(store_minidump);
    })
}<|MERGE_RESOLUTION|>--- conflicted
+++ resolved
@@ -134,33 +134,7 @@
     let future = MultipartEnvelope::new(envelope, max_payload_size)
         .handle_request(request)
         .map_err(BadStoreRequest::InvalidMultipart)
-<<<<<<< HEAD
         .and_then(|mut envelope| {
-            // Check that the envelope contains a minidump item.
-            match envelope.get_item_by_mut(|item| item.name() == Some(MINIDUMP_FIELD_NAME)) {
-                Some(item) => {
-                    validate_minidump(&item.payload())?;
-                    item.set_attachment_type(AttachmentType::Minidump);
-                }
-                None => return Err(BadStoreRequest::MissingMinidump),
-            }
-
-            for field_name in &[ITEM_NAME_BREADCRUMBS1, ITEM_NAME_BREADCRUMBS2] {
-                if let Some(item) = envelope.get_item_by_mut(|item| item.name() == Some(field_name))
-                {
-                    item.set_attachment_type(AttachmentType::Breadcrumbs);
-                }
-            }
-
-            if let Some(item) =
-                envelope.get_item_by_mut(|item| item.name() == Some(ITEM_NAME_EVENT))
-            {
-                item.set_attachment_type(AttachmentType::MsgpackEvent);
-            }
-
-            Ok(envelope)
-=======
-        .and_then(move |mut envelope| {
             let mut minidump_item =
                 match envelope.take_item_by(|item| item.name() == Some(MINIDUMP_FIELD_NAME)) {
                     Some(item) => item,
@@ -201,8 +175,20 @@
                 },
             );
 
-            Box::new(future)
->>>>>>> a0ccdd6f
+            for field_name in &[ITEM_NAME_BREADCRUMBS1, ITEM_NAME_BREADCRUMBS2] {
+                if let Some(item) = envelope.get_item_by_mut(|item| item.name() == Some(field_name))
+                {
+                    item.set_attachment_type(AttachmentType::Breadcrumbs);
+                }
+            }
+
+            if let Some(item) =
+                envelope.get_item_by_mut(|item| item.name() == Some(ITEM_NAME_EVENT))
+            {
+                item.set_attachment_type(AttachmentType::MsgpackEvent);
+            }
+
+            Ok(envelope)
         });
 
     Box::new(future)
