--- conflicted
+++ resolved
@@ -4,7 +4,7 @@
 use actix_web::http::Method;
 use actix_web::middleware::cors::Cors;
 use actix_web::{HttpMessage, HttpRequest, HttpResponse};
-use bytes::BytesMut;
+use bytes::{Bytes, BytesMut};
 use futures::Future;
 use serde::{Deserialize, Serialize};
 
@@ -32,7 +32,6 @@
     meta: EventMeta,
     max_event_payload_size: usize,
     content_type: String,
-<<<<<<< HEAD
 ) -> ResponseFuture<Envelope, BadStoreRequest> {
     let future = StoreBody::new(&request)
         .limit(max_event_payload_size)
@@ -50,15 +49,15 @@
                     .map_err(BadStoreRequest::InvalidEnvelope);
             }
 
-            // Python clients are well known to send crappy JSON in the Sentry world.  The reason
-            // for this is that they send NaN and Infinity as invalid JSON tokens.  The code sentry
-            // server could deal with this but we cannot.  To work around this issue, we run a basic
-            // character substitution on the input stream but only if we detect a Python agent.
-            //
-            // This is done here so that the rest of the code can assume valid JSON.
-            let is_legacy_python_json = meta.auth().client_agent().map_or(false, |agent| {
-                agent.starts_with("raven-python/") || agent.starts_with("sentry-python/")
-            });
+    // Python clients are well known to send crappy JSON in the Sentry world.  The reason
+    // for this is that they send NaN and Infinity as invalid JSON tokens.  The code sentry
+    // server could deal with this but we cannot.  To work around this issue, we run a basic
+    // character substitution on the input stream but only if we detect a Python agent.
+    //
+    // This is done here so that the rest of the code can assume valid JSON.
+    let is_legacy_python_json = meta.client().map_or(false, |agent| {
+        agent.starts_with("raven-python/") || agent.starts_with("sentry-python/")
+    });
 
             if is_legacy_python_json {
                 let mut data_mut = BytesMut::from(data);
@@ -91,58 +90,6 @@
         });
 
     Box::new(future)
-=======
-) -> Result<Envelope, BadStoreRequest> {
-    if data.is_empty() {
-        return Err(BadStoreRequest::EmptyBody);
-    }
-
-    // Clients may send full envelopes to /store. In this case, just parse the envelope and assume
-    // that it has sufficient headers. However, we're using `parse_request` here to ensure that
-    // we're merging available request headers into the envelope's headers.
-    if content_type == envelope::CONTENT_TYPE {
-        return Envelope::parse_request(data, meta).map_err(BadStoreRequest::InvalidEnvelope);
-    }
-
-    // Python clients are well known to send crappy JSON in the Sentry world.  The reason
-    // for this is that they send NaN and Infinity as invalid JSON tokens.  The code sentry
-    // server could deal with this but we cannot.  To work around this issue, we run a basic
-    // character substitution on the input stream but only if we detect a Python agent.
-    //
-    // This is done here so that the rest of the code can assume valid JSON.
-    let is_legacy_python_json = meta.client().map_or(false, |agent| {
-        agent.starts_with("raven-python/") || agent.starts_with("sentry-python/")
-    });
-
-    if is_legacy_python_json {
-        let mut data_mut = BytesMut::from(data);
-        json_forensics::translate_slice(&mut data_mut[..]);
-        data = data_mut.freeze();
-    }
-
-    // Ensure that the event has a UUID. It will be returned from this message and from the
-    // incoming store request. To uncouple it from the workload on the processing workers, this
-    // requires to synchronously parse a minimal part of the JSON payload. If the JSON payload
-    // is invalid, processing can be skipped altogether.
-    let event_id = serde_json::from_slice::<EventIdHelper>(&data)
-        .map(|event| event.id)
-        .map_err(BadStoreRequest::InvalidJson)?
-        .unwrap_or_else(EventId::new);
-
-    // Use the request's content type. If the content type is missing, assume "application/json".
-    let content_type = match content_type {
-        ct if ct.is_empty() => ContentType::Json,
-        ct => ContentType::from(ct),
-    };
-
-    let mut event_item = Item::new(ItemType::Event);
-    event_item.set_payload(content_type, data);
-
-    let mut envelope = Envelope::from_request(event_id, meta);
-    envelope.add_item(event_item);
-
-    Ok(envelope)
->>>>>>> 5d95e09c
 }
 
 #[derive(Serialize)]
