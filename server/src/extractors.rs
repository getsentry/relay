--- conflicted
+++ resolved
@@ -9,12 +9,7 @@
 
 use semaphore_aorta::{ApiErrorResponse, EventMeta, EventVariant, ForeignEvent, ForeignPayload,
                       ProjectState, StoreChangeset};
-<<<<<<< HEAD
-use semaphore_common::{ProjectId, ProjectIdParseError};
-=======
 use semaphore_common::{Auth, AuthParseError, ProjectId, ProjectIdParseError};
-use semaphore_trove::TroveState;
->>>>>>> 0c77411b
 
 use body::{EncodedJsonBody, EncodedJsonPayloadError};
 use service::ServiceState;
