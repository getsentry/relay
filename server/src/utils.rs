use actix_web::error::Error;
use failure::Fail;
use sentry::integrations::failure::exception_from_single_fail;
use sentry::protocol::{Event, Level};
use sentry::with_client_and_scope;
use uuid::Uuid;

/// Creates an error event from an actix error.
pub fn event_from_actix_error(err: &Error) -> Event<'static> {
<<<<<<< HEAD
    let mut exceptions = vec![exception_from_single_fail(
        err.cause(),
        Some(err.backtrace()),
    )];

    let mut ptr: Option<&Fail> = err.cause().cause();
    while let Some(cause) = ptr {
        exceptions.push(exception_from_single_fail(cause, cause.backtrace()));
        ptr = Some(cause);
    }

    exceptions.reverse();

    Event {
        exceptions: exceptions,
        level: Level::Error,
        ..Default::default()
    }
}

=======
    let mut exceptions = Vec::new();

    let mut index = 0;
    let mut fail: Option<&Fail> = Some(err.as_fail());
    while let Some(cause) = fail {
        let backtrace = match index {
            0 => Some(err.backtrace()),
            _ => cause.backtrace(),
        };

        exceptions.push(exception_from_single_fail(cause, backtrace));
        fail = Some(cause);
        index += 1;
    }

    exceptions.reverse();

    Event {
        exceptions: exceptions,
        level: Level::Error,
        ..Default::default()
    }
}

>>>>>>> 8b0f006c
/// Reports an actix error to sentry if it's relevant.
pub fn report_actix_error_to_sentry(err: &Error) -> Uuid {
    with_client_and_scope(|client, scope| {
        client.capture_event(event_from_actix_error(err), Some(scope))
    })
}<|MERGE_RESOLUTION|>--- conflicted
+++ resolved
@@ -7,28 +7,6 @@
 
 /// Creates an error event from an actix error.
 pub fn event_from_actix_error(err: &Error) -> Event<'static> {
-<<<<<<< HEAD
-    let mut exceptions = vec![exception_from_single_fail(
-        err.cause(),
-        Some(err.backtrace()),
-    )];
-
-    let mut ptr: Option<&Fail> = err.cause().cause();
-    while let Some(cause) = ptr {
-        exceptions.push(exception_from_single_fail(cause, cause.backtrace()));
-        ptr = Some(cause);
-    }
-
-    exceptions.reverse();
-
-    Event {
-        exceptions: exceptions,
-        level: Level::Error,
-        ..Default::default()
-    }
-}
-
-=======
     let mut exceptions = Vec::new();
 
     let mut index = 0;
@@ -53,7 +31,6 @@
     }
 }
 
->>>>>>> 8b0f006c
 /// Reports an actix error to sentry if it's relevant.
 pub fn report_actix_error_to_sentry(err: &Error) -> Uuid {
     with_client_and_scope(|client, scope| {
