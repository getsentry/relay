--- conflicted
+++ resolved
@@ -20,11 +20,7 @@
 /// This is a special attachment that can contain breadcrumbs encoded as message pack. There can be
 /// two attachments that the SDK may use as swappable buffers. Both attachments will be merged and
 /// truncated to the maxmimum number of allowed attachments.
-<<<<<<< HEAD
-pub const ITEM_NAME_BREADCRUMBS2: &str = "__sentry-breadcrumbs2";
+pub const ITEM_NAME_BREADCRUMBS2: &str = "__sentry-breadcrumb2";
 
 /// Envelope header used to store the UE4 user id.
-pub const UNREAL_USER_HEADER: &str = "unreal_user_id";
-=======
-pub const ITEM_NAME_BREADCRUMBS2: &str = "__sentry-breadcrumb2";
->>>>>>> 66cda6de
+pub const UNREAL_USER_HEADER: &str = "unreal_user_id";