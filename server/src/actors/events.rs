--- conflicted
+++ resolved
@@ -8,19 +8,11 @@
 use failure::Fail;
 use futures::prelude::*;
 use json_forensics;
-<<<<<<< HEAD
-use parking_lot::RwLock;
-=======
-use parking_lot::Mutex;
->>>>>>> 4b6c521d
+use parking_lot::{Mutex, RwLock};
 use sentry::integrations::failure::event_from_fail;
 use serde::{Deserialize, Serialize};
 
-<<<<<<< HEAD
-use semaphore_common::{metric, Config, LogError, ProjectId, RelayMode, Uuid};
-=======
-use semaphore_common::{clone, metric, Config, LogError, ProjectId, Uuid};
->>>>>>> 4b6c521d
+use semaphore_common::{clone, metric, Config, LogError, ProjectId, RelayMode, Uuid};
 use semaphore_general::filter::FilterStatKey;
 use semaphore_general::pii::PiiProcessor;
 use semaphore_general::processor::{process_value, ProcessingState};
@@ -87,7 +79,10 @@
     #[fail(display = "could not store event")]
     StoreFailed(#[cause] StoreError),
 
-    #[fail(display = "sending failed due to rate limit ({}s)", _0)]
+    #[fail(
+        display = "sending failed due to rate limit ({}s) with reason: {:?}",
+        _0, _1
+    )]
     RateLimited(u64, String),
 
     #[fail(display = "event exceeded its configured lifetime")]
@@ -352,11 +347,8 @@
             processor,
             current_active_events: 0,
             shutdown: SyncHandle::new(),
-<<<<<<< HEAD
             captured_events: Default::default(),
-=======
             outcome_producer,
->>>>>>> 4b6c521d
         })
     }
 }
@@ -496,12 +488,8 @@
             .send(GetProjectId)
             .map(One::into_inner)
             .map_err(ProcessingError::ScheduleFailed)
-<<<<<<< HEAD
-            .and_then(clone!(captured_events, |project_id| {
-=======
-            .and_then(clone! { project_id_for_err, org_id_for_err, |project_id| {
+            .and_then(clone! {captured_events, project_id_for_err, org_id_for_err, |project_id| {
                 *project_id_for_err.lock() = Some(project_id);
->>>>>>> 4b6c521d
                 project
                     .send(GetEventAction::fetched(meta.clone()))
                     .map_err(ProcessingError::ScheduleFailed)
@@ -603,11 +591,7 @@
 
                         Box::new(future) as ResponseFuture<_, _>
                     })
-<<<<<<< HEAD
-            }))
-=======
             }})
->>>>>>> 4b6c521d
             .inspect(move |_| metric!(timer("event.total_time") = start_time.elapsed()))
             .into_actor(self)
             .timeout(self.config.event_buffer_expiry(), ProcessingError::Timeout)
@@ -629,9 +613,6 @@
                     );
                 }
                 metric!(counter("event.rejected") += 1);
-<<<<<<< HEAD
-            }))
-=======
                 let outcome_params: Option<Outcome> = match error {
                     ProcessingError::SerializeFailed(_)
                     | ProcessingError::ScheduleFailed(_)
@@ -671,8 +652,7 @@
                         event_id: Some(event_id),
                     })
                 }
-            })
->>>>>>> 4b6c521d
+            }))
             .then(|x, slf, _| {
                 slf.current_active_events -= 1;
                 result(x)
