--- conflicted
+++ resolved
@@ -78,19 +78,11 @@
     #[fail(display = "could not store event")]
     StoreFailed(#[cause] StoreError),
 
-<<<<<<< HEAD
-    #[fail(display = "sending failed due to rate limit")]
+    #[fail(display = "sending failed due to rate limit: {:?}", _0)]
     RateLimited(RetryAfter),
 
     #[fail(display = "failed to apply quotas")]
     QuotasFailed(#[cause] QuotasError),
-=======
-    #[fail(
-        display = "sending failed due to rate limit ({}s) with reason: {:?}",
-        _0, _1
-    )]
-    RateLimited(u64, String),
->>>>>>> 0ee613d8
 
     #[fail(display = "event exceeded its configured lifetime")]
     Timeout,
@@ -315,23 +307,12 @@
 }
 
 impl EventManager {
-<<<<<<< HEAD
-    pub fn create(config: Arc<Config>, upstream: Addr<UpstreamRelay>) -> Result<Self, ServerError> {
-        let rate_limiter = RateLimiter::new(&config).context(ServerErrorKind::RedisError)?;
-=======
-    #[cfg(feature = "processing")]
     pub fn create(
         config: Arc<Config>,
         upstream: Addr<UpstreamRelay>,
         outcome_producer: Addr<OutcomeProducer>,
     ) -> Result<Self, ServerError> {
-        let geoip_lookup = match config.geoip_path() {
-            Some(p) => Some(Arc::new(
-                GeoIpLookup::open(p).context(ServerErrorKind::GeoIpError)?,
-            )),
-            None => None,
-        };
->>>>>>> 0ee613d8
+        let rate_limiter = RateLimiter::new(&config).context(ServerErrorKind::RedisError)?;
 
         // TODO: Make the number configurable via config file
         let thread_count = num_cpus::get();
@@ -375,37 +356,11 @@
             current_active_events: 0,
             shutdown: SyncHandle::new(),
             captured_events: Default::default(),
-<<<<<<< HEAD
 
             #[cfg(feature = "processing")]
             store_forwarder,
-=======
-            store_forwarder,
+
             outcome_producer,
-        })
-    }
-
-    #[cfg(not(feature = "processing"))]
-    pub fn create(
-        config: Arc<Config>,
-        upstream: Addr<UpstreamRelay>,
-        outcome_producer: Addr<OutcomeProducer>,
-    ) -> Result<Self, ServerError> {
-        // TODO: Make the number configurable via config file
-        let thread_count = num_cpus::get();
-
-        log::info!("starting {} event processing workers", thread_count);
-        let processor = SyncArbiter::start(thread_count, EventProcessor::new);
-
-        Ok(EventManager {
-            config,
-            upstream,
-            processor,
-            current_active_events: 0,
-            shutdown: SyncHandle::new(),
-            captured_events: Default::default(),
-            outcome_producer,
->>>>>>> 0ee613d8
         })
     }
 }
@@ -552,15 +507,8 @@
                     .map_err(ProcessingError::ScheduleFailed)
                     .and_then(|action| match action.map_err(ProcessingError::NoAction)? {
                         EventAction::Accept => Ok(()),
-<<<<<<< HEAD
                         EventAction::RetryAfter(r) => Err(ProcessingError::RateLimited(r)),
-                        EventAction::Discard => Err(ProcessingError::EventRejected),
-=======
-                        EventAction::RetryAfter(secs, reason) => {
-                            Err(ProcessingError::RateLimited(secs, reason))
-                        }
                         EventAction::Discard(reason) => Err(ProcessingError::EventRejected(reason)),
->>>>>>> 0ee613d8
                     })
                     .and_then(clone!(project, |_| project
                         .send(GetProjectState)
@@ -643,16 +591,10 @@
                             .and_then(move |result| {
                                 result.map_err(move |error| match error {
                                     UpstreamRequestError::RateLimited(secs) => {
-<<<<<<< HEAD
                                         ProcessingError::RateLimited(RetryAfter {
                                             when: Instant::now() + Duration::from_secs(secs),
                                             reason_code: None,
                                         })
-=======
-                                        project.do_send(RetryAfter { secs });
-                                        ProcessingError::RateLimited(secs,
-                                            "upstream_rate_limited".to_string())
->>>>>>> 0ee613d8
                                     }
                                     other => ProcessingError::SendFailed(other),
                                 })
@@ -660,24 +602,13 @@
 
                         Box::new(future) as ResponseFuture<_, _>
                     })
-<<<<<<< HEAD
-                    .map_err(clone!(project, |error| {
-                        if let ProcessingError::RateLimited(ref rate_limit) = error {
-                            project.do_send(rate_limit.clone());
-                        }
-
-                        error
-                    }))
-            }))
-=======
             }})
->>>>>>> 0ee613d8
             .inspect(move |_| metric!(timer("event.total_time") = start_time.elapsed()))
             .into_actor(self)
             .timeout(self.config.event_buffer_expiry(), ProcessingError::Timeout)
             .sync(&self.shutdown, ProcessingError::Shutdown)
             .map(|_, _, _| metric!(counter("event.accepted") += 1))
-            .map_err(clone!(captured_events, |error, _, _| {
+            .map_err(clone!(project, captured_events, |error, _, _| {
                 log::warn!("error processing event {}: {}", event_id, LogError(&error));
                 // if we are in capture mode, we stash away the event instead of
                 // forwarding it.
@@ -718,8 +649,9 @@
                     // if we have upstream then we don't emit outcomes (the upstream should deal with this)
                     ProcessingError::SendFailed(_) => None,
 
-                    ProcessingError::RateLimited(_timeout, reason) => {
-                        Some(Outcome::RateLimited(reason))
+                    ProcessingError::RateLimited(rate_limit) => {
+                        project.do_send(rate_limit.clone());
+                        Some(Outcome::RateLimited(rate_limit.reason_code))
                     }
                 };
                 if let Some(outcome) = outcome_params {
