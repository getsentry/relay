--- conflicted
+++ resolved
@@ -29,13 +29,7 @@
 use crate::envelope::{self, ContentType, Envelope, Item, ItemType};
 use crate::quotas::{QuotasError, RateLimiter};
 use crate::service::{ServerError, ServerErrorKind};
-<<<<<<< HEAD
-use crate::utils::{
-    get_sentry_entry_indexes, merge_vals, update_json_object, SyncActorFuture, SyncHandle,
-};
-=======
-use crate::utils::FutureExt;
->>>>>>> 65c16fb5
+use crate::utils::{get_sentry_entry_indexes, merge_vals, update_json_object, FutureExt};
 
 #[cfg(feature = "processing")]
 use {
@@ -538,8 +532,10 @@
     processor: Addr<EventProcessor>,
     current_active_events: u32,
     outcome_producer: Addr<OutcomeProducer>,
+
     #[cfg(feature = "processing")]
     store_forwarder: Option<Addr<StoreForwarder>>,
+
     captured_events: Arc<RwLock<BTreeMap<EventId, CapturedEvent>>>,
 }
 
@@ -593,8 +589,10 @@
             processor,
             current_active_events: 0,
             captured_events: Arc::default(),
+
             #[cfg(feature = "processing")]
             store_forwarder,
+
             outcome_producer,
         })
     }
