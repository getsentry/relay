use std::sync::Arc;
use std::time::Instant;

use actix::fut::result;
use actix::prelude::*;
use bytes::{Bytes, BytesMut};
use failure::Fail;
use futures::prelude::*;
use json_forensics;
use sentry::integrations::failure::event_from_fail;
use serde::Deserialize;

use semaphore_common::{metric, Config, LogError, ProjectId, Uuid};
use semaphore_general::filter::FilterStatKey;
use semaphore_general::pii::PiiProcessor;
use semaphore_general::processor::{process_value, ProcessingState};
use semaphore_general::protocol::{Event, EventId};
use semaphore_general::types::Annotated;
use serde_json;

use crate::actors::controller::{Controller, Shutdown, Subscribe, TimeoutError};
use crate::actors::project::{
    EventAction, GetEventAction, GetProjectId, GetProjectState, Project, ProjectError,
    ProjectState, RetryAfter,
};
use crate::actors::upstream::{SendRequest, UpstreamRelay, UpstreamRequestError};
use crate::extractors::EventMeta;
use crate::service::ServerError;
use crate::utils::{One, SyncActorFuture, SyncHandle};

#[cfg(feature = "processing")]
use {
    crate::actors::store::{StoreError, StoreEvent, StoreForwarder},
    crate::service::ServerErrorKind,
    failure::ResultExt,
    semaphore_general::filter::should_filter,
    semaphore_general::store::{GeoIpLookup, StoreConfig, StoreProcessor},
};

macro_rules! clone {
    (@param _) => ( _ );
    (@param $x:ident) => ( $x );
    ($($n:ident),+ , || $body:expr) => (
        {
            $( let $n = $n.clone(); )+
            move || $body
        }
    );
    ($($n:ident),+ , |$($p:tt),+| $body:expr) => (
        {
            $( let $n = $n.clone(); )+
            move |$(clone!(@param $p),)+| $body
        }
    );
}

#[derive(Debug, Fail)]
pub enum EventError {
    #[fail(display = "invalid JSON data")]
    InvalidJson(#[cause] serde_json::Error),

    #[fail(display = "Too many events (max_concurrent_events reached)")]
    TooManyEvents,
}

#[derive(Debug, Fail)]
enum ProcessingError {
    #[fail(display = "invalid event data")]
    InvalidJson(#[cause] serde_json::Error),

    #[fail(display = "could not schedule project fetch")]
    ScheduleFailed(#[cause] MailboxError),

    #[fail(display = "failed to determine event action")]
    NoAction(#[cause] ProjectError),

    #[fail(display = "failed to resolve PII config for project")]
    PiiFailed(#[cause] ProjectError),

    #[fail(display = "event submission rejected")]
    EventRejected,

    #[fail(display = "event filtered with reason: {}", _0)]
    EventFiltered(FilterStatKey),

    #[fail(display = "could not serialize event payload")]
    SerializeFailed(#[cause] serde_json::Error),

    #[fail(display = "could not send event to upstream")]
    SendFailed(#[cause] UpstreamRequestError),

    #[cfg(feature = "processing")]
    #[fail(display = "could not store event")]
    StoreFailed(#[cause] StoreError),

    #[fail(display = "sending failed due to rate limit ({}s)", _0)]
    RateLimited(u64),

    #[fail(display = "event exceeded its configured lifetime")]
    Timeout,

    #[fail(display = "shutdown timer expired")]
    Shutdown,
}

#[cfg(feature = "processing")]
struct EventProcessor {
    config: Arc<Config>,
    geoip_lookup: Option<Arc<GeoIpLookup>>,
}

#[cfg(not(feature = "processing"))]
struct EventProcessor;

impl EventProcessor {
    #[cfg(feature = "processing")]
    pub fn new(config: Arc<Config>, geoip_lookup: Option<Arc<GeoIpLookup>>) -> Self {
        Self {
            config,
            geoip_lookup,
        }
    }

    #[cfg(not(feature = "processing"))]
    pub fn new() -> Self {
        Self
    }

    fn process(&self, message: &ProcessEvent) -> Result<ProcessEventResponse, ProcessingError> {
        log::trace!("processing event {}", message.event_id);
        let mut event = Annotated::<Event>::from_json_bytes(&message.data).map_err(|error| {
            if message.log_failed_payloads {
                let mut event = event_from_fail(&error);
                message.add_to_sentry_event(&mut event);
                sentry::capture_event(event);
            }

            ProcessingError::InvalidJson(error)
        })?;

        if let Some(event) = event.value_mut() {
            event.id = Annotated::new(message.event_id);
        }

        for pii_config in message.project_state.config.pii_configs() {
            let mut processor = PiiProcessor::new(pii_config);
            process_value(&mut event, &mut processor, ProcessingState::root());
        }

        #[cfg(feature = "processing")]
        {
            if self.config.processing_enabled() {
                let geoip_lookup = self.geoip_lookup.as_ref().map(Arc::as_ref);
                let auth = message.meta.auth();

                let store_config = StoreConfig {
                    project_id: Some(message.project_id),
                    client_ip: message.meta.client_addr().map(From::from),
                    client: auth.client_agent().map(str::to_owned),
                    key_id: Some(auth.public_key().to_owned()),
                    protocol_version: Some(auth.version().to_string()),
                    grouping_config: message.project_state.config.grouping_config.clone(),
                    valid_platforms: Default::default(), // TODO(ja): Pending removal
                    max_secs_in_future: Some(self.config.max_secs_in_future()),
                    max_secs_in_past: Some(self.config.max_secs_in_past()),
                    enable_trimming: Some(true),
                    is_renormalize: Some(false),
                    remove_other: Some(true),
                    normalize_user_agent: Some(true),
                };

                let mut store_processor = StoreProcessor::new(store_config, geoip_lookup);
                process_value(&mut event, &mut store_processor, ProcessingState::root());

                if let Some(event) = event.value() {
                    let client_ip = message.meta.client_addr();
                    let filter_settings = &message.project_state.config.filter_settings;
                    if let Err(reason) = should_filter(event, client_ip, filter_settings) {
                        // If the event should be filtered, no more processing is needed
                        return Ok(ProcessEventResponse::Filtered { reason });
                    }
                }
            }
        }

        let data = event
            .to_json()
            .map_err(ProcessingError::SerializeFailed)?
            .into();

        Ok(ProcessEventResponse::Valid { data })
    }
}

impl Actor for EventProcessor {
    type Context = SyncContext<Self>;
}

struct ProcessEvent {
    pub data: Bytes,
    pub meta: Arc<EventMeta>,
    pub event_id: EventId,
    pub project_id: ProjectId,
    pub project_state: Arc<ProjectState>,
    pub log_failed_payloads: bool,
    pub start_time: Instant,
}

impl ProcessEvent {
    fn add_to_sentry_event(&self, event: &mut sentry::protocol::Event<'_>) {
        // Inject the body payload for debugging purposes and identify the exception
        event.message = Some(format!("body: {}", String::from_utf8_lossy(&self.data)));
        if let Some(exception) = event.exception.last_mut() {
            exception.ty = "BadEventPayload".into();
        }

        // Identify the project as user to make payload errors indexable by customer
        event.user = Some(sentry::User {
            id: Some(self.project_id.to_string()),
            ..Default::default()
        });

        // Inject all available meta as extra
        event.extra.insert(
            "sentry_auth".to_string(),
            self.meta.auth().to_string().into(),
        );
        event.extra.insert(
            "forwarded_for".to_string(),
            self.meta.forwarded_for().into(),
        );
        if let Some(origin) = self.meta.origin() {
            event
                .extra
                .insert("origin".to_string(), origin.to_string().into());
        }
        if let Some(remote_addr) = self.meta.remote_addr() {
            event
                .extra
                .insert("remote_addr".to_string(), remote_addr.to_string().into());
        }
        if let Some(client_addr) = self.meta.client_addr() {
            event
                .extra
                .insert("client_addr".to_string(), client_addr.to_string().into());
        }
    }
}

#[cfg_attr(not(feature = "processing"), allow(dead_code))]
enum ProcessEventResponse {
    Valid { data: Bytes },
    Filtered { reason: FilterStatKey },
}

impl Message for ProcessEvent {
    type Result = Result<ProcessEventResponse, ProcessingError>;
}

impl Handler<ProcessEvent> for EventProcessor {
    type Result = Result<ProcessEventResponse, ProcessingError>;

    fn handle(&mut self, message: ProcessEvent, _context: &mut Self::Context) -> Self::Result {
        metric!(timer("event.wait_time") = message.start_time.elapsed());
        metric!(timer("event.processing_time"), { self.process(&message) })
    }
}

pub struct EventManager {
    config: Arc<Config>,
    upstream: Addr<UpstreamRelay>,
    processor: Addr<EventProcessor>,
    current_active_events: u32,
    shutdown: SyncHandle,

    #[cfg(feature = "processing")]
    store_forwarder: Option<Addr<StoreForwarder>>,
}

impl EventManager {
    #[cfg(feature = "processing")]
    pub fn create(config: Arc<Config>, upstream: Addr<UpstreamRelay>) -> Result<Self, ServerError> {
        let geoip_lookup = match config.geoip_path() {
            Some(p) => Some(Arc::new(
                GeoIpLookup::open(p).context(ServerErrorKind::GeoIpError)?,
            )),
            None => None,
        };

        // TODO: Make the number configurable via config file
        let thread_count = num_cpus::get();
        log::info!("starting {} event processing workers", thread_count);

        let processor = SyncArbiter::start(
            thread_count,
            clone!(config, || {
                EventProcessor::new(config.clone(), geoip_lookup.clone())
            }),
        );

        let store_forwarder = if config.processing_enabled() {
            Some(StoreForwarder::create(config.clone())?.start())
        } else {
            None
        };

        Ok(EventManager {
            config,
            upstream,
            processor,
            current_active_events: 0,
            shutdown: SyncHandle::new(),
            store_forwarder,
        })
    }

    #[cfg(not(feature = "processing"))]
    pub fn create(config: Arc<Config>, upstream: Addr<UpstreamRelay>) -> Result<Self, ServerError> {
        // TODO: Make the number configurable via config file
        let thread_count = num_cpus::get();

        log::info!("starting {} event processing workers", thread_count);
        let processor = SyncArbiter::start(thread_count, EventProcessor::new);

        Ok(EventManager {
            config,
            upstream,
            processor,
            current_active_events: 0,
            shutdown: SyncHandle::new(),
        })
    }
}

impl Actor for EventManager {
    type Context = Context<Self>;

    fn started(&mut self, context: &mut Self::Context) {
        log::info!("event manager started");
        Controller::from_registry().do_send(Subscribe(context.address().recipient()));
    }

    fn stopped(&mut self, _ctx: &mut Self::Context) {
        log::info!("event manager stopped");
    }
}

#[derive(Deserialize)]
struct EventIdHelper {
    #[serde(default, rename = "event_id")]
    id: Option<EventId>,
}

pub struct QueueEvent {
    pub data: Bytes,
    pub meta: Arc<EventMeta>,
    pub project: Addr<Project>,
    pub start_time: Instant,
}

impl Message for QueueEvent {
    type Result = Result<EventId, EventError>;
}

impl Handler<QueueEvent> for EventManager {
    type Result = Result<EventId, EventError>;

    fn handle(&mut self, message: QueueEvent, context: &mut Self::Context) -> Self::Result {
        let mut data: BytesMut = message.data.into();

        // python clients are well known to send crappy JSON in the Sentry world.  The reason
        // for this is that they send NaN and Infinity as invalid JSON tokens.  The code sentry
        // server could deal with this but we cannot.  To work around this issue we run a basic
        // character substitution on the input stream but only if we detect a Python agent.
        //
        // this is done here so that the rest of the code can assume valid JSON.
        if message.meta.needs_legacy_python_json_support() {
            json_forensics::translate_slice(&mut data[..]);
        }

        // Ensure that the event has a UUID. It will be returned from this message and from the
        // incoming store request. To uncouple it from the workload on the processing workers, this
        // requires to synchronously parse a minimal part of the JSON payload. If the JSON payload
        // is invalid, processing can be skipped altogether.
        let event_id = serde_json::from_slice::<EventIdHelper>(&data)
            .map(|event| event.id)
            .map_err(EventError::InvalidJson)?
            .unwrap_or_else(|| EventId(Uuid::new_v4()));

        if self.config.event_buffer_size() <= self.current_active_events {
            return Err(EventError::TooManyEvents);
        }

        self.current_active_events += 1;

        // Actual event handling is performed asynchronously in a separate future. The lifetime of
        // that future will be tied to the EventManager's context. This allows to keep the Project
        // actor alive even if it is cleaned up in the ProjectManager.
        context.notify(HandleEvent {
            data: data.into(),
            meta: message.meta,
            project: message.project,
            event_id,
            start_time: message.start_time,
        });

        log::trace!("queued event {}", event_id);
        Ok(event_id)
    }
}

struct HandleEvent {
    pub data: Bytes,
    pub meta: Arc<EventMeta>,
    pub project: Addr<Project>,
    pub event_id: EventId,
    pub start_time: Instant,
}

impl Message for HandleEvent {
    type Result = Result<(), ()>;
}

impl Handler<HandleEvent> for EventManager {
    type Result = ResponseActFuture<Self, (), ()>;

    fn handle(&mut self, message: HandleEvent, _context: &mut Self::Context) -> Self::Result {
        // We measure three timers while handling events, once they have been initially accepted:
        //
        // 1. `event.wait_time`: The time we take to get all dependencies for events before
        //    they actually start processing. This includes scheduling overheads, project config
        //    fetching, batched requests and congestions in the sync processor arbiter. This does
        //    not include delays in the incoming request (body upload) and skips all events that are
        //    fast-rejected.
        //
        // 2. `event.processing_time`: The time the sync processor takes to parse the event payload,
        //    apply normalizations, strip PII and finally re-serialize it into a byte stream. This
        //    is recorded directly in the EventProcessor.
        //
        // 3. `event.total_time`: The full time an event takes from being initially accepted up to
        //    being sent to the upstream (including delays in the upstream). This can be regarded
        //    the total time an event spent in this relay, corrected by incoming network delays.

        let upstream = self.upstream.clone();
        let processor = self.processor.clone();
        let log_failed_payloads = self.config.log_failed_payloads();

        #[cfg(feature = "processing")]
        let store_forwarder = self.store_forwarder.clone();

        let HandleEvent {
            data,
            meta,
            project,
            event_id,
            start_time,
        } = message;

        let future = project
            .send(GetProjectId)
            .map(One::into_inner)
            .map_err(ProcessingError::ScheduleFailed)
            .and_then(move |project_id| {
                project
                    .send(GetEventAction::fetched(meta.clone()))
                    .map_err(ProcessingError::ScheduleFailed)
                    .and_then(|action| match action.map_err(ProcessingError::NoAction)? {
                        EventAction::Accept => Ok(()),
                        EventAction::RetryAfter(s) => Err(ProcessingError::RateLimited(s)),
                        EventAction::Discard => Err(ProcessingError::EventRejected),
                    })
                    .and_then(clone!(project, |_| project
                        .send(GetProjectState)
                        .map_err(ProcessingError::ScheduleFailed)
                        .and_then(|result| result.map_err(ProcessingError::PiiFailed))))
                    .and_then(clone!(meta, |project_state| processor
                        .send(ProcessEvent {
                            data,
                            meta,
                            event_id,
                            project_id,
                            project_state,
                            log_failed_payloads,
                            start_time,
                        })
                        .map_err(ProcessingError::ScheduleFailed)
                        .flatten()))
                    .and_then(|response| match response {
                        ProcessEventResponse::Valid { data } => Ok(data),
                        ProcessEventResponse::Filtered { reason } => {
                            Err(ProcessingError::EventFiltered(reason))
                        }
                    })
                    .and_then(move |processed| {
<<<<<<< HEAD
                        if let Some(store_forwarder) = store_forwarder {
                            log::trace!("sending event to kafka {}", event_id);
                            let request = StoreEvent {
                                payload: processed,
                                event_id,
                                project_id,
                            };
                            let future = store_forwarder
                                .send(request)
                                .map_err(ProcessingError::ScheduleFailed)
                                .and_then(move |result| {
                                    result.map_err(ProcessingError::StoreFailed)
                                });
                            Box::new(future) as ResponseFuture<_, _>
                        } else {
                            log::trace!("sending event to sentry endpoint {}", event_id);
                            let request = SendRequest::post(format!("/api/{}/store/", project_id))
                                .build(move |builder| {
                                    if let Some(origin) = meta.origin() {
                                        builder.header("Origin", origin.to_string());
                                    }

                                    builder
                                        .header("X-Sentry-Auth", meta.auth().to_string())
                                        .header("X-Forwarded-For", meta.forwarded_for())
                                        .header("Content-Type", "application/json")
                                        .body(processed)
                                });
                            let future = upstream
                                .send(request)
                                .map_err(ProcessingError::ScheduleFailed)
                                .and_then(move |result| {
                                    result.map_err(move |error| match error {
                                        UpstreamRequestError::RateLimited(secs) => {
                                            project.do_send(RetryAfter { secs });
                                            ProcessingError::RateLimited(secs)
                                        }
                                        other => ProcessingError::SendFailed(other),
=======
                        #[cfg(feature = "processing")]
                        {
                            if let Some(store_forwarder) = store_forwarder {
                                log::trace!("sending event to kafka {}", event_id);
                                let future = store_forwarder
                                    .send(StoreEvent {
                                        payload: processed,
                                        event_id,
                                        start_time,
>>>>>>> 3a93182a
                                    })
                                    .map_err(ProcessingError::ScheduleFailed)
                                    .and_then(move |result| {
                                        result.map_err(ProcessingError::StoreFailed)
                                    });

                                return Box::new(future) as ResponseFuture<_, _>;
                            }
                        }

                        log::trace!("sending event to sentry endpoint {}", event_id);
                        let request = SendRequest::post(format!("/api/{}/store/", project_id))
                            .build(move |builder| {
                                if let Some(origin) = meta.origin() {
                                    builder.header("Origin", origin.to_string());
                                }

                                builder
                                    .header("X-Sentry-Auth", meta.auth().to_string())
                                    .header("X-Forwarded-For", meta.forwarded_for())
                                    .header("Content-Type", "application/json")
                                    .body(processed)
                            });

                        let future = upstream
                            .send(request)
                            .map_err(ProcessingError::ScheduleFailed)
                            .and_then(move |result| {
                                result.map_err(move |error| match error {
                                    UpstreamRequestError::RateLimited(secs) => {
                                        project.do_send(RetryAfter { secs });
                                        ProcessingError::RateLimited(secs)
                                    }
                                    other => ProcessingError::SendFailed(other),
                                })
                            });

                        Box::new(future) as ResponseFuture<_, _>
                    })
            })
            .inspect(move |_| metric!(timer("event.total_time") = start_time.elapsed()))
            .into_actor(self)
            .timeout(self.config.event_buffer_expiry(), ProcessingError::Timeout)
            .sync(&self.shutdown, ProcessingError::Shutdown)
            .map(|_, _, _| metric!(counter("event.accepted") += 1))
            .map_err(move |error, _, _| {
                log::warn!("error processing event {}: {}", event_id, LogError(&error));
                metric!(counter("event.rejected") += 1);
            })
            .then(|x, slf, _| {
                slf.current_active_events -= 1;
                result(x)
            });

        Box::new(future)
    }
}

impl Handler<Shutdown> for EventManager {
    type Result = ResponseFuture<(), TimeoutError>;

    fn handle(&mut self, message: Shutdown, _context: &mut Self::Context) -> Self::Result {
        match message.timeout {
            Some(timeout) => self.shutdown.timeout(timeout),
            None => self.shutdown.now(),
        }
    }
}<|MERGE_RESOLUTION|>--- conflicted
+++ resolved
@@ -492,46 +492,6 @@
                         }
                     })
                     .and_then(move |processed| {
-<<<<<<< HEAD
-                        if let Some(store_forwarder) = store_forwarder {
-                            log::trace!("sending event to kafka {}", event_id);
-                            let request = StoreEvent {
-                                payload: processed,
-                                event_id,
-                                project_id,
-                            };
-                            let future = store_forwarder
-                                .send(request)
-                                .map_err(ProcessingError::ScheduleFailed)
-                                .and_then(move |result| {
-                                    result.map_err(ProcessingError::StoreFailed)
-                                });
-                            Box::new(future) as ResponseFuture<_, _>
-                        } else {
-                            log::trace!("sending event to sentry endpoint {}", event_id);
-                            let request = SendRequest::post(format!("/api/{}/store/", project_id))
-                                .build(move |builder| {
-                                    if let Some(origin) = meta.origin() {
-                                        builder.header("Origin", origin.to_string());
-                                    }
-
-                                    builder
-                                        .header("X-Sentry-Auth", meta.auth().to_string())
-                                        .header("X-Forwarded-For", meta.forwarded_for())
-                                        .header("Content-Type", "application/json")
-                                        .body(processed)
-                                });
-                            let future = upstream
-                                .send(request)
-                                .map_err(ProcessingError::ScheduleFailed)
-                                .and_then(move |result| {
-                                    result.map_err(move |error| match error {
-                                        UpstreamRequestError::RateLimited(secs) => {
-                                            project.do_send(RetryAfter { secs });
-                                            ProcessingError::RateLimited(secs)
-                                        }
-                                        other => ProcessingError::SendFailed(other),
-=======
                         #[cfg(feature = "processing")]
                         {
                             if let Some(store_forwarder) = store_forwarder {
@@ -541,7 +501,6 @@
                                         payload: processed,
                                         event_id,
                                         start_time,
->>>>>>> 3a93182a
                                     })
                                     .map_err(ProcessingError::ScheduleFailed)
                                     .and_then(move |result| {
