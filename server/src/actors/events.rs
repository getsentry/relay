use std::collections::BTreeMap;
use std::sync::Arc;
use std::time::{Duration, Instant};

use actix::fut::result;
use actix::prelude::*;
use bytes::{Bytes, BytesMut};
use failure::{Fail, ResultExt};
use futures::prelude::*;
use json_forensics;
use parking_lot::RwLock;
use sentry::integrations::failure::event_from_fail;
use serde::{Deserialize, Serialize};

use semaphore_common::{metric, Config, LogError, ProjectId, RelayMode, Uuid};
use semaphore_general::filter::FilterStatKey;
use semaphore_general::pii::PiiProcessor;
use semaphore_general::processor::{process_value, ProcessingState};
use semaphore_general::protocol::{Event, EventId};
use semaphore_general::types::Annotated;
use serde_json;

use crate::actors::controller::{Controller, Shutdown, Subscribe, TimeoutError};
use crate::actors::project::{
    EventAction, GetEventAction, GetProjectId, GetProjectState, Project, ProjectError,
    ProjectState, RetryAfter,
};
use crate::actors::upstream::{SendRequest, UpstreamRelay, UpstreamRequestError};
use crate::extractors::EventMeta;
use crate::quotas::{QuotasError, RateLimiter};
use crate::service::{ServerError, ServerErrorKind};
use crate::utils::{One, SyncActorFuture, SyncHandle};

#[cfg(feature = "processing")]
use {
    crate::actors::store::{StoreError, StoreEvent, StoreForwarder},
    semaphore_general::filter::should_filter,
    semaphore_general::store::{GeoIpLookup, StoreConfig, StoreProcessor},
};

macro_rules! clone {
    (@param _) => ( _ );
    (@param $x:ident) => ( $x );
    ($($n:ident),+ , || $body:expr) => (
        {
            $( let $n = $n.clone(); )+
            move || $body
        }
    );
    ($($n:ident),+ , |$($p:tt),+| $body:expr) => (
        {
            $( let $n = $n.clone(); )+
            move |$(clone!(@param $p),)+| $body
        }
    );
}

#[derive(Debug, Fail)]
pub enum EventError {
    #[fail(display = "invalid JSON data")]
    InvalidJson(#[cause] serde_json::Error),

    #[fail(display = "Too many events (max_concurrent_events reached)")]
    TooManyEvents,
}

#[derive(Debug, Fail)]
enum ProcessingError {
    #[fail(display = "invalid event data")]
    InvalidJson(#[cause] serde_json::Error),

    #[fail(display = "could not schedule project fetch")]
    ScheduleFailed(#[cause] MailboxError),

    #[fail(display = "failed to determine event action")]
    NoAction(#[cause] ProjectError),

    #[fail(display = "failed to resolve PII config for project")]
    PiiFailed(#[cause] ProjectError),

    #[fail(display = "event submission rejected")]
    EventRejected,

    #[fail(display = "event filtered with reason: {}", _0)]
    EventFiltered(FilterStatKey),

    #[fail(display = "could not serialize event payload")]
    SerializeFailed(#[cause] serde_json::Error),

    #[fail(display = "could not send event to upstream")]
    SendFailed(#[cause] UpstreamRequestError),

    #[cfg(feature = "processing")]
    #[fail(display = "could not store event")]
    StoreFailed(#[cause] StoreError),

    #[fail(display = "sending failed due to rate limit")]
    RateLimited(RetryAfter),

    #[fail(display = "failed to apply quotas")]
    QuotasFailed(#[cause] QuotasError),

    #[fail(display = "event exceeded its configured lifetime")]
    Timeout,

    #[fail(display = "shutdown timer expired")]
    Shutdown,
}

struct EventProcessor {
    rate_limiter: RateLimiter,
    #[cfg(feature = "processing")]
    config: Arc<Config>,
    #[cfg(feature = "processing")]
    geoip_lookup: Option<Arc<GeoIpLookup>>,
}

impl EventProcessor {
    #[cfg(feature = "processing")]
    pub fn new(
        config: Arc<Config>,
        geoip_lookup: Option<Arc<GeoIpLookup>>,
        rate_limiter: RateLimiter,
    ) -> Self {
        Self {
            config,
            geoip_lookup,
            rate_limiter,
        }
    }

    #[cfg(not(feature = "processing"))]
    pub fn new(rate_limiter: RateLimiter) -> Self {
        Self { rate_limiter }
    }

    fn process(&self, message: &ProcessEvent) -> Result<ProcessEventResponse, ProcessingError> {
        log::trace!("processing event {}", message.event_id);
        let mut event = Annotated::<Event>::from_json_bytes(&message.data).map_err(|error| {
            if message.log_failed_payloads {
                let mut event = event_from_fail(&error);
                message.add_to_sentry_event(&mut event);
                sentry::capture_event(event);
            }

            ProcessingError::InvalidJson(error)
        })?;

        if let Some(event) = event.value_mut() {
            event.id = Annotated::new(message.event_id);
        }

        for pii_config in message.project_state.config.pii_configs() {
            let mut processor = PiiProcessor::new(pii_config);
            process_value(&mut event, &mut processor, ProcessingState::root());
        }

        #[cfg(feature = "processing")]
        {
            if self.config.processing_enabled() {
                let geoip_lookup = self.geoip_lookup.as_ref().map(Arc::as_ref);
                let auth = message.meta.auth();
                let key_id = message
                    .project_state
                    .get_public_key_config(&auth.public_key())
                    .and_then(|k| Some(k.numeric_id?.to_string()));

                if key_id.is_none() {
                    log::error!(
                        "can't find key in project config, but we verified auth before already"
                    );
                }

                let store_config = StoreConfig {
                    project_id: Some(message.project_id),
                    client_ip: message.meta.client_addr().map(From::from),
                    client: auth.client_agent().map(str::to_owned),
                    key_id,
                    protocol_version: Some(auth.version().to_string()),
                    grouping_config: message.project_state.config.grouping_config.clone(),
                    valid_platforms: Default::default(), // TODO(ja): Pending removal
                    max_secs_in_future: Some(self.config.max_secs_in_future()),
                    max_secs_in_past: Some(self.config.max_secs_in_past()),
                    enable_trimming: Some(true),
                    is_renormalize: Some(false),
                    remove_other: Some(true),
                    normalize_user_agent: Some(true),
                };

                let mut store_processor = StoreProcessor::new(store_config, geoip_lookup);
                process_value(&mut event, &mut store_processor, ProcessingState::root());

                if let Some(event) = event.value() {
                    let client_ip = message.meta.client_addr();
                    let filter_settings = &message.project_state.config.filter_settings;
                    if let Err(reason) = should_filter(event, client_ip, filter_settings) {
                        // If the event should be filtered, no more processing is needed
                        return Ok(ProcessEventResponse::Filtered { reason });
                    }
                }
            }
        }

        if let Some(organization_id) = message.project_state.organization_id {
            let key_config = message
                .project_state
                .get_public_key_config(&message.meta.auth().public_key());

            if let Some(key_config) = key_config {
                let rate_limit = self
                    .rate_limiter
                    .is_rate_limited(&key_config.quotas, organization_id)
                    .map_err(ProcessingError::QuotasFailed)?;

                if let Some(retry_after) = rate_limit {
                    return Err(ProcessingError::RateLimited(retry_after));
                }
            }
        }

        let data = event
            .to_json()
            .map_err(ProcessingError::SerializeFailed)?
            .into();

        Ok(ProcessEventResponse::Valid { data })
    }
}

impl Actor for EventProcessor {
    type Context = SyncContext<Self>;
}

struct ProcessEvent {
    pub data: Bytes,
    pub meta: Arc<EventMeta>,
    pub event_id: EventId,
    pub project_id: ProjectId,
    pub project_state: Arc<ProjectState>,
    pub log_failed_payloads: bool,
    pub start_time: Instant,
}

impl ProcessEvent {
    fn add_to_sentry_event(&self, event: &mut sentry::protocol::Event<'_>) {
        // Inject the body payload for debugging purposes and identify the exception
        event.message = Some(format!("body: {}", String::from_utf8_lossy(&self.data)));
        if let Some(exception) = event.exception.last_mut() {
            exception.ty = "BadEventPayload".into();
        }

        // Identify the project as user to make payload errors indexable by customer
        event.user = Some(sentry::User {
            id: Some(self.project_id.to_string()),
            ..Default::default()
        });

        // Inject all available meta as extra
        event.extra.insert(
            "sentry_auth".to_string(),
            self.meta.auth().to_string().into(),
        );
        event.extra.insert(
            "forwarded_for".to_string(),
            self.meta.forwarded_for().into(),
        );
        if let Some(origin) = self.meta.origin() {
            event
                .extra
                .insert("origin".to_string(), origin.to_string().into());
        }
        if let Some(remote_addr) = self.meta.remote_addr() {
            event
                .extra
                .insert("remote_addr".to_string(), remote_addr.to_string().into());
        }
        if let Some(client_addr) = self.meta.client_addr() {
            event
                .extra
                .insert("client_addr".to_string(), client_addr.to_string().into());
        }
    }
}

#[cfg_attr(not(feature = "processing"), allow(dead_code))]
enum ProcessEventResponse {
    Valid { data: Bytes },
    Filtered { reason: FilterStatKey },
}

impl Message for ProcessEvent {
    type Result = Result<ProcessEventResponse, ProcessingError>;
}

impl Handler<ProcessEvent> for EventProcessor {
    type Result = Result<ProcessEventResponse, ProcessingError>;

    fn handle(&mut self, message: ProcessEvent, _context: &mut Self::Context) -> Self::Result {
        metric!(timer("event.wait_time") = message.start_time.elapsed());
        metric!(timer("event.processing_time"), { self.process(&message) })
    }
}

#[derive(Debug, Clone, Serialize)]
pub struct CapturedEvent {
    pub event_id: EventId,
    pub payload: Option<Bytes>,
    pub error: Option<String>,
}

pub struct EventManager {
    config: Arc<Config>,
    upstream: Addr<UpstreamRelay>,
    processor: Addr<EventProcessor>,
    current_active_events: u32,
    shutdown: SyncHandle,

    #[cfg(feature = "processing")]
    store_forwarder: Option<Addr<StoreForwarder>>,

    captured_events: Arc<RwLock<BTreeMap<EventId, CapturedEvent>>>,
}

impl EventManager {
    pub fn create(config: Arc<Config>, upstream: Addr<UpstreamRelay>) -> Result<Self, ServerError> {
        let rate_limiter = RateLimiter::new(&config).context(ServerErrorKind::RedisError)?;

        // TODO: Make the number configurable via config file
        let thread_count = num_cpus::get();
        log::info!("starting {} event processing workers", thread_count);

        #[cfg(feature = "processing")]
        let processor = {
            let geoip_lookup = match config.geoip_path() {
                Some(p) => Some(Arc::new(
                    GeoIpLookup::open(p).context(ServerErrorKind::GeoIpError)?,
                )),
                None => None,
            };

            SyncArbiter::start(
                thread_count,
                clone!(config, || EventProcessor::new(
                    config.clone(),
                    geoip_lookup.clone(),
                    rate_limiter.clone()
                )),
            )
        };

<<<<<<< HEAD
        #[cfg(not(feature = "processing"))]
        let processor = SyncArbiter::start(thread_count, move || {
            EventProcessor::new(rate_limiter.clone())
        });
=======
        Ok(EventManager {
            config,
            upstream,
            processor,
            current_active_events: 0,
            shutdown: SyncHandle::new(),
            captured_events: Default::default(),
            store_forwarder,
        })
    }

    #[cfg(not(feature = "processing"))]
    pub fn create(config: Arc<Config>, upstream: Addr<UpstreamRelay>) -> Result<Self, ServerError> {
        // TODO: Make the number configurable via config file
        let thread_count = num_cpus::get();

        log::info!("starting {} event processing workers", thread_count);
        let processor = SyncArbiter::start(thread_count, EventProcessor::new);
>>>>>>> e2d710c6

        Ok(EventManager {
            config,
            upstream,
            processor,
            current_active_events: 0,
            shutdown: SyncHandle::new(),
<<<<<<< HEAD

            #[cfg(feature = "processing")]
            store_forwarder: if config.processing_enabled() {
                Some(StoreForwarder::create(config.clone())?.start())
            } else {
                None
            },
=======
            captured_events: Default::default(),
>>>>>>> e2d710c6
        })
    }
}

impl Actor for EventManager {
    type Context = Context<Self>;

    fn started(&mut self, context: &mut Self::Context) {
        log::info!("event manager started");
        Controller::from_registry().do_send(Subscribe(context.address().recipient()));
    }

    fn stopped(&mut self, _ctx: &mut Self::Context) {
        log::info!("event manager stopped");
    }
}

#[derive(Deserialize)]
struct EventIdHelper {
    #[serde(default, rename = "event_id")]
    id: Option<EventId>,
}

pub struct QueueEvent {
    pub data: Bytes,
    pub meta: Arc<EventMeta>,
    pub project: Addr<Project>,
    pub start_time: Instant,
}

impl Message for QueueEvent {
    type Result = Result<EventId, EventError>;
}

impl Handler<QueueEvent> for EventManager {
    type Result = Result<EventId, EventError>;

    fn handle(&mut self, message: QueueEvent, context: &mut Self::Context) -> Self::Result {
        let mut data: BytesMut = message.data.into();

        // python clients are well known to send crappy JSON in the Sentry world.  The reason
        // for this is that they send NaN and Infinity as invalid JSON tokens.  The code sentry
        // server could deal with this but we cannot.  To work around this issue we run a basic
        // character substitution on the input stream but only if we detect a Python agent.
        //
        // this is done here so that the rest of the code can assume valid JSON.
        if message.meta.needs_legacy_python_json_support() {
            json_forensics::translate_slice(&mut data[..]);
        }

        // Ensure that the event has a UUID. It will be returned from this message and from the
        // incoming store request. To uncouple it from the workload on the processing workers, this
        // requires to synchronously parse a minimal part of the JSON payload. If the JSON payload
        // is invalid, processing can be skipped altogether.
        let event_id = serde_json::from_slice::<EventIdHelper>(&data)
            .map(|event| event.id)
            .map_err(EventError::InvalidJson)?
            .unwrap_or_else(|| EventId(Uuid::new_v4()));

        if self.config.event_buffer_size() <= self.current_active_events {
            return Err(EventError::TooManyEvents);
        }

        self.current_active_events += 1;

        // Actual event handling is performed asynchronously in a separate future. The lifetime of
        // that future will be tied to the EventManager's context. This allows to keep the Project
        // actor alive even if it is cleaned up in the ProjectManager.
        context.notify(HandleEvent {
            data: data.into(),
            meta: message.meta,
            project: message.project,
            event_id,
            start_time: message.start_time,
        });

        log::trace!("queued event {}", event_id);
        Ok(event_id)
    }
}

struct HandleEvent {
    pub data: Bytes,
    pub meta: Arc<EventMeta>,
    pub project: Addr<Project>,
    pub event_id: EventId,
    pub start_time: Instant,
}

impl Message for HandleEvent {
    type Result = Result<(), ()>;
}

impl Handler<HandleEvent> for EventManager {
    type Result = ResponseActFuture<Self, (), ()>;

    fn handle(&mut self, message: HandleEvent, _context: &mut Self::Context) -> Self::Result {
        // We measure three timers while handling events, once they have been initially accepted:
        //
        // 1. `event.wait_time`: The time we take to get all dependencies for events before
        //    they actually start processing. This includes scheduling overheads, project config
        //    fetching, batched requests and congestions in the sync processor arbiter. This does
        //    not include delays in the incoming request (body upload) and skips all events that are
        //    fast-rejected.
        //
        // 2. `event.processing_time`: The time the sync processor takes to parse the event payload,
        //    apply normalizations, strip PII and finally re-serialize it into a byte stream. This
        //    is recorded directly in the EventProcessor.
        //
        // 3. `event.total_time`: The full time an event takes from being initially accepted up to
        //    being sent to the upstream (including delays in the upstream). This can be regarded
        //    the total time an event spent in this relay, corrected by incoming network delays.

        let upstream = self.upstream.clone();
        let processor = self.processor.clone();
        let log_failed_payloads = self.config.log_failed_payloads();

        #[cfg(feature = "processing")]
        let store_forwarder = self.store_forwarder.clone();

        let capture = self.config.relay_mode() == RelayMode::Capture;
        let captured_events = self.captured_events.clone();

        let HandleEvent {
            data,
            meta,
            project,
            event_id,
            start_time,
        } = message;

        let future = project
            .send(GetProjectId)
            .map(One::into_inner)
            .map_err(ProcessingError::ScheduleFailed)
            .and_then(clone!(captured_events, |project_id| {
                project
                    .send(GetEventAction::fetched(meta.clone()))
                    .map_err(ProcessingError::ScheduleFailed)
                    .and_then(|action| match action.map_err(ProcessingError::NoAction)? {
                        EventAction::Accept => Ok(()),
                        EventAction::RetryAfter(r) => Err(ProcessingError::RateLimited(r)),
                        EventAction::Discard => Err(ProcessingError::EventRejected),
                    })
                    .and_then(clone!(project, |_| project
                        .send(GetProjectState)
                        .map_err(ProcessingError::ScheduleFailed)
                        .and_then(|result| result.map_err(ProcessingError::PiiFailed))))
                    .and_then(clone!(meta, |project_state| processor
                        .send(ProcessEvent {
                            data,
                            meta,
                            event_id,
                            project_id,
                            project_state,
                            log_failed_payloads,
                            start_time,
                        })
                        .map_err(ProcessingError::ScheduleFailed)
                        .flatten()))
                    .and_then(|response| match response {
                        ProcessEventResponse::Valid { data } => Ok(data),
                        ProcessEventResponse::Filtered { reason } => {
                            Err(ProcessingError::EventFiltered(reason))
                        }
                    })
                    .and_then(move |processed| {
                        #[cfg(feature = "processing")]
                        {
                            if let Some(store_forwarder) = store_forwarder {
                                log::trace!("sending event to kafka {}", event_id);
                                let future = store_forwarder
                                    .send(StoreEvent {
                                        payload: processed,
                                        event_id,
                                        start_time,
                                        project_id,
                                    })
                                    .map_err(ProcessingError::ScheduleFailed)
                                    .and_then(move |result| {
                                        result.map_err(ProcessingError::StoreFailed)
                                    });

                                return Box::new(future) as ResponseFuture<_, _>;
                            }
                        }

                        // if we are in capture mode, we stash away the event instead of
                        // forwarding it.
                        if capture {
                            log::debug!("capturing event {}", event_id);
                            captured_events.write().insert(
                                event_id,
                                CapturedEvent {
                                    payload: Some(processed),
                                    error: None,
                                    event_id,
                                },
                            );
                            return Box::new(Ok(()).into_future()) as ResponseFuture<_, _>;
                        }

                        log::trace!("sending event to sentry endpoint {}", event_id);
                        let request = SendRequest::post(format!("/api/{}/store/", project_id))
                            .build(move |builder| {
                                if let Some(origin) = meta.origin() {
                                    builder.header("Origin", origin.to_string());
                                }

                                builder
                                    .header("X-Sentry-Auth", meta.auth().to_string())
                                    .header("X-Forwarded-For", meta.forwarded_for())
                                    .header("Content-Type", "application/json")
                                    .body(processed)
                            });

                        let future = upstream
                            .send(request)
                            .map_err(ProcessingError::ScheduleFailed)
                            .and_then(move |result| {
                                result.map_err(move |error| match error {
                                    UpstreamRequestError::RateLimited(secs) => {
                                        ProcessingError::RateLimited(RetryAfter {
                                            when: Instant::now() + Duration::from_secs(secs),
                                            reason_code: None,
                                        })
                                    }
                                    other => ProcessingError::SendFailed(other),
                                })
                            });

                        Box::new(future) as ResponseFuture<_, _>
                    })
<<<<<<< HEAD
                    .map_err(clone!(project, |error| {
                        if let ProcessingError::RateLimited(ref rate_limit) = error {
                            project.do_send(rate_limit.clone());
                        }

                        error
                    }))
            })
=======
            }))
>>>>>>> e2d710c6
            .inspect(move |_| metric!(timer("event.total_time") = start_time.elapsed()))
            .into_actor(self)
            .timeout(self.config.event_buffer_expiry(), ProcessingError::Timeout)
            .sync(&self.shutdown, ProcessingError::Shutdown)
            .map(|_, _, _| metric!(counter("event.accepted") += 1))
            .map_err(clone!(captured_events, |error, _, _| {
                log::warn!("error processing event {}: {}", event_id, LogError(&error));
                // if we are in capture mode, we stash away the event instead of
                // forwarding it.
                if capture {
                    log::debug!("capturing failed event {}", event_id);
                    captured_events.write().insert(
                        event_id,
                        CapturedEvent {
                            payload: None,
                            error: Some(LogError(&error).to_string()),
                            event_id,
                        },
                    );
                }
                metric!(counter("event.rejected") += 1);
            }))
            .then(|x, slf, _| {
                slf.current_active_events -= 1;
                result(x)
            });

        Box::new(future)
    }
}

impl Handler<Shutdown> for EventManager {
    type Result = ResponseFuture<(), TimeoutError>;

    fn handle(&mut self, message: Shutdown, _context: &mut Self::Context) -> Self::Result {
        match message.timeout {
            Some(timeout) => self.shutdown.timeout(timeout),
            None => self.shutdown.now(),
        }
    }
}

pub struct GetCapturedEvent {
    pub event_id: EventId,
}

impl Message for GetCapturedEvent {
    type Result = Option<CapturedEvent>;
}

impl Handler<GetCapturedEvent> for EventManager {
    type Result = Option<CapturedEvent>;

    fn handle(&mut self, message: GetCapturedEvent, _context: &mut Self::Context) -> Self::Result {
        self.captured_events.read().get(&message.event_id).cloned()
    }
}<|MERGE_RESOLUTION|>--- conflicted
+++ resolved
@@ -348,12 +348,11 @@
             )
         };
 
-<<<<<<< HEAD
         #[cfg(not(feature = "processing"))]
         let processor = SyncArbiter::start(thread_count, move || {
             EventProcessor::new(rate_limiter.clone())
         });
-=======
+
         Ok(EventManager {
             config,
             upstream,
@@ -361,26 +360,6 @@
             current_active_events: 0,
             shutdown: SyncHandle::new(),
             captured_events: Default::default(),
-            store_forwarder,
-        })
-    }
-
-    #[cfg(not(feature = "processing"))]
-    pub fn create(config: Arc<Config>, upstream: Addr<UpstreamRelay>) -> Result<Self, ServerError> {
-        // TODO: Make the number configurable via config file
-        let thread_count = num_cpus::get();
-
-        log::info!("starting {} event processing workers", thread_count);
-        let processor = SyncArbiter::start(thread_count, EventProcessor::new);
->>>>>>> e2d710c6
-
-        Ok(EventManager {
-            config,
-            upstream,
-            processor,
-            current_active_events: 0,
-            shutdown: SyncHandle::new(),
-<<<<<<< HEAD
 
             #[cfg(feature = "processing")]
             store_forwarder: if config.processing_enabled() {
@@ -388,9 +367,6 @@
             } else {
                 None
             },
-=======
-            captured_events: Default::default(),
->>>>>>> e2d710c6
         })
     }
 }
@@ -624,7 +600,6 @@
 
                         Box::new(future) as ResponseFuture<_, _>
                     })
-<<<<<<< HEAD
                     .map_err(clone!(project, |error| {
                         if let ProcessingError::RateLimited(ref rate_limit) = error {
                             project.do_send(rate_limit.clone());
@@ -632,10 +607,7 @@
 
                         error
                     }))
-            })
-=======
             }))
->>>>>>> e2d710c6
             .inspect(move |_| metric!(timer("event.total_time") = start_time.elapsed()))
             .into_actor(self)
             .timeout(self.config.event_buffer_expiry(), ProcessingError::Timeout)
