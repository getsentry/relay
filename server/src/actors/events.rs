--- conflicted
+++ resolved
@@ -5,7 +5,6 @@
 use actix::prelude::*;
 use bytes::{Bytes, BytesMut};
 use failure::Fail;
-use futures::future::Either;
 use futures::prelude::*;
 use json_forensics;
 use sentry::integrations::failure::event_from_fail;
@@ -120,15 +119,6 @@
             event.id = Annotated::new(message.event_id);
         }
 
-<<<<<<< HEAD
-        //        if self.config.processing_enabled() {
-        //            if should_rate_limit(event) {
-        //                return false;
-        //            }
-        //        }
-
-=======
->>>>>>> 2e57bfb9
         if let Some(ref pii_config) = message.project_state.config.pii_config {
             let mut processor = PiiProcessor::new(pii_config);
             process_value(&mut event, &mut processor, ProcessingState::root());
@@ -155,7 +145,6 @@
 
             let mut store_processor = StoreProcessor::new(store_config, geoip_lookup);
             process_value(&mut event, &mut store_processor, ProcessingState::root());
-<<<<<<< HEAD
 
             let filter_settings = &message.project_state.config.filter_settings;
             if let Some(event) = event.value() {
@@ -164,8 +153,6 @@
                     return Ok(ProcessEventResponse::Filtered { reason });
                 }
             }
-=======
->>>>>>> 2e57bfb9
         }
 
         let data = event
@@ -173,11 +160,7 @@
             .map_err(ProcessingError::SerializeFailed)?
             .into();
 
-<<<<<<< HEAD
         Ok(ProcessEventResponse::Valid { data })
-=======
-        Ok(ProcessEventResponse { data })
->>>>>>> 2e57bfb9
     }
 }
 
