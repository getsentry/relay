--- conflicted
+++ resolved
@@ -169,14 +169,10 @@
         let credentials = match self.config.credentials() {
             Some(x) => x,
             None => {
-<<<<<<< HEAD
                 warn!(
                     "no credentials configured, not authenticating. \
                      Other relays will not be able to use this relay."
                 );
-=======
-                warn!("no credentials configured, not authenticating");
->>>>>>> 254fa4ca
                 return Box::new(fut::err(()));
             }
         };
