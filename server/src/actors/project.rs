use std::borrow::Cow;
use std::collections::HashMap;
use std::ffi::OsStr;
use std::fs;
use std::io;
use std::mem;
use std::path::Path;
use std::sync::Arc;
use std::thread;
use std::time::{Duration, Instant, SystemTime};

use actix::fut;
use actix::prelude::*;
use actix_web::{http::Method, ResponseError};
use chrono::{DateTime, Utc};
use failure::Fail;
use futures::{future::Shared, sync::oneshot, Future};
use serde::{Deserialize, Serialize};
use serde_json::Value;
use url::Url;

use semaphore_common::{Config, LogError, ProjectId, PublicKey, RelayMode, RetryBackoff, Uuid};
use semaphore_general::{
    datascrubbing::DataScrubbingConfig, filter::FiltersConfig, pii::PiiConfig,
};

use crate::actors::controller::{Controller, Shutdown, Subscribe, TimeoutError};
use crate::actors::outcome::DiscardReason;
use crate::actors::upstream::{SendQuery, UpstreamQuery, UpstreamRelay};
use crate::extractors::EventMeta;
use crate::utils::{self, One, Response, SyncActorFuture, SyncHandle};

#[derive(Fail, Debug)]
pub enum ProjectError {
    #[fail(display = "failed to fetch project state from upstream")]
    FetchFailed,

    #[fail(display = "could not schedule project fetching")]
    ScheduleFailed(#[cause] MailboxError),

    #[fail(display = "shutdown timer expired")]
    Shutdown,
}

impl ResponseError for ProjectError {}

pub struct Project {
    id: ProjectId,
    config: Arc<Config>,
    manager: Addr<ProjectCache>,
    state: Option<Arc<ProjectState>>,
    state_channel: Option<Shared<oneshot::Receiver<Arc<ProjectState>>>>,
    retry_after: Option<RetryAfter>,
    is_local: bool,
}

impl Project {
    pub fn new(id: ProjectId, config: Arc<Config>, manager: Addr<ProjectCache>) -> Self {
        Project {
            id,
            config,
            manager,
            state: None,
            state_channel: None,
            retry_after: None,
            is_local: false,
        }
    }

    pub fn state(&self) -> Option<&ProjectState> {
        self.state.as_ref().map(AsRef::as_ref)
    }

    fn get_or_fetch_state(
        &mut self,
        context: &mut Context<Self>,
    ) -> Response<Arc<ProjectState>, ProjectError> {
        if let Some(ref state) = self.state {
            // In case the state is fetched from a local file, don't use own caching logic. Rely on
            // `ProjectCache#local_states` for caching.
            if !self.is_local && !state.outdated(&self.config) {
                return Response::ok(state.clone());
            }
        }

        let channel = match self.state_channel {
            Some(ref channel) => {
                log::debug!("project {} state request amended", self.id);
                channel.clone()
            }
            None => {
                log::debug!("project {} state requested", self.id);
                let channel = self.fetch_state(context);
                self.state_channel = Some(channel.clone());
                channel
            }
        };

        let future = channel
            .map(|shared| (*shared).clone())
            .map_err(|_| ProjectError::FetchFailed);

        Response::r#async(future)
    }

    fn fetch_state(
        &mut self,
        context: &mut Context<Self>,
    ) -> Shared<oneshot::Receiver<Arc<ProjectState>>> {
        let (sender, receiver) = oneshot::channel();
        let id = self.id;

        self.manager
            .send(FetchProjectState { id })
            .into_actor(self)
            .and_then(move |state_result, slf, _ctx| {
                slf.state_channel = None;
                slf.is_local = state_result
                    .as_ref()
                    .map(|resp| resp.is_local)
                    .unwrap_or(false);
                slf.state = state_result.map(|resp| resp.state).ok();

                if let Some(ref state) = slf.state {
                    log::debug!("project {} state updated", id);
                    sender.send(state.clone()).ok();
                }

                fut::ok(())
            })
            .drop_err()
            .spawn(context);

        receiver.shared()
    }
}

impl Actor for Project {
    type Context = Context<Self>;

    fn started(&mut self, _ctx: &mut Self::Context) {
        log::debug!("project {} initialized without state", self.id);
    }

    fn stopped(&mut self, _ctx: &mut Self::Context) {
        log::debug!("project {} removed from cache", self.id);
    }
}

pub struct GetProjectId;

impl Message for GetProjectId {
    type Result = One<ProjectId>;
}

impl Handler<GetProjectId> for Project {
    type Result = One<ProjectId>;

    fn handle(&mut self, _message: GetProjectId, _context: &mut Context<Self>) -> Self::Result {
        One(self.id)
    }
}

/// A helper enum indicating the public key state.
#[derive(Debug, Clone, Copy, PartialEq, Eq, Hash)]
pub enum PublicKeyStatus {
    /// The state of the public key is not known.
    ///
    /// This can indicate that the key is not yet known or that the
    /// key just does not exist.  We can not tell these two cases
    /// apart as there is always a lag since the last update from the
    /// upstream server.  As such the project state uses a heuristic
    /// to decide if it should treat a key as not existing or just
    /// not yet known.
    Unknown,
    /// This key is known but was disabled.
    Disabled,
    /// This key is known and is enabled.
    Enabled,
}

/// These are config values that the user can modify in the UI.
#[derive(Debug, Clone, Serialize, Deserialize)]
#[serde(default, rename_all = "camelCase")]
pub struct ProjectConfig {
    /// URLs that are permitted for cross original JavaScript requests.
    pub allowed_domains: Vec<String>,
    /// List of relay public keys that are permitted to access this project.
    pub trusted_relays: Vec<PublicKey>,
    /// Configuration for PII stripping.
    pub pii_config: Option<PiiConfig>,
    /// The grouping configuration.
    #[serde(skip_serializing_if = "Option::is_none")]
    pub grouping_config: Option<Value>,
    /// Configuration for filter rules.
    #[serde(skip_serializing_if = "FiltersConfig::is_empty")]
    pub filter_settings: FiltersConfig,
    /// Configuration for data scrubbers.
    #[serde(skip_serializing_if = "DataScrubbingConfig::is_disabled")]
    pub datascrubbing_settings: DataScrubbingConfig,
}

impl Default for ProjectConfig {
    fn default() -> Self {
        ProjectConfig {
            allowed_domains: vec!["*".to_string()],
            trusted_relays: vec![],
            pii_config: None,
            grouping_config: None,
            filter_settings: FiltersConfig::default(),
            datascrubbing_settings: DataScrubbingConfig::default(),
        }
    }
}

impl ProjectConfig {
    /// Get all PII configs that should be applied to this project.
    ///
    /// Yields multiple because:
    ///
    /// 1. User will be able to define PII config themselves (in Sentry, `self.pii_config`)
    /// 2. datascrubbing settings (in Sentry, `self.datascrubbing_settings`) are converted in Relay to a PII config.
    pub fn pii_configs(&self) -> impl Iterator<Item = &PiiConfig> {
        self.pii_config
            .as_ref()
            .into_iter()
            .chain(self.datascrubbing_settings.pii_config().into_iter())
    }
}

/// The project state is a cached server state of a project.
#[derive(Debug, Clone, Serialize, Deserialize)]
#[serde(rename_all = "camelCase")]
pub struct ProjectState {
    /// The timestamp of when the state was received.
    #[serde(default = "Utc::now")]
    pub last_fetch: DateTime<Utc>,
    /// The timestamp of when the state was last changed.
    ///
    /// This might be `None` in some rare cases like where states
    /// are faked locally.
    #[serde(default)]
    pub last_change: Option<DateTime<Utc>>,
    /// Indicates that the project is disabled.
    #[serde(default)]
    pub disabled: bool,
    /// A container of known public keys in the project.
    #[serde(default)]
    pub public_keys: Vec<PublicKeyConfig>,
    /// The project's slug if available.
    #[serde(default)]
    pub slug: Option<String>,
    /// The project's current config.
    #[serde(default)]
    pub config: ProjectConfig,
    /// The project state's revision id.
    #[serde(default)]
    pub rev: Option<Uuid>,
    /// The organization id.
    #[serde(default)]
    pub organization_id: Option<u64>,
}

impl ProjectState {
    /// Project state for a missing project.
    pub fn missing() -> Self {
        ProjectState {
            last_fetch: Utc::now(),
            last_change: None,
            disabled: true,
            public_keys: Vec::new(),
            slug: None,
            config: Default::default(),
            rev: None,
            organization_id: None,
        }
    }

    /// Project state for an unknown but allowed project.
    ///
    /// This state is used for forwarding in Proxy mode.
    pub fn allowed() -> Self {
        let mut state = ProjectState::missing();
        state.disabled = false;
        state
    }

    /// Returns configuration options for a public key.
    pub fn get_public_key_config(&self, public_key: &str) -> Option<&PublicKeyConfig> {
        for key in &self.public_keys {
            if key.public_key == public_key {
                return Some(key);
            }
        }
        None
    }

    /// Returns the current status of a key.
    pub fn get_public_key_status(&self, public_key: &str) -> PublicKeyStatus {
        if let Some(key) = self.get_public_key_config(public_key) {
            if key.is_enabled {
                PublicKeyStatus::Enabled
            } else {
                PublicKeyStatus::Disabled
            }
        } else {
            PublicKeyStatus::Unknown
        }
    }

    /// Returns `true` if the entire project should be considered
    /// disabled (blackholed, deleted etc.).
    pub fn disabled(&self) -> bool {
        self.disabled
    }

    /// Returns whether this state is outdated and needs to be refetched.
    pub fn outdated(&self, config: &Config) -> bool {
        SystemTime::from(self.last_fetch)
            .elapsed()
            .map(|e| match self.slug {
                Some(_) => e > config.project_cache_expiry(),
                None => e > config.cache_miss_expiry(),
            })
            .unwrap_or(false)
    }

    /// Returns the project config.
    pub fn config(&self) -> &ProjectConfig {
        &self.config
    }

    /// Checks if this origin is allowed for this project.
    fn is_valid_origin(&self, origin: Option<&Url>) -> bool {
        // Generally accept any event without an origin.
        let origin = match origin {
            Some(origin) => origin,
            None => return true,
        };

        // If the list of allowed domains is empty, we accept any origin. Otherwise, we have to
        // match with the whitelist.
        let allowed = &self.config().allowed_domains;
        !allowed.is_empty()
            && allowed
                .iter()
                .any(|x| x.as_str() == "*" || Some(x.as_str()) == origin.host_str())
    }

    /// Determines whether the given event should be accepted or dropped.
    pub fn get_event_action(&self, meta: &EventMeta, config: &Config) -> EventAction {
        // Try to verify the request origin with the project config.
        if !self.is_valid_origin(meta.origin()) {
            return EventAction::Discard(DiscardReason::ProjectId);
        }

        if self.outdated(config) {
            // if the state is out of date, we proceed as if it was still up to date. The
            // upstream relay (or sentry) will still filter events.

            // we assume it is unlikely to re-activate a disabled public key.
            // thus we handle events pretending the config is still valid,
            // except queueing events for unknown DSNs as they might have become
            // available in the meanwhile.
            match self.get_public_key_status(meta.auth().public_key()) {
                PublicKeyStatus::Enabled => EventAction::Accept,
                PublicKeyStatus::Disabled => EventAction::Discard(DiscardReason::AuthClient),
                PublicKeyStatus::Unknown => EventAction::Accept,
            }
        } else {
            // only drop events if we know for sure the project is disabled.
            if self.disabled() {
                return EventAction::Discard(DiscardReason::ProjectId);
            }

            // since the config has been fetched recently, we assume unknown
            // public keys do not exist and drop events eagerly. proxy mode is
            // an exception, where public keys are backfilled lazily after
            // events are sent to the upstream.
            match self.get_public_key_status(meta.auth().public_key()) {
                PublicKeyStatus::Enabled => EventAction::Accept,
                PublicKeyStatus::Disabled => EventAction::Discard(DiscardReason::AuthClient),
                PublicKeyStatus::Unknown => match config.relay_mode() {
                    RelayMode::Proxy => EventAction::Accept,
                    _ => EventAction::Discard(DiscardReason::AuthClient),
                },
            }
        }
    }
}

/// Represents a public key received from the projectconfig endpoint.
#[derive(Debug, Clone, Serialize, Deserialize)]
#[serde(rename_all = "camelCase")]
pub struct PublicKeyConfig {
    /// Public part of key (random hash).
    pub public_key: String,
    /// Whether this key can be used.
    pub is_enabled: bool,

    /// The primary key of the DSN in Sentry's main database.
    ///
    /// Only available for internal relays.
    #[serde(default, skip_serializing_if = "Option::is_none")]
    pub numeric_id: Option<u64>,

    /// List of quotas to apply to events that use this key.
    ///
    /// Only available for internal relays.
    #[serde(default, skip_serializing_if = "Vec::is_empty")]
    pub quotas: Vec<Quota>,
}

/// Data for applying rate limits in Redis
#[derive(Debug, Clone)]
pub enum Quota {
    RejectAll(RejectAllQuota),
    Redis(RedisQuota),
}

mod __quota_serialization {
    use std::borrow::Cow;

    use super::{Quota, RedisQuota, RejectAllQuota};

    use serde::{de::Error, Deserialize, Deserializer, Serialize, Serializer};

    #[derive(Serialize, Deserialize, Default)]
    #[serde(default)]
    struct QuotaSerdeHelper<'a> {
        #[serde(skip_serializing_if = "Option::is_none")]
        limit: Option<u64>,
        #[serde(borrow, skip_serializing_if = "Option::is_none")]
        reason_code: Option<Cow<'a, str>>,
        #[serde(borrow, skip_serializing_if = "Option::is_none")]
        prefix: Option<Cow<'a, str>>,
        #[serde(borrow, skip_serializing_if = "Option::is_none")]
        subscope: Option<Cow<'a, str>>,
        #[serde(skip_serializing_if = "Option::is_none")]
        window: Option<u64>,
    }

    impl Serialize for Quota {
        fn serialize<S>(&self, serializer: S) -> Result<S::Ok, S::Error>
        where
            S: Serializer,
        {
            match *self {
                Quota::RejectAll(RejectAllQuota { ref reason_code }) => QuotaSerdeHelper {
                    limit: Some(0),
                    reason_code: reason_code.as_ref().map(String::as_str).map(Cow::Borrowed),
                    ..Default::default()
                },
                Quota::Redis(RedisQuota {
                    limit,
                    ref reason_code,
                    ref prefix,
                    ref subscope,
                    window,
                }) => QuotaSerdeHelper {
                    limit,
                    reason_code: reason_code.as_ref().map(String::as_str).map(Cow::Borrowed),
                    prefix: Some(Cow::Borrowed(&prefix)),
                    subscope: subscope.as_ref().map(String::as_str).map(Cow::Borrowed),
                    window: Some(window),
                },
            }
            .serialize(serializer)
        }
    }

    impl<'de> Deserialize<'de> for Quota {
        fn deserialize<D>(deserializer: D) -> Result<Self, D::Error>
        where
            D: Deserializer<'de>,
        {
            let helper = QuotaSerdeHelper::deserialize(deserializer)?;

            match (
                helper.limit,
                helper.reason_code,
                helper.prefix,
                helper.subscope,
                helper.window,
            ) {
                (Some(0), reason_code, None, None, None) => Ok(Quota::RejectAll(RejectAllQuota {
                    reason_code: reason_code.map(Cow::into_owned),
                })),
                (limit, reason_code, Some(prefix), subscope, Some(window)) => {
                    Ok(Quota::Redis(RedisQuota {
                        limit,
                        reason_code: reason_code.map(Cow::into_owned),
                        prefix: prefix.into_owned(),
                        subscope: subscope.map(Cow::into_owned),
                        window,
                    }))
                }
                _ => Err(D::Error::custom(
                    "Could not deserialize Quota, no variant matched",
                )),
            }
        }
    }
}

#[derive(Debug, Clone, Serialize, Deserialize)]
pub struct RedisQuota {
    /// How many events should be accepted within the window.
    ///
    /// "We should accept <limit> events per <window> seconds"
    pub limit: Option<u64>,

    /// Some string identifier that will be part of the 429 Rate Limit Exceeded response if it
    /// comes to that.
    pub reason_code: Option<String>,

    /// Type of quota.
    ///
    /// E.g. `k` for key quotas, or `p` for project quotas. This is used when creating the Redis
    /// key where the counters and refunds are stored.
    pub prefix: String,

    /// Usually a project/key/organization ID, depending on type of quota.
    pub subscope: Option<String>,

    /// Size of the timewindow we look at (seconds).
    ///
    /// "We should accept <limit> events per <window> seconds"
    pub window: u64,
}

#[derive(Debug, Clone, Serialize, Deserialize)]
pub struct RejectAllQuota {
    /// Some string identifier that will be part of the 429 Rate Limit Exceeded response if it
    /// comes to that.
    pub reason_code: Option<String>,
}

pub struct GetProjectState;

impl Message for GetProjectState {
    type Result = Result<Arc<ProjectState>, ProjectError>;
}

impl Handler<GetProjectState> for Project {
    type Result = Response<Arc<ProjectState>, ProjectError>;

    fn handle(&mut self, _message: GetProjectState, context: &mut Context<Self>) -> Self::Result {
        self.get_or_fetch_state(context)
    }
}

pub struct GetEventAction {
    meta: Arc<EventMeta>,
    fetch: bool,
}

impl GetEventAction {
    pub fn fetched(meta: Arc<EventMeta>) -> Self {
        GetEventAction { meta, fetch: true }
    }

    pub fn cached(meta: Arc<EventMeta>) -> Self {
        GetEventAction { meta, fetch: false }
    }
}

/// Indicates what should happen to events based on their meta data.
#[derive(Debug, Clone, PartialEq, Eq, Hash)]
pub enum EventAction {
    /// The event should be discarded.
    Discard(DiscardReason),
    /// The event should be discarded and the client should back off for some time.
<<<<<<< HEAD
    RetryAfter(RetryAfter),
=======
    RetryAfter(u64, String),
>>>>>>> 0ee613d8
    /// The event should be processed and sent to upstream.
    Accept,
}

impl Message for GetEventAction {
    type Result = Result<EventAction, ProjectError>;
}

impl Handler<GetEventAction> for Project {
    type Result = Response<EventAction, ProjectError>;

    fn handle(&mut self, message: GetEventAction, context: &mut Self::Context) -> Self::Result {
        // Check for an eventual rate limit. Note that we have to ensure that the computation of the
        // backoff duration must yield a positive number or it would otherwise panic.
<<<<<<< HEAD
        if let Some(ref retry_after) = self.retry_after {
            if !retry_after.can_retry() {
                return Response::ok(EventAction::RetryAfter(retry_after.clone()));
            }
=======
        let now = Instant::now();
        if now < self.retry_after {
            // Compensate for the missing subsec part by adding 1s
            let secs = (self.retry_after - now).as_secs() + 1;
            let reason = "TODO_ADD_REASON".to_string(); // TODO we need to also keep the reason
            return Response::ok(EventAction::RetryAfter(secs, reason));
>>>>>>> 0ee613d8
        }

        if message.fetch {
            // Project state fetching is allowed, so ensure the state is fetched and up-to-date.
            // This will return synchronously if the state is still cached.
            let config = self.config.clone();
            self.get_or_fetch_state(context)
                .map(move |state| state.get_event_action(&message.meta, &config))
        } else {
            // Fetching is not permitted (as part of the store request). In case the state is not
            // cached, assume that the event can be accepted. The EventManager will later fetch the
            // project state and reevaluate the event action.
            Response::ok(self.state().map_or(EventAction::Accept, |state| {
                state.get_event_action(&message.meta, &self.config)
            }))
        }
    }
}

#[derive(Debug, Clone, Eq, PartialEq, Hash)]
pub struct RetryAfter {
    pub when: Instant,
    pub reason_code: Option<String>,
}

impl RetryAfter {
    pub fn remaining_seconds(&self) -> u64 {
        let now = Instant::now();
        if now > self.when {
            return 0;
        }

        // Compensate for the missing subsec part by adding 1s
        (self.when - now).as_secs() + 1
    }

    pub fn can_retry(&self) -> bool {
        self.remaining_seconds() == 0
    }
}

impl Message for RetryAfter {
    type Result = ();
}

impl Handler<RetryAfter> for Project {
    type Result = ();

    fn handle(&mut self, message: RetryAfter, _context: &mut Self::Context) -> Self::Result {
        if let Some(ref old_value) = self.retry_after {
            if old_value.when > message.when {
                return;
            }
        }

        self.retry_after = Some(message);
    }
}

#[derive(Debug, Deserialize, Serialize)]
#[serde(rename_all = "camelCase")]
pub struct GetProjectStates {
    pub projects: Vec<ProjectId>,
    #[cfg(feature = "processing")]
    #[serde(default)]
    pub full_config: bool,
}

#[derive(Debug, Deserialize, Serialize)]
pub struct GetProjectStatesResponse {
    pub configs: HashMap<ProjectId, Option<ProjectState>>,
}

impl UpstreamQuery for GetProjectStates {
    type Response = GetProjectStatesResponse;

    fn method(&self) -> Method {
        Method::POST
    }

    fn path(&self) -> Cow<'static, str> {
        Cow::Borrowed("/api/0/relays/projectconfigs/")
    }
}

pub struct ProjectCache {
    backoff: RetryBackoff,
    config: Arc<Config>,
    upstream: Addr<UpstreamRelay>,
    projects: HashMap<ProjectId, Addr<Project>>,
    local_states: HashMap<ProjectId, Arc<ProjectState>>,
    state_channels: HashMap<ProjectId, oneshot::Sender<ProjectState>>,
    shutdown: SyncHandle,
}

impl ProjectCache {
    pub fn new(config: Arc<Config>, upstream: Addr<UpstreamRelay>) -> Self {
        ProjectCache {
            backoff: RetryBackoff::from_config(&config),
            config,
            upstream,
            projects: HashMap::new(),
            local_states: HashMap::new(),
            state_channels: HashMap::new(),
            shutdown: SyncHandle::new(),
        }
    }

    /// Returns the backoff timeout for a batched upstream query.
    ///
    /// If previous queries succeeded, this will be the general batch interval. Additionally, an
    /// exponentially increasing backoff is used for retrying the upstream request.
    fn next_backoff(&mut self) -> Duration {
        self.config.query_batch_interval() + self.backoff.next_backoff()
    }

    /// Schedules a batched upstream query with exponential backoff.
    fn schedule_fetch(&mut self, context: &mut Context<Self>) {
        utils::run_later(self.next_backoff(), Self::fetch_states)
            .sync(&self.shutdown, ())
            .spawn(context)
    }

    /// Executes an upstream request to fetch project configs.
    ///
    /// This assumes that currently no request is running. If the upstream request fails or new
    /// channels are pushed in the meanwhile, this will reschedule automatically.
    fn fetch_states(&mut self, context: &mut Context<Self>) {
        if self.state_channels.is_empty() {
            log::error!("project state update scheduled without projects");
            return;
        }

        let channels = mem::replace(&mut self.state_channels, HashMap::new());
        log::debug!(
            "updating project states for {} projects (attempt {})",
            channels.len(),
            self.backoff.attempt(),
        );

        let request = GetProjectStates {
            projects: channels.keys().cloned().collect(),
            #[cfg(feature = "processing")]
            full_config: self.config.processing_enabled(),
        };

        self.upstream
            .send(SendQuery(request))
            .map_err(ProjectError::ScheduleFailed)
            .into_actor(self)
            .and_then(|response, slf, ctx| {
                match response {
                    Ok(mut response) => {
                        slf.backoff.reset();

                        for (id, channel) in channels {
                            let state = response
                                .configs
                                .remove(&id)
                                .unwrap_or(None)
                                .unwrap_or_else(ProjectState::missing);

                            channel.send(state).ok();
                        }
                    }
                    Err(error) => {
                        log::error!("error fetching project states: {}", LogError(&error));

                        if !slf.shutdown.requested() {
                            // Put the channels back into the queue, in addition to channels that
                            // have been pushed in the meanwhile. We will retry again shortly.
                            slf.state_channels.extend(channels);
                        }
                    }
                }

                if !slf.state_channels.is_empty() {
                    slf.schedule_fetch(ctx);
                }

                fut::ok(())
            })
            .sync(&self.shutdown, ProjectError::Shutdown)
            .drop_err()
            .spawn(context);
    }
}

fn load_local_states(projects_path: &Path) -> io::Result<HashMap<ProjectId, Arc<ProjectState>>> {
    let mut states = HashMap::new();

    let directory = match fs::read_dir(projects_path) {
        Ok(directory) => directory,
        Err(error) => {
            return match error.kind() {
                io::ErrorKind::NotFound => Ok(states),
                _ => Err(error),
            };
        }
    };

    // only printed when directory even exists.
    log::debug!("Loading local states from directory {:?}", projects_path);

    for entry in directory {
        let entry = entry?;
        let path = entry.path();

        if !entry.metadata()?.is_file() {
            log::warn!("skipping {:?}, not a file", path);
            continue;
        }

        if path.extension().map(|x| x != "json").unwrap_or(true) {
            log::warn!("skipping {:?}, file extension must be .json", path);
            continue;
        }

        let id = match path
            .file_stem()
            .and_then(OsStr::to_str)
            .and_then(|stem| stem.parse().ok())
        {
            Some(id) => id,
            None => {
                log::warn!("skipping {:?}, filename is not a valid project id", path);
                continue;
            }
        };

        let state = serde_json::from_reader(io::BufReader::new(fs::File::open(path)?))?;
        states.insert(id, Arc::new(state));
    }

    Ok(states)
}

fn poll_local_states(
    manager: Addr<ProjectCache>,
    config: Arc<Config>,
) -> impl Future<Item = (), Error = ()> {
    let (sender, receiver) = oneshot::channel();

    let _ = thread::spawn(move || {
        let path = config.project_configs_path();
        let mut sender = Some(sender);

        loop {
            match load_local_states(&path) {
                Ok(states) => {
                    manager.do_send(UpdateLocalStates { states });
                    sender.take().map(|sender| sender.send(()).ok());
                }
                Err(error) => log::error!(
                    "failed to load static project configs: {}",
                    LogError(&error)
                ),
            }

            thread::sleep(config.local_cache_interval());
        }
    });

    receiver.map_err(|_| ())
}

impl Actor for ProjectCache {
    type Context = Context<Self>;

    fn started(&mut self, context: &mut Self::Context) {
        log::info!("project cache started");
        Controller::from_registry().do_send(Subscribe(context.address().recipient()));

        // Start the background thread that reads the local states from disk.
        // `poll_local_states` returns a future that resolves as soon as the first read is done.
        poll_local_states(context.address(), self.config.clone())
            .into_actor(self)
            // Block entire actor on first local state read, such that we don't e.g. drop events on
            // startup
            .wait(context);
    }

    fn stopped(&mut self, _ctx: &mut Self::Context) {
        log::info!("project cache stopped");
    }
}

struct UpdateLocalStates {
    states: HashMap<ProjectId, Arc<ProjectState>>,
}

impl Message for UpdateLocalStates {
    type Result = ();
}

impl Handler<UpdateLocalStates> for ProjectCache {
    type Result = ();

    fn handle(&mut self, message: UpdateLocalStates, _context: &mut Context<Self>) -> Self::Result {
        self.local_states = message.states;
    }
}

#[derive(Debug, Deserialize, Serialize)]
pub struct GetProject {
    pub id: ProjectId,
}

impl Message for GetProject {
    type Result = Addr<Project>;
}

impl Handler<GetProject> for ProjectCache {
    type Result = Addr<Project>;

    fn handle(&mut self, message: GetProject, context: &mut Context<Self>) -> Self::Result {
        let config = self.config.clone();
        self.projects
            .entry(message.id)
            .or_insert_with(|| Project::new(message.id, config, context.address()).start())
            .clone()
    }
}

struct FetchProjectState {
    id: ProjectId,
}

struct ProjectStateResponse {
    state: Arc<ProjectState>,
    is_local: bool,
}

impl ProjectStateResponse {
    pub fn managed(state: ProjectState) -> Self {
        ProjectStateResponse {
            state: Arc::new(state),
            is_local: false,
        }
    }

    pub fn local(state: ProjectState) -> Self {
        ProjectStateResponse {
            state: Arc::new(state),
            is_local: true,
        }
    }
}

impl Message for FetchProjectState {
    type Result = Result<ProjectStateResponse, ()>;
}

impl Handler<FetchProjectState> for ProjectCache {
    type Result = Response<ProjectStateResponse, ()>;

    fn handle(&mut self, message: FetchProjectState, context: &mut Self::Context) -> Self::Result {
        if let Some(state) = self.local_states.get(&message.id) {
            return Response::ok(ProjectStateResponse {
                state: state.clone(),
                is_local: true,
            });
        }

        match self.config.relay_mode() {
            RelayMode::Proxy => {
                return Response::ok(ProjectStateResponse::local(ProjectState::allowed()));
            }
            RelayMode::Static => {
                return Response::ok(ProjectStateResponse::local(ProjectState::missing()));
            }
            RelayMode::Capture => {
                return Response::ok(ProjectStateResponse::local(ProjectState::allowed()));
            }
            RelayMode::Managed => {
                // Proceed with loading the config from upstream
            }
        }

        if !self.backoff.started() {
            self.backoff.reset();
            self.schedule_fetch(context);
        }

        let (sender, receiver) = oneshot::channel();
        if self.state_channels.insert(message.id, sender).is_some() {
            log::error!("project {} state fetched multiple times", message.id);
        }

        Response::r#async(receiver.map(ProjectStateResponse::managed).map_err(|_| ()))
    }
}

impl Handler<Shutdown> for ProjectCache {
    type Result = ResponseFuture<(), TimeoutError>;

    fn handle(&mut self, message: Shutdown, _context: &mut Self::Context) -> Self::Result {
        match message.timeout {
            Some(timeout) => self.shutdown.timeout(timeout),
            None => self.shutdown.now(),
        }
    }
}<|MERGE_RESOLUTION|>--- conflicted
+++ resolved
@@ -571,11 +571,7 @@
     /// The event should be discarded.
     Discard(DiscardReason),
     /// The event should be discarded and the client should back off for some time.
-<<<<<<< HEAD
     RetryAfter(RetryAfter),
-=======
-    RetryAfter(u64, String),
->>>>>>> 0ee613d8
     /// The event should be processed and sent to upstream.
     Accept,
 }
@@ -590,19 +586,10 @@
     fn handle(&mut self, message: GetEventAction, context: &mut Self::Context) -> Self::Result {
         // Check for an eventual rate limit. Note that we have to ensure that the computation of the
         // backoff duration must yield a positive number or it would otherwise panic.
-<<<<<<< HEAD
         if let Some(ref retry_after) = self.retry_after {
             if !retry_after.can_retry() {
                 return Response::ok(EventAction::RetryAfter(retry_after.clone()));
             }
-=======
-        let now = Instant::now();
-        if now < self.retry_after {
-            // Compensate for the missing subsec part by adding 1s
-            let secs = (self.retry_after - now).as_secs() + 1;
-            let reason = "TODO_ADD_REASON".to_string(); // TODO we need to also keep the reason
-            return Response::ok(EventAction::RetryAfter(secs, reason));
->>>>>>> 0ee613d8
         }
 
         if message.fetch {
