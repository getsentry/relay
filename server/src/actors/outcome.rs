//! This module contains the actor that tracks event outcomes.
//!
//! Outcomes describe the final "fate" of an event. As such, for every event exactly one outcome
//! must be emitted in the entire ingestion pipeline. Since Relay is only one part in this pipeline,
//! outcomes may not be emitted if the event is accepted.

use std::net::IpAddr;
use std::sync::Arc;
use std::time::Instant;

use actix::prelude::*;

use semaphore_common::Config;
use semaphore_general::filter::FilterStatKey;
use semaphore_general::protocol::EventId;

use crate::actors::project::RateLimit;
use crate::ServerError;

// Choose the outcome module implementation (either the real one or the fake, no-op one).
// Real outcome implementation
#[cfg(feature = "processing")]
pub use self::real_implementation::*;
// No-op outcome implementation
#[cfg(not(feature = "processing"))]
pub use self::no_op_implementation::*;

/// Tracks an outcome of an event.
///
/// See the module level documentation for more information.
#[derive(Clone, Debug)]
pub struct TrackOutcome {
    /// The timespan of the event outcome.
    pub timestamp: Instant,
    /// Organization id.
    pub org_id: Option<u64>,
    /// Project id.
    pub project_id: u64,
    /// The DSN project key id.
    pub key_id: Option<u64>,
    /// The outcome.
    pub outcome: Outcome,
    /// The event id.
    pub event_id: Option<EventId>,
    /// The client ip address.
    pub remote_addr: Option<IpAddr>,
}

impl Message for TrackOutcome {
    type Result = Result<(), OutcomeError>;
}

/// Defines the possible outcomes from processing an event.
#[derive(Clone, Debug)]
pub enum Outcome {
    /// The event has been accepted.
    ///
    /// This is never emitted by Relay as the event may be discarded by the processing pipeline
    /// after Relay. Only the `save_event` task in Sentry finally accepts an event.
    #[allow(dead_code)]
    Accepted,

    /// The event has been filtered due to a configured filter.
    #[cfg_attr(not(feature = "processing"), allow(dead_code))]
    Filtered(FilterStatKey),

    /// The event has been rate limited.
    RateLimited(RateLimit),

    /// The event has been discarded because of invalid data.
    Invalid(DiscardReason),

    /// Reserved but unused in Sentry.
    #[allow(dead_code)]
    Abuse,
}

/// Reason for a discarded invalid event.
///
/// Used in `Outcome::Invalid`. Synchronize overlap with Sentry.
#[derive(Debug, Copy, Clone, Eq, PartialEq, Hash)]
#[allow(dead_code)]
pub enum DiscardReason {
    /// [Post Processing] An event with the same id has already been processed for this project.
    /// Sentry does not allow duplicate events and only stores the first one.
    Duplicate,

    /// [Relay] There was no valid project id in the request or the required project does not exist.
    ProjectId,

    /// [Relay] The protocol version sent by the SDK is not supported and parts of the payload may
    /// be invalid.
    AuthVersion,

    /// [Legacy] The SDK did not send a client identifier.
    ///
    /// In Relay, this is no longer required.
    AuthClient,

    /// [Relay] The store request was missing an event payload.
    NoData,

    /// [Relay] The event payload exceeds the maximum size limit for the respective endpoint.
    TooLarge,

    /// [Legacy] A store request was received with an invalid method.
    ///
    /// This outcome is no longer emitted by Relay, as HTTP method validation occurs before an event
    /// id or project id are extracted for a request.
    DisallowedMethod,

    /// [Relay] The content type for a specific endpoint did not match the whitelist.
    ///
    /// While the standard store endpoint allows all content types, other endpoints may have
    /// stricter requirements.
    ContentType,

    /// [Legacy] The project id in the URL does not match the one specified for the public key.
    ///
    /// This outcome is no longer emitted by Relay. Instead, Relay will emit a standard `ProjectId`
    /// since it resolves the project first, and then checks for the valid project key.
    MultiProjectId,

    /// [Relay] A minidump file was missing for the minidump endpoint.
    MissingMinidumpUpload,

    /// [Relay] The file submitted as minidump is not a valid minidump file.
    InvalidMinidump,

    /// [Relay] The security report was not recognized due to missing data.
    SecurityReportType,

    /// [Relay] The security report did not pass schema validation.
    SecurityReport,

    /// [Relay] The request origin is not allowed for the project.
    Cors,

    /// [Relay] Reading or decoding the payload from the socket failed for any reason.
    Payload,

    /// [Relay] Parsing the event JSON payload failed due to a syntax error.
    InvalidJson,

    /// [Relay] Parsing the event msgpack payload failed due to a syntax error.
    InvalidMsgpack,

    /// [Relay] Parsing a multipart form-data request failed.
    InvalidMultipart,

    /// [Relay] The event is parseable but semantically invalid. This should only happen with
    /// transaction events.
    InvalidTransaction,

    /// [Relay] Parsing an event envelope failed (likely missing a required header).
    InvalidEnvelope,

    /// [Relay] A project state returned by the upstream could not be parsed.
    ProjectState,

    /// [Relay] An envelope was submitted with two items that need to be unique.
    DuplicateItem,

    /// [All] An error in Relay caused event ingestion to fail. This is the catch-all and usually
    /// indicates bugs in Relay, rather than an expected failure.
    Internal,

    /// [Relay] Symbolic failed to extract an Unreal Crash report from a request sent to the
    /// Unreal endpoint
    ProcessUnreal,

    /// [Relay] Invalid Unreal Crash report
    InvalidUnrealReport,
}

/// This is the implementation that uses kafka queues and does stuff
#[cfg(feature = "processing")]
mod real_implementation {
    use super::*;

    use chrono::{DateTime, SecondsFormat, Utc};
    use failure::{Fail, ResultExt};
    use rdkafka::error::KafkaError;
    use rdkafka::producer::{BaseRecord, DefaultProducerContext};
    use rdkafka::ClientConfig;
    use serde::Serialize;
    use serde_json::Error as SerdeSerializationError;

    use semaphore_common::{metric, KafkaTopic};

    use crate::service::ServerErrorKind;
    use crate::utils;

    type ThreadedProducer = rdkafka::producer::ThreadedProducer<DefaultProducerContext>;

    impl Outcome {
        /// Returns the name of the outcome as recognized by Sentry.
        fn name(&self) -> &'static str {
            match self {
                Outcome::Accepted => "accepted",
                Outcome::Filtered(_) => "filtered",
                Outcome::RateLimited(_) => "rate_limited",
                Outcome::Invalid(_) => "invalid",
                Outcome::Abuse => "abuse",
            }
        }

        fn to_outcome_id(&self) -> u8 {
            match self {
                Outcome::Accepted => 0,
                Outcome::Filtered(_) => 1,
                Outcome::RateLimited(_) => 2,
                Outcome::Invalid(_) => 3,
                Outcome::Abuse => 4,
            }
        }

        fn to_reason(&self) -> Option<&str> {
            match self {
                Outcome::Accepted => None,
                Outcome::Invalid(discard_reason) => Some(discard_reason.name()),
                Outcome::Filtered(filter_key) => Some(filter_key.name()),
                Outcome::RateLimited(rate_limit) => rate_limit.reason_code(),
                Outcome::Abuse => None,
            }
        }
    }

    impl DiscardReason {
        pub fn name(self) -> &'static str {
            match self {
                DiscardReason::Duplicate => "duplicate",
                DiscardReason::ProjectId => "project_id",
                DiscardReason::AuthVersion => "auth_version",
                DiscardReason::AuthClient => "auth_client",
                DiscardReason::NoData => "no_data",
                DiscardReason::TooLarge => "too_large",
                DiscardReason::DisallowedMethod => "disallowed_method",
                DiscardReason::ContentType => "content_type",
                DiscardReason::MultiProjectId => "multi_project_id",
                DiscardReason::MissingMinidumpUpload => "missing_minidump_upload",
                DiscardReason::InvalidMinidump => "invalid_minidump",
                DiscardReason::SecurityReportType => "security_report_type",
                DiscardReason::SecurityReport => "security_report",
                DiscardReason::Cors => "cors",
                DiscardReason::ProcessUnreal => "process_unreal",

                // Relay specific reasons (not present in Sentry)
                DiscardReason::Payload => "payload",
                DiscardReason::InvalidJson => "invalid_json",
                DiscardReason::InvalidMultipart => "invalid_multipart",
                DiscardReason::InvalidMsgpack => "invalid_msgpack",
                DiscardReason::InvalidTransaction => "invalid_transaction",
                DiscardReason::InvalidEnvelope => "invalid_envelope",
                DiscardReason::ProjectState => "project_state",
                DiscardReason::DuplicateItem => "duplicate_item",
                DiscardReason::Internal => "internal",
<<<<<<< HEAD
                DiscardReason::InvalidEventId => "invalid_event_id",
                DiscardReason::InvalidUnrealReport => "invalid_unreal",
=======
>>>>>>> b115b5b6
            }
        }
    }

    /// The outcome message is serialized as json and placed on the Kafka topic using OutcomePayload
    #[derive(Debug, Serialize, Clone)]
    struct OutcomePayload {
        /// The timespan of the event outcome.
        timestamp: String,
        /// Organization id.
        org_id: Option<u64>,
        /// Project id.
        project_id: u64,
        /// The DSN project key id.
        key_id: Option<u64>,
        /// The outcome.
        outcome: u8,
        /// Reason for the outcome.
        reason: Option<String>,
        /// The event id.
        event_id: Option<EventId>,
        /// The client ip address.
        remote_addr: Option<String>,
    }

    impl From<&TrackOutcome> for OutcomePayload {
        fn from(msg: &TrackOutcome) -> Self {
            let reason = match msg.outcome.to_reason() {
                None => None,
                Some(reason) => Some(reason.to_string()),
            };

            let start_time = utils::instant_to_system_time(msg.timestamp);
            let date_time: DateTime<Utc> = start_time.into();

            // convert to a RFC 3339 formatted date with the shape YYYY-MM-DDTHH:MM:SS.mmmmmmZ
            // e.g. something like: "2019-09-29T09:46:40.123456Z"
            let timestamp = date_time.to_rfc3339_opts(SecondsFormat::Micros, true);

            OutcomePayload {
                timestamp,
                org_id: msg.org_id,
                project_id: msg.project_id,
                key_id: msg.key_id,
                outcome: msg.outcome.to_outcome_id(),
                reason,
                event_id: msg.event_id,
                remote_addr: msg.remote_addr.map(|addr| addr.to_string()),
            }
        }
    }

    #[derive(Fail, Debug)]
    pub enum OutcomeError {
        #[fail(display = "failed to send kafka message")]
        SendFailed(KafkaError),
        #[fail(display = "json serialization error")]
        SerializationError(SerdeSerializationError),
    }

    pub struct OutcomeProducer {
        config: Arc<Config>,
        producer: Option<ThreadedProducer>,
    }

    impl OutcomeProducer {
        pub fn create(config: Arc<Config>) -> Result<Self, ServerError> {
            let future_producer = if config.processing_enabled() {
                let mut client_config = ClientConfig::new();
                for config_p in config.kafka_config() {
                    client_config.set(config_p.name.as_str(), config_p.value.as_str());
                }
                let future_producer = client_config
                    .create()
                    .context(ServerErrorKind::KafkaError)?;
                Some(future_producer)
            } else {
                None
            };

            Ok(Self {
                config,
                producer: future_producer,
            })
        }
    }

    impl Actor for OutcomeProducer {
        type Context = Context<Self>;

        fn started(&mut self, context: &mut Self::Context) {
            // Set the mailbox size to the size of the event buffer. This is a rough estimate but
            // should ensure that we're not dropping outcomes unintentionally.
            let mailbox_size = self.config.event_buffer_size() as usize;
            context.set_mailbox_capacity(mailbox_size);

            log::info!("OutcomeProducer started.");
        }

        fn stopped(&mut self, _ctx: &mut Self::Context) {
            log::info!("OutcomeProducer stopped.");
        }
    }

    impl Handler<TrackOutcome> for OutcomeProducer {
        type Result = Result<(), OutcomeError>;

        fn handle(&mut self, message: TrackOutcome, _ctx: &mut Self::Context) -> Self::Result {
            log::trace!("Tracking outcome: {:?}", message);

            let producer = match self.producer {
                Some(ref producer) => producer,
                None => return Ok(()),
            };

            let payload = serde_json::to_string(&OutcomePayload::from(&message))
                .map_err(OutcomeError::SerializationError)?;

            metric!(
                counter("events.outcomes") +=1,
                "reason" => message.outcome.to_reason().unwrap_or(""),
                "outcome" => message.outcome.name()
            );

            // At the moment, we support outcomes with optional EventId.
            // Here we create a fake EventId, when we don't have the real one, so that we can
            // create a kafka message key that spreads the events nicely over all the
            // kafka consumer groups.
            let key = message.event_id.unwrap_or_else(EventId::new).0;

            let record = BaseRecord::to(self.config.kafka_topic_name(KafkaTopic::Outcomes))
                .payload(&payload)
                .key(key.as_bytes().as_ref());

            match producer.send(record) {
                Ok(_) => Ok(()),
                Err((kafka_error, _message)) => Err(OutcomeError::SendFailed(kafka_error)),
            }
        }
    }
}

/// This is a shell implementation that doesn't do anything it is here to cleanly isolate the
/// conditional compilation of Semaphore  with / without processing.
/// When compiling with processing this module will NOT be included in compilation.
/// When compiling without processing this module will be included and will serve as a 'no op'
/// actor that just returns a success future whenever a message is sent to it.
#[cfg(not(feature = "processing"))]
mod no_op_implementation {
    use super::*;

    #[derive(Debug)]
    pub enum OutcomeError {}

    pub struct OutcomeProducer;

    impl OutcomeProducer {
        pub fn create(_config: Arc<Config>) -> Result<Self, ServerError> {
            Ok(Self)
        }
    }

    impl Actor for OutcomeProducer {
        type Context = Context<Self>;

        fn started(&mut self, _ctx: &mut Self::Context) {
            log::info!("Fake OutcomeProducer started.");
        }

        fn stopped(&mut self, _ctx: &mut Self::Context) {
            log::info!("Fake OutcomeProducer stopped.");
        }
    }

    impl Handler<TrackOutcome> for OutcomeProducer {
        type Result = ResponseFuture<(), OutcomeError>;

        fn handle(&mut self, message: TrackOutcome, _ctx: &mut Self::Context) -> Self::Result {
            log::trace!("Tracking outcome (no_op): {:?}", message);
            // nothing to do here
            Box::new(futures::future::ok(()))
        }
    }
}<|MERGE_RESOLUTION|>--- conflicted
+++ resolved
@@ -255,11 +255,7 @@
                 DiscardReason::ProjectState => "project_state",
                 DiscardReason::DuplicateItem => "duplicate_item",
                 DiscardReason::Internal => "internal",
-<<<<<<< HEAD
-                DiscardReason::InvalidEventId => "invalid_event_id",
                 DiscardReason::InvalidUnrealReport => "invalid_unreal",
-=======
->>>>>>> b115b5b6
             }
         }
     }
