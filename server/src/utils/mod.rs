--- conflicted
+++ resolved
@@ -1,12 +1,8 @@
 mod actix;
 mod api;
 mod error_boundary;
-<<<<<<< HEAD
 mod param_parser;
-mod sync;
-=======
 mod shutdown;
->>>>>>> 65c16fb5
 mod timer;
 
 #[cfg(feature = "processing")]
@@ -15,12 +11,8 @@
 pub use self::actix::*;
 pub use self::api::*;
 pub use self::error_boundary::*;
-<<<<<<< HEAD
 pub use self::param_parser::*;
-pub use self::sync::*;
-=======
 pub use self::shutdown::*;
->>>>>>> 65c16fb5
 pub use self::timer::*;
 
 #[cfg(feature = "processing")]
