--- conflicted
+++ resolved
@@ -21,7 +21,6 @@
 
 .logs span {
   text-wrap: wrap;
-<<<<<<< HEAD
   height: 200px;  /* tmp, feel free to remove */
   overflow: auto;
 }
@@ -29,7 +28,6 @@
 .graph-container {
   border: solid 1px #eee;
   width: 400px;
-=======
 }
 
 .stats-container {
@@ -42,5 +40,4 @@
   max-height:100%; 
   max-width:100%;
   height: 100%;
->>>>>>> a1cfd11b
 }