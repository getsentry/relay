<!DOCTYPE html>
<html lang="en">
  <head>
    <link data-trunk rel="copy-dir" href="img">
    <link data-trunk rel="css" type="text/css" href="./main.css" />
    <link rel="stylesheet" href="https://cdnjs.cloudflare.com/ajax/libs/materialize/1.0.0/css/materialize.min.css">
    <script src="https://cdnjs.cloudflare.com/ajax/libs/materialize/1.0.0/js/materialize.min.js"></script>

<<<<<<< HEAD
<head>
  <link data-trunk rel="css" type="text/css" href="./main.css" />
  <title>Relay Dashboard</title>
</head>

<body>
  <script src="https://cdn.jsdelivr.net/npm/chart.js"></script>
  <script>
    function show_chart(name, data) { // TODO: move to separate file
      console.log(name, data);
      const canvas = document.getElementById("chart-" + name);
      if( ! canvas ) {
        console.log("Waiting for canvas");
        return;
      }
      const ctx = canvas.getContext('2d');
      const chart = Chart.getChart(ctx);
      if(chart) chart.destroy(); // TODO: update chart instead of recreating
      new Chart(ctx, {
        type: 'line',

        data: {
          labels: [0,1,2,3,4,5,6,7,8,9],
          datasets: [{
            label: name,
            data: data,
            // borderWidth: 1
          }]
        },
        options: {
          scales: {
            y: {
              beginAtZero: true
            }
          }
        }
      });
    }
  </script>
</body>

=======
    <title>Relay Dashboard</title>
  </head>
  <body>
  </body>
>>>>>>> a1cfd11b
</html><|MERGE_RESOLUTION|>--- conflicted
+++ resolved
@@ -6,52 +6,8 @@
     <link rel="stylesheet" href="https://cdnjs.cloudflare.com/ajax/libs/materialize/1.0.0/css/materialize.min.css">
     <script src="https://cdnjs.cloudflare.com/ajax/libs/materialize/1.0.0/js/materialize.min.js"></script>
 
-<<<<<<< HEAD
-<head>
-  <link data-trunk rel="css" type="text/css" href="./main.css" />
-  <title>Relay Dashboard</title>
-</head>
-
-<body>
-  <script src="https://cdn.jsdelivr.net/npm/chart.js"></script>
-  <script>
-    function show_chart(name, data) { // TODO: move to separate file
-      console.log(name, data);
-      const canvas = document.getElementById("chart-" + name);
-      if( ! canvas ) {
-        console.log("Waiting for canvas");
-        return;
-      }
-      const ctx = canvas.getContext('2d');
-      const chart = Chart.getChart(ctx);
-      if(chart) chart.destroy(); // TODO: update chart instead of recreating
-      new Chart(ctx, {
-        type: 'line',
-
-        data: {
-          labels: [0,1,2,3,4,5,6,7,8,9],
-          datasets: [{
-            label: name,
-            data: data,
-            // borderWidth: 1
-          }]
-        },
-        options: {
-          scales: {
-            y: {
-              beginAtZero: true
-            }
-          }
-        }
-      });
-    }
-  </script>
-</body>
-
-=======
     <title>Relay Dashboard</title>
   </head>
   <body>
   </body>
->>>>>>> a1cfd11b
 </html>