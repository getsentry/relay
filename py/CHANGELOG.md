# Changelog

## Unreleased

<<<<<<< HEAD
- Don't run validation on renormalization, and don't normalize spans. ([#3214](https://github.com/getsentry/relay/pull/3214))
=======
- Add `passive` flag to cardinality limits in project configs. ([#3199](https://github.com/getsentry/relay/pull/3199))
>>>>>>> be87f135

## 0.8.46

- This release requires Python 3.10 or later. There are no intentionally breaking changes included in this release, but we stopped testing against Python 3.9.
- Fix: accept transactions with unfinished spans. ([#3162](https://github.com/getsentry/relay/pull/3162))

## 0.8.45

- Add `allow_negative` to `BuiltinMeasurementKey`. Filter out negative BuiltinMeasurements if `allow_negative` is false. ([#2982](https://github.com/getsentry/relay/pull/2982))
- Add ability to block metric tags matching a glob pattern. ([#2973](https://github.com/getsentry/relay/pull/2973))

## 0.8.44

- Add ability to block metrics matching a glob pattern. ([#2954](https://github.com/getsentry/relay/pull/2954))


## 0.8.43

- Fix JSON capitalization for cardinality config. ([#2979](https://github.com/getsentry/relay/pull/2979))

## 0.8.42

- Add automatic PII scrubbing to `logentry.params`. ([#2956](https://github.com/getsentry/relay/pull/2956))

## 0.8.41

- This release requires Python 3.9 or later. There are no intentionally breaking changes included in this release, but we stopped testing against Python 3.8.
- Normalize event timestamps before validating them, fixing cases where Relay would drop valid events with reason "invalid_transaction". ([#2878](https://github.com/getsentry/relay/pull/2878))
- Normalize error and trace-ids. Values must be valid UUIDs. ([#2931](https://github.com/getsentry/relay/pull/2931))
- Add a data category for indexed spans. ([#2937](https://github.com/getsentry/relay/pull/2937))

## 0.8.39

- Add `_metrics_summary` as temporary key on `Event` for a DDM experiment. ([#2757](https://github.com/getsentry/relay/pull/2757))
- Add metric_bucket data category. ([#2824](https://github.com/getsentry/relay/pull/2824))

## 0.8.38

- `normalize_performance_score` stores 0 to 1 cdf score instead of weighted score for each performance score component. ([#2734](https://github.com/getsentry/relay/pull/2734))

## 0.8.37

- License is now FSL instead of BSL ([#2739](https://github.com/getsentry/relay/pull/2739))
- Skip running `NormalizeProcessor` on renormalization. ([#2744](https://github.com/getsentry/relay/pull/2744))

## 0.8.36

- Validate span timestamps and IDs in light normalization on renormalization. ([#2679](https://github.com/getsentry/relay/pull/2679))
- Rename `validate_sampling_condition` to `validate_rule_condition`. ([#2720](https://github.com/getsentry/relay/pull/2720))

## 0.8.35

- Add `validate_pii_selector` to validate safe fields. ([#2687](https://github.com/getsentry/relay/pull/2687))

## 0.8.34

- Add context for NEL (Network Error Logging) reports to the event schema. ([#2421](https://github.com/getsentry/relay/pull/2421))

## 0.8.33

- Drop events starting or ending before January 1, 1970 UTC. ([#2613](https://github.com/getsentry/relay/pull/2613))
- Remove event spans starting or ending before January 1, 1970 UTC. ([#2627](https://github.com/getsentry/relay/pull/2627))
- Remove event breadcrumbs dating before January 1, 1970 UTC. ([#2635](https://github.com/getsentry/relay/pull/2635))
- Add `PerformanceScoreConfig` config and performance score calculations to measurements for frontend events. ([#2632](https://github.com/getsentry/relay/pull/2632))
- Add `locale` ,`screen_width_pixels`, `screen_height_pixels`, and `uuid` to the device context. ([#2640](https://github.com/getsentry/relay/pull/2640))
- Add feedback DataCategory. ([#2604](https://github.com/getsentry/relay/pull/2604))

## 0.8.32

- Add `scraping_attempts` field to the event schema. ([#2575](https://github.com/getsentry/relay/pull/2575))
- Drop events starting or ending before January 1, 1970 UTC. ([#2613](https://github.com/getsentry/relay/pull/2613))

## 0.8.31

- Add `Reservoir` variant to `SamplingRule`. ([#2550](https://github.com/getsentry/relay/pull/2550))
- Remove dynamic sampling ABI. ([#2515](https://github.com/getsentry/relay/pull/2515))
- Scrub span descriptions with encoded data images. ([#2560](https://github.com/getsentry/relay/pull/2560))

## 0.8.30

- Filter out exceptions originating in Safari extensions. ([#2408](https://github.com/getsentry/relay/pull/2408))
- Add a `DataCategory` for monitor seats (crons). ([#2480](https://github.com/getsentry/relay/pull/2480))
- Expose global config normalization function. ([#2498](https://github.com/getsentry/relay/pull/2498))

## 0.8.29

- Add rudimentary Mypy setup. ([#2384](https://github.com/getsentry/relay/pull/2384))

## 0.8.28

This release requires Python 3.8 or later.

- Add the configuration protocol for generic metrics extraction. ([#2252](https://github.com/getsentry/relay/pull/2252))
- Modernize python syntax. ([#2264](https://github.com/getsentry/relay/pull/2264))

## 0.8.27

- Add is_enabled flag on transaction filter. ([#2251](https://github.com/getsentry/relay/pull/2251))
- Add trace context to CheckIns. ([#2241](https://github.com/getsentry/relay/pull/2241))

## 0.8.26

- Add filter based on transaction names. ([#2118](https://github.com/getsentry/relay/pull/2118))
- Add `lock` attribute to the frame protocol. ([#2171](https://github.com/getsentry/relay/pull/2171))


## 0.8.25



## 0.8.24

- Compile regexes in PII config validation. ([#2152](https://github.com/getsentry/relay/pull/2152))

## 0.8.23

- Add `txNameReady` flag to project config. ([#2128](https://github.com/getsentry/relay/pull/2128))

## 0.8.22

- Store `geo.subdivision` of the end user location. ([#2058](https://github.com/getsentry/relay/pull/2058))
- Scrub URLs in span descriptions. ([#2095](https://github.com/getsentry/relay/pull/2095))
- Add new FFI function for running dynamic sampling. ([#2091](https://github.com/getsentry/relay/pull/2091))

## 0.8.21

- Add a data category for indexed profiles. ([#2051](https://github.com/getsentry/relay/pull/2051))

## 0.8.20

- Add `thread.state` field to protocol. ([#1896](https://github.com/getsentry/relay/pull/1896))
- Smart trim loggers for Java platforms. ([#1941](https://github.com/getsentry/relay/pull/1941))
- Perform PII scrubbing on meta's original_value field. ([#1892](https://github.com/getsentry/relay/pull/1892))
- PII scrub `span.data` by default. ([#1953](https://github.com/getsentry/relay/pull/1953))
- Scrub sensitive cookies. ([#1951](https://github.com/getsentry/relay/pull/1951))
- Changes how device class is determined for iPhone devices. Instead of checking processor frequency, the device model is mapped to a device class. ([#1970](https://github.com/getsentry/relay/pull/1970))
- Don't sanitize transactions if no clustering rules exist and no UUIDs were scrubbed. ([#1976](https://github.com/getsentry/relay/pull/1976))
- Add iPad support for device.class synthesis in light normalization. ([#2008](https://github.com/getsentry/relay/pull/2008))
- Include unknown feature flags in project config when serializing it. ([#2040](https://github.com/getsentry/relay/pull/2040))

## 0.8.19

- Protocol validation for source map image type. ([#1869](https://github.com/getsentry/relay/pull/1869))
- Scrub `span.data.http.query` with default scrubbers. ([#1889](https://github.com/getsentry/relay/pull/1889))
- Add Cloud Resource context. ([#1854](https://github.com/getsentry/relay/pull/1854))
- Add a `DataCategory` for monitors (crons). ([#1886](https://github.com/getsentry/relay/pull/1886))

## 0.8.18

- Add `instruction_addr_adjustment` field to `RawStacktrace`. ([#1716](https://github.com/getsentry/relay/pull/1716))
- Make sure to scrub all the fields with PII. If the fields contain an object, the entire object will be removed. ([#1789](https://github.com/getsentry/relay/pull/1789))
- Add new schema for dynamic sampling rules. ([#1790](https://github.com/getsentry/relay/pull/1790)
- Keep meta for removed custom measurements. ([#1815](https://github.com/getsentry/relay/pull/1815))

## 0.8.17

- Add utility function for matching CODEOWNER paths against a stacktrace filepath ([#1746](https://github.com/getsentry/relay/pull/1746))

## 0.8.16

- The minimum required Python version is now 3.8. This release does not contain known breaking changes for Python 3.7, but we no longer guarantee compatibility.
- Add support for decaying functions in dynamic sampling rules. ([#1692](https://github.com/getsentry/relay/pull/1692))
- Add Profiling Context to event protocol. ([#1748](https://github.com/getsentry/relay/pull/1748))
- Add OpenTelemetry Context to event protocol. ([#1617](https://github.com/getsentry/relay/pull/1617))
- Add `app.in_foreground` and `thread.main` flag to event protocol. ([#1578](https://github.com/getsentry/relay/pull/1578))
- Scrub all fields with IP addresses rather than only known IP address fields. ([#1725](https://github.com/getsentry/relay/pull/1725))
- Disallow `-` in measurement and breakdown names. These items are converted to metrics, which do not allow `-` in their name. ([#1571](https://github.com/getsentry/relay/pull/1571))
- Validate the distribution name in the event. ([#1556](https://github.com/getsentry/relay/pull/1556))
- Use correct meta object for logentry in light normalization. ([#1577](https://github.com/getsentry/relay/pull/1577))

## 0.8.15

- Restore correct behavior when `is_renormalize` is specified on `normalize_event`. ([#1548](https://github.com/getsentry/relay/pull/1548))

## 0.8.14 [YANKED]

**Warning:** This release contains a regression. Please update to a more recent version.

- Add `transaction_info` to event payloads, including the transaction's source and internal original transaction name. ([#1330](https://github.com/getsentry/relay/pull/1330))
- Add user-agent parsing to replays processor. ([#1420](https://github.com/getsentry/relay/pull/1420))
- `convert_datascrubbing_config` will now return an error string when conversion fails on big regexes. ([#1474](https://github.com/getsentry/relay/pull/1474))
- `relay_pii_strip_event` now treats any key containing `token` as a password. ([#1527](https://github.com/getsentry/relay/pull/1527))
- Add data category for indexed transactions. This will come to represent stored transactions, while the existing category will represent transaction metrics. ([#1535](https://github.com/getsentry/relay/pull/1535))

## 0.8.13

- Add a data category constant for Replays. ([#1239](https://github.com/getsentry/relay/pull/1239))
- Add data category constant for processed transactions, encompassing all transactions that have been received and sent through dynamic sampling as well as metrics extraction. ([#1306](https://github.com/getsentry/relay/pull/1306))
- Extend trace sampling protocol to deal with flat user data. ([#1318](https://github.com/getsentry/relay/pull/1318))

## 0.8.12

- Fix missing profile data category in the python library of 0.8.11 by regenerating the header for C-bindings. ([#1278](https://github.com/getsentry/relay/pull/1278))

## 0.8.11

- Add protocol support for custom units on transaction measurements. ([#1256](https://github.com/getsentry/relay/pull/1256))
- Add a profile data category and count profiles in an envelope to apply rate limits. ([#1259](https://github.com/getsentry/relay/pull/1259))

## 0.8.10

- Map Windows version from raw_description to version name (XP, Vista, 11, ...). ([#1219](https://github.com/getsentry/relay/pull/1219))
- Update rust-minidump to 0.10.0 ([#1209](https://github.com/getsentry/relay/pull/1209))
- Update regex to 1.5.5 ([#1207](https://github.com/getsentry/relay/pull/1207))
- Update the user agent parser (uap-core Feb 2020 to Nov 2021). ([#1143](https://github.com/getsentry/relay/pull/1143), [#1145](https://github.com/getsentry/relay/pull/1145))
- Improvements to Unity OS context parsing ([#1150](https://github.com/getsentry/relay/pull/1150))

## 0.8.9

- Add the exclusive time of a span. ([#1061](https://github.com/getsentry/relay/pull/1061))
- Add `ingest_path` to the event schema, capturing Relays that processed this event. ([#1062](https://github.com/getsentry/relay/pull/1062))
- Retrieve OS Context for Unity Events. ([#1072](https://github.com/getsentry/relay/pull/1072))
- Protocol support for client reports. ([#1081](https://github.com/getsentry/relay/pull/1081))
- Add the exclusive time of the transaction's root span. ([#1083](https://github.com/getsentry/relay/pull/1083))
- Build and publish binary wheels for `arm64` / `aarch64` on macOS and Linux. ([#1100](https://github.com/getsentry/relay/pull/1100))

## 0.8.8

- Bump release parser to 1.3.0 and add ability to compare versions. ([#1038](https://github.com/getsentry/relay/pull/1038))

## 1.1.4 - 2021-07-14 [YANKED]

- Bump release parser to 1.1.4. ([#1031](https://github.com/getsentry/relay/pull/1031))

## 0.8.7

- Bump release parser to 1.0.0. ([#1013](https://github.com/getsentry/relay/pull/1013))

## 0.8.6

- Add back `breadcrumb.event_id`. ([#977](https://github.com/getsentry/relay/pull/977))
- Add `frame.stack_start` for chained async stack traces. ([#981](https://github.com/getsentry/relay/pull/981))
- Fix roundtrip error when PII selector starts with number. ([#982](https://github.com/getsentry/relay/pull/982))
- Explicitly declare reprocessing context. ([#1009](https://github.com/getsentry/relay/pull/1009))
- Add `safari-web-extension` to known browser extensions. ([#1011](https://github.com/getsentry/relay/pull/1011))

## 0.8.5

- Skip serializing some null values in frames interface. ([#944](https://github.com/getsentry/relay/pull/944))
- Make request url scrubbable. ([#955](https://github.com/getsentry/relay/pull/955))

## 0.8.4

- Deny backslashes in release names. ([#904](https://github.com/getsentry/relay/pull/904))
- Remove dependencies on `openssl` and `zlib`. ([#914](https://github.com/getsentry/relay/pull/914))
- Fix `and` and `or` operators in PII selectors on fields declaring `pii=maybe`. ([#932](https://github.com/getsentry/relay/pull/932))
- Enable PII stripping on `user.username`. ([#935](https://github.com/getsentry/relay/pull/935))
- Expose dynamic rule condition validation. ([#941](https://github.com/getsentry/relay/pull/941))

## 0.8.3

- Add NSError to mechanism. ([#925](https://github.com/getsentry/relay/pull/925))
- Add snapshot to the stack trace interface. ([#927](https://github.com/getsentry/relay/pull/927))
- Drop python 2.7 support. ([#929](https://github.com/getsentry/relay/pull/929))

## 0.8.2

- Fix compile errors in the sdist with Rust 1.47 and later. ([#801](https://github.com/getsentry/relay/pull/801))
- Emit more useful normalization meta data for invalid tags. ([#808](https://github.com/getsentry/relay/pull/808))
- Internal refactoring such that validating of characters in tags no longer uses regexes internally. ([#814](https://github.com/getsentry/relay/pull/814))
- Normalize `breadcrumb.ty` into `breadcrumb.type` for broken Python SDK versions. ([#824](https://github.com/getsentry/relay/pull/824))
- Emit event errors and normalization errors for unknown breadcrumb keys. ([#824](https://github.com/getsentry/relay/pull/824))
- Make `$error.value` `pii=true`. ([#837](https://github.com/getsentry/relay/pull/837))
- Add protocol support for WASM. ([#852](https://github.com/getsentry/relay/pull/852))
- Add missing fields for Expect-CT reports. ([#865](https://github.com/getsentry/relay/pull/865))
- Support more directives in CSP reports, such as `block-all-mixed-content` and `require-trusted-types-for`. ([#876](https://github.com/getsentry/relay/pull/876))
- Fix a long-standing bug where log messages were not addressible as `$string`. ([#882](https://github.com/getsentry/relay/pull/882))
- Use manylinux2010 to build releases instead of manylinux1 to fix issues with newer Rust. ([#917](https://github.com/getsentry/relay/pull/917))

## 0.8.1

- Add support for measurement ingestion. ([#724](https://github.com/getsentry/relay/pull/724), [#785](https://github.com/getsentry/relay/pull/785))

## 0.8.0

- Fix issue where `$span` would not be recognized in Advanced Data Scrubbing. ([#781](https://github.com/getsentry/relay/pull/781))
- Require macOS 10.15.0 or newer for the macOS wheel after moving to GitHub Actions. ([#780](https://github.com/getsentry/relay/pull/780))

## 0.7.0

- In PII configs, all options on hash and mask redactions (replacement characters, ignored characters, hash algorithm/key) are removed. If they still exist in the configuration, they are ignored. ([#760](https://github.com/getsentry/relay/pull/760))
- Rename to the library target to `relay_cabi` and add documentation. ([#763](https://github.com/getsentry/relay/pull/763))
- Update FFI bindings with a new implementation for error handling. ([#766](https://github.com/getsentry/relay/pull/766))
- **Breaking:** Delete `scrub_event` function from public API. ([#773](https://github.com/getsentry/relay/pull/773))
- Add Relay version version to challenge response. ([#758](https://github.com/getsentry/relay/pull/758))

## 0.6.1

- Removed deprecated `pii_selectors_from_event`.
- Return `UnpackErrorSignatureExpired` from `validate_register_response` when the timestamp is too old.

## 0.6.0

- Updates the authentication mechanism by introducing a signed register state. Signatures of `create_register_challenge` and `validate_register_response` now take a mandatory `secret` parameter, and the public key is encoded into the state. ([#743](https://github.com/getsentry/relay/pull/743))

## 0.5.13

_Note: This accidentally got released as 0.15.13 as well, which has since been yanked._

- Fix Python 3 incompatibilities in Relay authentication helpers. ([#712](https://github.com/getsentry/relay/pull/712))

## 0.5.12

- Always create a spans array for transactions in normalization. ([#667](https://github.com/getsentry/relay/pull/667))
- Retain the full span description in transaction events instead of trimming it. ([#674](https://github.com/getsentry/relay/pull/674))
- Move hashed user ip addresses to `user.id` to avoid invalid IPs going into Snuba. ([#692](https://github.com/getsentry/relay/pull/692))
- Add `is_version_supported` to check for Relay compatibility during authentication. ([#697](https://github.com/getsentry/relay/pull/697))

## 0.5.11

- Add SpanStatus to span struct. ([#603](https://github.com/getsentry/relay/pull/603))
- Apply clock drift correction for timestamps that are too far in the past or future. This fixes a bug where broken transaction timestamps would lead to negative durations. ([#634](https://github.com/getsentry/relay/pull/634), [#654](https://github.com/getsentry/relay/pull/654))
- Add missing .NET 4.8 version mapping for runtime context normalization. ([#642](https://github.com/getsentry/relay/pull/642))
- Expose `DataCategory` and `SpanStatus` via the C-ABI to Python for code sharing. ([#651](https://github.com/getsentry/relay/pull/651))

## 0.5.10

- Set default transaction name ([#576](https://github.com/getsentry/relay/pull/576))
- Apply clock drift correction based on received_at ([#580](https://github.com/getsentry/relay/pull/580), [#582](https://github.com/getsentry/relay/pull/582))
- Add AWS Security Scanner to web crawlers ([#577](https://github.com/getsentry/relay/pull/577))
- Do not default transactions to level error ([#585](https://github.com/getsentry/relay/pull/585))
- Update `sentry-release-parser` to 0.6.0 ([#590](https://github.com/getsentry/relay/pull/590))
- Add schema for success metrics (failed and errored processing) ([#593](https://github.com/getsentry/relay/pull/593))

## 0.5.9

- PII: Make and/or selectors specific.
- Add a browser filter for IE 11.
- Changes to release parsing.
- PII: Expose event values as part of generated selector suggestions.

## 0.5.8

- Fix a bug where exception values and the device name were not PII-strippable.

## 0.5.7

- Release is now a required attribute for session data.
- `unknown` can now be used in place of `unknown_error` for span statuses. A future release will change the canonical format from `unknown_error` to `unknown`.

## 0.5.6

- Minor updates to PII processing: Aliases for value types (`$error` instead of `$exception` to be in sync with Discover column naming) and adding a default for replace-redactions.
- It is now valid to send transactions and spans without `op` set, in which case a default value will be inserted.

## 0.5.5

- Small performance improvements in datascrubbing config converter.
- New, C-style selector syntax (old one still works)

## 0.5.4

- Add event contexts to `pii=maybe`.
- Fix parsing of msgpack breadcrumbs in Rust store.
- Envelopes sent to Rust store can omit the DSN in headers.
- Ability to quote/escape special characters in selectors in PII configs.

## 0.5.3

- Validate release names during event ingestion ([#479](https://github.com/getsentry/relay/pull/479))
- Add browser extension filter ([#470](https://github.com/getsentry/relay/pull/470))
- Add `pii=maybe`, a new kind of event schema field that can only be scrubbed if explicitly addressed.
- Add way to scrub filepaths in a way that does not break processing.
- Add missing errors for JSON parsing and release validation ([#478](https://github.com/getsentry/relay/pull/478))
- Expose more datascrubbing utils ([#464](https://github.com/getsentry/relay/pull/464))

## 0.5.2

- Misc bugfixes in PII processor. Those bugs do not affect the legacy data scrubber exposed in Python.
- Polishing documentation around PII configuration format.
- Signal codes in mach mechanism are no longer required.

## 0.5.1

- Bump xcode version from 7.3 to 9.4, dropping wheel support for some older OS X versions.
- New function `validate_pii_config`.
- Fix a bug in the PII processor that would always remove the entire string on `pattern` rules.
- Ability to correct some clock drift and wrong system time in transaction events.

## 0.5.0

- The package is now called `sentry-relay`.
- Renamed all `Semaphore*` types to `Relay*`.
- Fixed memory leaks in processing functions.

## 0.4.65

- Preserve microsecond precision in all time stamps.
- Record event ids in all outcomes.
- Updates to event processing metrics.
- Add span status mapping from open telemetry.
- Fix glob-matching of newline characters.

## 0.4.64

- Added newline support for general glob code.
- Added span status mapping to python library.

## 0.4.63

- Fix a bug where glob-matching in filters did not behave correctly when the to-be-matched string contained newlines.
- Add `moz-extension:` as scheme for browser extensions (filtering out Firefox addons).
- Raise a dedicated Python exception type for invalid transaction events. Also do not report that error to Sentry from Relay.

## 0.4.62

- Spec out values of `event.contexts.trace.status`.
- `none` is now no longer a valid environment name.
- Do no longer drop transaction events in renormalization.
- Various performance improvements.

## 0.4.61

- Add `thread.errored` attribute ([#306](https://github.com/getsentry/relay/pull/306)).

## 0.4.60

- License is now BSL instead of MIT ([#301](https://github.com/getsentry/relay/pull/301)).
- Transaction events with negative duration are now rejected ([#291](https://github.com/getsentry/relay/pull/291)).
- Fix a panic when normalizing certain dates.

## 0.4.59

- Fix: Normalize legacy stacktrace attributes ([#292](https://github.com/getsentry/relay/pull/292))
- Fix: Validate platform attributes ([#294](https://github.com/getsentry/relay/pull/294))

## 0.4.58

- Expose globbing code from Relay to Python ([#288](https://github.com/getsentry/relay/pull/288))
- Normalize before datascrubbing ([#290](https://github.com/getsentry/relay/pull/290))
- Selectively log internal errors to stderr ([#285](https://github.com/getsentry/relay/pull/285))
- Do not ignore `process_value` result in `scrub_event` ([#284](https://github.com/getsentry/relay/pull/284))

## 0.4.57

- Stricter validation of transaction events

## 0.4.56

- Fix a panic in trimming

## 0.4.55

- Fix more bugs in datascrubbing converter

## 0.4.54

- Fix more bugs in datascrubbing converter

## 0.4.53

- Fix more bugs in datascrubbing converter

## 0.4.52

- Fix more bugs in datascrubbing converter

## 0.4.51

- Fix a few bugs in datascrubbing converter
- Fix a panic on overflowing timestamps

## 0.4.50

- Fix bug where IP scrubbers were applied even when not enabled

## 0.4.49

- Fix handling of panics in CABI/Python bindings

## 0.4.48

- Fix various bugs in the datascrubber and PII processing code to get closer to behavior of the Python implementation.

## 0.4.47

- Fix encoding issue in the Python layer of event normalization.

## 0.4.46

- Resolved a regression in IP address normalization. The new behavior is closer to a line-by-line port of the old Python code.

## 0.4.45

- Resolved an issue where GEO IP data was not always infered.

## 0.4.44

- Only take the user IP address from the store request's IP for certain platforms. This restores the behavior of the old Python code.

## 0.4.43

- Bump size of breadcrumbs
- Workaround for an issue where we would not parse OS information from User Agent when SDK had already sent OS information.

## 0.4.42

- Fix normalization of version strings from user agents.

## 0.4.41

- Parse and normalize user agent strings.

## 0.4.40

- Restrict ranges of timestamps to prevent overflows in Python code and UI.

## 0.4.39

- Fix a bug where stacktrace trimming was not applied during renormalization.

## 0.4.38

- Added typed spans to `Event`.

## 0.4.37

- Added `orig_in_app` to frame data.

## 0.4.36

- Add new .NET versions for context normalization.

## 0.4.35

- Fix bug where thread's stacktraces were not normalized.
- Fix bug where a string at max depth of a databag was stringified again.

## 0.4.34

- Added `data` attribute to frames.
- Added a way to override other trimming behavior in Python normalizer binding.

## 0.4.33

- Smaller protocol adjustments related to rolling out re-normalization in Rust.
- Plugin-provided context types should now work properly again.

## 0.4.32

- Removed `function_name` field from frame and added `raw_function`.

## 0.4.31

- Add trace context type.

## 0.4.30

- Make exception messages/values larger to allow for foreign stacktrace data to be attached.

## 0.4.29

- Added `function_name` field to frame.

## 0.4.28

- Add missing context type for sessionstack.

## 0.4.27

- Increase frame vars size again! Byte size was fine, but max depth was way too small.

## 0.4.26

- Reduce frame vars size.

## 0.4.25

- Add missing trimming to frame vars.

## 0.4.24

- Reject non-http/https `help_urls` in exception mechanisms ([#192](https://github.com/getsentry/relay/pull/192))

## 0.4.23

- Add basic truncation to event meta to prevent payload size from spiralling out of control.

## 0.4.22

- Improve the grouping protocol config ([#190](https://github.com/getsentry/relay/pull/190))

## 0.4.21

- Add new debug image variants ([#188](https://github.com/getsentry/relay/pull/188))
- Trim release and environment ([#184](https://github.com/getsentry/relay/pull/184))

## 0.4.20

- Alias level critical as fatal ([#182](https://github.com/getsentry/relay/pull/182))
- Add device properties from Java/.NET SDKs ([#185](https://github.com/getsentry/relay/pull/185))
- Add `lang` to frame and stacktrace ([#186](https://github.com/getsentry/relay/pull/186))

## 0.4.19

- Add mode for renormalization ([#181](https://github.com/getsentry/relay/pull/181))

## 0.4.18

- Restore the original behavior with supporting very large values in extra ([#180](https://github.com/getsentry/relay/pull/180))

## 0.4.17

- Add untyped spans for tracing ([#179](https://github.com/getsentry/relay/pull/179))
- Add the `none` event type

## 0.4.16

- Add support for synthetic mechanism markers ([#177](https://github.com/getsentry/relay/pull/177))

## 0.4.15

- Fix processors: Do not create `path_item` in `enter_nothing`

## 0.4.14

- Rename `template_info` to template
- Add two new untyped context types: `gpu`, `monitors`
- Rewrite `derive(ProcessValue)` to use `Structure::each_variant` ([#175](https://github.com/getsentry/relay/pull/175))

## 0.4.13

- Allow arrays as header values ([#176](https://github.com/getsentry/relay/pull/176))
- Swap `python-json-read-adapter` to git dependency

## 0.4.12

- Run json.dumps at max depth in databag ([#174](https://github.com/getsentry/relay/pull/174))

## 0.4.11

- Get oshint case-insensitively

## 0.4.10

- Trim `time_spent` to max value of db column

## 0.4.9

- Trim containers one level before max_depth ([#173](https://github.com/getsentry/relay/pull/173))
- Unconditionally overwrite `received`

## 0.4.8

- Fix bugs in array trimming, more code comments ([#172](https://github.com/getsentry/relay/pull/172))

## 0.4.7

- Deal with surrogate escapes in python bindings

## 0.4.6

- Reject exceptions with empty type and value ([#170](https://github.com/getsentry/relay/pull/170))
- Validate remote_addr before backfilling into user ([#171](https://github.com/getsentry/relay/pull/171))

## 0.4.5

- Adjust limits to fit values into db ([#167](https://github.com/getsentry/relay/pull/167))
- Environment is 64 chars in db
- Normalize macOS ([#168](https://github.com/getsentry/relay/pull/168))
- Use right maxchars for `transaction`, `dist`, `release`
- Do not add error to invalid url

## 0.4.4

- Reject unknown debug images ([#163](https://github.com/getsentry/relay/pull/163))
- Include original_value in `Meta::eq` ([#164](https://github.com/getsentry/relay/pull/164))
- Emit correct expectations for common types ([#162](https://github.com/getsentry/relay/pull/162))
- Permit invalid emails in user interface ([#161](https://github.com/getsentry/relay/pull/161))
- Drop long tags correctly ([#165](https://github.com/getsentry/relay/pull/165))
- Do not skip null values in pairlists ([#166](https://github.com/getsentry/relay/pull/166))

## 0.4.3

- Fix broken sdk_info parsing ([#156](https://github.com/getsentry/relay/pull/156))
- Add basic snapshot tests for normalize and event parsing ([#154](https://github.com/getsentry/relay/pull/154))
- Context trimming ([#153](https://github.com/getsentry/relay/pull/153))
- Coerce PHP frame vars array to object ([#159](https://github.com/getsentry/relay/pull/159))

## 0.4.2

- Remove content-type params
- Dont attempt to free() if python is shutting down
- Improve cookie header normalizations ([#151](https://github.com/getsentry/relay/pull/151))
- Implement LogEntry formatting ([#152](https://github.com/getsentry/relay/pull/152))
- Deduplicate tags ([#155](https://github.com/getsentry/relay/pull/155))
- Treat empty paths like no paths in frame normalization
- Remove cookie header when explicit cookies are given

## 0.4.1

- Do not remove empty cookies or headers ([#138](https://github.com/getsentry/relay/pull/138))
- Skip more empty containers ([#139](https://github.com/getsentry/relay/pull/139))
- Make `request.header` values lenient ([#145](https://github.com/getsentry/relay/pull/145))
- Remove internal tags when backfilling ([#146](https://github.com/getsentry/relay/pull/146))
- Implement advanced context normalization ([#140](https://github.com/getsentry/relay/pull/140))
- Retain additional properties in contexts ([#141](https://github.com/getsentry/relay/pull/141))
- Implement very lenient URL parsing ([#147](https://github.com/getsentry/relay/pull/147))
- Do not require breadcrumb timestamps ([#144](https://github.com/getsentry/relay/pull/144))
- Reject tags with long keys ([#149](https://github.com/getsentry/relay/pull/149))

## 0.4.0

- Add new options max_concurrent_events ([#134](https://github.com/getsentry/relay/pull/134))
- Dont move stacktrace before normalizing it ([#135](https://github.com/getsentry/relay/pull/135))
- Fix broken repr and crash when shutting down python
- Port slim_frame_data ([#137](https://github.com/getsentry/relay/pull/137))
- Special treatment for ellipsis in URLs
- Parse request bodies

## 0.3.0

- Changed PII stripping rule format to permit path selectors when applying rules. This means that now `$string` refers to strings for instance and `user.id` refers to the `id` field in the `user` attribute of the event. Temporarily support for old rules is retained.

## 0.2.7

- Minor fixes to be closer to Python. Ability to disable trimming of objects, arrays and strings.

## 0.2.6

- Fix bug where PII stripping would remove containers without leaving any metadata about the retraction.
- Fix bug where old `redactPair` rules would stop working.

## 0.2.5

- Rewrite of PII stripping logic. This brings potentially breaking changes to the semantics of PII configs. Most importantly field types such as `"freeform"` and `"databag"` are gone, right now there is only `"container"` and `"text"`. All old field types should have become an alias for `"text"`, but take extra care in ensuring your PII rules still work.

- Minor fixes to be closer to Python.

## 0.2.4

- Remove stray print statement.

## 0.2.3

- Fix main performance issues.

## 0.2.2

- Fix segfault when trying to process contexts.
- Fix trimming state "leaking" between interfaces, leading to excessive trimming.
- Don't serialize empty arrays and objects (with a few exceptions).

## 0.2.1

- Expose CABI for normalizing event data.

## 0.2.0

- Updated event processing: Events from older SDKs are now supported. Also, we've fixed some bugs along the line.
- Introduced full support for PII stripping.

## 0.1.3

- Added support for metadata format

## 0.1.2

- Update dependencies

## 0.1.1

- Rename "sentry-relay" to "semaphore"
- Use new features from Rust 1.26
- Prepare Python builds ([#20](https://github.com/getsentry/relay/pull/20))

## 0.1.0

An initial release of the library.<|MERGE_RESOLUTION|>--- conflicted
+++ resolved
@@ -2,11 +2,8 @@
 
 ## Unreleased
 
-<<<<<<< HEAD
+- Add `passive` flag to cardinality limits in project configs. ([#3199](https://github.com/getsentry/relay/pull/3199))
 - Don't run validation on renormalization, and don't normalize spans. ([#3214](https://github.com/getsentry/relay/pull/3214))
-=======
-- Add `passive` flag to cardinality limits in project configs. ([#3199](https://github.com/getsentry/relay/pull/3199))
->>>>>>> be87f135
 
 ## 0.8.46
 
