--- conflicted
+++ resolved
@@ -1,11 +1,12 @@
 # Changelog
 
+## Unreleased
+
+- Add context for NEL (Network Error Logging) reports to the event schema. ([#2421](https://github.com/getsentry/relay/pull/2421))
+
 ## 0.8.33
 
 - Drop events starting or ending before January 1, 1970 UTC. ([#2613](https://github.com/getsentry/relay/pull/2613))
-<<<<<<< HEAD
-- Add context for NEL (Network Error Logging) reports to the event schema. ([#2421](https://github.com/getsentry/relay/pull/2421))
-=======
 - Remove event spans starting or ending before January 1, 1970 UTC. ([#2627](https://github.com/getsentry/relay/pull/2627))
 - Remove event breadcrumbs dating before January 1, 1970 UTC. ([#2635](https://github.com/getsentry/relay/pull/2635))
 - Add `PerformanceScoreConfig` config and performance score calculations to measurements for frontend events. ([#2632](https://github.com/getsentry/relay/pull/2632))
@@ -15,7 +16,7 @@
 ## 0.8.32
 
 - Add `scraping_attempts` field to the event schema. ([#2575](https://github.com/getsentry/relay/pull/2575))
->>>>>>> 344e258b
+- Drop events starting or ending before January 1, 1970 UTC. ([#2613](https://github.com/getsentry/relay/pull/2613))
 
 ## 0.8.31
 
