# Changelog

## Unreleased

<<<<<<< HEAD
- Support comparing release versions without build code. ([#5376](https://github.com/getsentry/relay/pull/5376))
- Add SEER_USER data category. ([#5383](https://github.com/getsentry/relay/pull/5383))
=======
>>>>>>> a083c376


## 0.9.21

- feat(billing): Add SEER_USER data category (#5383) by @brendanhsentry

## 0.9.19

- fix(billing): Use camel case for retentions config #5303 by @jjbayer

## 0.9.17

- feat(billing): Add TraceMetric datacategory (#5206) by @k-fish

## 0.9.16

- feat(billing): Add retentions to project configs (#5135) by @vbro

## 0.9.15

- feat(billing): Add retentions to the project configuration (#5135) by @vbro
- release: 0.9.14 (fb0730ea) by @getsentry-bot
- feat(preprod): Add SizeAnalysis, InstallableBuild data categories (#5084) by @chromy
- feat(ds): Introduce a project dynamic sampling rule type (#5077) by @Dav1dde
- release: 0.9.13 (b9906104) by @getsentry-bot
- fix(ourlogs): Improve PII Scrubbing for attributes (#5061) by @k-fish

## 0.9.14

- feat(preprod): Add SizeAnalysis, InstallableBuild data categories (#5084) by @chromy
- feat(ds): Introduce a project dynamic sampling rule type (#5077) by @Dav1dde
- release: 0.9.13 (b9906104) by @getsentry-bot
- fix(ourlogs): Improve PII Scrubbing for attributes (#5061) by @k-fish

## 0.9.13

- fix(ourlogs): Improve PII Scrubbing for attributes (#5061) by @k-fish
- Add `trusted_relay_settings` to the project configuration. ([#4772](https://github.com/getsentry/relay/pull/4772))
- Add `downsampled_event_retention` to the project configuration. ([#5013](https://github.com/getsentry/relay/pull/5013))
- Add data categories for Prevent. ([#5052](https://github.com/getsentry/relay/pull/5052))

## 0.9.12

- feat(billing): Add data categories for Prevent (#5052) by @brendanhsentry
- release: 0.9.11 (9732dcf4) by @getsentry-bot
- feat(billing): Add downsampled_event_retention to project configs (#5013) by @brendanhsentry
- fix(contexts): Normalize browser and os names with missing versions (#4957) by @Dav1dde

## 0.9.11

- feat(billing): Add downsampled_event_retention to project configs (#5013) by @brendanhsentry
- fix(contexts): Normalize browser and os names with missing versions (#4957) by @Dav1dde

## 0.9.10

- No documented changes.

## 0.9.9

- Add data categories for Seer. ([#4692](https://github.com/getsentry/relay/pull/4692))

## 0.9.8

- release: 0.9.7 (c1653403) by @getsentry-bot
- feat(profiling): Add ui chunk profiling data category (#4593) by @Dav1dde

## 0.9.7

- Remove unused capability to block metric names and tags. ([#4536](https://github.com/getsentry/relay/pull/4536))
- Deprecate ReplayVideo data category ([#4560](https://github.com/getsentry/relay/pull/4560))
- Add ui chunk profiling data category. ([#4593](https://github.com/getsentry/relay/pull/4593))

## 0.9.6

- Add a new data category for UI profiling. ([#4468](https://github.com/getsentry/relay/pull/4468))

## 0.9.5

- Add data categories for LogItem and LogByte. ([#4455](https://github.com/getsentry/relay/pull/4455))

## 0.9.4

- **Breaking**: Flatten Linux distribution fields into `os.context`([#4292](https://github.com/getsentry/relay/pull/4292))
- Add data categories for Uptime and Attachment Items. ([#4363](https://github.com/getsentry/relay/pull/4363), [#4374](https://github.com/getsentry/relay/pull/4374))

## 0.9.3

- Add computed contexts for `os`, `browser` and `runtime` during normalization. ([#4239](https://github.com/getsentry/relay/pull/4239))

## 0.9.2

- Add `spanOpDefaults` to global config. ([#4056](https://github.com/getsentry/relay/pull/4056))

## 0.9.1

- Add REPLAY_VIDEO entry to DataCategory. ([#3847](https://github.com/getsentry/relay/pull/3847))

## 0.9.0

- Build wheels with manylinux_2_28 and alma linux 8. [#3787](https://github.com/getsentry/relay/pull/3787)

## 0.8.67

- release: 0.8.66 (8796b0b5) by @getsentry-bot
- release: 0.8.65 (308c2438) by @getsentry-bot
- ref: size-optimize the relay python library (#3610) by @asottile-sentry
- ref: use macos arm builders to speed up library build (#3611) by @asottile-sentry
- ref: Remove x86 wheels (#3596) by @asottile-sentry
- release: 0.8.64 (5d573299) by @getsentry-bot
- release: 0.8.63 (97262bb1) by @getsentry-bot
- release: 0.8.61 (79138b46) by @getsentry-bot
- ref(metrics): Change MetricHour data category to MetricSecond (#3558) by @mbauer404
- release: 0.8.60 (ff993878) by @getsentry-bot
- feat(cabi): normalize_project_config (#3495) by @jjbayer
- release: 0.8.59 (70641b58) by @getsentry-bot

## 0.8.66

- release: 0.8.65 (308c2438) by @getsentry-bot
- ref: size-optimize the relay python library (#3610) by @asottile-sentry
- ref: use macos arm builders to speed up library build (#3611) by @asottile-sentry
- ref: Remove x86 wheels (#3596) by @asottile-sentry
- release: 0.8.64 (5d573299) by @getsentry-bot
- release: 0.8.63 (97262bb1) by @getsentry-bot
- release: 0.8.61 (79138b46) by @getsentry-bot
- ref(metrics): Change MetricHour data category to MetricSecond (#3558) by @mbauer404
- release: 0.8.60 (ff993878) by @getsentry-bot
- feat(cabi): normalize_project_config (#3495) by @jjbayer
- release: 0.8.59 (70641b58) by @getsentry-bot

## 0.8.65

- Remove publishing of x86 wheels. [#3596](https://github.com/getsentry/relay/pull/3596)
- Require minimum macos 14.x for wheels [#3611](https://github.com/getsentry/relay/pull/3611)
- Significantly reduce size of published wheels [#3610](https://github.com/getsentry/relay/pull/3610)

## 0.8.64

- Revert the Python version bump back to Python 3.10.

## 0.8.63

- This release requires Python 3.11 or later. There are no intentionally breaking changes included in this release, but we stopped testing against Python 3.10.
- Add AI model costs to global config. ([#3579](https://github.com/getsentry/relay/pull/3579))

## 0.8.61

- Update data category metric hours to metric seconds. [#3558](https://github.com/getsentry/relay/pull/3558)

## 0.8.60

- Expose project config normalization. Drop support for `validate_project_config`. ([#3495](https://github.com/getsentry/relay/pull/3495))

## 0.8.59

- Expose cardinality limit config normalization. ([3489](https://github.com/getsentry/relay/pull/3489))
- Consider "Bearer" (case-insensitive) a password. PII will scrub all strings matching that substring. ([#3484](https://github.com/getsentry/relay/pull/3484))

## 0.8.58

- Add ability to change the json parser. ([#3480](https://github.com/getsentry/relay/pull/3480))

## 0.8.57

- Add a data category for metirc hours. [#3384](https://github.com/getsentry/relay/pull/3384)

## 0.8.56

- feat(feedback): Emit outcomes for user feedback events (#3026) by @cmanallen
- release: 0.8.55 (109ac110) by @getsentry-bot
- feat(profiles): Add a new category to count profile chunks (#3303) by @phacops
- release: 0.8.52 (65defad1) by @getsentry-bot
- feat(profiles): Add a data category for continuous profiling (#3284) by @phacops

## 0.8.55

- Add a data category for profile chunks. [#3303](https://github.com/getsentry/relay/pull/3303))

## 0.8.52

- Add a data category for profile duration. ([#3284](https://github.com/getsentry/relay/pull/3284))

## 0.8.50

- release: 0.8.49 (99861e52) by @getsentry-bot
- release: 0.8.48 (ff3e9662) by @getsentry-bot
- fix(normalization): Skip validation on renormalization (#3214) by @iker-barriocanal
- release: 0.8.46 (1292bbdb) by @getsentry-bot
- fix(normalization): Accept transactions with unfinished spans (#3162) by @iker-barriocanal

## 0.8.49

- Add namespace for profile metrics. ([#3229](https://github.com/getsentry/relay/pull/3229))

## 0.8.48

- Add `passive` flag to cardinality limits in project configs. ([#3199](https://github.com/getsentry/relay/pull/3199))
- Don't run validation on renormalization, and don't normalize spans. ([#3214](https://github.com/getsentry/relay/pull/3214))

## 0.8.46

- This release requires Python 3.10 or later. There are no intentionally breaking changes included in this release, but we stopped testing against Python 3.9.
- Fix: accept transactions with unfinished spans. ([#3162](https://github.com/getsentry/relay/pull/3162))

## 0.8.45

- Add `allow_negative` to `BuiltinMeasurementKey`. Filter out negative BuiltinMeasurements if `allow_negative` is false. ([#2982](https://github.com/getsentry/relay/pull/2982))
- Add ability to block metric tags matching a glob pattern. ([#2973](https://github.com/getsentry/relay/pull/2973))

## 0.8.44

- Add ability to block metrics matching a glob pattern. ([#2954](https://github.com/getsentry/relay/pull/2954))

## 0.8.43

- Fix JSON capitalization for cardinality config. ([#2979](https://github.com/getsentry/relay/pull/2979))

## 0.8.42

- Add automatic PII scrubbing to `logentry.params`. ([#2956](https://github.com/getsentry/relay/pull/2956))

## 0.8.41

- This release requires Python 3.9 or later. There are no intentionally breaking changes included in this release, but we stopped testing against Python 3.8.
- Normalize event timestamps before validating them, fixing cases where Relay would drop valid events with reason "invalid_transaction". ([#2878](https://github.com/getsentry/relay/pull/2878))
- Normalize error and trace-ids. Values must be valid UUIDs. ([#2931](https://github.com/getsentry/relay/pull/2931))
- Add a data category for indexed spans. ([#2937](https://github.com/getsentry/relay/pull/2937))

## 0.8.39

- Add `_metrics_summary` as temporary key on `Event` for a DDM experiment. ([#2757](https://github.com/getsentry/relay/pull/2757))
- Add metric_bucket data category. ([#2824](https://github.com/getsentry/relay/pull/2824))

## 0.8.38

- `normalize_performance_score` stores 0 to 1 cdf score instead of weighted score for each performance score component. ([#2734](https://github.com/getsentry/relay/pull/2734))

## 0.8.37

- License is now FSL instead of BSL ([#2739](https://github.com/getsentry/relay/pull/2739))
- Skip running `NormalizeProcessor` on renormalization. ([#2744](https://github.com/getsentry/relay/pull/2744))

## 0.8.36

- Validate span timestamps and IDs in light normalization on renormalization. ([#2679](https://github.com/getsentry/relay/pull/2679))
- Rename `validate_sampling_condition` to `validate_rule_condition`. ([#2720](https://github.com/getsentry/relay/pull/2720))

## 0.8.35

- Add `validate_pii_selector` to validate safe fields. ([#2687](https://github.com/getsentry/relay/pull/2687))

## 0.8.34

- Add context for NEL (Network Error Logging) reports to the event schema. ([#2421](https://github.com/getsentry/relay/pull/2421))

## 0.8.33

- Drop events starting or ending before January 1, 1970 UTC. ([#2613](https://github.com/getsentry/relay/pull/2613))
- Remove event spans starting or ending before January 1, 1970 UTC. ([#2627](https://github.com/getsentry/relay/pull/2627))
- Remove event breadcrumbs dating before January 1, 1970 UTC. ([#2635](https://github.com/getsentry/relay/pull/2635))
- Add `PerformanceScoreConfig` config and performance score calculations to measurements for frontend events. ([#2632](https://github.com/getsentry/relay/pull/2632))
- Add `locale` ,`screen_width_pixels`, `screen_height_pixels`, and `uuid` to the device context. ([#2640](https://github.com/getsentry/relay/pull/2640))
- Add feedback DataCategory. ([#2604](https://github.com/getsentry/relay/pull/2604))

## 0.8.32

- Add `scraping_attempts` field to the event schema. ([#2575](https://github.com/getsentry/relay/pull/2575))
- Drop events starting or ending before January 1, 1970 UTC. ([#2613](https://github.com/getsentry/relay/pull/2613))

## 0.8.31

- Add `Reservoir` variant to `SamplingRule`. ([#2550](https://github.com/getsentry/relay/pull/2550))
- Remove dynamic sampling ABI. ([#2515](https://github.com/getsentry/relay/pull/2515))
- Scrub span descriptions with encoded data images. ([#2560](https://github.com/getsentry/relay/pull/2560))

## 0.8.30

- Filter out exceptions originating in Safari extensions. ([#2408](https://github.com/getsentry/relay/pull/2408))
- Add a `DataCategory` for monitor seats (crons). ([#2480](https://github.com/getsentry/relay/pull/2480))
- Expose global config normalization function. ([#2498](https://github.com/getsentry/relay/pull/2498))

## 0.8.29

- Add rudimentary Mypy setup. ([#2384](https://github.com/getsentry/relay/pull/2384))

## 0.8.28

This release requires Python 3.8 or later.

- Add the configuration protocol for generic metrics extraction. ([#2252](https://github.com/getsentry/relay/pull/2252))
- Modernize python syntax. ([#2264](https://github.com/getsentry/relay/pull/2264))

## 0.8.27

- Add is_enabled flag on transaction filter. ([#2251](https://github.com/getsentry/relay/pull/2251))
- Add trace context to CheckIns. ([#2241](https://github.com/getsentry/relay/pull/2241))

## 0.8.26

- Add filter based on transaction names. ([#2118](https://github.com/getsentry/relay/pull/2118))
- Add `lock` attribute to the frame protocol. ([#2171](https://github.com/getsentry/relay/pull/2171))

## 0.8.25

## 0.8.24

- Compile regexes in PII config validation. ([#2152](https://github.com/getsentry/relay/pull/2152))

## 0.8.23

- Add `txNameReady` flag to project config. ([#2128](https://github.com/getsentry/relay/pull/2128))

## 0.8.22

- Store `geo.subdivision` of the end user location. ([#2058](https://github.com/getsentry/relay/pull/2058))
- Scrub URLs in span descriptions. ([#2095](https://github.com/getsentry/relay/pull/2095))
- Add new FFI function for running dynamic sampling. ([#2091](https://github.com/getsentry/relay/pull/2091))

## 0.8.21

- Add a data category for indexed profiles. ([#2051](https://github.com/getsentry/relay/pull/2051))

## 0.8.20

- Add `thread.state` field to protocol. ([#1896](https://github.com/getsentry/relay/pull/1896))
- Smart trim loggers for Java platforms. ([#1941](https://github.com/getsentry/relay/pull/1941))
- Perform PII scrubbing on meta's original_value field. ([#1892](https://github.com/getsentry/relay/pull/1892))
- PII scrub `span.data` by default. ([#1953](https://github.com/getsentry/relay/pull/1953))
- Scrub sensitive cookies. ([#1951](https://github.com/getsentry/relay/pull/1951))
- Changes how device class is determined for iPhone devices. Instead of checking processor frequency, the device model is mapped to a device class. ([#1970](https://github.com/getsentry/relay/pull/1970))
- Don't sanitize transactions if no clustering rules exist and no UUIDs were scrubbed. ([#1976](https://github.com/getsentry/relay/pull/1976))
- Add iPad support for device.class synthesis in light normalization. ([#2008](https://github.com/getsentry/relay/pull/2008))
- Include unknown feature flags in project config when serializing it. ([#2040](https://github.com/getsentry/relay/pull/2040))

## 0.8.19

- Protocol validation for source map image type. ([#1869](https://github.com/getsentry/relay/pull/1869))
- Scrub `span.data.http.query` with default scrubbers. ([#1889](https://github.com/getsentry/relay/pull/1889))
- Add Cloud Resource context. ([#1854](https://github.com/getsentry/relay/pull/1854))
- Add a `DataCategory` for monitors (crons). ([#1886](https://github.com/getsentry/relay/pull/1886))

## 0.8.18

- Add `instruction_addr_adjustment` field to `RawStacktrace`. ([#1716](https://github.com/getsentry/relay/pull/1716))
- Make sure to scrub all the fields with PII. If the fields contain an object, the entire object will be removed. ([#1789](https://github.com/getsentry/relay/pull/1789))
- Add new schema for dynamic sampling rules. ([#1790](https://github.com/getsentry/relay/pull/1790)
- Keep meta for removed custom measurements. ([#1815](https://github.com/getsentry/relay/pull/1815))

## 0.8.17

- Add utility function for matching CODEOWNER paths against a stacktrace filepath ([#1746](https://github.com/getsentry/relay/pull/1746))

## 0.8.16

- The minimum required Python version is now 3.8. This release does not contain known breaking changes for Python 3.7, but we no longer guarantee compatibility.
- Add support for decaying functions in dynamic sampling rules. ([#1692](https://github.com/getsentry/relay/pull/1692))
- Add Profiling Context to event protocol. ([#1748](https://github.com/getsentry/relay/pull/1748))
- Add OpenTelemetry Context to event protocol. ([#1617](https://github.com/getsentry/relay/pull/1617))
- Add `app.in_foreground` and `thread.main` flag to event protocol. ([#1578](https://github.com/getsentry/relay/pull/1578))
- Scrub all fields with IP addresses rather than only known IP address fields. ([#1725](https://github.com/getsentry/relay/pull/1725))
- Disallow `-` in measurement and breakdown names. These items are converted to metrics, which do not allow `-` in their name. ([#1571](https://github.com/getsentry/relay/pull/1571))
- Validate the distribution name in the event. ([#1556](https://github.com/getsentry/relay/pull/1556))
- Use correct meta object for logentry in light normalization. ([#1577](https://github.com/getsentry/relay/pull/1577))

## 0.8.15

- Restore correct behavior when `is_renormalize` is specified on `normalize_event`. ([#1548](https://github.com/getsentry/relay/pull/1548))

## 0.8.14 [YANKED]

**Warning:** This release contains a regression. Please update to a more recent version.

- Add `transaction_info` to event payloads, including the transaction's source and internal original transaction name. ([#1330](https://github.com/getsentry/relay/pull/1330))
- Add user-agent parsing to replays processor. ([#1420](https://github.com/getsentry/relay/pull/1420))
- `convert_datascrubbing_config` will now return an error string when conversion fails on big regexes. ([#1474](https://github.com/getsentry/relay/pull/1474))
- `relay_pii_strip_event` now treats any key containing `token` as a password. ([#1527](https://github.com/getsentry/relay/pull/1527))
- Add data category for indexed transactions. This will come to represent stored transactions, while the existing category will represent transaction metrics. ([#1535](https://github.com/getsentry/relay/pull/1535))

## 0.8.13

- Add a data category constant for Replays. ([#1239](https://github.com/getsentry/relay/pull/1239))
- Add data category constant for processed transactions, encompassing all transactions that have been received and sent through dynamic sampling as well as metrics extraction. ([#1306](https://github.com/getsentry/relay/pull/1306))
- Extend trace sampling protocol to deal with flat user data. ([#1318](https://github.com/getsentry/relay/pull/1318))

## 0.8.12

- Fix missing profile data category in the python library of 0.8.11 by regenerating the header for C-bindings. ([#1278](https://github.com/getsentry/relay/pull/1278))

## 0.8.11

- Add protocol support for custom units on transaction measurements. ([#1256](https://github.com/getsentry/relay/pull/1256))
- Add a profile data category and count profiles in an envelope to apply rate limits. ([#1259](https://github.com/getsentry/relay/pull/1259))

## 0.8.10

- Map Windows version from raw_description to version name (XP, Vista, 11, ...). ([#1219](https://github.com/getsentry/relay/pull/1219))
- Update rust-minidump to 0.10.0 ([#1209](https://github.com/getsentry/relay/pull/1209))
- Update regex to 1.5.5 ([#1207](https://github.com/getsentry/relay/pull/1207))
- Update the user agent parser (uap-core Feb 2020 to Nov 2021). ([#1143](https://github.com/getsentry/relay/pull/1143), [#1145](https://github.com/getsentry/relay/pull/1145))
- Improvements to Unity OS context parsing ([#1150](https://github.com/getsentry/relay/pull/1150))

## 0.8.9

- Add the exclusive time of a span. ([#1061](https://github.com/getsentry/relay/pull/1061))
- Add `ingest_path` to the event schema, capturing Relays that processed this event. ([#1062](https://github.com/getsentry/relay/pull/1062))
- Retrieve OS Context for Unity Events. ([#1072](https://github.com/getsentry/relay/pull/1072))
- Protocol support for client reports. ([#1081](https://github.com/getsentry/relay/pull/1081))
- Add the exclusive time of the transaction's root span. ([#1083](https://github.com/getsentry/relay/pull/1083))
- Build and publish binary wheels for `arm64` / `aarch64` on macOS and Linux. ([#1100](https://github.com/getsentry/relay/pull/1100))

## 0.8.8

- Bump release parser to 1.3.0 and add ability to compare versions. ([#1038](https://github.com/getsentry/relay/pull/1038))

## 1.1.4 - 2021-07-14 [YANKED]

- Bump release parser to 1.1.4. ([#1031](https://github.com/getsentry/relay/pull/1031))

## 0.8.7

- Bump release parser to 1.0.0. ([#1013](https://github.com/getsentry/relay/pull/1013))

## 0.8.6

- Add back `breadcrumb.event_id`. ([#977](https://github.com/getsentry/relay/pull/977))
- Add `frame.stack_start` for chained async stack traces. ([#981](https://github.com/getsentry/relay/pull/981))
- Fix roundtrip error when PII selector starts with number. ([#982](https://github.com/getsentry/relay/pull/982))
- Explicitly declare reprocessing context. ([#1009](https://github.com/getsentry/relay/pull/1009))
- Add `safari-web-extension` to known browser extensions. ([#1011](https://github.com/getsentry/relay/pull/1011))

## 0.8.5

- Skip serializing some null values in frames interface. ([#944](https://github.com/getsentry/relay/pull/944))
- Make request url scrubbable. ([#955](https://github.com/getsentry/relay/pull/955))

## 0.8.4

- Deny backslashes in release names. ([#904](https://github.com/getsentry/relay/pull/904))
- Remove dependencies on `openssl` and `zlib`. ([#914](https://github.com/getsentry/relay/pull/914))
- Fix `and` and `or` operators in PII selectors on fields declaring `pii=maybe`. ([#932](https://github.com/getsentry/relay/pull/932))
- Enable PII stripping on `user.username`. ([#935](https://github.com/getsentry/relay/pull/935))
- Expose dynamic rule condition validation. ([#941](https://github.com/getsentry/relay/pull/941))

## 0.8.3

- Add NSError to mechanism. ([#925](https://github.com/getsentry/relay/pull/925))
- Add snapshot to the stack trace interface. ([#927](https://github.com/getsentry/relay/pull/927))
- Drop python 2.7 support. ([#929](https://github.com/getsentry/relay/pull/929))

## 0.8.2

- Fix compile errors in the sdist with Rust 1.47 and later. ([#801](https://github.com/getsentry/relay/pull/801))
- Emit more useful normalization meta data for invalid tags. ([#808](https://github.com/getsentry/relay/pull/808))
- Internal refactoring such that validating of characters in tags no longer uses regexes internally. ([#814](https://github.com/getsentry/relay/pull/814))
- Normalize `breadcrumb.ty` into `breadcrumb.type` for broken Python SDK versions. ([#824](https://github.com/getsentry/relay/pull/824))
- Emit event errors and normalization errors for unknown breadcrumb keys. ([#824](https://github.com/getsentry/relay/pull/824))
- Make `$error.value` `pii=true`. ([#837](https://github.com/getsentry/relay/pull/837))
- Add protocol support for WASM. ([#852](https://github.com/getsentry/relay/pull/852))
- Add missing fields for Expect-CT reports. ([#865](https://github.com/getsentry/relay/pull/865))
- Support more directives in CSP reports, such as `block-all-mixed-content` and `require-trusted-types-for`. ([#876](https://github.com/getsentry/relay/pull/876))
- Fix a long-standing bug where log messages were not addressible as `$string`. ([#882](https://github.com/getsentry/relay/pull/882))
- Use manylinux2010 to build releases instead of manylinux1 to fix issues with newer Rust. ([#917](https://github.com/getsentry/relay/pull/917))

## 0.8.1

- Add support for measurement ingestion. ([#724](https://github.com/getsentry/relay/pull/724), [#785](https://github.com/getsentry/relay/pull/785))

## 0.8.0

- Fix issue where `$span` would not be recognized in Advanced Data Scrubbing. ([#781](https://github.com/getsentry/relay/pull/781))
- Require macOS 10.15.0 or newer for the macOS wheel after moving to GitHub Actions. ([#780](https://github.com/getsentry/relay/pull/780))

## 0.7.0

- In PII configs, all options on hash and mask redactions (replacement characters, ignored characters, hash algorithm/key) are removed. If they still exist in the configuration, they are ignored. ([#760](https://github.com/getsentry/relay/pull/760))
- Rename to the library target to `relay_cabi` and add documentation. ([#763](https://github.com/getsentry/relay/pull/763))
- Update FFI bindings with a new implementation for error handling. ([#766](https://github.com/getsentry/relay/pull/766))
- **Breaking:** Delete `scrub_event` function from public API. ([#773](https://github.com/getsentry/relay/pull/773))
- Add Relay version version to challenge response. ([#758](https://github.com/getsentry/relay/pull/758))

## 0.6.1

- Removed deprecated `pii_selectors_from_event`.
- Return `UnpackErrorSignatureExpired` from `validate_register_response` when the timestamp is too old.

## 0.6.0

- Updates the authentication mechanism by introducing a signed register state. Signatures of `create_register_challenge` and `validate_register_response` now take a mandatory `secret` parameter, and the public key is encoded into the state. ([#743](https://github.com/getsentry/relay/pull/743))

## 0.5.13

_Note: This accidentally got released as 0.15.13 as well, which has since been yanked._

- Fix Python 3 incompatibilities in Relay authentication helpers. ([#712](https://github.com/getsentry/relay/pull/712))

## 0.5.12

- Always create a spans array for transactions in normalization. ([#667](https://github.com/getsentry/relay/pull/667))
- Retain the full span description in transaction events instead of trimming it. ([#674](https://github.com/getsentry/relay/pull/674))
- Move hashed user ip addresses to `user.id` to avoid invalid IPs going into Snuba. ([#692](https://github.com/getsentry/relay/pull/692))
- Add `is_version_supported` to check for Relay compatibility during authentication. ([#697](https://github.com/getsentry/relay/pull/697))

## 0.5.11

- Add SpanStatus to span struct. ([#603](https://github.com/getsentry/relay/pull/603))
- Apply clock drift correction for timestamps that are too far in the past or future. This fixes a bug where broken transaction timestamps would lead to negative durations. ([#634](https://github.com/getsentry/relay/pull/634), [#654](https://github.com/getsentry/relay/pull/654))
- Add missing .NET 4.8 version mapping for runtime context normalization. ([#642](https://github.com/getsentry/relay/pull/642))
- Expose `DataCategory` and `SpanStatus` via the C-ABI to Python for code sharing. ([#651](https://github.com/getsentry/relay/pull/651))

## 0.5.10

- Set default transaction name ([#576](https://github.com/getsentry/relay/pull/576))
- Apply clock drift correction based on received_at ([#580](https://github.com/getsentry/relay/pull/580), [#582](https://github.com/getsentry/relay/pull/582))
- Add AWS Security Scanner to web crawlers ([#577](https://github.com/getsentry/relay/pull/577))
- Do not default transactions to level error ([#585](https://github.com/getsentry/relay/pull/585))
- Update `sentry-release-parser` to 0.6.0 ([#590](https://github.com/getsentry/relay/pull/590))
- Add schema for success metrics (failed and errored processing) ([#593](https://github.com/getsentry/relay/pull/593))

## 0.5.9

- PII: Make and/or selectors specific.
- Add a browser filter for IE 11.
- Changes to release parsing.
- PII: Expose event values as part of generated selector suggestions.

## 0.5.8

- Fix a bug where exception values and the device name were not PII-strippable.

## 0.5.7

- Release is now a required attribute for session data.
- `unknown` can now be used in place of `unknown_error` for span statuses. A future release will change the canonical format from `unknown_error` to `unknown`.

## 0.5.6

- Minor updates to PII processing: Aliases for value types (`$error` instead of `$exception` to be in sync with Discover column naming) and adding a default for replace-redactions.
- It is now valid to send transactions and spans without `op` set, in which case a default value will be inserted.

## 0.5.5

- Small performance improvements in datascrubbing config converter.
- New, C-style selector syntax (old one still works)

## 0.5.4

- Add event contexts to `pii=maybe`.
- Fix parsing of msgpack breadcrumbs in Rust store.
- Envelopes sent to Rust store can omit the DSN in headers.
- Ability to quote/escape special characters in selectors in PII configs.

## 0.5.3

- Validate release names during event ingestion ([#479](https://github.com/getsentry/relay/pull/479))
- Add browser extension filter ([#470](https://github.com/getsentry/relay/pull/470))
- Add `pii=maybe`, a new kind of event schema field that can only be scrubbed if explicitly addressed.
- Add way to scrub filepaths in a way that does not break processing.
- Add missing errors for JSON parsing and release validation ([#478](https://github.com/getsentry/relay/pull/478))
- Expose more datascrubbing utils ([#464](https://github.com/getsentry/relay/pull/464))

## 0.5.2

- Misc bugfixes in PII processor. Those bugs do not affect the legacy data scrubber exposed in Python.
- Polishing documentation around PII configuration format.
- Signal codes in mach mechanism are no longer required.

## 0.5.1

- Bump xcode version from 7.3 to 9.4, dropping wheel support for some older OS X versions.
- New function `validate_pii_config`.
- Fix a bug in the PII processor that would always remove the entire string on `pattern` rules.
- Ability to correct some clock drift and wrong system time in transaction events.

## 0.5.0

- The package is now called `sentry-relay`.
- Renamed all `Semaphore*` types to `Relay*`.
- Fixed memory leaks in processing functions.

## 0.4.65

- Preserve microsecond precision in all time stamps.
- Record event ids in all outcomes.
- Updates to event processing metrics.
- Add span status mapping from open telemetry.
- Fix glob-matching of newline characters.

## 0.4.64

- Added newline support for general glob code.
- Added span status mapping to python library.

## 0.4.63

- Fix a bug where glob-matching in filters did not behave correctly when the to-be-matched string contained newlines.
- Add `moz-extension:` as scheme for browser extensions (filtering out Firefox addons).
- Raise a dedicated Python exception type for invalid transaction events. Also do not report that error to Sentry from Relay.

## 0.4.62

- Spec out values of `event.contexts.trace.status`.
- `none` is now no longer a valid environment name.
- Do no longer drop transaction events in renormalization.
- Various performance improvements.

## 0.4.61

- Add `thread.errored` attribute ([#306](https://github.com/getsentry/relay/pull/306)).

## 0.4.60

- License is now BSL instead of MIT ([#301](https://github.com/getsentry/relay/pull/301)).
- Transaction events with negative duration are now rejected ([#291](https://github.com/getsentry/relay/pull/291)).
- Fix a panic when normalizing certain dates.

## 0.4.59

- Fix: Normalize legacy stacktrace attributes ([#292](https://github.com/getsentry/relay/pull/292))
- Fix: Validate platform attributes ([#294](https://github.com/getsentry/relay/pull/294))

## 0.4.58

- Expose globbing code from Relay to Python ([#288](https://github.com/getsentry/relay/pull/288))
- Normalize before datascrubbing ([#290](https://github.com/getsentry/relay/pull/290))
- Selectively log internal errors to stderr ([#285](https://github.com/getsentry/relay/pull/285))
- Do not ignore `process_value` result in `scrub_event` ([#284](https://github.com/getsentry/relay/pull/284))

## 0.4.57

- Stricter validation of transaction events

## 0.4.56

- Fix a panic in trimming

## 0.4.55

- Fix more bugs in datascrubbing converter

## 0.4.54

- Fix more bugs in datascrubbing converter

## 0.4.53

- Fix more bugs in datascrubbing converter

## 0.4.52

- Fix more bugs in datascrubbing converter

## 0.4.51

- Fix a few bugs in datascrubbing converter
- Fix a panic on overflowing timestamps

## 0.4.50

- Fix bug where IP scrubbers were applied even when not enabled

## 0.4.49

- Fix handling of panics in CABI/Python bindings

## 0.4.48

- Fix various bugs in the datascrubber and PII processing code to get closer to behavior of the Python implementation.

## 0.4.47

- Fix encoding issue in the Python layer of event normalization.

## 0.4.46

- Resolved a regression in IP address normalization. The new behavior is closer to a line-by-line port of the old Python code.

## 0.4.45

- Resolved an issue where GEO IP data was not always infered.

## 0.4.44

- Only take the user IP address from the store request's IP for certain platforms. This restores the behavior of the old Python code.

## 0.4.43

- Bump size of breadcrumbs
- Workaround for an issue where we would not parse OS information from User Agent when SDK had already sent OS information.

## 0.4.42

- Fix normalization of version strings from user agents.

## 0.4.41

- Parse and normalize user agent strings.

## 0.4.40

- Restrict ranges of timestamps to prevent overflows in Python code and UI.

## 0.4.39

- Fix a bug where stacktrace trimming was not applied during renormalization.

## 0.4.38

- Added typed spans to `Event`.

## 0.4.37

- Added `orig_in_app` to frame data.

## 0.4.36

- Add new .NET versions for context normalization.

## 0.4.35

- Fix bug where thread's stacktraces were not normalized.
- Fix bug where a string at max depth of a databag was stringified again.

## 0.4.34

- Added `data` attribute to frames.
- Added a way to override other trimming behavior in Python normalizer binding.

## 0.4.33

- Smaller protocol adjustments related to rolling out re-normalization in Rust.
- Plugin-provided context types should now work properly again.

## 0.4.32

- Removed `function_name` field from frame and added `raw_function`.

## 0.4.31

- Add trace context type.

## 0.4.30

- Make exception messages/values larger to allow for foreign stacktrace data to be attached.

## 0.4.29

- Added `function_name` field to frame.

## 0.4.28

- Add missing context type for sessionstack.

## 0.4.27

- Increase frame vars size again! Byte size was fine, but max depth was way too small.

## 0.4.26

- Reduce frame vars size.

## 0.4.25

- Add missing trimming to frame vars.

## 0.4.24

- Reject non-http/https `help_urls` in exception mechanisms ([#192](https://github.com/getsentry/relay/pull/192))

## 0.4.23

- Add basic truncation to event meta to prevent payload size from spiralling out of control.

## 0.4.22

- Improve the grouping protocol config ([#190](https://github.com/getsentry/relay/pull/190))

## 0.4.21

- Add new debug image variants ([#188](https://github.com/getsentry/relay/pull/188))
- Trim release and environment ([#184](https://github.com/getsentry/relay/pull/184))

## 0.4.20

- Alias level critical as fatal ([#182](https://github.com/getsentry/relay/pull/182))
- Add device properties from Java/.NET SDKs ([#185](https://github.com/getsentry/relay/pull/185))
- Add `lang` to frame and stacktrace ([#186](https://github.com/getsentry/relay/pull/186))

## 0.4.19

- Add mode for renormalization ([#181](https://github.com/getsentry/relay/pull/181))

## 0.4.18

- Restore the original behavior with supporting very large values in extra ([#180](https://github.com/getsentry/relay/pull/180))

## 0.4.17

- Add untyped spans for tracing ([#179](https://github.com/getsentry/relay/pull/179))
- Add the `none` event type

## 0.4.16

- Add support for synthetic mechanism markers ([#177](https://github.com/getsentry/relay/pull/177))

## 0.4.15

- Fix processors: Do not create `path_item` in `enter_nothing`

## 0.4.14

- Rename `template_info` to template
- Add two new untyped context types: `gpu`, `monitors`
- Rewrite `derive(ProcessValue)` to use `Structure::each_variant` ([#175](https://github.com/getsentry/relay/pull/175))

## 0.4.13

- Allow arrays as header values ([#176](https://github.com/getsentry/relay/pull/176))
- Swap `python-json-read-adapter` to git dependency

## 0.4.12

- Run json.dumps at max depth in databag ([#174](https://github.com/getsentry/relay/pull/174))

## 0.4.11

- Get oshint case-insensitively

## 0.4.10

- Trim `time_spent` to max value of db column

## 0.4.9

- Trim containers one level before max_depth ([#173](https://github.com/getsentry/relay/pull/173))
- Unconditionally overwrite `received`

## 0.4.8

- Fix bugs in array trimming, more code comments ([#172](https://github.com/getsentry/relay/pull/172))

## 0.4.7

- Deal with surrogate escapes in python bindings

## 0.4.6

- Reject exceptions with empty type and value ([#170](https://github.com/getsentry/relay/pull/170))
- Validate remote_addr before backfilling into user ([#171](https://github.com/getsentry/relay/pull/171))

## 0.4.5

- Adjust limits to fit values into db ([#167](https://github.com/getsentry/relay/pull/167))
- Environment is 64 chars in db
- Normalize macOS ([#168](https://github.com/getsentry/relay/pull/168))
- Use right maxchars for `transaction`, `dist`, `release`
- Do not add error to invalid url

## 0.4.4

- Reject unknown debug images ([#163](https://github.com/getsentry/relay/pull/163))
- Include original_value in `Meta::eq` ([#164](https://github.com/getsentry/relay/pull/164))
- Emit correct expectations for common types ([#162](https://github.com/getsentry/relay/pull/162))
- Permit invalid emails in user interface ([#161](https://github.com/getsentry/relay/pull/161))
- Drop long tags correctly ([#165](https://github.com/getsentry/relay/pull/165))
- Do not skip null values in pairlists ([#166](https://github.com/getsentry/relay/pull/166))

## 0.4.3

- Fix broken sdk_info parsing ([#156](https://github.com/getsentry/relay/pull/156))
- Add basic snapshot tests for normalize and event parsing ([#154](https://github.com/getsentry/relay/pull/154))
- Context trimming ([#153](https://github.com/getsentry/relay/pull/153))
- Coerce PHP frame vars array to object ([#159](https://github.com/getsentry/relay/pull/159))

## 0.4.2

- Remove content-type params
- Dont attempt to free() if python is shutting down
- Improve cookie header normalizations ([#151](https://github.com/getsentry/relay/pull/151))
- Implement LogEntry formatting ([#152](https://github.com/getsentry/relay/pull/152))
- Deduplicate tags ([#155](https://github.com/getsentry/relay/pull/155))
- Treat empty paths like no paths in frame normalization
- Remove cookie header when explicit cookies are given

## 0.4.1

- Do not remove empty cookies or headers ([#138](https://github.com/getsentry/relay/pull/138))
- Skip more empty containers ([#139](https://github.com/getsentry/relay/pull/139))
- Make `request.header` values lenient ([#145](https://github.com/getsentry/relay/pull/145))
- Remove internal tags when backfilling ([#146](https://github.com/getsentry/relay/pull/146))
- Implement advanced context normalization ([#140](https://github.com/getsentry/relay/pull/140))
- Retain additional properties in contexts ([#141](https://github.com/getsentry/relay/pull/141))
- Implement very lenient URL parsing ([#147](https://github.com/getsentry/relay/pull/147))
- Do not require breadcrumb timestamps ([#144](https://github.com/getsentry/relay/pull/144))
- Reject tags with long keys ([#149](https://github.com/getsentry/relay/pull/149))

## 0.4.0

- Add new options max_concurrent_events ([#134](https://github.com/getsentry/relay/pull/134))
- Dont move stacktrace before normalizing it ([#135](https://github.com/getsentry/relay/pull/135))
- Fix broken repr and crash when shutting down python
- Port slim_frame_data ([#137](https://github.com/getsentry/relay/pull/137))
- Special treatment for ellipsis in URLs
- Parse request bodies

## 0.3.0

- Changed PII stripping rule format to permit path selectors when applying rules. This means that now `$string` refers to strings for instance and `user.id` refers to the `id` field in the `user` attribute of the event. Temporarily support for old rules is retained.

## 0.2.7

- Minor fixes to be closer to Python. Ability to disable trimming of objects, arrays and strings.

## 0.2.6

- Fix bug where PII stripping would remove containers without leaving any metadata about the retraction.
- Fix bug where old `redactPair` rules would stop working.

## 0.2.5

- Rewrite of PII stripping logic. This brings potentially breaking changes to the semantics of PII configs. Most importantly field types such as `"freeform"` and `"databag"` are gone, right now there is only `"container"` and `"text"`. All old field types should have become an alias for `"text"`, but take extra care in ensuring your PII rules still work.

- Minor fixes to be closer to Python.

## 0.2.4

- Remove stray print statement.

## 0.2.3

- Fix main performance issues.

## 0.2.2

- Fix segfault when trying to process contexts.
- Fix trimming state "leaking" between interfaces, leading to excessive trimming.
- Don't serialize empty arrays and objects (with a few exceptions).

## 0.2.1

- Expose CABI for normalizing event data.

## 0.2.0

- Updated event processing: Events from older SDKs are now supported. Also, we've fixed some bugs along the line.
- Introduced full support for PII stripping.

## 0.1.3

- Added support for metadata format

## 0.1.2

- Update dependencies

## 0.1.1

- Rename "sentry-relay" to "semaphore"
- Use new features from Rust 1.26
- Prepare Python builds ([#20](https://github.com/getsentry/relay/pull/20))

## 0.1.0

An initial release of the library.<|MERGE_RESOLUTION|>--- conflicted
+++ resolved
@@ -2,12 +2,9 @@
 
 ## Unreleased
 
-<<<<<<< HEAD
+
 - Support comparing release versions without build code. ([#5376](https://github.com/getsentry/relay/pull/5376))
 - Add SEER_USER data category. ([#5383](https://github.com/getsentry/relay/pull/5383))
-=======
->>>>>>> a083c376
-
 
 ## 0.9.21
 
