--- conflicted
+++ resolved
@@ -1,10 +1,9 @@
 # Changelog
 
-<<<<<<< HEAD
 # Unreleased
 
 - Add SEER_USER data category. ([#5383](https://github.com/getsentry/relay/pull/5383))
-=======
+
 ## 0.9.20
 
 ### Various fixes & improvements
@@ -17,7 +16,6 @@
 - build(py): Revert dynamic version, ignore pyproject.toml instead (#5313) by @jjbayer
 - build(py): Use dynamic version (#5311) by @jjbayer
 - feat(dev): Add devenv, uv, pre-commit (take 2) (#5248) by @joshuarli
->>>>>>> cf9d8da3
 
 ## 0.9.19
 
