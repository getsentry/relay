# Changelog

## Unreleased

- Add `scraping_attempts` field to the event schema. ([#2575](https://github.com/getsentry/relay/pull/2575))
- Drop events starting or ending before January 1, 1970 UTC. ([#2613](https://github.com/getsentry/relay/pull/2613))
<<<<<<< HEAD
- Extend the number of supported fields for the `Event` `Getter`. ([#2640](https://github.com/getsentry/relay/pull/2640))
=======
- Remove event spans starting or ending before January 1, 1970 UTC. ([#2627](https://github.com/getsentry/relay/pull/2627))
- Remove event breadcrumbs dating before January 1, 1970 UTC. ([#2635](https://github.com/getsentry/relay/pull/2635))
>>>>>>> eb30177f

## 0.8.31

- Add `Reservoir` variant to `SamplingRule`. ([#2550](https://github.com/getsentry/relay/pull/2550))
- Remove dynamic sampling ABI. ([#2515](https://github.com/getsentry/relay/pull/2515))
- Scrub span descriptions with encoded data images. ([#2560](https://github.com/getsentry/relay/pull/2560))

## 0.8.30

- Filter out exceptions originating in Safari extensions. ([#2408](https://github.com/getsentry/relay/pull/2408))
- Add a `DataCategory` for monitor seats (crons). ([#2480](https://github.com/getsentry/relay/pull/2480))
- Expose global config normalization function. ([#2498](https://github.com/getsentry/relay/pull/2498))

## 0.8.29

- Add rudimentary Mypy setup. ([#2384](https://github.com/getsentry/relay/pull/2384))

## 0.8.28

This release requires Python 3.8 or later.

- Add the configuration protocol for generic metrics extraction. ([#2252](https://github.com/getsentry/relay/pull/2252))
- Modernize python syntax. ([#2264](https://github.com/getsentry/relay/pull/2264))

## 0.8.27

- Add is_enabled flag on transaction filter. ([#2251](https://github.com/getsentry/relay/pull/2251))

## 0.8.26

- Add filter based on transaction names. ([#2118](https://github.com/getsentry/relay/pull/2118))
- Add `lock` attribute to the frame protocol. ([#2171](https://github.com/getsentry/relay/pull/2171))
- Add trace context to CheckIns. ([#2241](https://github.com/getsentry/relay/pull/2241))

## 0.8.25

### Various fixes & improvements

- release: 0.8.24 (a9a78dfa) by @getsentry-bot

## 0.8.24

- Compile regexes in PII config validation. ([#2152](https://github.com/getsentry/relay/pull/2152))

## 0.8.23

- Add `txNameReady` flag to project config. ([#2128](https://github.com/getsentry/relay/pull/2128))

## 0.8.22

- Store `geo.subdivision` of the end user location. ([#2058](https://github.com/getsentry/relay/pull/2058))
- Scrub URLs in span descriptions. ([#2095](https://github.com/getsentry/relay/pull/2095))
- Add new FFI function for running dynamic sampling. ([#2091](https://github.com/getsentry/relay/pull/2091))

## 0.8.21

- Add a data category for indexed profiles. ([#2051](https://github.com/getsentry/relay/pull/2051))

## 0.8.20

- Add `thread.state` field to protocol. ([#1896](https://github.com/getsentry/relay/pull/1896))
- Smart trim loggers for Java platforms. ([#1941](https://github.com/getsentry/relay/pull/1941))
- Perform PII scrubbing on meta's original_value field. ([#1892](https://github.com/getsentry/relay/pull/1892))
- PII scrub `span.data` by default. ([#1953](https://github.com/getsentry/relay/pull/1953))
- Scrub sensitive cookies. ([#1951](https://github.com/getsentry/relay/pull/1951))
- Changes how device class is determined for iPhone devices. Instead of checking processor frequency, the device model is mapped to a device class. ([#1970](https://github.com/getsentry/relay/pull/1970))
- Don't sanitize transactions if no clustering rules exist and no UUIDs were scrubbed. ([#1976](https://github.com/getsentry/relay/pull/1976))
- Add iPad support for device.class synthesis in light normalization. ([#2008](https://github.com/getsentry/relay/pull/2008))
- Include unknown feature flags in project config when serializing it. ([#2040](https://github.com/getsentry/relay/pull/2040))

## 0.8.19

- Protocol validation for source map image type. ([#1869](https://github.com/getsentry/relay/pull/1869))
- Scrub `span.data.http.query` with default scrubbers. ([#1889](https://github.com/getsentry/relay/pull/1889))
- Add Cloud Resource context. ([#1854](https://github.com/getsentry/relay/pull/1854))
- Add a `DataCategory` for monitors (crons). ([#1886](https://github.com/getsentry/relay/pull/1886))

## 0.8.18

- Add `instruction_addr_adjustment` field to `RawStacktrace`. ([#1716](https://github.com/getsentry/relay/pull/1716))
- Make sure to scrub all the fields with PII. If the fields contain an object, the entire object will be removed. ([#1789](https://github.com/getsentry/relay/pull/1789))
- Add new schema for dynamic sampling rules. ([#1790](https://github.com/getsentry/relay/pull/1790)
- Keep meta for removed custom measurements. ([#1815](https://github.com/getsentry/relay/pull/1815))

## 0.8.17

- Add utility function for matching CODEOWNER paths against a stacktrace filepath ([#1746](https://github.com/getsentry/relay/pull/1746))

## 0.8.16

- The minimum required Python version is now 3.8. This release does not contain known breaking changes for Python 3.7, but we no longer guarantee compatibility.
- Add support for decaying functions in dynamic sampling rules. ([#1692](https://github.com/getsentry/relay/pull/1692))
- Add Profiling Context to event protocol. ([#1748](https://github.com/getsentry/relay/pull/1748))
- Add OpenTelemetry Context to event protocol. ([#1617](https://github.com/getsentry/relay/pull/1617))
- Add `app.in_foreground` and `thread.main` flag to event protocol. ([#1578](https://github.com/getsentry/relay/pull/1578))
- Scrub all fields with IP addresses rather than only known IP address fields. ([#1725](https://github.com/getsentry/relay/pull/1725))
- Disallow `-` in measurement and breakdown names. These items are converted to metrics, which do not allow `-` in their name. ([#1571](https://github.com/getsentry/relay/pull/1571))
- Validate the distribution name in the event. ([#1556](https://github.com/getsentry/relay/pull/1556))
- Use correct meta object for logentry in light normalization. ([#1577](https://github.com/getsentry/relay/pull/1577))

## 0.8.15

- Restore correct behavior when `is_renormalize` is specified on `normalize_event`. ([#1548](https://github.com/getsentry/relay/pull/1548))

## 0.8.14 [YANKED]

**Warning:** This release contains a regression. Please update to a more recent version.

- Add `transaction_info` to event payloads, including the transaction's source and internal original transaction name. ([#1330](https://github.com/getsentry/relay/pull/1330))
- Add user-agent parsing to replays processor. ([#1420](https://github.com/getsentry/relay/pull/1420))
- `convert_datascrubbing_config` will now return an error string when conversion fails on big regexes. ([#1474](https://github.com/getsentry/relay/pull/1474))
- `relay_pii_strip_event` now treats any key containing `token` as a password. ([#1527](https://github.com/getsentry/relay/pull/1527))
- Add data category for indexed transactions. This will come to represent stored transactions, while the existing category will represent transaction metrics. ([#1535](https://github.com/getsentry/relay/pull/1535))

## 0.8.13

- Add a data category constant for Replays. ([#1239](https://github.com/getsentry/relay/pull/1239))
- Add data category constant for processed transactions, encompassing all transactions that have been received and sent through dynamic sampling as well as metrics extraction. ([#1306](https://github.com/getsentry/relay/pull/1306))
- Extend trace sampling protocol to deal with flat user data. ([#1318](https://github.com/getsentry/relay/pull/1318))

## 0.8.12

- Fix missing profile data category in the python library of 0.8.11 by regenerating the header for C-bindings. ([#1278](https://github.com/getsentry/relay/pull/1278))

## 0.8.11

- Add protocol support for custom units on transaction measurements. ([#1256](https://github.com/getsentry/relay/pull/1256))
- Add a profile data category and count profiles in an envelope to apply rate limits. ([#1259](https://github.com/getsentry/relay/pull/1259))

## 0.8.10

- Map Windows version from raw_description to version name (XP, Vista, 11, ...). ([#1219](https://github.com/getsentry/relay/pull/1219))
- Update rust-minidump to 0.10.0 ([#1209](https://github.com/getsentry/relay/pull/1209))
- Update regex to 1.5.5 ([#1207](https://github.com/getsentry/relay/pull/1207))
- Update the user agent parser (uap-core Feb 2020 to Nov 2021). ([#1143](https://github.com/getsentry/relay/pull/1143), [#1145](https://github.com/getsentry/relay/pull/1145))
- Improvements to Unity OS context parsing ([#1150](https://github.com/getsentry/relay/pull/1150))

## 0.8.9

- Add the exclusive time of a span. ([#1061](https://github.com/getsentry/relay/pull/1061))
- Add `ingest_path` to the event schema, capturing Relays that processed this event. ([#1062](https://github.com/getsentry/relay/pull/1062))
- Retrieve OS Context for Unity Events. ([#1072](https://github.com/getsentry/relay/pull/1072))
- Protocol support for client reports. ([#1081](https://github.com/getsentry/relay/pull/1081))
- Add the exclusive time of the transaction's root span. ([#1083](https://github.com/getsentry/relay/pull/1083))
- Build and publish binary wheels for `arm64` / `aarch64` on macOS and Linux. ([#1100](https://github.com/getsentry/relay/pull/1100))

## 0.8.8

- Bump release parser to 1.3.0 and add ability to compare versions. ([#1038](https://github.com/getsentry/relay/pull/1038))

## 1.1.4 - 2021-07-14 [YANKED]

- Bump release parser to 1.1.4. ([#1031](https://github.com/getsentry/relay/pull/1031))

## 0.8.7

- Bump release parser to 1.0.0. ([#1013](https://github.com/getsentry/relay/pull/1013))

## 0.8.6

- Add back `breadcrumb.event_id`. ([#977](https://github.com/getsentry/relay/pull/977))
- Add `frame.stack_start` for chained async stack traces. ([#981](https://github.com/getsentry/relay/pull/981))
- Fix roundtrip error when PII selector starts with number. ([#982](https://github.com/getsentry/relay/pull/982))
- Explicitly declare reprocessing context. ([#1009](https://github.com/getsentry/relay/pull/1009))
- Add `safari-web-extension` to known browser extensions. ([#1011](https://github.com/getsentry/relay/pull/1011))

## 0.8.5

- Skip serializing some null values in frames interface. ([#944](https://github.com/getsentry/relay/pull/944))
- Make request url scrubbable. ([#955](https://github.com/getsentry/relay/pull/955))

## 0.8.4

- Deny backslashes in release names. ([#904](https://github.com/getsentry/relay/pull/904))
- Remove dependencies on `openssl` and `zlib`. ([#914](https://github.com/getsentry/relay/pull/914))
- Fix `and` and `or` operators in PII selectors on fields declaring `pii=maybe`. ([#932](https://github.com/getsentry/relay/pull/932))
- Enable PII stripping on `user.username`. ([#935](https://github.com/getsentry/relay/pull/935))
- Expose dynamic rule condition validation. ([#941](https://github.com/getsentry/relay/pull/941))

## 0.8.3

- Add NSError to mechanism. ([#925](https://github.com/getsentry/relay/pull/925))
- Add snapshot to the stack trace interface. ([#927](https://github.com/getsentry/relay/pull/927))
- Drop python 2.7 support. ([#929](https://github.com/getsentry/relay/pull/929))

## 0.8.2

- Fix compile errors in the sdist with Rust 1.47 and later. ([#801](https://github.com/getsentry/relay/pull/801))
- Emit more useful normalization meta data for invalid tags. ([#808](https://github.com/getsentry/relay/pull/808))
- Internal refactoring such that validating of characters in tags no longer uses regexes internally. ([#814](https://github.com/getsentry/relay/pull/814))
- Normalize `breadcrumb.ty` into `breadcrumb.type` for broken Python SDK versions. ([#824](https://github.com/getsentry/relay/pull/824))
- Emit event errors and normalization errors for unknown breadcrumb keys. ([#824](https://github.com/getsentry/relay/pull/824))
- Make `$error.value` `pii=true`. ([#837](https://github.com/getsentry/relay/pull/837))
- Add protocol support for WASM. ([#852](https://github.com/getsentry/relay/pull/852))
- Add missing fields for Expect-CT reports. ([#865](https://github.com/getsentry/relay/pull/865))
- Support more directives in CSP reports, such as `block-all-mixed-content` and `require-trusted-types-for`. ([#876](https://github.com/getsentry/relay/pull/876))
- Fix a long-standing bug where log messages were not addressible as `$string`. ([#882](https://github.com/getsentry/relay/pull/882))
- Use manylinux2010 to build releases instead of manylinux1 to fix issues with newer Rust. ([#917](https://github.com/getsentry/relay/pull/917))

## 0.8.1

- Add support for measurement ingestion. ([#724](https://github.com/getsentry/relay/pull/724), [#785](https://github.com/getsentry/relay/pull/785))

## 0.8.0

- Fix issue where `$span` would not be recognized in Advanced Data Scrubbing. ([#781](https://github.com/getsentry/relay/pull/781))
- Require macOS 10.15.0 or newer for the macOS wheel after moving to GitHub Actions. ([#780](https://github.com/getsentry/relay/pull/780))

## 0.7.0

- In PII configs, all options on hash and mask redactions (replacement characters, ignored characters, hash algorithm/key) are removed. If they still exist in the configuration, they are ignored. ([#760](https://github.com/getsentry/relay/pull/760))
- Rename to the library target to `relay_cabi` and add documentation. ([#763](https://github.com/getsentry/relay/pull/763))
- Update FFI bindings with a new implementation for error handling. ([#766](https://github.com/getsentry/relay/pull/766))
- **Breaking:** Delete `scrub_event` function from public API. ([#773](https://github.com/getsentry/relay/pull/773))
- Add Relay version version to challenge response. ([#758](https://github.com/getsentry/relay/pull/758))

## 0.6.1

- Removed deprecated `pii_selectors_from_event`.
- Return `UnpackErrorSignatureExpired` from `validate_register_response` when the timestamp is too old.

## 0.6.0

- Updates the authentication mechanism by introducing a signed register state. Signatures of `create_register_challenge` and `validate_register_response` now take a mandatory `secret` parameter, and the public key is encoded into the state. ([#743](https://github.com/getsentry/relay/pull/743))

## 0.5.13

_Note: This accidentally got released as 0.15.13 as well, which has since been yanked._

- Fix Python 3 incompatibilities in Relay authentication helpers. ([#712](https://github.com/getsentry/relay/pull/712))

## 0.5.12

- Always create a spans array for transactions in normalization. ([#667](https://github.com/getsentry/relay/pull/667))
- Retain the full span description in transaction events instead of trimming it. ([#674](https://github.com/getsentry/relay/pull/674))
- Move hashed user ip addresses to `user.id` to avoid invalid IPs going into Snuba. ([#692](https://github.com/getsentry/relay/pull/692))
- Add `is_version_supported` to check for Relay compatibility during authentication. ([#697](https://github.com/getsentry/relay/pull/697))

## 0.5.11

- Add SpanStatus to span struct. ([#603](https://github.com/getsentry/relay/pull/603))
- Apply clock drift correction for timestamps that are too far in the past or future. This fixes a bug where broken transaction timestamps would lead to negative durations. ([#634](https://github.com/getsentry/relay/pull/634), [#654](https://github.com/getsentry/relay/pull/654))
- Add missing .NET 4.8 version mapping for runtime context normalization. ([#642](https://github.com/getsentry/relay/pull/642))
- Expose `DataCategory` and `SpanStatus` via the C-ABI to Python for code sharing. ([#651](https://github.com/getsentry/relay/pull/651))

## 0.5.10

- Set default transaction name ([#576](https://github.com/getsentry/relay/pull/576))
- Apply clock drift correction based on received_at ([#580](https://github.com/getsentry/relay/pull/580), [#582](https://github.com/getsentry/relay/pull/582))
- Add AWS Security Scanner to web crawlers ([#577](https://github.com/getsentry/relay/pull/577))
- Do not default transactions to level error ([#585](https://github.com/getsentry/relay/pull/585))
- Update `sentry-release-parser` to 0.6.0 ([#590](https://github.com/getsentry/relay/pull/590))
- Add schema for success metrics (failed and errored processing) ([#593](https://github.com/getsentry/relay/pull/593))

## 0.5.9

- PII: Make and/or selectors specific.
- Add a browser filter for IE 11.
- Changes to release parsing.
- PII: Expose event values as part of generated selector suggestions.

## 0.5.8

- Fix a bug where exception values and the device name were not PII-strippable.

## 0.5.7

- Release is now a required attribute for session data.
- `unknown` can now be used in place of `unknown_error` for span statuses. A future release will change the canonical format from `unknown_error` to `unknown`.

## 0.5.6

- Minor updates to PII processing: Aliases for value types (`$error` instead of `$exception` to be in sync with Discover column naming) and adding a default for replace-redactions.
- It is now valid to send transactions and spans without `op` set, in which case a default value will be inserted.

## 0.5.5

- Small performance improvements in datascrubbing config converter.
- New, C-style selector syntax (old one still works)

## 0.5.4

- Add event contexts to `pii=maybe`.
- Fix parsing of msgpack breadcrumbs in Rust store.
- Envelopes sent to Rust store can omit the DSN in headers.
- Ability to quote/escape special characters in selectors in PII configs.

## 0.5.3

- Validate release names during event ingestion ([#479](https://github.com/getsentry/relay/pull/479))
- Add browser extension filter ([#470](https://github.com/getsentry/relay/pull/470))
- Add `pii=maybe`, a new kind of event schema field that can only be scrubbed if explicitly addressed.
- Add way to scrub filepaths in a way that does not break processing.
- Add missing errors for JSON parsing and release validation ([#478](https://github.com/getsentry/relay/pull/478))
- Expose more datascrubbing utils ([#464](https://github.com/getsentry/relay/pull/464))

## 0.5.2

- Misc bugfixes in PII processor. Those bugs do not affect the legacy data scrubber exposed in Python.
- Polishing documentation around PII configuration format.
- Signal codes in mach mechanism are no longer required.

## 0.5.1

- Bump xcode version from 7.3 to 9.4, dropping wheel support for some older OS X versions.
- New function `validate_pii_config`.
- Fix a bug in the PII processor that would always remove the entire string on `pattern` rules.
- Ability to correct some clock drift and wrong system time in transaction events.

## 0.5.0

- The package is now called `sentry-relay`.
- Renamed all `Semaphore*` types to `Relay*`.
- Fixed memory leaks in processing functions.

## 0.4.65

- Preserve microsecond precision in all time stamps.
- Record event ids in all outcomes.
- Updates to event processing metrics.
- Add span status mapping from open telemetry.
- Fix glob-matching of newline characters.

## 0.4.64

- Added newline support for general glob code.
- Added span status mapping to python library.

## 0.4.63

- Fix a bug where glob-matching in filters did not behave correctly when the to-be-matched string contained newlines.
- Add `moz-extension:` as scheme for browser extensions (filtering out Firefox addons).
- Raise a dedicated Python exception type for invalid transaction events. Also do not report that error to Sentry from Relay.

## 0.4.62

- Spec out values of `event.contexts.trace.status`.
- `none` is now no longer a valid environment name.
- Do no longer drop transaction events in renormalization.
- Various performance improvements.

## 0.4.61

- Add `thread.errored` attribute ([#306](https://github.com/getsentry/relay/pull/306)).

## 0.4.60

- License is now BSL instead of MIT ([#301](https://github.com/getsentry/relay/pull/301)).
- Transaction events with negative duration are now rejected ([#291](https://github.com/getsentry/relay/pull/291)).
- Fix a panic when normalizing certain dates.

## 0.4.59

- Fix: Normalize legacy stacktrace attributes ([#292](https://github.com/getsentry/relay/pull/292))
- Fix: Validate platform attributes ([#294](https://github.com/getsentry/relay/pull/294))

## 0.4.58

- Expose globbing code from Relay to Python ([#288](https://github.com/getsentry/relay/pull/288))
- Normalize before datascrubbing ([#290](https://github.com/getsentry/relay/pull/290))
- Selectively log internal errors to stderr ([#285](https://github.com/getsentry/relay/pull/285))
- Do not ignore `process_value` result in `scrub_event` ([#284](https://github.com/getsentry/relay/pull/284))

## 0.4.57

- Stricter validation of transaction events

## 0.4.56

- Fix a panic in trimming

## 0.4.55

- Fix more bugs in datascrubbing converter

## 0.4.54

- Fix more bugs in datascrubbing converter

## 0.4.53

- Fix more bugs in datascrubbing converter

## 0.4.52

- Fix more bugs in datascrubbing converter

## 0.4.51

- Fix a few bugs in datascrubbing converter
- Fix a panic on overflowing timestamps

## 0.4.50

- Fix bug where IP scrubbers were applied even when not enabled

## 0.4.49

- Fix handling of panics in CABI/Python bindings

## 0.4.48

- Fix various bugs in the datascrubber and PII processing code to get closer to behavior of the Python implementation.

## 0.4.47

- Fix encoding issue in the Python layer of event normalization.

## 0.4.46

- Resolved a regression in IP address normalization. The new behavior is closer to a line-by-line port of the old Python code.

## 0.4.45

- Resolved an issue where GEO IP data was not always infered.

## 0.4.44

- Only take the user IP address from the store request's IP for certain platforms. This restores the behavior of the old Python code.

## 0.4.43

- Bump size of breadcrumbs
- Workaround for an issue where we would not parse OS information from User Agent when SDK had already sent OS information.

## 0.4.42

- Fix normalization of version strings from user agents.

## 0.4.41

- Parse and normalize user agent strings.

## 0.4.40

- Restrict ranges of timestamps to prevent overflows in Python code and UI.

## 0.4.39

- Fix a bug where stacktrace trimming was not applied during renormalization.

## 0.4.38

- Added typed spans to `Event`.

## 0.4.37

- Added `orig_in_app` to frame data.

## 0.4.36

- Add new .NET versions for context normalization.

## 0.4.35

- Fix bug where thread's stacktraces were not normalized.
- Fix bug where a string at max depth of a databag was stringified again.

## 0.4.34

- Added `data` attribute to frames.
- Added a way to override other trimming behavior in Python normalizer binding.

## 0.4.33

- Smaller protocol adjustments related to rolling out re-normalization in Rust.
- Plugin-provided context types should now work properly again.

## 0.4.32

- Removed `function_name` field from frame and added `raw_function`.

## 0.4.31

- Add trace context type.

## 0.4.30

- Make exception messages/values larger to allow for foreign stacktrace data to be attached.

## 0.4.29

- Added `function_name` field to frame.

## 0.4.28

- Add missing context type for sessionstack.

## 0.4.27

- Increase frame vars size again! Byte size was fine, but max depth was way too small.

## 0.4.26

- Reduce frame vars size.

## 0.4.25

- Add missing trimming to frame vars.

## 0.4.24

- Reject non-http/https `help_urls` in exception mechanisms ([#192](https://github.com/getsentry/relay/pull/192))

## 0.4.23

- Add basic truncation to event meta to prevent payload size from spiralling out of control.

## 0.4.22

- Improve the grouping protocol config ([#190](https://github.com/getsentry/relay/pull/190))

## 0.4.21

- Add new debug image variants ([#188](https://github.com/getsentry/relay/pull/188))
- Trim release and environment ([#184](https://github.com/getsentry/relay/pull/184))

## 0.4.20

- Alias level critical as fatal ([#182](https://github.com/getsentry/relay/pull/182))
- Add device properties from Java/.NET SDKs ([#185](https://github.com/getsentry/relay/pull/185))
- Add `lang` to frame and stacktrace ([#186](https://github.com/getsentry/relay/pull/186))

## 0.4.19

- Add mode for renormalization ([#181](https://github.com/getsentry/relay/pull/181))

## 0.4.18

- Restore the original behavior with supporting very large values in extra ([#180](https://github.com/getsentry/relay/pull/180))

## 0.4.17

- Add untyped spans for tracing ([#179](https://github.com/getsentry/relay/pull/179))
- Add the `none` event type

## 0.4.16

- Add support for synthetic mechanism markers ([#177](https://github.com/getsentry/relay/pull/177))

## 0.4.15

- Fix processors: Do not create `path_item` in `enter_nothing`

## 0.4.14

- Rename `template_info` to template
- Add two new untyped context types: `gpu`, `monitors`
- Rewrite `derive(ProcessValue)` to use `Structure::each_variant` ([#175](https://github.com/getsentry/relay/pull/175))

## 0.4.13

- Allow arrays as header values ([#176](https://github.com/getsentry/relay/pull/176))
- Swap `python-json-read-adapter` to git dependency

## 0.4.12

- Run json.dumps at max depth in databag ([#174](https://github.com/getsentry/relay/pull/174))

## 0.4.11

- Get oshint case-insensitively

## 0.4.10

- Trim `time_spent` to max value of db column

## 0.4.9

- Trim containers one level before max_depth ([#173](https://github.com/getsentry/relay/pull/173))
- Unconditionally overwrite `received`

## 0.4.8

- Fix bugs in array trimming, more code comments ([#172](https://github.com/getsentry/relay/pull/172))

## 0.4.7

- Deal with surrogate escapes in python bindings

## 0.4.6

- Reject exceptions with empty type and value ([#170](https://github.com/getsentry/relay/pull/170))
- Validate remote_addr before backfilling into user ([#171](https://github.com/getsentry/relay/pull/171))

## 0.4.5

- Adjust limits to fit values into db ([#167](https://github.com/getsentry/relay/pull/167))
- Environment is 64 chars in db
- Normalize macOS ([#168](https://github.com/getsentry/relay/pull/168))
- Use right maxchars for `transaction`, `dist`, `release`
- Do not add error to invalid url

## 0.4.4

- Reject unknown debug images ([#163](https://github.com/getsentry/relay/pull/163))
- Include original_value in `Meta::eq` ([#164](https://github.com/getsentry/relay/pull/164))
- Emit correct expectations for common types ([#162](https://github.com/getsentry/relay/pull/162))
- Permit invalid emails in user interface ([#161](https://github.com/getsentry/relay/pull/161))
- Drop long tags correctly ([#165](https://github.com/getsentry/relay/pull/165))
- Do not skip null values in pairlists ([#166](https://github.com/getsentry/relay/pull/166))

## 0.4.3

- Fix broken sdk_info parsing ([#156](https://github.com/getsentry/relay/pull/156))
- Add basic snapshot tests for normalize and event parsing ([#154](https://github.com/getsentry/relay/pull/154))
- Context trimming ([#153](https://github.com/getsentry/relay/pull/153))
- Coerce PHP frame vars array to object ([#159](https://github.com/getsentry/relay/pull/159))

## 0.4.2

- Remove content-type params
- Dont attempt to free() if python is shutting down
- Improve cookie header normalizations ([#151](https://github.com/getsentry/relay/pull/151))
- Implement LogEntry formatting ([#152](https://github.com/getsentry/relay/pull/152))
- Deduplicate tags ([#155](https://github.com/getsentry/relay/pull/155))
- Treat empty paths like no paths in frame normalization
- Remove cookie header when explicit cookies are given

## 0.4.1

- Do not remove empty cookies or headers ([#138](https://github.com/getsentry/relay/pull/138))
- Skip more empty containers ([#139](https://github.com/getsentry/relay/pull/139))
- Make `request.header` values lenient ([#145](https://github.com/getsentry/relay/pull/145))
- Remove internal tags when backfilling ([#146](https://github.com/getsentry/relay/pull/146))
- Implement advanced context normalization ([#140](https://github.com/getsentry/relay/pull/140))
- Retain additional properties in contexts ([#141](https://github.com/getsentry/relay/pull/141))
- Implement very lenient URL parsing ([#147](https://github.com/getsentry/relay/pull/147))
- Do not require breadcrumb timestamps ([#144](https://github.com/getsentry/relay/pull/144))
- Reject tags with long keys ([#149](https://github.com/getsentry/relay/pull/149))

## 0.4.0

- Add new options max_concurrent_events ([#134](https://github.com/getsentry/relay/pull/134))
- Dont move stacktrace before normalizing it ([#135](https://github.com/getsentry/relay/pull/135))
- Fix broken repr and crash when shutting down python
- Port slim_frame_data ([#137](https://github.com/getsentry/relay/pull/137))
- Special treatment for ellipsis in URLs
- Parse request bodies

## 0.3.0

- Changed PII stripping rule format to permit path selectors when applying rules. This means that now `$string` refers to strings for instance and `user.id` refers to the `id` field in the `user` attribute of the event. Temporarily support for old rules is retained.

## 0.2.7

- Minor fixes to be closer to Python. Ability to disable trimming of objects, arrays and strings.

## 0.2.6

- Fix bug where PII stripping would remove containers without leaving any metadata about the retraction.
- Fix bug where old `redactPair` rules would stop working.

## 0.2.5

- Rewrite of PII stripping logic. This brings potentially breaking changes to the semantics of PII configs. Most importantly field types such as `"freeform"` and `"databag"` are gone, right now there is only `"container"` and `"text"`. All old field types should have become an alias for `"text"`, but take extra care in ensuring your PII rules still work.

- Minor fixes to be closer to Python.

## 0.2.4

- Remove stray print statement.

## 0.2.3

- Fix main performance issues.

## 0.2.2

- Fix segfault when trying to process contexts.
- Fix trimming state "leaking" between interfaces, leading to excessive trimming.
- Don't serialize empty arrays and objects (with a few exceptions).

## 0.2.1

- Expose CABI for normalizing event data.

## 0.2.0

- Updated event processing: Events from older SDKs are now supported. Also, we've fixed some bugs along the line.
- Introduced full support for PII stripping.

## 0.1.3

- Added support for metadata format

## 0.1.2

- Update dependencies

## 0.1.1

- Rename "sentry-relay" to "semaphore"
- Use new features from Rust 1.26
- Prepare Python builds ([#20](https://github.com/getsentry/relay/pull/20))

## 0.1.0

An initial release of the library.<|MERGE_RESOLUTION|>--- conflicted
+++ resolved
@@ -4,12 +4,9 @@
 
 - Add `scraping_attempts` field to the event schema. ([#2575](https://github.com/getsentry/relay/pull/2575))
 - Drop events starting or ending before January 1, 1970 UTC. ([#2613](https://github.com/getsentry/relay/pull/2613))
-<<<<<<< HEAD
-- Extend the number of supported fields for the `Event` `Getter`. ([#2640](https://github.com/getsentry/relay/pull/2640))
-=======
 - Remove event spans starting or ending before January 1, 1970 UTC. ([#2627](https://github.com/getsentry/relay/pull/2627))
 - Remove event breadcrumbs dating before January 1, 1970 UTC. ([#2635](https://github.com/getsentry/relay/pull/2635))
->>>>>>> eb30177f
+- Extend the number of supported fields for the `Event` `Getter`. ([#2640](https://github.com/getsentry/relay/pull/2640))
 
 ## 0.8.31
 
