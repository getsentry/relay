--- conflicted
+++ resolved
@@ -2,11 +2,8 @@
 
 ## Unreleased
 
-<<<<<<< HEAD
 - Skip serializing some null values in frames interface. ([#944](https://github.com/getsentry/relay/pull/944))
-=======
 - Make request url scrubbable. ([#955](https://github.com/getsentry/relay/pull/955))
->>>>>>> 9b493367
 
 ## 0.8.4
 
