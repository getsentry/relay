# Changelog

## Unreleased

<<<<<<< HEAD
- Fix issue where `$span` would not be recognized in Advanced Data Scrubbing. ([#781](https://github.com/getsentry/relay/pull/781))
=======
- Require macOS 10.15.0 or newer for the macOS wheel after moving to GitHub Actions. ([#780](https://github.com/getsentry/relay/pull/780))
>>>>>>> e5c85a6b

## 0.7.0

- In PII configs, all options on hash and mask redactions (replacement characters, ignored characters, hash algorithm/key) are removed. If they still exist in the configuration, they are ignored. ([#760](https://github.com/getsentry/relay/pull/760))
- Rename to the library target to `relay_cabi` and add documentation. ([#763](https://github.com/getsentry/relay/pull/763))
- Update FFI bindings with a new implementation for error handling. ([#766](https://github.com/getsentry/relay/pull/766))
- **Breaking:** Delete `scrub_event` function from public API. ([#773](https://github.com/getsentry/relay/pull/773))
- Add Relay version version to challenge response. ([#758](https://github.com/getsentry/relay/pull/758))

## 0.6.1

- Removed deprecated `pii_selectors_from_event`.
- Return `UnpackErrorSignatureExpired` from `validate_register_response` when the timestamp is too old.

## 0.6.0

- Updates the authentication mechanism by introducing a signed register state. Signatures of `create_register_challenge` and `validate_register_response` now take a mandatory `secret` parameter, and the public key is encoded into the state. ([#743](https://github.com/getsentry/relay/pull/743))

## 0.5.13

_Note: This accidentally got released as 0.15.13 as well, which has since been yanked._

- Fix Python 3 incompatibilities in Relay authentication helpers. ([#712](https://github.com/getsentry/relay/pull/712))

## 0.5.12

- Always create a spans array for transactions in normalization. ([#667](https://github.com/getsentry/relay/pull/667))
- Retain the full span description in transaction events instead of trimming it. ([#674](https://github.com/getsentry/relay/pull/674))
- Move hashed user ip addresses to `user.id` to avoid invalid IPs going into Snuba. ([#692](https://github.com/getsentry/relay/pull/692))
- Add `is_version_supported` to check for Relay compatibility during authentication. ([#697](https://github.com/getsentry/relay/pull/697))

## 0.5.11

- Add SpanStatus to span struct. ([#603](https://github.com/getsentry/relay/pull/603))
- Apply clock drift correction for timestamps that are too far in the past or future. This fixes a bug where broken transaction timestamps would lead to negative durations. ([#634](https://github.com/getsentry/relay/pull/634), [#654](https://github.com/getsentry/relay/pull/654))
- Add missing .NET 4.8 version mapping for runtime context normalization. ([#642](https://github.com/getsentry/relay/pull/642))
- Expose `DataCategory` and `SpanStatus` via the C-ABI to Python for code sharing. ([#651](https://github.com/getsentry/relay/pull/651))

## 0.5.10

- Set default transaction name ([#576](https://github.com/getsentry/relay/pull/576))
- Apply clock drift correction based on received_at ([#580](https://github.com/getsentry/relay/pull/580), [#582](https://github.com/getsentry/relay/pull/582))
- Add AWS Security Scanner to web crawlers ([#577](https://github.com/getsentry/relay/pull/577))
- Do not default transactions to level error ([#585](https://github.com/getsentry/relay/pull/585))
- Update `sentry-release-parser` to 0.6.0 ([#590](https://github.com/getsentry/relay/pull/590))
- Add schema for success metrics (failed and errored processing) ([#593](https://github.com/getsentry/relay/pull/593))

## 0.5.9

- PII: Make and/or selectors specific.
- Add a browser filter for IE 11.
- Changes to release parsing.
- PII: Expose event values as part of generated selector suggestions.

## 0.5.8

- Fix a bug where exception values and the device name were not PII-strippable.

## 0.5.7

- Release is now a required attribute for session data.
- `unknown` can now be used in place of `unknown_error` for span statuses. A future release will change the canonical format from `unknown_error` to `unknown`.

## 0.5.6

- Minor updates to PII processing: Aliases for value types (`$error` instead of `$exception` to be in sync with Discover column naming) and adding a default for replace-redactions.
- It is now valid to send transactions and spans without `op` set, in which case a default value will be inserted.

## 0.5.5

- Small performance improvements in datascrubbing config converter.
- New, C-style selector syntax (old one still works)

## 0.5.4

- Add event contexts to `pii=maybe`.
- Fix parsing of msgpack breadcrumbs in Rust store.
- Envelopes sent to Rust store can omit the DSN in headers.
- Ability to quote/escape special characters in selectors in PII configs.

## 0.5.3

- Validate release names during event ingestion ([#479](https://github.com/getsentry/relay/pull/479))
- Add browser extension filter ([#470](https://github.com/getsentry/relay/pull/470))
- Add `pii=maybe`, a new kind of event schema field that can only be scrubbed if explicitly addressed.
- Add way to scrub filepaths in a way that does not break processing.
- Add missing errors for JSON parsing and release validation ([#478](https://github.com/getsentry/relay/pull/478))
- Expose more datascrubbing utils ([#464](https://github.com/getsentry/relay/pull/464))

## 0.5.2

- Misc bugfixes in PII processor. Those bugs do not affect the legacy data scrubber exposed in Python.
- Polishing documentation around PII configuration format.
- Signal codes in mach mechanism are no longer required.

## 0.5.1

- Bump xcode version from 7.3 to 9.4, dropping wheel support for some older OS X versions.
- New function `validate_pii_config`.
- Fix a bug in the PII processor that would always remove the entire string on `pattern` rules.
- Ability to correct some clock drift and wrong system time in transaction events.

## 0.5.0

- The package is now called `sentry-relay`.
- Renamed all `Semaphore*` types to `Relay*`.
- Fixed memory leaks in processing functions.

## 0.4.65

- Preserve microsecond precision in all time stamps.
- Record event ids in all outcomes.
- Updates to event processing metrics.
- Add span status mapping from open telemetry.
- Fix glob-matching of newline characters.

## 0.4.64

- Added newline support for general glob code.
- Added span status mapping to python library.

## 0.4.63

- Fix a bug where glob-matching in filters did not behave correctly when the to-be-matched string contained newlines.
- Add `moz-extension:` as scheme for browser extensions (filtering out Firefox addons).
- Raise a dedicated Python exception type for invalid transaction events. Also do not report that error to Sentry from Relay.

## 0.4.62

- Spec out values of `event.contexts.trace.status`.
- `none` is now no longer a valid environment name.
- Do no longer drop transaction events in renormalization.
- Various performance improvements.

## 0.4.61

- Add `thread.errored` attribute ([#306](https://github.com/getsentry/relay/pull/306)).

## 0.4.60

- License is now BSL instead of MIT ([#301](https://github.com/getsentry/relay/pull/301)).
- Transaction events with negative duration are now rejected ([#291](https://github.com/getsentry/relay/pull/291)).
- Fix a panic when normalizing certain dates.

## 0.4.59

- Fix: Normalize legacy stacktrace attributes ([#292](https://github.com/getsentry/relay/pull/292))
- Fix: Validate platform attributes ([#294](https://github.com/getsentry/relay/pull/294))

## 0.4.58

- Expose globbing code from Relay to Python ([#288](https://github.com/getsentry/relay/pull/288))
- Normalize before datascrubbing ([#290](https://github.com/getsentry/relay/pull/290))
- Selectively log internal errors to stderr ([#285](https://github.com/getsentry/relay/pull/285))
- Do not ignore `process_value` result in `scrub_event` ([#284](https://github.com/getsentry/relay/pull/284))

## 0.4.57

- Stricter validation of transaction events

## 0.4.56

- Fix a panic in trimming

## 0.4.55

- Fix more bugs in datascrubbing converter

## 0.4.54

- Fix more bugs in datascrubbing converter

## 0.4.53

- Fix more bugs in datascrubbing converter

## 0.4.52

- Fix more bugs in datascrubbing converter

## 0.4.51

- Fix a few bugs in datascrubbing converter
- Fix a panic on overflowing timestamps

## 0.4.50

- Fix bug where IP scrubbers were applied even when not enabled

## 0.4.49

- Fix handling of panics in CABI/Python bindings

## 0.4.48

- Fix various bugs in the datascrubber and PII processing code to get closer to behavior of the Python implementation.

## 0.4.47

- Fix encoding issue in the Python layer of event normalization.

## 0.4.46

- Resolved a regression in IP address normalization. The new behavior is closer to a line-by-line port of the old Python code.

## 0.4.45

- Resolved an issue where GEO IP data was not always infered.

## 0.4.44

- Only take the user IP address from the store request's IP for certain platforms. This restores the behavior of the old Python code.

## 0.4.43

- Bump size of breadcrumbs
- Workaround for an issue where we would not parse OS information from User Agent when SDK had already sent OS information.

## 0.4.42

- Fix normalization of version strings from user agents.

## 0.4.41

- Parse and normalize user agent strings.

## 0.4.40

- Restrict ranges of timestamps to prevent overflows in Python code and UI.

## 0.4.39

- Fix a bug where stacktrace trimming was not applied during renormalization.

## 0.4.38

- Added typed spans to `Event`.

## 0.4.37

- Added `orig_in_app` to frame data.

## 0.4.36

- Add new .NET versions for context normalization.

## 0.4.35

- Fix bug where thread's stacktraces were not normalized.
- Fix bug where a string at max depth of a databag was stringified again.

## 0.4.34

- Added `data` attribute to frames.
- Added a way to override other trimming behavior in Python normalizer binding.

## 0.4.33

- Smaller protocol adjustments related to rolling out re-normalization in Rust.
- Plugin-provided context types should now work properly again.

## 0.4.32

- Removed `function_name` field from frame and added `raw_function`.

## 0.4.31

- Add trace context type.

## 0.4.30

- Make exception messages/values larger to allow for foreign stacktrace data to be attached.

## 0.4.29

- Added `function_name` field to frame.

## 0.4.28

- Add missing context type for sessionstack.

## 0.4.27

- Increase frame vars size again! Byte size was fine, but max depth was way too small.

## 0.4.26

- Reduce frame vars size.

## 0.4.25

- Add missing trimming to frame vars.

## 0.4.24

- Reject non-http/https `help_urls` in exception mechanisms ([#192](https://github.com/getsentry/relay/pull/192))

## 0.4.23

- Add basic truncation to event meta to prevent payload size from spiralling out of control.

## 0.4.22

- Improve the grouping protocol config ([#190](https://github.com/getsentry/relay/pull/190))

## 0.4.21

- Add new debug image variants ([#188](https://github.com/getsentry/relay/pull/188))
- Trim release and environment ([#184](https://github.com/getsentry/relay/pull/184))

## 0.4.20

- Alias level critical as fatal ([#182](https://github.com/getsentry/relay/pull/182))
- Add device properties from Java/.NET SDKs ([#185](https://github.com/getsentry/relay/pull/185))
- Add `lang` to frame and stacktrace ([#186](https://github.com/getsentry/relay/pull/186))

## 0.4.19

- Add mode for renormalization ([#181](https://github.com/getsentry/relay/pull/181))

## 0.4.18

- Restore the original behavior with supporting very large values in extra ([#180](https://github.com/getsentry/relay/pull/180))

## 0.4.17

- Add untyped spans for tracing ([#179](https://github.com/getsentry/relay/pull/179))
- Add the `none` event type

## 0.4.16

- Add support for synthetic mechanism markers ([#177](https://github.com/getsentry/relay/pull/177))

## 0.4.15

- Fix processors: Do not create `path_item` in `enter_nothing`

## 0.4.14

- Rename `template_info` to template
- Add two new untyped context types: `gpu`, `monitors`
- Rewrite `derive(ProcessValue)` to use `Structure::each_variant` ([#175](https://github.com/getsentry/relay/pull/175))

## 0.4.13

- Allow arrays as header values ([#176](https://github.com/getsentry/relay/pull/176))
- Swap `python-json-read-adapter` to git dependency

## 0.4.12

- Run json.dumps at max depth in databag ([#174](https://github.com/getsentry/relay/pull/174))

## 0.4.11

- Get oshint case-insensitively

## 0.4.10

- Trim `time_spent` to max value of db column

## 0.4.9

- Trim containers one level before max_depth ([#173](https://github.com/getsentry/relay/pull/173))
- Unconditionally overwrite `received`

## 0.4.8

- Fix bugs in array trimming, more code comments ([#172](https://github.com/getsentry/relay/pull/172))

## 0.4.7

- Deal with surrogate escapes in python bindings

## 0.4.6

- Reject exceptions with empty type and value ([#170](https://github.com/getsentry/relay/pull/170))
- Validate remote_addr before backfilling into user ([#171](https://github.com/getsentry/relay/pull/171))

## 0.4.5

- Adjust limits to fit values into db ([#167](https://github.com/getsentry/relay/pull/167))
- Environment is 64 chars in db
- Normalize macOS ([#168](https://github.com/getsentry/relay/pull/168))
- Use right maxchars for `transaction`, `dist`, `release`
- Do not add error to invalid url

## 0.4.4

- Reject unknown debug images ([#163](https://github.com/getsentry/relay/pull/163))
- Include original_value in `Meta::eq` ([#164](https://github.com/getsentry/relay/pull/164))
- Emit correct expectations for common types ([#162](https://github.com/getsentry/relay/pull/162))
- Permit invalid emails in user interface ([#161](https://github.com/getsentry/relay/pull/161))
- Drop long tags correctly ([#165](https://github.com/getsentry/relay/pull/165))
- Do not skip null values in pairlists ([#166](https://github.com/getsentry/relay/pull/166))

## 0.4.3

- Fix broken sdk_info parsing ([#156](https://github.com/getsentry/relay/pull/156))
- Add basic snapshot tests for normalize and event parsing ([#154](https://github.com/getsentry/relay/pull/154))
- Context trimming ([#153](https://github.com/getsentry/relay/pull/153))
- Coerce PHP frame vars array to object ([#159](https://github.com/getsentry/relay/pull/159))

## 0.4.2

- Remove content-type params
- Dont attempt to free() if python is shutting down
- Improve cookie header normalizations ([#151](https://github.com/getsentry/relay/pull/151))
- Implement LogEntry formatting ([#152](https://github.com/getsentry/relay/pull/152))
- Deduplicate tags ([#155](https://github.com/getsentry/relay/pull/155))
- Treat empty paths like no paths in frame normalization
- Remove cookie header when explicit cookies are given

## 0.4.1

- Do not remove empty cookies or headers ([#138](https://github.com/getsentry/relay/pull/138))
- Skip more empty containers ([#139](https://github.com/getsentry/relay/pull/139))
- Make `request.header` values lenient ([#145](https://github.com/getsentry/relay/pull/145))
- Remove internal tags when backfilling ([#146](https://github.com/getsentry/relay/pull/146))
- Implement advanced context normalization ([#140](https://github.com/getsentry/relay/pull/140))
- Retain additional properties in contexts ([#141](https://github.com/getsentry/relay/pull/141))
- Implement very lenient URL parsing ([#147](https://github.com/getsentry/relay/pull/147))
- Do not require breadcrumb timestamps ([#144](https://github.com/getsentry/relay/pull/144))
- Reject tags with long keys ([#149](https://github.com/getsentry/relay/pull/149))

## 0.4.0

- Add new options max_concurrent_events ([#134](https://github.com/getsentry/relay/pull/134))
- Dont move stacktrace before normalizing it ([#135](https://github.com/getsentry/relay/pull/135))
- Fix broken repr and crash when shutting down python
- Port slim_frame_data ([#137](https://github.com/getsentry/relay/pull/137))
- Special treatment for ellipsis in URLs
- Parse request bodies

## 0.3.0

- Changed PII stripping rule format to permit path selectors when applying rules. This means that now `$string` refers to strings for instance and `user.id` refers to the `id` field in the `user` attribute of the event. Temporarily support for old rules is retained.

## 0.2.7

- Minor fixes to be closer to Python. Ability to disable trimming of objects, arrays and strings.

## 0.2.6

- Fix bug where PII stripping would remove containers without leaving any metadata about the retraction.
- Fix bug where old `redactPair` rules would stop working.

## 0.2.5

- Rewrite of PII stripping logic. This brings potentially breaking changes to the semantics of PII configs. Most importantly field types such as `"freeform"` and `"databag"` are gone, right now there is only `"container"` and `"text"`. All old field types should have become an alias for `"text"`, but take extra care in ensuring your PII rules still work.

- Minor fixes to be closer to Python.

## 0.2.4

- Remove stray print statement.

## 0.2.3

- Fix main performance issues.

## 0.2.2

- Fix segfault when trying to process contexts.
- Fix trimming state "leaking" between interfaces, leading to excessive trimming.
- Don't serialize empty arrays and objects (with a few exceptions).

## 0.2.1

- Expose CABI for normalizing event data.

## 0.2.0

- Updated event processing: Events from older SDKs are now supported. Also, we've fixed some bugs along the line.
- Introduced full support for PII stripping.

## 0.1.3

- Added support for metadata format

## 0.1.2

- Update dependencies

## 0.1.1

- Rename "sentry-relay" to "semaphore"
- Use new features from Rust 1.26
- Prepare Python builds ([#20](https://github.com/getsentry/relay/pull/20))

## 0.1.0

An initial release of the library.<|MERGE_RESOLUTION|>--- conflicted
+++ resolved
@@ -2,11 +2,8 @@
 
 ## Unreleased
 
-<<<<<<< HEAD
 - Fix issue where `$span` would not be recognized in Advanced Data Scrubbing. ([#781](https://github.com/getsentry/relay/pull/781))
-=======
 - Require macOS 10.15.0 or newer for the macOS wheel after moving to GitHub Actions. ([#780](https://github.com/getsentry/relay/pull/780))
->>>>>>> e5c85a6b
 
 ## 0.7.0
 
