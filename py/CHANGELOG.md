--- conflicted
+++ resolved
@@ -1,14 +1,9 @@
 # Changelog
 
-<<<<<<< HEAD
 ## Unreleased
 
+- This release requires Python 3.11 or later. There are no intentionally breaking changes included in this release, but we stopped testing against Python 3.10.
 - Add AI model costs to global config. ([#3579](https://github.com/getsentry/relay/pull/3579))
-=======
-### Unreleased
-
-- This release requires Python 3.11 or later. There are no intentionally breaking changes included in this release, but we stopped testing against Python 3.10.
->>>>>>> 23a48f2c
 
 ## 0.8.61
 
