# Changelog

<<<<<<< HEAD
## 0.5.10

- Set default transaction name (#576)
- Apply clock drift correction based on received_at (#580, #582)
- Add AWS Security Scanner to web crawlers (#577)
- Do not default transactions to level error (#585)
- Update `sentry-release-parser` to 0.6.0 (#590)
- Add schema for success metrics (failed and errored processing) (#593)
=======
## Unreleased

- Add SpanStatus to span struct ([#603](https://github.com/getsentry/relay/pull/603))

## 0.5.10

- Set default transaction name ([#576](https://github.com/getsentry/relay/pull/576))
- Apply clock drift correction based on received_at ([#580](https://github.com/getsentry/relay/pull/580), [#582](https://github.com/getsentry/relay/pull/582))
- Add AWS Security Scanner to web crawlers ([#577](https://github.com/getsentry/relay/pull/577))
- Do not default transactions to level error ([#585](https://github.com/getsentry/relay/pull/585))
- Update `sentry-release-parser` to 0.6.0 ([#590](https://github.com/getsentry/relay/pull/590))
- Add schema for success metrics (failed and errored processing) ([#593](https://github.com/getsentry/relay/pull/593))
>>>>>>> 475e6232

## 0.5.9

- PII: Make and/or selectors specific.
- Add a browser filter for IE 11.
- Changes to release parsing.
- PII: Expose event values as part of generated selector suggestions.

## 0.5.8

- Fix a bug where exception values and the device name were not PII-strippable.

## 0.5.7

- Release is now a required attribute for session data.
- `unknown` can now be used in place of `unknown_error` for span statuses. A future release will change the canonical format from `unknown_error` to `unknown`.

## 0.5.6

- Minor updates to PII processing: Aliases for value types (`$error` instead of `$exception` to be in sync with Discover column naming) and adding a default for replace-redactions.
- It is now valid to send transactions and spans without `op` set, in which case a default value will be inserted.

## 0.5.5

- Small performance improvements in datascrubbing config converter.
- New, C-style selector syntax (old one still works)

## 0.5.4

- Add event contexts to `pii=maybe`.
- Fix parsing of msgpack breadcrumbs in Rust store.
- Envelopes sent to Rust store can omit the DSN in headers.
- Ability to quote/escape special characters in selectors in PII configs.

## 0.5.3

- Validate release names during event ingestion ([#479](https://github.com/getsentry/relay/pull/479))
- Add browser extension filter ([#470](https://github.com/getsentry/relay/pull/470))
- Add `pii=maybe`, a new kind of event schema field that can only be scrubbed if explicitly addressed.
- Add way to scrub filepaths in a way that does not break processing.
- Add missing errors for JSON parsing and release validation ([#478](https://github.com/getsentry/relay/pull/478))
- Expose more datascrubbing utils ([#464](https://github.com/getsentry/relay/pull/464))

## 0.5.2

- Misc bugfixes in PII processor. Those bugs do not affect the legacy data scrubber exposed in Python.
- Polishing documentation around PII configuration format.
- Signal codes in mach mechanism are no longer required.

## 0.5.1

- Bump xcode version from 7.3 to 9.4, dropping wheel support for some older OS X versions.
- New function `validate_pii_config`.
- Fix a bug in the PII processor that would always remove the entire string on `pattern` rules.
- Ability to correct some clock drift and wrong system time in transaction events.

## 0.5.0

- The package is now called `sentry-relay`.
- Renamed all `Semaphore*` types to `Relay*`.
- Fixed memory leaks in processing functions.

## 0.4.65

- Preserve microsecond precision in all time stamps.
- Record event ids in all outcomes.
- Updates to event processing metrics.
- Add span status mapping from open telemetry.
- Fix glob-matching of newline characters.

## 0.4.64

- Added newline support for general glob code.
- Added span status mapping to python library.

## 0.4.63

- Fix a bug where glob-matching in filters did not behave correctly when the to-be-matched string contained newlines.
- Add `moz-extension:` as scheme for browser extensions (filtering out Firefox addons).
- Raise a dedicated Python exception type for invalid transaction events. Also do not report that error to Sentry from Relay.

## 0.4.62

- Spec out values of `event.contexts.trace.status`.
- `none` is now no longer a valid environment name.
- Do no longer drop transaction events in renormalization.
- Various performance improvements.

## 0.4.61

- Add `thread.errored` attribute ([#306](https://github.com/getsentry/relay/pull/306)).

## 0.4.60

- License is now BSL instead of MIT ([#301](https://github.com/getsentry/relay/pull/301)).
- Transaction events with negative duration are now rejected ([#291](https://github.com/getsentry/relay/pull/291)).
- Fix a panic when normalizing certain dates.

## 0.4.59

- Fix: Normalize legacy stacktrace attributes ([#292](https://github.com/getsentry/relay/pull/292))
- Fix: Validate platform attributes ([#294](https://github.com/getsentry/relay/pull/294))

## 0.4.58

- Expose globbing code from Relay to Python ([#288](https://github.com/getsentry/relay/pull/288))
- Normalize before datascrubbing ([#290](https://github.com/getsentry/relay/pull/290))
- Selectively log internal errors to stderr ([#285](https://github.com/getsentry/relay/pull/285))
- Do not ignore `process_value` result in `scrub_event` ([#284](https://github.com/getsentry/relay/pull/284))

## 0.4.57

- Stricter validation of transaction events

## 0.4.56

- Fix a panic in trimming

## 0.4.55

- Fix more bugs in datascrubbing converter

## 0.4.54

- Fix more bugs in datascrubbing converter

## 0.4.53

- Fix more bugs in datascrubbing converter

## 0.4.52

- Fix more bugs in datascrubbing converter

## 0.4.51

- Fix a few bugs in datascrubbing converter
- Fix a panic on overflowing timestamps

## 0.4.50

- Fix bug where IP scrubbers were applied even when not enabled

## 0.4.49

- Fix handling of panics in CABI/Python bindings

## 0.4.48

- Fix various bugs in the datascrubber and PII processing code to get closer to behavior of the Python implementation.

## 0.4.47

- Fix encoding issue in the Python layer of event normalization.

## 0.4.46

- Resolved a regression in IP address normalization. The new behavior is closer to a line-by-line port of the old Python code.

## 0.4.45

- Resolved an issue where GEO IP data was not always infered.

## 0.4.44

- Only take the user IP address from the store request's IP for certain platforms. This restores the behavior of the old Python code.

## 0.4.43

- Bump size of breadcrumbs
- Workaround for an issue where we would not parse OS information from User Agent when SDK had already sent OS information.

## 0.4.42

- Fix normalization of version strings from user agents.

## 0.4.41

- Parse and normalize user agent strings.

## 0.4.40

- Restrict ranges of timestamps to prevent overflows in Python code and UI.

## 0.4.39

- Fix a bug where stacktrace trimming was not applied during renormalization.

## 0.4.38

- Added typed spans to `Event`.

## 0.4.37

- Added `orig_in_app` to frame data.

## 0.4.36

- Add new .NET versions for context normalization.

## 0.4.35

- Fix bug where thread's stacktraces were not normalized.
- Fix bug where a string at max depth of a databag was stringified again.

## 0.4.34

- Added `data` attribute to frames.
- Added a way to override other trimming behavior in Python normalizer binding.

## 0.4.33

- Smaller protocol adjustments related to rolling out re-normalization in Rust.
- Plugin-provided context types should now work properly again.

## 0.4.32

- Removed `function_name` field from frame and added `raw_function`.

## 0.4.31

- Add trace context type.

## 0.4.30

- Make exception messages/values larger to allow for foreign stacktrace data to be attached.

## 0.4.29

- Added `function_name` field to frame.

## 0.4.28

- Add missing context type for sessionstack.

## 0.4.27

- Increase frame vars size again! Byte size was fine, but max depth was way too small.

## 0.4.26

- Reduce frame vars size.

## 0.4.25

- Add missing trimming to frame vars.

## 0.4.24

- Reject non-http/https `help_urls` in exception mechanisms ([#192](https://github.com/getsentry/relay/pull/192))

## 0.4.23

- Add basic truncation to event meta to prevent payload size from spiralling out of control.

## 0.4.22

- Improve the grouping protocol config ([#190](https://github.com/getsentry/relay/pull/190))

## 0.4.21

- Add new debug image variants ([#188](https://github.com/getsentry/relay/pull/188))
- Trim release and environment ([#184](https://github.com/getsentry/relay/pull/184))

## 0.4.20

- Alias level critical as fatal ([#182](https://github.com/getsentry/relay/pull/182))
- Add device properties from Java/.NET SDKs ([#185](https://github.com/getsentry/relay/pull/185))
- Add `lang` to frame and stacktrace ([#186](https://github.com/getsentry/relay/pull/186))

## 0.4.19

- Add mode for renormalization ([#181](https://github.com/getsentry/relay/pull/181))

## 0.4.18

- Restore the original behavior with supporting very large values in extra ([#180](https://github.com/getsentry/relay/pull/180))

## 0.4.17

- Add untyped spans for tracing ([#179](https://github.com/getsentry/relay/pull/179))
- Add the `none` event type

## 0.4.16

- Add support for synthetic mechanism markers ([#177](https://github.com/getsentry/relay/pull/177))

## 0.4.15

- Fix processors: Do not create `path_item` in `enter_nothing`

## 0.4.14

- Rename `template_info` to template
- Add two new untyped context types: `gpu`, `monitors`
- Rewrite `derive(ProcessValue)` to use `Structure::each_variant` ([#175](https://github.com/getsentry/relay/pull/175))

## 0.4.13

- Allow arrays as header values ([#176](https://github.com/getsentry/relay/pull/176))
- Swap `python-json-read-adapter` to git dependency

## 0.4.12

- Run json.dumps at max depth in databag ([#174](https://github.com/getsentry/relay/pull/174))

## 0.4.11

- Get oshint case-insensitively

## 0.4.10

- Trim `time_spent` to max value of db column

## 0.4.9

- Trim containers one level before max_depth ([#173](https://github.com/getsentry/relay/pull/173))
- Unconditionally overwrite `received`

## 0.4.8

- Fix bugs in array trimming, more code comments ([#172](https://github.com/getsentry/relay/pull/172))

## 0.4.7

- Deal with surrogate escapes in python bindings

## 0.4.6

- Reject exceptions with empty type and value ([#170](https://github.com/getsentry/relay/pull/170))
- Validate remote_addr before backfilling into user ([#171](https://github.com/getsentry/relay/pull/171))

## 0.4.5

- Adjust limits to fit values into db ([#167](https://github.com/getsentry/relay/pull/167))
- Environment is 64 chars in db
- Normalize macOS ([#168](https://github.com/getsentry/relay/pull/168))
- Use right maxchars for `transaction`, `dist`, `release`
- Do not add error to invalid url

## 0.4.4

- Reject unknown debug images ([#163](https://github.com/getsentry/relay/pull/163))
- Include original_value in `Meta::eq` ([#164](https://github.com/getsentry/relay/pull/164))
- Emit correct expectations for common types ([#162](https://github.com/getsentry/relay/pull/162))
- Permit invalid emails in user interface ([#161](https://github.com/getsentry/relay/pull/161))
- Drop long tags correctly ([#165](https://github.com/getsentry/relay/pull/165))
- Do not skip null values in pairlists ([#166](https://github.com/getsentry/relay/pull/166))

## 0.4.3

- Fix broken sdk_info parsing ([#156](https://github.com/getsentry/relay/pull/156))
- Add basic snapshot tests for normalize and event parsing ([#154](https://github.com/getsentry/relay/pull/154))
- Context trimming ([#153](https://github.com/getsentry/relay/pull/153))
- Coerce PHP frame vars array to object ([#159](https://github.com/getsentry/relay/pull/159))

## 0.4.2

- Remove content-type params
- Dont attempt to free() if python is shutting down
- Improve cookie header normalizations ([#151](https://github.com/getsentry/relay/pull/151))
- Implement LogEntry formatting ([#152](https://github.com/getsentry/relay/pull/152))
- Deduplicate tags ([#155](https://github.com/getsentry/relay/pull/155))
- Treat empty paths like no paths in frame normalization
- Remove cookie header when explicit cookies are given

## 0.4.1

- Do not remove empty cookies or headers ([#138](https://github.com/getsentry/relay/pull/138))
- Skip more empty containers ([#139](https://github.com/getsentry/relay/pull/139))
- Make `request.header` values lenient ([#145](https://github.com/getsentry/relay/pull/145))
- Remove internal tags when backfilling ([#146](https://github.com/getsentry/relay/pull/146))
- Implement advanced context normalization ([#140](https://github.com/getsentry/relay/pull/140))
- Retain additional properties in contexts ([#141](https://github.com/getsentry/relay/pull/141))
- Implement very lenient URL parsing ([#147](https://github.com/getsentry/relay/pull/147))
- Do not require breadcrumb timestamps ([#144](https://github.com/getsentry/relay/pull/144))
- Reject tags with long keys ([#149](https://github.com/getsentry/relay/pull/149))

## 0.4.0

- Add new options max_concurrent_events ([#134](https://github.com/getsentry/relay/pull/134))
- Dont move stacktrace before normalizing it ([#135](https://github.com/getsentry/relay/pull/135))
- Fix broken repr and crash when shutting down python
- Port slim_frame_data ([#137](https://github.com/getsentry/relay/pull/137))
- Special treatment for ellipsis in URLs
- Parse request bodies

## 0.3.0

- Changed PII stripping rule format to permit path selectors when applying rules. This means that now `$string` refers to strings for instance and `user.id` refers to the `id` field in the `user` attribute of the event. Temporarily support for old rules is retained.

## 0.2.7

- Minor fixes to be closer to Python. Ability to disable trimming of objects, arrays and strings.

## 0.2.6

- Fix bug where PII stripping would remove containers without leaving any metadata about the retraction.
- Fix bug where old `redactPair` rules would stop working.

## 0.2.5

- Rewrite of PII stripping logic. This brings potentially breaking changes to the semantics of PII configs. Most importantly field types such as `"freeform"` and `"databag"` are gone, right now there is only `"container"` and `"text"`. All old field types should have become an alias for `"text"`, but take extra care in ensuring your PII rules still work.

- Minor fixes to be closer to Python.

## 0.2.4

- Remove stray print statement.

## 0.2.3

- Fix main performance issues.

## 0.2.2

- Fix segfault when trying to process contexts.
- Fix trimming state "leaking" between interfaces, leading to excessive trimming.
- Don't serialize empty arrays and objects (with a few exceptions).

## 0.2.1

- Expose CABI for normalizing event data.

## 0.2.0

- Updated event processing: Events from older SDKs are now supported. Also, we've fixed some bugs along the line.
- Introduced full support for PII stripping.

## 0.1.3

- Added support for metadata format

## 0.1.2

- Update dependencies

## 0.1.1

- Rename "sentry-relay" to "semaphore"
- Use new features from Rust 1.26
- Prepare Python builds ([#20](https://github.com/getsentry/relay/pull/20))

## 0.1.0

An initial release of the library.<|MERGE_RESOLUTION|>--- conflicted
+++ resolved
@@ -1,15 +1,5 @@
 # Changelog
 
-<<<<<<< HEAD
-## 0.5.10
-
-- Set default transaction name (#576)
-- Apply clock drift correction based on received_at (#580, #582)
-- Add AWS Security Scanner to web crawlers (#577)
-- Do not default transactions to level error (#585)
-- Update `sentry-release-parser` to 0.6.0 (#590)
-- Add schema for success metrics (failed and errored processing) (#593)
-=======
 ## Unreleased
 
 - Add SpanStatus to span struct ([#603](https://github.com/getsentry/relay/pull/603))
@@ -22,7 +12,6 @@
 - Do not default transactions to level error ([#585](https://github.com/getsentry/relay/pull/585))
 - Update `sentry-release-parser` to 0.6.0 ([#590](https://github.com/getsentry/relay/pull/590))
 - Add schema for success metrics (failed and errored processing) ([#593](https://github.com/getsentry/relay/pull/593))
->>>>>>> 475e6232
 
 ## 0.5.9
 
