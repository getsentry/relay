extern crate chrono;
extern crate cookie;
extern crate failure;
extern crate general_derive;
extern crate serde;
extern crate serde_derive;
<<<<<<< HEAD
extern crate uuid;
#[macro_use]
extern crate general_derive;
=======
extern crate serde_json;
>>>>>>> c52fbb50
extern crate smallvec;
extern crate url;
extern crate uuid;

#[cfg(test)]
extern crate difference;

#[macro_use]
mod macros;

#[cfg(test)]
#[macro_use]
mod testutils;

pub mod meta;
pub mod processor;
pub mod protocol;
pub mod types;<|MERGE_RESOLUTION|>--- conflicted
+++ resolved
@@ -1,16 +1,12 @@
 extern crate chrono;
 extern crate cookie;
 extern crate failure;
-extern crate general_derive;
 extern crate serde;
-extern crate serde_derive;
-<<<<<<< HEAD
-extern crate uuid;
 #[macro_use]
 extern crate general_derive;
-=======
 extern crate serde_json;
->>>>>>> c52fbb50
+#[macro_use]
+extern crate serde_derive;
 extern crate smallvec;
 extern crate url;
 extern crate uuid;
